(*
 * Copyright (C)2005-2013 Haxe Foundation
 *
 * Permission is hereby granted, free of charge, to any person obtaining a
 * copy of this software and associated documentation files (the "Software"),
 * to deal in the Software without restriction, including without limitation
 * the rights to use, copy, modify, merge, publish, distribute, sublicense,
 * and/or sell copies of the Software, and to permit persons to whom the
 * Software is furnished to do so, subject to the following conditions:
 *
 * The above copyright notice and this permission notice shall be included in
 * all copies or substantial portions of the Software.
 *
 * THE SOFTWARE IS PROVIDED "AS IS", WITHOUT WARRANTY OF ANY KIND, EXPRESS OR
 * IMPLIED, INCLUDING BUT NOT LIMITED TO THE WARRANTIES OF MERCHANTABILITY,
 * FITNESS FOR A PARTICULAR PURPOSE AND NONINFRINGEMENT. IN NO EVENT SHALL THE
 * AUTHORS OR COPYRIGHT HOLDERS BE LIABLE FOR ANY CLAIM, DAMAGES OR OTHER
 * LIABILITY, WHETHER IN AN ACTION OF CONTRACT, TORT OR OTHERWISE, ARISING
 * FROM, OUT OF OR IN CONNECTION WITH THE SOFTWARE OR THE USE OR OTHER
 * DEALINGS IN THE SOFTWARE.
 *)

(*
	Conventions:
	- e: expression (typed or untyped)
	- c: class
	- en: enum
	- td: typedef (tdef)
	- a: abstract
	- an: anon
	- tf: tfunc
	- cf: class_field
	- ef: enum_field
	- t: type (t)
	- ct: complex_type
	- v: local variable (tvar)
	- m: module (module_def)
	- mt: module_type
	- p: pos

	"param" refers to type parameters
	"arg" refers to function arguments
	leading s_ means function returns string
	trailing l means list (but we also use natural plurals such as "metas")
	semantic suffixes may be used freely (e.g. e1, e_if, e')
*)

open Printf
open Ast
open Genswf
open Common
open Type

type context = {
	com : Common.context;
	mutable flush : unit -> unit;
	mutable setup : unit -> unit;
	mutable messages : string list;
	mutable has_next : bool;
	mutable has_error : bool;
}

type cache = {
	mutable c_haxelib : (string list, string list) Hashtbl.t;
	mutable c_files : (string, float * Ast.package) Hashtbl.t;
	mutable c_modules : (path * string, module_def) Hashtbl.t;
}

exception Abort
exception Completion of string


let version = 3200
let version_major = version / 1000
let version_minor = (version mod 1000) / 100
let version_revision = (version mod 100)
let version_is_stable = version_minor land 1 = 0

let measure_times = ref false
let prompt = ref false
let start_time = ref (get_time())
let global_cache = ref None

let path_sep = if Sys.os_type = "Unix" then "/" else "\\"

let get_real_path p =
	try
		Extc.get_real_path p
	with _ ->
		p

let executable_path() =
	Extc.executable_path()

let is_debug_run() =
	try Sys.getenv "HAXEDEBUG" = "1" with _ -> false

let s_version =
	Printf.sprintf "%d.%d.%d" version_major version_minor version_revision

let format msg p =
	if p = Ast.null_pos then
		msg
	else begin
		let error_printer file line = sprintf "%s:%d:" file line in
		let epos = Lexer.get_error_pos error_printer p in
		let msg = String.concat ("\n" ^ epos ^ " : ") (ExtString.String.nsplit msg "\n") in
		sprintf "%s : %s" epos msg
	end

let ssend sock str =
	let rec loop pos len =
		if len = 0 then
			()
		else
			let s = Unix.send sock str pos len [] in
			loop (pos + s) (len - s)
	in
	loop 0 (String.length str)

let message ctx msg p =
	ctx.messages <- format msg p :: ctx.messages

let deprecated = [
	"Class not found : IntIter","IntIter was renamed to IntIterator";
	"EReg has no field customReplace","EReg.customReplace was renamed to EReg.map";
	"#StringTools has no field isEOF","StringTools.isEOF was renamed to StringTools.isEof";
	"Class not found : haxe.BaseCode","haxe.BaseCode was moved to haxe.crypto.BaseCode";
	"Class not found : haxe.Md5","haxe.Md5 was moved to haxe.crypto.Md5";
	"Class not found : haxe.SHA1","haxe.SHA1 was moved to haxe.crypto.SHA1";
	"Class not found : Hash","Hash has been removed, use Map instead";
	"Class not found : IntHash","IntHash has been removed, use Map instead";
	"Class not found : haxe.FastList","haxe.FastList was moved to haxe.ds.GenericStack";
	"#Std has no field format","Std.format has been removed, use single quote 'string ${escape}' syntax instead";
	"Identifier 'EType' is not part of enum haxe.macro.ExprDef","EType has been removed, use EField instead";
	"Identifier 'CType' is not part of enum haxe.macro.Constant","CType has been removed, use CIdent instead";
	"Class not found : haxe.rtti.Infos","Use @:rtti instead of implementing haxe.rtti.Infos";
	"Class not found : haxe.rtti.Generic","Use @:generic instead of implementing haxe.Generic";
	"Class not found : flash.utils.TypedDictionary","flash.utils.TypedDictionary has been removed, use Map instead";
	"Class not found : haxe.Stack", "haxe.Stack has been renamed to haxe.CallStack";
	"Class not found : neko.zip.Reader", "neko.zip.Reader has been removed, use haxe.zip.Reader instead";
	"Class not found : neko.zip.Writer", "neko.zip.Writer has been removed, use haxe.zip.Writer instead";
	"Class not found : haxe.Public", "Use @:publicFields instead of implementing or extending haxe.Public";
	"#Xml has no field createProlog", "Xml.createProlog was renamed to Xml.createProcessingInstruction";
<<<<<<< HEAD
	"Module js.html.HtmlElement is loaded with a different case than js.html.HTMLElement", "HtmlElement is now HTMLElement, please replace all occurences accordingly"
=======
	"Module js.html.HtmlElement is loaded with a different case than js.html.HTMLElement", "htmlelement"
>>>>>>> 4cdb0a45
]

let limit_string s offset =
	let rest = 80 - offset in
	let words = ExtString.String.nsplit s " " in
	let rec loop i words = match words with
		| word :: words ->
			if String.length word + i + 1 > rest then (Printf.sprintf "\n%*s" offset "") :: word :: loop (String.length word) words
			else (if i = 0 then "" else " ") :: word :: loop (i + 1 + String.length word) words
		| [] ->
			[]
	in
	String.concat "" (loop 0 words)

let error ctx msg p =
	let msg = try List.assoc msg deprecated with Not_found -> msg in
	if msg = "htmlelement" then
		message ctx "There was a problem with HtmlElement, please refer to https://github.com/HaxeFoundation/html-externs/blob/master/README.md#htmlelement" null_pos
	else
		message ctx msg p;
	ctx.has_error <- true

let htmlescape s =
	let s = String.concat "&amp;" (ExtString.String.nsplit s "&") in
	let s = String.concat "&lt;" (ExtString.String.nsplit s "<") in
	let s = String.concat "&gt;" (ExtString.String.nsplit s ">") in
	s

let reserved_flags = [
	"cross";"js";"neko";"flash";"php";"cpp";"cs";"java";"python";
	"as3";"swc";"macro";"sys"
	]

let complete_fields com fields =
	let b = Buffer.create 0 in
	let details = Common.raw_defined com "display-details" in
	Buffer.add_string b "<list>\n";
	List.iter (fun (n,t,k,d) ->
		let s_kind = match k with
			| Some k -> (match k with
				| Typer.FKVar -> "var"
				| Typer.FKMethod -> "method"
				| Typer.FKType -> "type"
				| Typer.FKPackage -> "package")
			| None -> ""
		in
		if details then
			Buffer.add_string b (Printf.sprintf "<i n=\"%s\" k=\"%s\"><t>%s</t><d>%s</d></i>\n" n s_kind (htmlescape t) (htmlescape d))
		else
			Buffer.add_string b (Printf.sprintf "<i n=\"%s\"><t>%s</t><d>%s</d></i>\n" n (htmlescape t) (htmlescape d))
	) (List.sort (fun (a,_,ak,_) (b,_,bk,_) -> compare (ak,a) (bk,b)) fields);
	Buffer.add_string b "</list>\n";
	raise (Completion (Buffer.contents b))

let report_times print =
	let tot = ref 0. in
	Hashtbl.iter (fun _ t -> tot := !tot +. t.total) Common.htimers;
	print (Printf.sprintf "Total time : %.3fs" !tot);
	if !tot > 0. then begin
		print "------------------------------------";
		let timers = List.sort (fun t1 t2 -> compare t1.name t2.name) (Hashtbl.fold (fun _ t acc -> t :: acc) Common.htimers []) in
		List.iter (fun t -> print (Printf.sprintf "  %s : %.3fs, %.0f%%" t.name t.total (t.total *. 100. /. !tot))) timers
	end

let make_path f =
	let f = String.concat "/" (ExtString.String.nsplit f "\\") in
	let cl = ExtString.String.nsplit f "." in
	let cl = (match List.rev cl with
		| ["hx";path] -> ExtString.String.nsplit path "/"
		| _ -> cl
	) in
	let error msg =
		let msg = "Could not process argument " ^ f ^ "\n" ^ msg in
		failwith msg
	in
	let invalid_char x =
		for i = 1 to String.length x - 1 do
			match x.[i] with
			| 'A'..'Z' | 'a'..'z' | '0'..'9' | '_' -> ()
			| c -> error ("invalid character: " ^ (String.make 1 c))
		done
	in
	let rec loop = function
		| [] ->
			error "empty part"
		| [x] ->
			if String.length x = 0 then
				error "empty part"
			else if not (x.[0] = '_' || (x.[0] >= 'A' && x.[0] <= 'Z')) then
				error "Class name must start with uppercase character";
			invalid_char x;
			[],x
		| x :: l ->
			if String.length x = 0 then
				error "empty part"
			else if x.[0] < 'a' || x.[0] > 'z' then
				error "Package name must start with a lower case character";
			invalid_char x;
			let path,name = loop l in
			x :: path,name
	in
	loop cl

let unique l =
	let rec _unique = function
		| [] -> []
		| x1 :: x2 :: l when x1 = x2 -> _unique (x2 :: l)
		| x :: l -> x :: _unique l
	in
	_unique (List.sort compare l)

let rec read_type_path com p =
	let classes = ref [] in
	let packages = ref [] in
	let p = (match p with
		| x :: l ->
			(try
				match PMap.find x com.package_rules with
				| Directory d -> d :: l
				| Remap s -> s :: l
				| _ -> p
			with
				Not_found -> p)
		| _ -> p
	) in
	List.iter (fun path ->
		let dir = path ^ String.concat "/" p in
		let r = (try Sys.readdir dir with _ -> [||]) in
		Array.iter (fun f ->
			if (try (Unix.stat (dir ^ "/" ^ f)).Unix.st_kind = Unix.S_DIR with _ -> false) then begin
				if f.[0] >= 'a' && f.[0] <= 'z' then begin
					if p = ["."] then
						match read_type_path com [f] with
						| [] , [] -> ()
						| _ ->
							try
								match PMap.find f com.package_rules with
								| Forbidden -> ()
								| Remap f -> packages := f :: !packages
								| Directory _ -> raise Not_found
							with Not_found ->
								packages := f :: !packages
					else
						packages := f :: !packages
				end;
			end else if file_extension f = "hx" then begin
				let c = Filename.chop_extension f in
				if String.length c < 2 || String.sub c (String.length c - 2) 2 <> "__" then classes := c :: !classes;
			end;
		) r;
	) com.class_path;
	List.iter (fun (_,_,extract) ->
		Hashtbl.iter (fun (path,name) _ ->
			if path = p then classes := name :: !classes else
			let rec loop p1 p2 =
				match p1, p2 with
				| [], _ -> ()
				| x :: _, [] -> packages := x :: !packages
				| a :: p1, b :: p2 -> if a = b then loop p1 p2
			in
			loop path p
		) (extract());
	) com.swf_libs;
	List.iter (fun (path,std,close,all_files,lookup) ->
		List.iter (fun (path, name) ->
			if path = p then classes := name :: !classes else
			let rec loop p1 p2 =
				match p1, p2 with
				| [], _ -> ()
				| x :: _, [] -> packages := x :: !packages
				| a :: p1, b :: p2 -> if a = b then loop p1 p2
			in
			loop path p
		) (all_files())
	) com.java_libs;
	List.iter (fun (path,std,all_files,lookup) ->
		List.iter (fun (path, name) ->
			if path = p then classes := name :: !classes else
			let rec loop p1 p2 =
				match p1, p2 with
				| [], _ -> ()
				| x :: _, [] -> packages := x :: !packages
				| a :: p1, b :: p2 -> if a = b then loop p1 p2
			in
		loop path p
		) (all_files())
	) com.net_libs;
	unique !packages, unique !classes

let delete_file f = try Sys.remove f with _ -> ()

let expand_env ?(h=None) path  =
	let r = Str.regexp "%\\([A-Za-z0-9_]+\\)%" in
	Str.global_substitute r (fun s ->
		let key = Str.matched_group 1 s in
		try
			Sys.getenv key
		with Not_found -> try
			match h with
			| None -> raise Not_found
			| Some h -> Hashtbl.find h key
		with Not_found ->
			"%" ^ key ^ "%"
	) path

let unquote v =
	let len = String.length v in
	if len > 0 && v.[0] = '"' && v.[len - 1] = '"' then String.sub v 1 (len - 2) else v

let parse_hxml_data data =
	let lines = Str.split (Str.regexp "[\r\n]+") data in
	List.concat (List.map (fun l ->
		let l = unquote (ExtString.String.strip l) in
		if l = "" || l.[0] = '#' then
			[]
		else if l.[0] = '-' then
			try
				let a, b = ExtString.String.split l " " in
				[unquote a; unquote (ExtString.String.strip b)]
			with
				_ -> [l]
		else
			[l]
	) lines)

let parse_hxml file =
	let ch = IO.input_channel (try open_in_bin file with _ -> raise Not_found) in
	let data = IO.read_all ch in
	IO.close_in ch;
	parse_hxml_data data

let lookup_classes com spath =
	let rec loop = function
		| [] -> []
		| cp :: l ->
			let cp = (if cp = "" then "./" else cp) in
			let c = normalize_path (get_real_path (Common.unique_full_path cp)) in
			let clen = String.length c in
			if clen < String.length spath && String.sub spath 0 clen = c then begin
				let path = String.sub spath clen (String.length spath - clen) in
				(try
					let path = make_path path in
					(match loop l with
					| [x] when String.length (Ast.s_type_path x) < String.length (Ast.s_type_path path) -> [x]
					| _ -> [path])
				with _ -> loop l)
			end else
				loop l
	in
	loop com.class_path

let add_libs com libs =
	let call_haxelib() =
		let t = Common.timer "haxelib" in
		let cmd = "haxelib path " ^ String.concat " " libs in
		let pin, pout, perr = Unix.open_process_full cmd (Unix.environment()) in
		let lines = Std.input_list pin in
		let err = Std.input_list perr in
		let ret = Unix.close_process_full (pin,pout,perr) in
		if ret <> Unix.WEXITED 0 then failwith (match lines, err with
			| [], [] -> "Failed to call haxelib (command not found ?)"
			| [], [s] when ExtString.String.ends_with (ExtString.String.strip s) "Module not found : path" -> "The haxelib command has been strip'ed, please install it again"
			| _ -> String.concat "\n" (lines@err));
		t();
		lines
	in
	match libs with
	| [] -> []
	| _ ->
		let lines = match !global_cache with
			| Some cache ->
				(try
					(* if we are compiling, really call haxelib since library path might have changed *)
					if com.display = DMNone then raise Not_found;
					Hashtbl.find cache.c_haxelib libs
				with Not_found ->
					let lines = call_haxelib() in
					Hashtbl.replace cache.c_haxelib libs lines;
					lines)
			| _ -> call_haxelib()
		in
		let extra_args = ref [] in
		let lines = List.fold_left (fun acc l ->
			let l = ExtString.String.strip l in
			if l = "" then acc else
			if l.[0] <> '-' then l :: acc else
			match (try ExtString.String.split l " " with _ -> l, "") with
			| ("-L",dir) ->
				com.neko_libs <- String.sub l 3 (String.length l - 3) :: com.neko_libs;
				acc
			| param, value ->
				extra_args := param :: !extra_args;
				if value <> "" then extra_args := value :: !extra_args;
				acc
		) [] lines in
		com.class_path <- lines @ com.class_path;
		List.rev !extra_args

let run_command ctx cmd =
	let h = Hashtbl.create 0 in
	Hashtbl.add h "__file__" ctx.com.file;
	Hashtbl.add h "__platform__" (platform_name ctx.com.platform);
	let t = Common.timer "command" in
	let cmd = expand_env ~h:(Some h) cmd in
	let len = String.length cmd in
	if len > 3 && String.sub cmd 0 3 = "cd " then begin
		Sys.chdir (String.sub cmd 3 (len - 3));
		0
	end else
	let binary_string s =
		if Sys.os_type <> "Win32" && Sys.os_type <> "Cygwin" then s else String.concat "\n" (Str.split (Str.regexp "\r\n") s)
	in
	let pout, pin, perr = Unix.open_process_full cmd (Unix.environment()) in
	let iout = Unix.descr_of_in_channel pout in
	let ierr = Unix.descr_of_in_channel perr in
	let berr = Buffer.create 0 in
	let bout = Buffer.create 0 in
	let tmp = String.create 1024 in
	let result = ref None in
	(*
		we need to read available content on process out/err if we want to prevent
		the process from blocking when the pipe is full
	*)
	let is_process_running() =
		let pid, r = Unix.waitpid [Unix.WNOHANG] (-1) in
		if pid = 0 then
			true
		else begin
			result := Some r;
			false;
		end
	in
	let rec loop ins =
		let (ch,_,_), timeout = (try Unix.select ins [] [] 0.02, true with _ -> ([],[],[]),false) in
		match ch with
		| [] ->
			(* make sure we read all *)
			if timeout && is_process_running() then
				loop ins
			else begin
				Buffer.add_string berr (IO.read_all (IO.input_channel perr));
				Buffer.add_string bout (IO.read_all (IO.input_channel pout));
			end
		| s :: _ ->
			let n = Unix.read s tmp 0 (String.length tmp) in
			if s == iout && n > 0 then
				ctx.com.print (String.sub tmp 0 n)
			else
				Buffer.add_substring (if s == iout then bout else berr) tmp 0 n;
			loop (if n = 0 then List.filter ((!=) s) ins else ins)
	in
	(try loop [iout;ierr] with Unix.Unix_error _ -> ());
	let serr = binary_string (Buffer.contents berr) in
	let sout = binary_string (Buffer.contents bout) in
	if serr <> "" then ctx.messages <- (if serr.[String.length serr - 1] = '\n' then String.sub serr 0 (String.length serr - 1) else serr) :: ctx.messages;
	if sout <> "" then ctx.com.print sout;
	let r = (match (try Unix.close_process_full (pout,pin,perr) with Unix.Unix_error (Unix.ECHILD,_,_) -> (match !result with None -> assert false | Some r -> r)) with
		| Unix.WEXITED e -> e
		| Unix.WSIGNALED s | Unix.WSTOPPED s -> if s = 0 then -1 else s
	) in
	t();
	r

let display_memory ctx =
	let verbose = ctx.com.verbose in
	let print = print_endline in
	let fmt_size sz =
		if sz < 1024 then
			string_of_int sz ^ " B"
		else if sz < 1024*1024 then
			string_of_int (sz asr 10) ^ " KB"
		else
			Printf.sprintf "%.1f MB" ((float_of_int sz) /. (1024.*.1024.))
	in
	let size v =
		fmt_size (mem_size v)
	in
	Gc.full_major();
	Gc.compact();
	let mem = Gc.stat() in
	print ("Total Allocated Memory " ^ fmt_size (mem.Gc.heap_words * (Sys.word_size asr 8)));
	print ("Free Memory " ^ fmt_size (mem.Gc.free_words * (Sys.word_size asr 8)));
	(match !global_cache with
	| None ->
		print "No cache found";
	| Some c ->
		print ("Total cache size " ^ size c);
		print ("  haxelib " ^ size c.c_haxelib);
		print ("  parsed ast " ^ size c.c_files ^ " (" ^ string_of_int (Hashtbl.length c.c_files) ^ " files stored)");
		print ("  typed modules " ^ size c.c_modules ^ " (" ^ string_of_int (Hashtbl.length c.c_modules) ^ " modules stored)");
		let rec scan_module_deps m h =
			if Hashtbl.mem h m.m_id then
				()
			else begin
				Hashtbl.add h m.m_id m;
				PMap.iter (fun _ m -> scan_module_deps m h) m.m_extra.m_deps
			end
		in
		let all_modules = Hashtbl.fold (fun _ m acc -> PMap.add m.m_id m acc) c.c_modules PMap.empty in
		let modules = Hashtbl.fold (fun (path,key) m acc ->
			let mdeps = Hashtbl.create 0 in
			scan_module_deps m mdeps;
			let deps = ref [] in
			let out = ref all_modules in
			Hashtbl.iter (fun _ md ->
				out := PMap.remove md.m_id !out;
				if m == md then () else begin
				deps := Obj.repr md :: !deps;
				List.iter (fun t ->
					match t with
					| TClassDecl c ->
						deps := Obj.repr c :: !deps;
						List.iter (fun f -> deps := Obj.repr f :: !deps) c.cl_ordered_statics;
						List.iter (fun f -> deps := Obj.repr f :: !deps) c.cl_ordered_fields;
					| TEnumDecl e ->
						deps := Obj.repr e :: !deps;
						List.iter (fun n -> deps := Obj.repr (PMap.find n e.e_constrs) :: !deps) e.e_names;
					| TTypeDecl t -> deps := Obj.repr t :: !deps;
					| TAbstractDecl a -> deps := Obj.repr a :: !deps;
				) md.m_types;
				end
			) mdeps;
			let chk = Obj.repr Common.memory_marker :: PMap.fold (fun m acc -> Obj.repr m :: acc) !out [] in
			let inf = Objsize.objsize m !deps chk in
			(m,Objsize.size_with_headers inf, (inf.Objsize.reached,!deps,!out)) :: acc
		) c.c_modules [] in
		let cur_key = ref "" and tcount = ref 0 and mcount = ref 0 in
		List.iter (fun (m,size,(reached,deps,out)) ->
			let key = m.m_extra.m_sign in
			if key <> !cur_key then begin
				print (Printf.sprintf ("    --- CONFIG %s ----------------------------") (Digest.to_hex key));
				cur_key := key;
			end;
			let sign md =
				if md.m_extra.m_sign = key then "" else "(" ^ (try Digest.to_hex md.m_extra.m_sign with _ -> "???" ^ md.m_extra.m_sign) ^ ")"
			in
			print (Printf.sprintf "    %s : %s" (Ast.s_type_path m.m_path) (fmt_size size));
			(if reached then try
				incr mcount;
				let lcount = ref 0 in
				let leak l =
					incr lcount;
					incr tcount;
					print (Printf.sprintf "      LEAK %s" l);
					if !lcount >= 3 && !tcount >= 100 && not verbose then begin
						print (Printf.sprintf "      ...");
						raise Exit;
					end;
				in
				if (Objsize.objsize m deps [Obj.repr Common.memory_marker]).Objsize.reached then leak "common";
				PMap.iter (fun _ md ->
					if (Objsize.objsize m deps [Obj.repr md]).Objsize.reached then leak (Ast.s_type_path md.m_path ^ sign md);
				) out;
			with Exit ->
				());
			if verbose then begin
				print (Printf.sprintf "      %d total deps" (List.length deps));
				PMap.iter (fun _ md ->
					print (Printf.sprintf "      dep %s%s" (Ast.s_type_path md.m_path) (sign md));
				) m.m_extra.m_deps;
			end;
			flush stdout
		) (List.sort (fun (m1,s1,_) (m2,s2,_) ->
			let k1 = m1.m_extra.m_sign and k2 = m2.m_extra.m_sign in
			if k1 = k2 then s1 - s2 else if k1 > k2 then 1 else -1
		) modules);
		if !mcount > 0 then print ("*** " ^ string_of_int !mcount ^ " modules have leaks !");
		print "Cache dump complete")


let default_flush ctx =
	List.iter prerr_endline (List.rev ctx.messages);
	if ctx.has_error && !prompt then begin
		print_endline "Press enter to exit...";
		ignore(read_line());
	end;
	if ctx.has_error then exit 1

let create_context params =
	let ctx = {
		com = Common.create version params;
		flush = (fun()->());
		setup = (fun()->());
		messages = [];
		has_next = false;
		has_error = false;
	} in
	ctx.flush <- (fun() -> default_flush ctx);
	ctx

let rec process_params create pl =
	let each_params = ref [] in
	let rec loop acc = function
		| [] ->
			let ctx = create (!each_params @ (List.rev acc)) in
			init ctx;
			ctx.flush()
		| "--next" :: l when acc = [] -> (* skip empty --next *)
			loop [] l
		| "--next" :: l ->
			let ctx = create (!each_params @ (List.rev acc)) in
			ctx.has_next <- true;
			init ctx;
			ctx.flush();
			loop [] l
		| "--each" :: l ->
			each_params := List.rev acc;
			loop [] l
		| "--cwd" :: dir :: l ->
			(* we need to change it immediately since it will affect hxml loading *)
			(try Unix.chdir dir with _ -> raise (Arg.Bad "Invalid directory"));
			loop acc l
		| "--connect" :: hp :: l ->
			(match !global_cache with
			| None ->
				let host, port = (try ExtString.String.split hp ":" with _ -> "127.0.0.1", hp) in
				do_connect host (try int_of_string port with _ -> raise (Arg.Bad "Invalid port")) ((List.rev acc) @ l)
			| Some _ ->
				(* already connected : skip *)
				loop acc l)
		| "--run" :: cl :: args ->
			let acc = (cl ^ ".main()") :: "--macro" :: acc in
			let ctx = create (!each_params @ (List.rev acc)) in
			ctx.com.sys_args <- args;
			init ctx;
			ctx.flush()
		| arg :: l ->
			match List.rev (ExtString.String.nsplit arg ".") with
			| "hxml" :: _ when (match acc with "-cmd" :: _ -> false | _ -> true) ->
				let acc, l = (try acc, parse_hxml arg @ l with Not_found -> (arg ^ " (file not found)") :: acc, l) in
				loop acc l
			| _ -> loop (arg :: acc) l
	in
	(* put --display in front if it was last parameter *)
	let pl = (match List.rev pl with
		| file :: "--display" :: pl when file <> "memory" -> "--display" :: file :: List.rev pl
		| "use_rtti_doc" :: "-D" :: file :: "--display" :: pl -> "--display" :: file :: List.rev pl
		| _ -> pl
	) in
	loop [] pl

and wait_loop boot_com host port =
	let sock = Unix.socket Unix.PF_INET Unix.SOCK_STREAM 0 in
	(try Unix.setsockopt sock Unix.SO_REUSEADDR true with _ -> ());
	(try Unix.bind sock (Unix.ADDR_INET (Unix.inet_addr_of_string host,port)) with _ -> failwith ("Couldn't wait on " ^ host ^ ":" ^ string_of_int port));
	Unix.listen sock 10;
	Sys.catch_break false;
	let verbose = boot_com.verbose in
	let has_parse_error = ref false in
	if verbose then print_endline ("Waiting on " ^ host ^ ":" ^ string_of_int port);
	let bufsize = 1024 in
	let tmp = String.create bufsize in
	let cache = {
		c_haxelib = Hashtbl.create 0;
		c_files = Hashtbl.create 0;
		c_modules = Hashtbl.create 0;
	} in
	global_cache := Some cache;
	Typer.macro_enable_cache := true;
	Typeload.parse_hook := (fun com2 file p ->
		let sign = get_signature com2 in
		let ffile = Common.unique_full_path file in
		let ftime = file_time ffile in
		let fkey = ffile ^ "!" ^ sign in
		try
			let time, data = Hashtbl.find cache.c_files fkey in
			if time <> ftime then raise Not_found;
			data
		with Not_found ->
			has_parse_error := false;
			let data = Typeload.parse_file com2 file p in
			if verbose then print_endline ("Parsed " ^ ffile);
			if not !has_parse_error && ffile <> (!Parser.resume_display).Ast.pfile then Hashtbl.replace cache.c_files fkey (ftime,data);
			data
	);
	let cache_module m =
		Hashtbl.replace cache.c_modules (m.m_path,m.m_extra.m_sign) m;
	in
	let check_module_path com m p =
		if m.m_extra.m_file <> Common.unique_full_path (Typeload.resolve_module_file com m.m_path (ref[]) p) then begin
			if verbose then print_endline ("Module path " ^ s_type_path m.m_path ^ " has been changed");
			raise Not_found;
		end
	in
	let compilation_step = ref 0 in
	let compilation_mark = ref 0 in
	let mark_loop = ref 0 in
	Typeload.type_module_hook := (fun (ctx:Typecore.typer) mpath p ->
		let t = Common.timer "module cache check" in
		let com2 = ctx.Typecore.com in
		let sign = get_signature com2 in
		let dep = ref None in
		incr mark_loop;
		let mark = !mark_loop in
		let start_mark = !compilation_mark in
		let rec check m =
			if m.m_extra.m_dirty then begin
				dep := Some m;
				false
			end else if m.m_extra.m_mark = mark then
				true
			else try
				if m.m_extra.m_mark <= start_mark then begin
					(match m.m_extra.m_kind with
					| MFake | MSub -> () (* don't get classpath *)
					| MExtern ->
						(* if we have a file then this will override our extern type *)
						let has_file = (try ignore(Typeload.resolve_module_file com2 m.m_path (ref[]) p); true with Not_found -> false) in
						if has_file then begin
							if verbose then print_endline ("A file is masking the library file " ^ s_type_path m.m_path);
							raise Not_found;
						end;
						let rec loop = function
							| [] ->
								if verbose then print_endline ("No library file was found for " ^ s_type_path m.m_path);
								raise Not_found (* no extern registration *)
							| load :: l ->
								match load m.m_path p with
								| None -> loop l
								| Some (file,_) ->
									if Common.unique_full_path file <> m.m_extra.m_file then begin
										if verbose then print_endline ("Library file was changed for " ^ s_type_path m.m_path);
										raise Not_found;
									end
						in
						loop com2.load_extern_type
					| MCode -> check_module_path com2 m p
					| MMacro when ctx.Typecore.in_macro -> check_module_path com2 m p
					| MMacro ->
						let _, mctx = Typer.get_macro_context ctx p in
						check_module_path mctx.Typecore.com m p
					);
					if file_time m.m_extra.m_file <> m.m_extra.m_time then begin
						if verbose then print_endline ("File " ^ m.m_extra.m_file ^ (if m.m_extra.m_time = -1. then " not cached (macro-in-macro)" else " has been modified"));
						if m.m_extra.m_kind = MFake then Hashtbl.remove Typecore.fake_modules m.m_extra.m_file;
						raise Not_found;
					end;
				end;
				m.m_extra.m_mark <- mark;
				PMap.iter (fun _ m2 -> if not (check m2) then begin dep := Some m2; raise Not_found end) m.m_extra.m_deps;
				true
			with Not_found ->
				m.m_extra.m_dirty <- true;
				false
		in
		let rec add_modules m0 m =
			if m.m_extra.m_added < !compilation_step then begin
				(match m0.m_extra.m_kind, m.m_extra.m_kind with
				| MCode, MMacro | MMacro, MCode ->
					(* this was just a dependency to check : do not add to the context *)
					()
				| _ ->
					if verbose then print_endline ("Reusing  cached module " ^ Ast.s_type_path m.m_path);
					m.m_extra.m_added <- !compilation_step;
					List.iter (fun t ->
						match t with
						| TClassDecl c -> c.cl_restore()
						| TEnumDecl e ->
							let rec loop acc = function
								| [] -> ()
								| (Ast.Meta.RealPath,[Ast.EConst (Ast.String path),_],_) :: l ->
									e.e_path <- Ast.parse_path path;
									e.e_meta <- (List.rev acc) @ l;
								| x :: l -> loop (x::acc) l
							in
							loop [] e.e_meta
						| TAbstractDecl a ->
							a.a_meta <- List.filter (fun (m,_,_) -> m <> Ast.Meta.ValueUsed) a.a_meta
						| _ -> ()
					) m.m_types;
					if m.m_extra.m_kind <> MSub then Typeload.add_module ctx m p;
					PMap.iter (Hashtbl.add com2.resources) m.m_extra.m_binded_res;
					PMap.iter (fun _ m2 -> add_modules m0 m2) m.m_extra.m_deps);
					List.iter (Typer.call_init_macro ctx) m.m_extra.m_macro_calls
			end
		in
		try
			let m = Hashtbl.find cache.c_modules (mpath,sign) in
			if not (check m) then begin
				if verbose then print_endline ("Skipping cached module " ^ Ast.s_type_path mpath ^ (match !dep with None -> "" | Some m -> "(" ^ Ast.s_type_path m.m_path ^ ")"));
				raise Not_found;
			end;
			add_modules m m;
			t();
			Some m
		with Not_found ->
			t();
			None
	);
	let run_count = ref 0 in
	while true do
		let sin, _ = Unix.accept sock in
		let t0 = get_time() in
		Unix.set_nonblock sin;
		if verbose then print_endline "Client connected";
		let b = Buffer.create 0 in
		let rec read_loop count =
			let r = try
				Unix.recv sin tmp 0 bufsize []
			with Unix.Unix_error((Unix.EWOULDBLOCK|Unix.EAGAIN),_,_) ->
				0
			in
			if verbose then begin
				if r > 0 then Printf.printf "Reading %d bytes\n" r else print_endline "Waiting for data...";
			end;
			Buffer.add_substring b tmp 0 r;
			if r > 0 && tmp.[r-1] = '\000' then
				Buffer.sub b 0 (Buffer.length b - 1)
			else begin
				if r = 0 then ignore(Unix.select [] [] [] 0.05); (* wait a bit *)
				if count = 100 then
					failwith "Aborting unactive connection"
				else
					read_loop (count + 1);
			end;
		in
		let rec cache_context com =
			if com.display = DMNone then begin
				List.iter cache_module com.modules;
				if verbose then print_endline ("Cached " ^ string_of_int (List.length com.modules) ^ " modules");
			end;
			match com.get_macros() with
			| None -> ()
			| Some com -> cache_context com
		in
		let create params =
			let ctx = create_context params in
			ctx.flush <- (fun() ->
				incr compilation_step;
				compilation_mark := !mark_loop;
				List.iter (fun s -> ssend sin (s ^ "\n"); if verbose then print_endline ("> " ^ s)) (List.rev ctx.messages);
				if ctx.has_error then ssend sin "\x02\n" else cache_context ctx.com;
			);
			ctx.setup <- (fun() ->
				Parser.display_error := (fun e p -> has_parse_error := true; ctx.com.error (Parser.error_msg e) p);
				if ctx.com.display <> DMNone then begin
					let file = (!Parser.resume_display).Ast.pfile in
					let fkey = file ^ "!" ^ get_signature ctx.com in
					(* force parsing again : if the completion point have been changed *)
					Hashtbl.remove cache.c_files fkey;
					(* force module reloading (if cached) *)
					Hashtbl.iter (fun _ m -> if m.m_extra.m_file = file then m.m_extra.m_dirty <- true) cache.c_modules
				end
			);
			ctx.com.print <- (fun str -> ssend sin ("\x01" ^ String.concat "\x01" (ExtString.String.nsplit str "\n") ^ "\n"));
			ctx
		in
		(try
			let data = parse_hxml_data (read_loop 0) in
			Unix.clear_nonblock sin;
			if verbose then print_endline ("Processing Arguments [" ^ String.concat "," data ^ "]");
			(try
				Common.display_default := DMNone;
				Parser.resume_display := Ast.null_pos;
				Typeload.return_partial_type := false;
				measure_times := false;
				close_times();
				stats.s_files_parsed := 0;
				stats.s_classes_built := 0;
				stats.s_methods_typed := 0;
				stats.s_macros_called := 0;
				Hashtbl.clear Common.htimers;
				let _ = Common.timer "other" in
				incr compilation_step;
				compilation_mark := !mark_loop;
				start_time := get_time();
				process_params create data;
				close_times();
				if !measure_times then report_times (fun s -> ssend sin (s ^ "\n"))
			with Completion str ->
				if verbose then print_endline ("Completion Response =\n" ^ str);
				ssend sin str
			);
			if verbose then begin
				print_endline (Printf.sprintf "Stats = %d files, %d classes, %d methods, %d macros" !(stats.s_files_parsed) !(stats.s_classes_built) !(stats.s_methods_typed) !(stats.s_macros_called));
				print_endline (Printf.sprintf "Time spent : %.3fs" (get_time() -. t0));
			end
		with Unix.Unix_error _ ->
			if verbose then print_endline "Connection Aborted"
		| e ->
			let estr = Printexc.to_string e in
			if verbose then print_endline ("Uncaught Error : " ^ estr);
			(try ssend sin estr with _ -> ());
		);
		Unix.close sin;
		(* prevent too much fragmentation by doing some compactions every X run *)
		incr run_count;
		if !run_count mod 10 = 0 then begin
			let t0 = get_time() in
			Gc.compact();
			if verbose then begin
				let stat = Gc.quick_stat() in
				let size = (float_of_int stat.Gc.heap_words) *. 4. in
				print_endline (Printf.sprintf "Compacted memory %.3fs %.1fMB" (get_time() -. t0) (size /. (1024. *. 1024.)));
			end
		end else Gc.minor();
	done

and do_connect host port args =
	let sock = Unix.socket Unix.PF_INET Unix.SOCK_STREAM 0 in
	(try Unix.connect sock (Unix.ADDR_INET (Unix.inet_addr_of_string host,port)) with _ -> failwith ("Couldn't connect on " ^ host ^ ":" ^ string_of_int port));
	let args = ("--cwd " ^ Unix.getcwd()) :: args in
	ssend sock (String.concat "" (List.map (fun a -> a ^ "\n") args) ^ "\000");
	let has_error = ref false in
	let rec print line =
		match (if line = "" then '\x00' else line.[0]) with
		| '\x01' ->
			print_string (String.concat "\n" (List.tl (ExtString.String.nsplit line "\x01")));
			flush stdout
		| '\x02' ->
			has_error := true;
		| _ ->
			prerr_endline line;
	in
	let buf = Buffer.create 0 in
	let process() =
		let lines = ExtString.String.nsplit (Buffer.contents buf) "\n" in
		(* the last line ends with \n *)
		let lines = (match List.rev lines with "" :: l -> List.rev l | _ -> lines) in
		List.iter print lines;
	in
	let tmp = String.create 1024 in
	let rec loop() =
		let b = Unix.recv sock tmp 0 1024 [] in
		Buffer.add_substring buf tmp 0 b;
		if b > 0 then begin
			if String.get tmp (b - 1) = '\n' then begin
				process();
				Buffer.reset buf;
			end;
			loop();
		end
	in
	loop();
	process();
	if !has_error then exit 1

and init ctx =
	let usage = Printf.sprintf
		"Haxe Compiler %s %s- (C)2005-2015 Haxe Foundation\n Usage : haxe%s -main <class> [-swf|-js|-neko|-php|-cpp|-as3] <output> [options]\n Options :"
		s_version (match Version.version_extra with None -> "" | Some v -> v) (if Sys.os_type = "Win32" then ".exe" else "")
	in
	let com = ctx.com in
	let classes = ref [([],"Std")] in
try
	let xml_out = ref None in
	let swf_header = ref None in
	let cmds = ref [] in
	let config_macros = ref [] in
	let cp_libs = ref [] in
	let added_libs = Hashtbl.create 0 in
	let no_output = ref false in
	let did_something = ref false in
	let force_typing = ref false in
	let pre_compilation = ref [] in
	let interp = ref false in
	let swf_version = ref false in
	let evals = ref [] in
	Common.define_value com Define.HaxeVer (float_repres (float_of_int version /. 1000.));
	Common.define_value com Define.HxcppApiLevel "321";
	Common.raw_define com "haxe3";
	Common.define_value com Define.Dce "std";
	com.warning <- (fun msg p -> message ctx ("Warning : " ^ msg) p);
	com.error <- error ctx;
	if !global_cache <> None then com.run_command <- run_command ctx;
	Parser.display_error := (fun e p -> com.error (Parser.error_msg e) p);
	Parser.use_doc := !Common.display_default <> DMNone || (!global_cache <> None);
	(try
		let p = Sys.getenv "HAXE_STD_PATH" in
		let rec loop = function
			| drive :: path :: l ->
				if String.length drive = 1 && ((drive.[0] >= 'a' && drive.[0] <= 'z') || (drive.[0] >= 'A' && drive.[0] <= 'Z')) then
					(drive ^ ":" ^ path) :: loop l
				else
					drive :: loop (path :: l)
			| l ->
				l
		in
		let parts = "" :: Str.split_delim (Str.regexp "[;:]") p in
		com.class_path <- List.map normalize_path (loop parts)
	with
		Not_found ->
			if Sys.os_type = "Unix" then
				com.class_path <- ["/usr/lib/haxe/std/";"/usr/share/haxe/std/";"/usr/local/lib/haxe/std/";"/usr/lib/haxe/extraLibs/";"/usr/local/lib/haxe/extraLibs/";""]
			else
				let base_path = normalize_path (get_real_path (try executable_path() with _ -> "./")) in
				com.class_path <- [base_path ^ "std/";base_path ^ "extraLibs/";""]);
	com.std_path <- List.filter (fun p -> ExtString.String.ends_with p "std/" || ExtString.String.ends_with p "std\\") com.class_path;
	let set_platform pf file =
		if com.platform <> Cross then failwith "Multiple targets";
		Common.init_platform com pf;
		com.file <- file;
		if (pf = Flash) && file_extension file = "swc" then Common.define com Define.Swc;
	in
	let define f = Arg.Unit (fun () -> Common.define com f) in
	let process_ref = ref (fun args -> ()) in
	let process_libs() =
		let libs = List.filter (fun l -> not (Hashtbl.mem added_libs l)) (List.rev !cp_libs) in
		cp_libs := [];
		List.iter (fun l -> Hashtbl.add added_libs l ()) libs;
		(* immediately process the arguments to insert them at the place -lib was defined *)
		match add_libs com libs with
		| [] -> ()
		| args -> (!process_ref) args
	in
	let arg_delays = ref [] in
	let basic_args_spec = [
		("-cp",Arg.String (fun path ->
			process_libs();
			com.class_path <- normalize_path path :: com.class_path
		),"<path> : add a directory to find source files");
		("-js",Arg.String (set_platform Js),"<file> : compile code to JavaScript file");
		("-swf",Arg.String (set_platform Flash),"<file> : compile code to Flash SWF file");
		("-as3",Arg.String (fun dir ->
			set_platform Flash dir;
			Common.define com Define.As3;
			Common.define com Define.NoInline;
		),"<directory> : generate AS3 code into target directory");
		("-neko",Arg.String (set_platform Neko),"<file> : compile code to Neko Binary");
		("-php",Arg.String (fun dir ->
			classes := (["php"],"Boot") :: !classes;
			set_platform Php dir;
		),"<directory> : generate PHP code into target directory");
		("-cpp",Arg.String (fun dir ->
			set_platform Cpp dir;
		),"<directory> : generate C++ code into target directory");
		("-cs",Arg.String (fun dir ->
			cp_libs := "hxcs" :: !cp_libs;
			set_platform Cs dir;
		),"<directory> : generate C# code into target directory");
		("-java",Arg.String (fun dir ->
			cp_libs := "hxjava" :: !cp_libs;
			set_platform Java dir;
		),"<directory> : generate Java code into target directory");
		("-python",Arg.String (fun dir ->
			set_platform Python dir;
		),"<file> : generate Python code as target file");
		("-xml",Arg.String (fun file ->
			Parser.use_doc := true;
			xml_out := Some file
		),"<file> : generate XML types description");
		("-main",Arg.String (fun cl ->
			if com.main_class <> None then raise (Arg.Bad "Multiple -main");
			let cpath = make_path cl in
			com.main_class <- Some cpath;
			classes := cpath :: !classes
		),"<class> : select startup class");
		("-lib",Arg.String (fun l ->
			cp_libs := l :: !cp_libs;
			Common.raw_define com l;
		),"<library[:version]> : use a haxelib library");
		("-D",Arg.String (fun var ->
			begin match var with
				| "no_copt" | "no-copt" -> com.foptimize <- false;
				| "use_rtti_doc" | "use-rtti-doc" -> Parser.use_doc := true;
				| _ -> 	if List.mem var reserved_flags then raise (Arg.Bad (var ^ " is a reserved compiler flag and cannot be defined from command line"));
			end;
			Common.raw_define com var;
		),"<var> : define a conditional compilation flag");
		("-v",Arg.Unit (fun () ->
			com.verbose <- true
		),": turn on verbose mode");
		("-debug", Arg.Unit (fun() ->
			Common.define com Define.Debug;
			com.debug <- true;
		), ": add debug information to the compiled code");
	] in
	let adv_args_spec = [
		("-dce", Arg.String (fun mode ->
			(match mode with
			| "std" | "full" | "no" -> ()
			| _ -> raise (Arg.Bad "Invalid DCE mode, expected std | full | no"));
			Common.define_value com Define.Dce mode
		),"[std|full|no] : set the dead code elimination mode");
		("-swf-version",Arg.Float (fun v ->
			if not !swf_version || com.flash_version < v then com.flash_version <- v;
			swf_version := true;
		),"<version> : change the SWF version");
		("-swf-header",Arg.String (fun h ->
			try
				swf_header := Some (match ExtString.String.nsplit h ":" with
				| [width; height; fps] ->
					(int_of_string width,int_of_string height,float_of_string fps,0xFFFFFF)
				| [width; height; fps; color] ->
					let color = if ExtString.String.starts_with color "0x" then color else "0x" ^ color in
					(int_of_string width, int_of_string height, float_of_string fps, int_of_string color)
				| _ -> raise Exit)
			with
				_ -> raise (Arg.Bad "Invalid SWF header format, expected width:height:fps[:color]")
		),"<header> : define SWF header (width:height:fps:color)");
		("-swf-lib",Arg.String (fun file ->
			process_libs(); (* linked swf order matters, and lib might reference swf as well *)
			Genswf.add_swf_lib com file false
		),"<file> : add the SWF library to the compiled SWF");
		("-swf-lib-extern",Arg.String (fun file ->
			Genswf.add_swf_lib com file true
		),"<file> : use the SWF library for type checking");
		("-java-lib",Arg.String (fun file ->
			let std = file = "lib/hxjava-std.jar" in
			arg_delays := (fun () -> Genjava.add_java_lib com file std) :: !arg_delays;
		),"<file> : add an external JAR or class directory library");
		("-net-lib",Arg.String (fun file ->
			let file, is_std = match ExtString.String.nsplit file "@" with
				| [file] ->
					file,false
				| [file;"std"] ->
					file,true
				| _ -> raise Exit
			in
			arg_delays := (fun () -> Gencs.add_net_lib com file is_std) :: !arg_delays;
		),"<file>[@std] : add an external .NET DLL file");
		("-net-std",Arg.String (fun file ->
			Gencs.add_net_std com file
		),"<file> : add a root std .NET DLL search path");
		("-c-arg",Arg.String (fun arg ->
			com.c_args <- arg :: com.c_args
		),"<arg> : pass option <arg> to the native Java/C# compiler");
		("-x", Arg.String (fun file ->
			let neko_file = file ^ ".n" in
			set_platform Neko neko_file;
			if com.main_class = None then begin
				let cpath = make_path file in
				com.main_class <- Some cpath;
				classes := cpath :: !classes
			end;
			cmds := ("neko " ^ neko_file) :: !cmds;
		),"<file> : shortcut for compiling and executing a neko file");
		("-resource",Arg.String (fun res ->
			let file, name = (match ExtString.String.nsplit res "@" with
				| [file; name] -> file, name
				| [file] -> file, file
				| _ -> raise (Arg.Bad "Invalid Resource format, expected file@name")
			) in
			let file = (try Common.find_file com file with Not_found -> file) in
			let data = (try
				let s = Std.input_file ~bin:true file in
				if String.length s > 12000000 then raise Exit;
				s;
			with
				| Sys_error _ -> failwith ("Resource file not found : " ^ file)
				| _ -> failwith ("Resource '" ^ file ^ "' excess the maximum size of 12MB")
			) in
			if Hashtbl.mem com.resources name then failwith ("Duplicate resource name " ^ name);
			Hashtbl.add com.resources name data
		),"<file>[@name] : add a named resource file");
		("-prompt", Arg.Unit (fun() -> prompt := true),": prompt on error");
		("-cmd", Arg.String (fun cmd ->
			cmds := unquote cmd :: !cmds
		),": run the specified command after successful compilation");
		("--flash-strict", define Define.FlashStrict, ": more type strict flash API");
		("--no-traces", define Define.NoTraces, ": don't compile trace calls in the program");
		("--gen-hx-classes", Arg.Unit (fun() ->
			force_typing := true;
			pre_compilation := (fun() ->
				List.iter (fun (_,_,extract) ->
					Hashtbl.iter (fun n _ -> classes := n :: !classes) (extract())
				) com.swf_libs;
				List.iter (fun (_,std,_,all_files,_) ->
					if not std then
						List.iter (fun path -> if path <> (["java";"lang"],"String") then classes := path :: !classes) (all_files())
				) com.java_libs;
				List.iter (fun (_,std,all_files,_) ->
					if not std then
						List.iter (fun path -> classes := path :: !classes) (all_files())
				) com.net_libs;
			) :: !pre_compilation;
			xml_out := Some "hx"
		),": generate hx headers for all input classes");
		("--next", Arg.Unit (fun() -> assert false), ": separate several haxe compilations");
		("--each", Arg.Unit (fun() -> assert false), ": append preceding parameters to all haxe compilations separated by --next");
		("--display", Arg.String (fun file_pos ->
			match file_pos with
			| "classes" ->
				pre_compilation := (fun() -> raise (Parser.TypePath (["."],None,true))) :: !pre_compilation;
			| "keywords" ->
				complete_fields com (Hashtbl.fold (fun k _ acc -> (k,"",None,"") :: acc) Lexer.keywords [])
			| "memory" ->
				did_something := true;
				(try display_memory ctx with e -> prerr_endline (Printexc.get_backtrace ()));
			| _ ->
				let file, pos = try ExtString.String.split file_pos "@" with _ -> failwith ("Invalid format : " ^ file_pos) in
				let file = unquote file in
				let pos, smode = try ExtString.String.split pos "@" with _ -> pos,"" in
				let activate_special_display_mode () =
					Common.define com Define.NoCOpt;
					Parser.use_parser_resume := false
				in
				let mode = match smode with
					| "position" ->
						activate_special_display_mode();
						DMPosition
					| "usage" ->
						activate_special_display_mode();
						DMUsage
					| "type" ->
						activate_special_display_mode();
						DMType
					| "toplevel" ->
						activate_special_display_mode();
						DMToplevel
					| "" ->
						Parser.use_parser_resume := true;
						DMDefault
					| _ ->
						let smode,arg = try ExtString.String.split smode "@" with _ -> pos,"" in
						match smode with
							| "resolve" ->
								activate_special_display_mode();
								DMResolve arg
							| _ ->
								Parser.use_parser_resume := true;
								DMDefault
				in
				let pos = try int_of_string pos with _ -> failwith ("Invalid format : "  ^ pos) in
				com.display <- mode;
				Common.display_default := mode;
				Common.define_value com Define.Display (if smode <> "" then smode else "1");
				Parser.use_doc := true;
				Parser.resume_display := {
					Ast.pfile = Common.unique_full_path file;
					Ast.pmin = pos;
					Ast.pmax = pos;
				};
		),": display code tips");
		("--no-output", Arg.Unit (fun() -> no_output := true),": compiles but does not generate any file");
		("--times", Arg.Unit (fun() -> measure_times := true),": measure compilation times");
		("--no-inline", define Define.NoInline, ": disable inlining");
		("--no-opt", Arg.Unit (fun() ->
			com.foptimize <- false;
			Common.define com Define.NoOpt;
		), ": disable code optimizations");
		("--php-front",Arg.String (fun f ->
			if com.php_front <> None then raise (Arg.Bad "Multiple --php-front");
			com.php_front <- Some f;
		),"<filename> : select the name for the php front file");
		("--php-lib",Arg.String (fun f ->
			if com.php_lib <> None then raise (Arg.Bad "Multiple --php-lib");
			com.php_lib <- Some f;
		),"<filename> : select the name for the php lib folder");
		("--php-prefix", Arg.String (fun f ->
			if com.php_prefix <> None then raise (Arg.Bad "Multiple --php-prefix");
			com.php_prefix <- Some f;
			Common.define com Define.PhpPrefix;
		),"<name> : prefix all classes with given name");
		("--remap", Arg.String (fun s ->
			let pack, target = (try ExtString.String.split s ":" with _ -> raise (Arg.Bad "Invalid remap format, expected source:target")) in
			com.package_rules <- PMap.add pack (Remap target) com.package_rules;
		),"<package:target> : remap a package to another one");
		("--interp", Arg.Unit (fun() ->
			Common.define com Define.Interp;
			set_platform Neko "";
			no_output := true;
			interp := true;
		),": interpret the program using internal macro system");
		("--macro", Arg.String (fun e ->
			force_typing := true;
			config_macros := e :: !config_macros
		)," : call the given macro before typing anything else");
		("--eval", Arg.String (fun s ->
			force_typing := true;
			evals := s :: !evals;
		), " : evaluates argument as Haxe module code");
		("--wait", Arg.String (fun hp ->
			let host, port = (try ExtString.String.split hp ":" with _ -> "127.0.0.1", hp) in
			wait_loop com host (try int_of_string port with _ -> raise (Arg.Bad "Invalid port"))
		),"<[host:]port> : wait on the given port for commands to run)");
		("--connect",Arg.String (fun _ ->
			assert false
		),"<[host:]port> : connect on the given port and run commands there)");
		("--cwd", Arg.String (fun dir ->
			assert false
		),"<dir> : set current working directory");
		("-version",Arg.Unit (fun() ->
			message ctx s_version Ast.null_pos;
			did_something := true;
		),": print version and exit");
		("--help-defines", Arg.Unit (fun() ->
			let m = ref 0 in
			let rec loop i =
				let d = Obj.magic i in
				if d <> Define.Last then begin
					let t, doc = Define.infos d in
					if String.length t > !m then m := String.length t;
					((String.concat "-" (ExtString.String.nsplit t "_")),doc) :: (loop (i + 1))
				end else
					[]
			in
			let all = List.sort (fun (s1,_) (s2,_) -> String.compare s1 s2) (loop 0) in
			let all = List.map (fun (n,doc) -> Printf.sprintf " %-*s: %s" !m n (limit_string doc (!m + 3))) all in
			List.iter (fun msg -> ctx.com.print (msg ^ "\n")) all;
			did_something := true
		),": print help for all compiler specific defines");
		("--help-metas", Arg.Unit (fun() ->
			let m = ref 0 in
			let rec loop i =
				let d = Obj.magic i in
				if d <> Meta.Last then begin
					let t, (doc,flags) = MetaInfo.to_string d in
					if not (List.mem MetaInfo.Internal flags) then begin
						let params = ref [] and used = ref [] and pfs = ref [] in
						List.iter (function
							| MetaInfo.HasParam s -> params := s :: !params
							| MetaInfo.Platform f -> pfs := f :: !pfs
							| MetaInfo.Platforms fl -> pfs := fl @ !pfs
							| MetaInfo.UsedOn u -> used := u :: !used
							| MetaInfo.UsedOnEither ul -> used := ul @ !used
							| MetaInfo.Internal -> assert false
						) flags;
						let params = (match List.rev !params with
							| [] -> ""
							| l -> "(" ^ String.concat "," l ^ ")"
						) in
						let pfs = (match List.rev !pfs with
							| [] -> ""
							| [p] -> " (" ^ platform_name p ^ " only)"
							| pl -> " (for " ^ String.concat "," (List.map platform_name pl) ^ ")"
						) in
						let str = "@" ^ t in
						if String.length str > !m then m := String.length str;
						(str,params ^ doc ^ pfs) :: loop (i + 1)
					end else
						loop (i + 1)
				end else
					[]
			in
			let all = List.sort (fun (s1,_) (s2,_) -> String.compare s1 s2) (loop 0) in
			let all = List.map (fun (n,doc) -> Printf.sprintf " %-*s: %s" !m n (limit_string doc (!m + 3))) all in
			List.iter (fun msg -> ctx.com.print (msg ^ "\n")) all;
			did_something := true
		),": print help for all compiler metadatas");
	] in
	let args_callback cl = classes := make_path cl :: !classes in
	let all_args_spec = basic_args_spec @ adv_args_spec in
	let process args =
		let current = ref 0 in
		(try
			Arg.parse_argv ~current (Array.of_list ("" :: List.map expand_env args)) all_args_spec args_callback usage;
			List.iter (fun fn -> fn()) !arg_delays
		with (Arg.Bad msg) as exc ->
			let r = Str.regexp "unknown option `\\([-A-Za-z]+\\)'" in
			try
				ignore(Str.search_forward r msg 0);
				let s = Str.matched_group 1 msg in
				let sl = List.map (fun (s,_,_) -> s) all_args_spec in
				let msg = Typecore.string_error_raise s sl (Printf.sprintf "Invalid command: %s" s) in
				raise (Arg.Bad msg)
			with Not_found ->
				raise exc);
		arg_delays := []
	in
	process_ref := process;
	process ctx.com.args;
	process_libs();
	(try ignore(Common.find_file com "mt/Include.hx"); Common.raw_define com "mt"; with Not_found -> ());
	if com.display <> DMNone then begin
		com.warning <- message ctx;
		com.error <- error ctx;
		com.main_class <- None;
		let real = get_real_path (!Parser.resume_display).Ast.pfile in
		(* try to fix issue on windows when get_real_path fails (8.3 DOS names disabled) *)
		let real = (match List.rev (ExtString.String.nsplit real path_sep) with
		| file :: path when String.length file > 0 && file.[0] >= 'a' && file.[1] <= 'z' -> file.[0] <- char_of_int (int_of_char file.[0] - int_of_char 'a' + int_of_char 'A'); String.concat path_sep (List.rev (file :: path))
		| _ -> real) in
		classes := lookup_classes com real;
		if !classes = [] then begin
			if not (Sys.file_exists real) then failwith "Display file does not exist";
			(match List.rev (ExtString.String.nsplit real path_sep) with
			| file :: _ when file.[0] >= 'a' && file.[1] <= 'z' -> failwith ("Display file '" ^ file ^ "' should not start with a lowercase letter")
			| _ -> ());
			failwith "Display file was not found in class path";
		end;
		Common.log com ("Display file : " ^ real);
		Common.log com ("Classes found : ["  ^ (String.concat "," (List.map Ast.s_type_path !classes)) ^ "]");
	end;
	let add_std dir =
		com.class_path <- List.filter (fun s -> not (List.mem s com.std_path)) com.class_path @ List.map (fun p -> p ^ dir ^ "/_std/") com.std_path @ com.std_path
	in
	let ext = (match com.platform with
		| Cross ->
			(* no platform selected *)
			set_platform Cross "";
			"?"
		| Flash ->
			let rec loop = function
				| [] -> ()
				| (v,_) :: _ when v > com.flash_version -> ()
				| (v,def) :: l ->
					Common.raw_define com ("flash" ^ def);
					loop l
			in
			loop Common.flash_versions;
			Common.raw_define com "flash";
			com.package_rules <- PMap.remove "flash" com.package_rules;
			add_std "flash";
			"swf"
		| Neko ->
			add_std "neko";
			"n"
		| Js ->
			add_std "js";
			"js"
		| Php ->
			add_std "php";
			"php"
		| Cpp ->
			add_std "cpp";
			"cpp"
		| Cs ->
			let old_flush = ctx.flush in
			ctx.flush <- (fun () ->
				com.net_libs <- [];
				old_flush()
			);
			Gencs.before_generate com;
			add_std "cs"; "cs"
		| Java ->
			let old_flush = ctx.flush in
			ctx.flush <- (fun () ->
				List.iter (fun (_,_,close,_,_) -> close()) com.java_libs;
				com.java_libs <- [];
				old_flush()
			);
			Genjava.before_generate com;
			add_std "java"; "java"
		| Python ->
			add_std "python";
			"python"
	) in
	(* if we are at the last compilation step, allow all packages accesses - in case of macros or opening another project file *)
	begin match com.display with
		| DMNone | DMToplevel ->
			()
		| _ ->
			if not ctx.has_next then com.package_rules <- PMap.foldi (fun p r acc -> match r with Forbidden -> acc | _ -> PMap.add p r acc) com.package_rules PMap.empty;
	end;
	com.config <- get_config com; (* make sure to adapt all flags changes defined after platform *)

	List.iter (fun f -> f()) (List.rev (!pre_compilation));
	if !classes = [([],"Std")] && not !force_typing then begin
		let help_spec = basic_args_spec @ [
			("-help", Arg.Unit (fun () -> ()),": show extended help information");
			("--help", Arg.Unit (fun () -> ()),": show extended help information");
			("--help-defines", Arg.Unit (fun () -> ()),": print help for all compiler specific defines");
			("--help-metas", Arg.Unit (fun () -> ()),": print help for all compiler metadatas");
			("<dot-path>", Arg.Unit (fun () -> ()),": compile the module specified by dot-path");
		] in
		if !cmds = [] && not !did_something then Arg.usage help_spec usage;
	end else begin
		ctx.setup();
		Common.log com ("Classpath : " ^ (String.concat ";" com.class_path));
		Common.log com ("Defines : " ^ (String.concat ";" (PMap.foldi (fun v _ acc -> v :: acc) com.defines [])));
		let t = Common.timer "typing" in
		Typecore.type_expr_ref := (fun ctx e with_type -> Typer.type_expr ctx e with_type);
		let tctx = Typer.create com in
		List.iter (Typer.call_init_macro tctx) (List.rev !config_macros);
		List.iter (Typer.eval tctx) !evals;
		List.iter (fun cpath -> ignore(tctx.Typecore.g.Typecore.do_load_module tctx cpath Ast.null_pos)) (List.rev !classes);
		Typer.finalize tctx;
		t();
		if ctx.has_error then raise Abort;
		begin match com.display with
			| DMNone | DMUsage | DMPosition | DMType | DMResolve _ ->
				()
			| _ ->
				if ctx.has_next then raise Abort;
				failwith "No completion point was found";
		end;
		let t = Common.timer "filters" in
		let main, types, modules = Typer.generate tctx in
		com.main <- main;
		com.types <- types;
		com.modules <- modules;
		Filters.run com tctx main;
		if ctx.has_error then raise Abort;
		(* check file extension. In case of wrong commandline, we don't want
			to accidentaly delete a source file. *)
		if not !no_output && file_extension com.file = ext then delete_file com.file;
		(match !xml_out with
		| None -> ()
		| Some "hx" ->
			Genxml.generate_hx com
		| Some file ->
			Common.log com ("Generating xml : " ^ file);
			Common.mkdir_from_path file;
			Genxml.generate com file);
		if com.platform = Flash || com.platform = Cpp then List.iter (Codegen.fix_overrides com) com.types;
		if Common.defined com Define.Dump then Codegen.dump_types com;
		if Common.defined com Define.DumpDependencies then Codegen.dump_dependencies com;
		t();
		if not !no_output then begin match com.platform with
			| Neko when !interp -> ()
			| Cpp when Common.defined com Define.Cppia -> ()
			| Cpp | Cs | Java | Php -> Common.mkdir_from_path (com.file ^ "/.")
			| _ -> Common.mkdir_from_path com.file
		end;
		(match com.platform with
		| _ when !no_output ->
			if !interp then begin
				let ctx = Interp.create com (Typer.make_macro_api tctx Ast.null_pos) in
				Interp.add_types ctx com.types (fun t -> ());
				(match com.main with
				| None -> ()
				| Some e -> ignore(Interp.eval_expr ctx e));
			end;
		| Cross ->
			()
		| Flash when Common.defined com Define.As3 ->
			Common.log com ("Generating AS3 in : " ^ com.file);
			Genas3.generate com;
		| Flash ->
			Common.log com ("Generating swf : " ^ com.file);
			Genswf.generate com !swf_header;
		| Neko ->
			Common.log com ("Generating neko : " ^ com.file);
			Genneko.generate com;
		| Js ->
			Common.log com ("Generating js : " ^ com.file);
			Genjs.generate com
		| Php ->
			Common.log com ("Generating PHP in : " ^ com.file);
			Genphp.generate com;
		| Cpp ->
			Common.log com ("Generating Cpp in : " ^ com.file);
			Gencpp.generate com;
		| Cs ->
			Common.log com ("Generating Cs in : " ^ com.file);
			Gencs.generate com;
		| Java ->
			Common.log com ("Generating Java in : " ^ com.file);
			Genjava.generate com;
		| Python ->
			Common.log com ("Generating python in : " ^ com.file);
			Genpy.generate com;
		);
	end;
	Sys.catch_break false;
	List.iter (fun f -> f()) (List.rev com.final_filters);
	if not !no_output then begin
		List.iter (fun c ->
			let r = run_command ctx c in
			if r <> 0 then failwith ("Command failed with error " ^ string_of_int r)
		) (List.rev !cmds)
	end
with
	| Abort ->
		()
	| Ast.Error (m,p) ->
		error ctx m p
	| Typecore.Fatal_error (m,p) ->
		error ctx m p
	| Common.Abort (m,p) ->
		error ctx m p
	| Lexer.Error (m,p) ->
		error ctx (Lexer.error_msg m) p
	| Parser.Error (m,p) ->
		error ctx (Parser.error_msg m) p
	| Typecore.Forbid_package ((pack,m,p),pl,pf)  ->
		if !Common.display_default <> DMNone && ctx.has_next then begin
			ctx.has_error <- false;
			ctx.messages <- [];
		end else begin
			error ctx (Printf.sprintf "You cannot access the %s package while %s (for %s)" pack (if pf = "macro" then "in a macro" else "targeting " ^ pf) (Ast.s_type_path m) ) p;
			List.iter (error ctx "    referenced here") (List.rev pl);
		end
	| Typecore.Error (m,p) ->
		error ctx (Typecore.error_msg m) p
	| Interp.Error (msg,p :: l) ->
		message ctx msg p;
		List.iter (message ctx "Called from") l;
		error ctx "Aborted" Ast.null_pos;
	| Codegen.Generic_Exception(m,p) ->
		error ctx m p
	| Arg.Bad msg ->
		error ctx ("Error: " ^ msg) Ast.null_pos
	| Failure msg when not (is_debug_run()) ->
		error ctx ("Error: " ^ msg) Ast.null_pos
	| Arg.Help msg ->
		message ctx msg Ast.null_pos
	| Typer.DisplayFields fields ->
		let ctx = print_context() in
		let fields = List.map (fun (name,t,kind,doc) -> name, s_type ctx t, kind, (match doc with None -> "" | Some d -> d)) fields in
		let fields = if !measure_times then begin
			close_times();
			let tot = ref 0. in
			Hashtbl.iter (fun _ t -> tot := !tot +. t.total) Common.htimers;
			let fields = ("@TOTAL", Printf.sprintf "%.3fs" (get_time() -. !start_time), None, "") :: fields in
			if !tot > 0. then
				Hashtbl.fold (fun _ t acc ->
					("@TIME " ^ t.name, Printf.sprintf "%.3fs (%.0f%%)" t.total (t.total *. 100. /. !tot), None, "") :: acc
				) Common.htimers fields
			else fields
		end else
			fields
		in
		complete_fields com fields
	| Typecore.DisplayTypes tl ->
		let ctx = print_context() in
		let b = Buffer.create 0 in
		List.iter (fun t ->
			Buffer.add_string b "<type>\n";
			Buffer.add_string b (htmlescape (s_type ctx t));
			Buffer.add_string b "\n</type>\n";
		) tl;
		raise (Completion (Buffer.contents b))
	| Typecore.DisplayPosition pl ->
		let b = Buffer.create 0 in
		let error_printer file line = sprintf "%s:%d:" (Common.unique_full_path file) line in
		Buffer.add_string b "<list>\n";
		List.iter (fun p ->
			let epos = Lexer.get_error_pos error_printer p in
			Buffer.add_string b "<pos>";
			Buffer.add_string b epos;
			Buffer.add_string b "</pos>\n";
		) pl;
		Buffer.add_string b "</list>";
		raise (Completion (Buffer.contents b))
	| Typer.DisplayToplevel il ->
		let b = Buffer.create 0 in
		Buffer.add_string b "<il>\n";
		let ctx = print_context() in
		let s_type t = htmlescape (s_type ctx t) in
		List.iter (fun id -> match id with
			| Typer.ITLocal v -> Buffer.add_string b (Printf.sprintf "<i k=\"local\" t=\"%s\">%s</i>\n" (s_type v.v_type) v.v_name);
			| Typer.ITMember(c,cf) -> Buffer.add_string b (Printf.sprintf "<i k=\"member\" t=\"%s\">%s</i>\n" (s_type cf.cf_type) cf.cf_name);
			| Typer.ITStatic(c,cf) -> Buffer.add_string b (Printf.sprintf "<i k=\"static\" t=\"%s\">%s</i>\n" (s_type cf.cf_type) cf.cf_name);
			| Typer.ITEnum(en,ef) -> Buffer.add_string b (Printf.sprintf "<i k=\"enum\" t=\"%s\">%s</i>\n" (s_type ef.ef_type) ef.ef_name);
			| Typer.ITGlobal(mt,s,t) -> Buffer.add_string b (Printf.sprintf "<i k=\"global\" p=\"%s\" t=\"%s\">%s</i>\n" (s_type_path (t_infos mt).mt_path) (s_type t) s);
			| Typer.ITType(mt) -> Buffer.add_string b (Printf.sprintf "<i k=\"type\" p=\"%s\">%s</i>\n" (s_type_path (t_infos mt).mt_path) (snd (t_infos mt).mt_path));
			| Typer.ITPackage s -> Buffer.add_string b (Printf.sprintf "<i k=\"package\">%s</i>\n" s)
		) il;
		Buffer.add_string b "</il>";
		raise (Completion (Buffer.contents b))
	| Parser.TypePath (p,c,is_import) ->
		(match c with
		| None ->
			let packs, classes = read_type_path com p in
			if packs = [] && classes = [] then
				error ctx ("No classes found in " ^ String.concat "." p) Ast.null_pos
			else
				complete_fields com (
					let convert k f = (f,"",Some k,"") in
					(List.map (convert Typer.FKPackage) packs) @ (List.map (convert Typer.FKType) classes)
				)
		| Some (c,cur_package) ->
			try
				let sl_pack,s_module = match List.rev p with
					| s :: sl when s.[0] >= 'A' && s.[0] <= 'Z' -> List.rev sl,s
					| _ -> p,c
				in
				let ctx = Typer.create com in
				let rec lookup p =
					try
						Typeload.load_module ctx (p,s_module) Ast.null_pos
					with e ->
						if cur_package then
							match List.rev p with
							| [] -> raise e
							| _ :: p -> lookup (List.rev p)
						else
							raise e
				in
				let m = lookup sl_pack in
				let statics = ref None in
				let public_types = List.filter (fun t ->
					let tinfos = t_infos t in
					let is_module_type = snd tinfos.mt_path = c in
					if is_import && is_module_type then begin match t with
						| TClassDecl c ->
							ignore(c.cl_build());
							statics := Some c.cl_ordered_statics
						| _ -> ()
					end;
					not tinfos.mt_private
				) m.m_types in
				let types = if c <> s_module then [] else List.map (fun t -> snd (t_path t),"",Some Typer.FKType,"") public_types in
				let ctx = print_context() in
				let make_field_doc cf =
					cf.cf_name,
					s_type ctx cf.cf_type,
					Some (match cf.cf_kind with Method _ -> Typer.FKMethod | Var _ -> Typer.FKVar),
					(match cf.cf_doc with Some s -> s | None -> "")
				in
				let types = match !statics with
					| None -> types
					| Some cfl -> types @ (List.map make_field_doc (List.filter (fun cf -> cf.cf_public) cfl))
				in
				complete_fields com types
			with Completion c ->
				raise (Completion c)
			| _ ->
				error ctx ("Could not load module " ^ (Ast.s_type_path (p,c))) Ast.null_pos)
	| Interp.Sys_exit i ->
		ctx.flush();
		exit i
	| e when (try Sys.getenv "OCAMLRUNPARAM" <> "b" || !global_cache <> None with _ -> true) && not (is_debug_run()) ->
		error ctx (Printexc.to_string e) Ast.null_pos

;;
let other = Common.timer "other" in
Sys.catch_break true;
let args = List.tl (Array.to_list Sys.argv) in
(try
	let server = Sys.getenv "HAXE_COMPILATION_SERVER" in
	let host, port = (try ExtString.String.split server ":" with _ -> "127.0.0.1", server) in
	do_connect host (try int_of_string port with _ -> failwith "Invalid HAXE_COMPILATION_SERVER port") args
with Not_found -> try
	process_params create_context args
with Completion c ->
	prerr_endline c;
	exit 0
);
other();
if !measure_times then report_times prerr_endline<|MERGE_RESOLUTION|>--- conflicted
+++ resolved
@@ -142,11 +142,7 @@
 	"Class not found : neko.zip.Writer", "neko.zip.Writer has been removed, use haxe.zip.Writer instead";
 	"Class not found : haxe.Public", "Use @:publicFields instead of implementing or extending haxe.Public";
 	"#Xml has no field createProlog", "Xml.createProlog was renamed to Xml.createProcessingInstruction";
-<<<<<<< HEAD
-	"Module js.html.HtmlElement is loaded with a different case than js.html.HTMLElement", "HtmlElement is now HTMLElement, please replace all occurences accordingly"
-=======
 	"Module js.html.HtmlElement is loaded with a different case than js.html.HTMLElement", "htmlelement"
->>>>>>> 4cdb0a45
 ]
 
 let limit_string s offset =
