S src/**
B _build/src/**
S libs/**
B libs/**
B +threads
<<<<<<< HEAD
PKG rope
PKG ptmap
=======
PKG sedlex
>>>>>>> 10027db6
<|MERGE_RESOLUTION|>--- conflicted
+++ resolved
@@ -3,9 +3,6 @@
 S libs/**
 B libs/**
 B +threads
-<<<<<<< HEAD
 PKG rope
 PKG ptmap
-=======
-PKG sedlex
->>>>>>> 10027db6
+PKG sedlex