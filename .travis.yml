cache:
  timeout: 1000
  directories:
    - $HOME/.opam
    - $HOME/neko
    - $HOME/apt-cache
    - $HOME/hxcache
    - $HOME/_hxbuild
    - $HOME/_hxbuild_libs
    - $HOME/lua_env
    - $HOME/.luarocks

before_cache:
  - if [ $TRAVIS_OS_NAME = 'linux' ]; then
      sudo apt-get autoclean;
      sudo rm -f $HOME/apt-cache/lock || true;
    fi
  # somehow these files are recreated everytime
  - rm -f $HOME/lua_env/lib/liblua51.a
  - rm -f $HOME/lua_env/lib/liblua52.a
  - rm -f $HOME/lua_env/lib/liblua53.a
  - rm -f $HOME/lua_env/lib/libluajit-5.1.a
  #- if [ $TRAVIS_OS_NAME = 'osx' ]; then brew cleanup; fi

env:
  global:
    # make variables
    - ADD_REVISION=1
    # nightly builds submit
    - secure: "UoGjYvQqt66GWmeLC4Pih1iue5AufVgW8XQOd2Bx839NN/2mQQ9bD1HuONJe+taWBJ+PHInkAjYROYYaiCQUA7B1SXs3oQD7Og6arVcR7kY7XOdAQ2t8ZkxJHTnuYGWW/2gNFBESv+3H17bkXG4rzaSn2LV5PJLOxSjw0ziBUMY="
    - secure: "ugpxt+zeYiAiMYKLK96f5TLSxbQAtmDWiumdwaLHl88fIUeefxJJPIF1Xm0AHeYEJE7sD8dLE1dMbRSzOpXFfTmJoQZv19Wjv+2N5B+DaabKjGj1nZG7q3blGa3nUYzWVfFNFiIpM9c5fvW8yiUFzacZE5itEY8+lZQeGsNh+WQ="
    # SauceLabs
    # - secure: SjyKefmjUEXi0IKHGGpcbLAajU0mLHONg8aA8LoY7Q9nAkSN6Aql+fzS38Boq7w1jWn+2FOpr+4jy0l6wVd/bftsF+huFfYpFJmdh8BlKmE0K71zZAral0H1c7YxkuQpPiJCIFGXqtkvev7SWTy0z31u7kuuQeEyW27boXe5cDA=
    # - secure: sUvWUjCyPuWht4seNa4f2VG9DkvXkhZyLZfjJO9TUAHB2JndS16E2j/qrvKEjycyH6w8tU/B9vnjDRvvGrYXxEXcBEwsJVfkorFnRl9uwGCGIYrzjMhssEl3fMYZK7P304f+gAp5ULrDBX2gIaKeSa8lUNRtz2PsZOieE4kMdhk=
    # Bintray
    # - secure: "ETbwZaeRq8wIVZVyUk1IsNctYVuQa/U2biRkF9pQkz3MEXpaneynclVzNjm8rnm8JqfKcjUDUvQJBP1KYrJYq3tAJFhl31YUnS0FsF3sgLIcnHkhbRA24xJdIlCwHP6QUPoiyPbkec43NRwrF0071KOMD51vgUToXRtAe3o/15g="
    # - secure: "Fcrrge2f4jFYDOopig2rwkQvgJw6Ra8UK6OwTVk08wecytzVaOJK1TcB22PSvZ+h0ZLJs34T+pXHFjlNuSWm4+CwGSvnltRD1/svjS8zOqK7RzuUdzHz87yruz9PFqV63HTas6qtmgLqp8n/Q6AhtDLF39BTZPyDzEbi9qkwRuI="
    # - secure: "VBJDQNJ9uvdt0aszo7oU3txuRvjkuLmuHZGOkrd4wE/5B4sX5jzx/+dnrKcNTXJCmQ/rVLuMu9GyxqVjNHlzce678voxdQNOtNkNgpkr1qN9/A9rRnCp77hH27ErdthpWxbmcnE62hAJ83TIKSvn//5lAkx4sMCKS1NXEWQ5qec="
    # PPA configs
    - PPA="ppa:haxe/snapshots"
    - DEBFULLNAME="Haxe CI Bot"
    - DEBEMAIL="haxe-ci@onthewings.net"

sudo: required
dist: trusty
osx_image: xcode6.4
addons: &addons
  ssh_known_hosts:
    - haxe.org
    - api.haxe.org

install_linux: &install_linux
  - if [ ! -d "$HOME/neko" ]; then
      export CACHE_AVAILABLE=0;
    elif [ ! -d "$HOME/neko/.git" ]; then
      export CACHE_AVAILABLE=0;
    else
      export CACHE_AVAILABLE=1;
    fi
  # Install dependencies
  - export APT_CACHE_DIR=~/apt-cache && mkdir -pv $APT_CACHE_DIR
  - sudo add-apt-repository ppa:haxe/ocaml -y
  - sudo apt-get update -y
  - sudo apt-get -o dir::cache::archives="$APT_CACHE_DIR" install -y
      ocaml
      ocaml-native-compilers
      ocaml-findlib
      camlp4
      libpcre3-dev
      zlib1g-dev
      libgtk2.0-dev
      ninja-build
      awscli
      $JOB_DEPENDENCIES
  - wget https://raw.github.com/ocaml/opam/master/shell/opam_installer.sh -O - | sh -s /usr/local/bin system
  - export OPAMYES=1
  - opam install sedlex xml-light extlib rope ptmap
  # Install neko
  - export REF_CHANGED=1;
  - if [ ! -d "$HOME/neko" ]; then
      mkdir $HOME/neko;
      pushd $HOME/neko;
      git clone https://github.com/HaxeFoundation/neko.git .;
      git submodule update --init --recursive;
    else
      pushd $HOME/neko;
      if [ ! -d "$HOME/neko/.git" ]; then
        git clone https://github.com/HaxeFoundation/neko.git .;
        git submodule update --init --recursive;
      else
        git fetch --all;
        export REF_CUR=`git rev-list master | head -n 1`;
        export REF_REMOTE=`git rev-list origin/master | head -n 1`;
        export REF_CHANGED=`test $REF_CUR != $REF_REMOTE && echo 1`;
        if [ $REF_CHANGED = 1 ]; then
          git reset --hard origin/master;
          git submodule update --init --recursive;
        fi;
      fi;
    fi
  - env
  - test $REF_CHANGED = 1 || cmake . -DSTATIC_DEPS=all -G Ninja || (git clean -dfx && export CACHE_AVAILABLE=0 && cmake . -DSTATIC_DEPS=all -G Ninja)
  # download static dependencies before actual build, with 3 chances to deal with network issues
  - test $REF_CHANGED = 1 || ninja download_static_deps || ninja download_static_deps || ninja download_static_deps
  - test $REF_CHANGED = 1 || (ninja -j 4)
  - sudo cmake -P cmake_install.cmake
  - popd
  # Setup JDK
  - jdk_switcher use oraclejdk7
  - java -version
  # Build haxe
  - if [ -d "$HOME/_hxbuild" ]; then
      echo "$HOME/_hxbuild exists";
      cp -pr ~/_hxbuild ./_build;
    fi
<<<<<<< HEAD
  - if [ -d "$HOME/_hxbuild_libs"]; then
      rsync -arv $HOME/_hxbuild_libs/ ./libs/;
    fi
  - test $TRAVIS_OS_NAME = 'osx' || make package_src -s
=======
  - make package_src -s
>>>>>>> 865b5183
  - opam config exec -- make -s STATICLINK=1 libs
  - opam config exec -- make -s -j STATICLINK=1 haxe
  - opam config exec -- make -s haxelib
  - make package_bin -s
  - ls -l out
  - ldd -v ./haxe
  - ldd -v ./haxelib
  - export PATH="$PATH:$TRAVIS_BUILD_DIR"
  - export HAXE_STD_PATH="$TRAVIS_BUILD_DIR/std"
  - if [ ! -d "$HOME/_hxbuild" ]; then
        mkdir ~/_hxbuild;
    fi
  - if [ ! -d "$HOME/_hxbuild_libs"]; then
      mkdir ~/_hxbuild_libs;
    fi
  - cp -prf ./_build/* ~/_hxbuild/
<<<<<<< HEAD
  - rsync -arv --prune-empty-dirs --include "*/" --include='*.cmi' --include='*.o' --include='*.cmx' --include='*.cmxa' --include='*.a' --exclude="*" ./libs/ $HOME/_hxbuild_libs/
=======
>>>>>>> 865b5183
install_osx: &install_osx
  - if [ ! -d "$HOME/neko" ]; then
      export CACHE_AVAILABLE=0;
    elif [ ! -d "$HOME/neko/.git" ]; then
      export CACHE_AVAILABLE=0;
    else
      export CACHE_AVAILABLE=1;
    fi
  # Install dependencies
  - travis_retry brew update --merge
  - brew uninstall --force brew-cask # https://github.com/caskroom/homebrew-cask/pull/15381
  - travis_retry brew install opam ninja zlib pcre awscli;
  - brew outdated cmake || brew upgrade cmake # we need a recent cmake to use CMAKE_OSX_DEPLOYMENT_TARGET
  - export OPAMYES=1
  - opam init
  - opam install camlp4 sedlex ocamlfind xml-light extlib rope ptmap
  - eval `opam config env`
  # Install neko
  - export REF_CHANGED=1;
  - if [ ! -d "$HOME/neko" ]; then
      mkdir $HOME/neko;
      pushd $HOME/neko;
      git clone https://github.com/HaxeFoundation/neko.git .;
      git submodule update --init --recursive;
    else
      pushd $HOME/neko;
      if [ ! -d "$HOME/neko/.git" ]; then
        git clone https://github.com/HaxeFoundation/neko.git .;
        git submodule update --init --recursive;
      else
        git fetch --all;
        export REF_CUR=`git rev-list master | head -n 1`;
        export REF_REMOTE=`git rev-list origin/master | head -n 1`;
        export REF_CHANGED=`test $REF_CUR != $REF_REMOTE && echo 1`;
        if [ $REF_CHANGED = 1 ]; then
          git reset --hard origin/master;
          git submodule update --init --recursive;
        fi;
      fi;
    fi
  - env
  - test $REF_CHANGED = 1 || cmake . -DSTATIC_DEPS=all -G Ninja || (git clean -dfx && export CACHE_AVAILABLE=0 && cmake . -DSTATIC_DEPS=all -G Ninja)
  # download static dependencies before actual build, with 3 chances to deal with network issues
  - test $REF_CHANGED = 1 || ninja download_static_deps || ninja download_static_deps || ninja download_static_deps
  - test $REF_CHANGED = 1 || (ninja -j 4)
  - sudo cmake -P cmake_install.cmake
  - popd
  # Build haxe
  - if [ -d "$HOME/_hxbuild" ]; then
      echo "$HOME/_hxbuild exists";
      cp -pr ~/_hxbuild ./_build;
    fi
  - make -s STATICLINK=1 "LIB_PARAMS=/usr/local/opt/zlib/lib/libz.a /usr/local/lib/libpcre.a" libs
  - make -s -j STATICLINK=1 "LIB_PARAMS=/usr/local/opt/zlib/lib/libz.a /usr/local/lib/libpcre.a" haxe
  - make -s haxelib
  - make package_bin -s
  - ls -l out
  - otool -L ./haxe
  - otool -L ./haxelib
  - export PATH="$PATH:$TRAVIS_BUILD_DIR"
  - export HAXE_STD_PATH="$TRAVIS_BUILD_DIR/std"
  - if [ ! -d "$HOME/_hxbuild" ]; then
        mkdir ~/_hxbuild;
    fi
  - cp -prf ./_build/* ~/_hxbuild/

matrix:
  include:
    #########
    # linux #
    #########
    - os: linux
      env:
        - TEST=macro,neko,js,php,php7,flash9,as3,java,cs,python,hl,lua
        - DEPLOY_API_DOCS=1
        - DEPLOY_NIGHTLIES=1
        # - SAUCE=1
        # haxeci_decrypt (Deploy source package to ppa:haxe/snapshots.)
        - secure: "Mw3p6bDZuqVQ6u7GrwLQfje5hhIOA4+mdqqLXYHP79UKdhgqb91Dn6IbG9vQ1VXVe64W4YZbQAMBMMRX5kEPDl6JvTVGSBhg00Mi69oO5qrCMcBI6f9FntG72YaVvLf+PA7co+vKrnJzaP2M9pe4SH9Ztbhy0YNxULp7NQ8FLsM="
        # deploy_key_decrypt (Deploy doc to api.haxe.org.)
        - secure: "A75uYqU0Xz6plIgSewEs0QQWe472dCMb9kf3j7Hx0DS7dApXgx8++189sw9Sv0wam5KPtbcIM292MucjGCb5zocVj9xCUVgajhEA0QpTuDMBjk/cg3ClWCGjfybaCl2E5LLdUs7Zy4b4oNWtVikOWLWJ4sC1kaarR9p6kv8yYZg="
      # addons:
      #   <<: *addons
      #  sauce_connect: true
      before_install:
        - "export DISPLAY=:99.0"
        - "sh -e /etc/init.d/xvfb start"
        - "export AUDIODEV=null"
      install: *install_linux
    - os: linux
      env:
        - TEST=cpp
        - HXCPP_COMPILE_THREADS=4
        - HXCPP_COMPILE_CACHE=~/hxcache
      before_install:
        - export JOB_DEPENDENCIES="gcc-multilib g++-multilib"
      install: *install_linux

    #######
    # osx #
    #######
    - os: osx
      env:
        - TEST=macro,neko,js,php,python,hl,lua
        - DEPLOY_NIGHTLIES=1
      install: *install_osx

    - os: osx
      osx_image: xcode8.3
      env:
        - TEST=cpp
        - HXCPP_COMPILE_CACHE=~/hxcache
        - HXCPP_COMPILE_THREADS=4
      install: *install_osx

script:
  - eval `ssh-agent -s` # for deployment to haxe.org
  - export CAN_BUILD=`(test $CACHE_AVAILABLE = 1 || test $TRAVIS_OS_NAME = 'linux') && echo 1`
  - if [ ! $CAN_BUILD ]; then
      echo "No cache available, but initial cache created, please try restarting this job";
    fi
  - test $CAN_BUILD && pushd tests
  - test $CAN_BUILD && mkdir ~/haxelib && haxelib setup ~/haxelib
  - test $CAN_BUILD && haxe -version
  - test $CAN_BUILD && haxe RunCi.hxml
  - test $CAN_BUILD && neko RunCi.n
  - test $CAN_BUILD && popd

branches:
  except:
    # A hack to prevent building for tags, assuming they all start with a number.
    # https://github.com/travis-ci/travis-ci/issues/1532
    - /^[0-9]/

notifications:
  webhooks:
    urls:
      - https://webhooks.gitter.im/e/95a5fa471c27beee8e7c
    on_success: change  # options: [always|never|change] default: always
    on_failure: always  # options: [always|never|change] default: always
    on_start: false     # default: false<|MERGE_RESOLUTION|>--- conflicted
+++ resolved
@@ -113,14 +113,10 @@
       echo "$HOME/_hxbuild exists";
       cp -pr ~/_hxbuild ./_build;
     fi
-<<<<<<< HEAD
   - if [ -d "$HOME/_hxbuild_libs"]; then
       rsync -arv $HOME/_hxbuild_libs/ ./libs/;
     fi
-  - test $TRAVIS_OS_NAME = 'osx' || make package_src -s
-=======
   - make package_src -s
->>>>>>> 865b5183
   - opam config exec -- make -s STATICLINK=1 libs
   - opam config exec -- make -s -j STATICLINK=1 haxe
   - opam config exec -- make -s haxelib
@@ -137,10 +133,8 @@
       mkdir ~/_hxbuild_libs;
     fi
   - cp -prf ./_build/* ~/_hxbuild/
-<<<<<<< HEAD
   - rsync -arv --prune-empty-dirs --include "*/" --include='*.cmi' --include='*.o' --include='*.cmx' --include='*.cmxa' --include='*.a' --exclude="*" ./libs/ $HOME/_hxbuild_libs/
-=======
->>>>>>> 865b5183
+
 install_osx: &install_osx
   - if [ ! -d "$HOME/neko" ]; then
       export CACHE_AVAILABLE=0;
