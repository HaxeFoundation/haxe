--- conflicted
+++ resolved
@@ -37,9 +37,6 @@
     # linux #
     #########
     - os: linux
-<<<<<<< HEAD
-      env: TEST=hl
-=======
       env: TEST=third-party
       language: php
       php: 5.4
@@ -105,7 +102,6 @@
       env: TEST=cs
     - os: osx
       env: TEST=python
->>>>>>> d4c10726
 
 install:
   # Install haxe and neko dependencies
@@ -130,15 +126,10 @@
   - if [ "${TRAVIS_OS_NAME}" = "osx" ]; then
     travis_retry brew install mysql &&
     mysql.server start;
-<<<<<<< HEAD
-    fi
-  - mysql -u root -e "CREATE DATABASE haxe_test;";
-=======
     mysql -u root -e "create user if not exists travis@localhost identified by '';";
     fi
   - mysql -u root -e "CREATE DATABASE haxe_test;"
   - mysql -u root -e "grant all on haxe_test.* to travis@localhost;"
->>>>>>> d4c10726
 
 script:
   - make package_src -s
