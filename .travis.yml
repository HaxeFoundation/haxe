env:
  global:
    # make variables
    - ADD_REVISION=1
    # SauceLabs
    # - secure: SjyKefmjUEXi0IKHGGpcbLAajU0mLHONg8aA8LoY7Q9nAkSN6Aql+fzS38Boq7w1jWn+2FOpr+4jy0l6wVd/bftsF+huFfYpFJmdh8BlKmE0K71zZAral0H1c7YxkuQpPiJCIFGXqtkvev7SWTy0z31u7kuuQeEyW27boXe5cDA=
    # - secure: sUvWUjCyPuWht4seNa4f2VG9DkvXkhZyLZfjJO9TUAHB2JndS16E2j/qrvKEjycyH6w8tU/B9vnjDRvvGrYXxEXcBEwsJVfkorFnRl9uwGCGIYrzjMhssEl3fMYZK7P304f+gAp5ULrDBX2gIaKeSa8lUNRtz2PsZOieE4kMdhk=
    # Bintray
    # - secure: "ETbwZaeRq8wIVZVyUk1IsNctYVuQa/U2biRkF9pQkz3MEXpaneynclVzNjm8rnm8JqfKcjUDUvQJBP1KYrJYq3tAJFhl31YUnS0FsF3sgLIcnHkhbRA24xJdIlCwHP6QUPoiyPbkec43NRwrF0071KOMD51vgUToXRtAe3o/15g="
    # - secure: "Fcrrge2f4jFYDOopig2rwkQvgJw6Ra8UK6OwTVk08wecytzVaOJK1TcB22PSvZ+h0ZLJs34T+pXHFjlNuSWm4+CwGSvnltRD1/svjS8zOqK7RzuUdzHz87yruz9PFqV63HTas6qtmgLqp8n/Q6AhtDLF39BTZPyDzEbi9qkwRuI="
    # - secure: "VBJDQNJ9uvdt0aszo7oU3txuRvjkuLmuHZGOkrd4wE/5B4sX5jzx/+dnrKcNTXJCmQ/rVLuMu9GyxqVjNHlzce678voxdQNOtNkNgpkr1qN9/A9rRnCp77hH27ErdthpWxbmcnE62hAJ83TIKSvn//5lAkx4sMCKS1NXEWQ5qec="
    # PPA configs
    - PPA="ppa:haxe/snapshots"
    - DEBFULLNAME="Haxe CI Bot"
    - DEBEMAIL="haxe-ci@onthewings.net"

sudo: required
dist: trusty
osx_image: xcode6.4
addons: &addons
  ssh_known_hosts:
    - haxe.org
    - api.haxe.org

install_linux: &install_linux
  # Install neko and haxe dependencies
  - sudo add-apt-repository ppa:haxe/ocaml -y
  - sudo add-apt-repository ppa:haxe/snapshots -y
  - sudo apt-get update
  - sudo apt-get install -y
      neko
      ocaml
      ocaml-native-compilers
      ocaml-findlib
      camlp4
  - wget https://raw.github.com/ocaml/opam/master/shell/opam_installer.sh -O - | sh -s /usr/local/bin system
  - export OPAMYES=1
<<<<<<< HEAD
  - opam install rope ptmap sedlex
=======
  - opam install sedlex camlzip xml-light extlib
>>>>>>> 22a08f74
  # Setup database
  - travis_retry sudo apt-get install mysql-server-5.6 -y
  - mysql -u root -e "create user travis@localhost identified by '';"
  - mysql -u root -e "create database haxe_test;"
  - mysql -u root -e "grant all on haxe_test.* to travis@localhost;"
  # Setup JDK
  - jdk_switcher use oraclejdk7
  - java -version
  # Build haxe
  - make package_src -s
  - opam config exec -- make -s
  - make package_bin -s
  - ls -l out
  - export PATH="$PATH:$TRAVIS_BUILD_DIR"
  - export HAXE_STD_PATH="$TRAVIS_BUILD_DIR/std"

install_osx: &install_osx
  # Install haxe dependencies
  - brew uninstall --force brew-cask # https://github.com/caskroom/homebrew-cask/pull/15381
  - travis_retry brew update
  - travis_retry brew install opam;
  - export OPAMYES=1
  - opam init
<<<<<<< HEAD
  - opam install camlp4 ocamlfind rope ptmap sedlex
=======
  - opam install camlp4 sedlex ocamlfind camlzip xml-light extlib
>>>>>>> 22a08f74
  - eval `opam config env`
  # Install neko
  - travis_retry brew install neko --HEAD;
  # Setup database
  - travis_retry brew install mysql
  - mysql.server start
  - mysql -u root -e "create user if not exists travis@localhost identified by '';"
  - mysql -u root -e "create database haxe_test;"
  - mysql -u root -e "grant all on haxe_test.* to travis@localhost;"
  # Build haxe
  - make package_src -s
  - make -s
  - make package_bin -s
  - ls -l out
  - export PATH="$PATH:$TRAVIS_BUILD_DIR"
  - export HAXE_STD_PATH="$TRAVIS_BUILD_DIR/std"

matrix:
  include:
    #########
    # linux #
    #########
    - os: linux
      env:
        - TEST=macro,neko,js,php,php7,flash9,as3,java,cs,python,hl,lua
        - DEPLOY=1
        # - SAUCE=1
        # haxeci_decrypt (Deploy source package to ppa:haxe/snapshots.)
        - secure: "Mw3p6bDZuqVQ6u7GrwLQfje5hhIOA4+mdqqLXYHP79UKdhgqb91Dn6IbG9vQ1VXVe64W4YZbQAMBMMRX5kEPDl6JvTVGSBhg00Mi69oO5qrCMcBI6f9FntG72YaVvLf+PA7co+vKrnJzaP2M9pe4SH9Ztbhy0YNxULp7NQ8FLsM="
        # deploy_key_decrypt (Deploy doc to api.haxe.org.)
        - secure: "A75uYqU0Xz6plIgSewEs0QQWe472dCMb9kf3j7Hx0DS7dApXgx8++189sw9Sv0wam5KPtbcIM292MucjGCb5zocVj9xCUVgajhEA0QpTuDMBjk/cg3ClWCGjfybaCl2E5LLdUs7Zy4b4oNWtVikOWLWJ4sC1kaarR9p6kv8yYZg="
      # addons:
      #   <<: *addons
      #  sauce_connect: true
      before_install:
        - sudo dpkg --add-architecture i386
        - sudo apt-get update -y || true
        - travis_retry sudo apt-get install -y
            libcurl3:i386
            libglib2.0-0:i386
            libx11-6:i386
            libxext6:i386
            libxt6:i386
            libxcursor1:i386
            libnss3:i386
            libgtk2.0-0:i386
        - "export DISPLAY=:99.0"
        - "sh -e /etc/init.d/xvfb start"
        - "export AUDIODEV=null"
      install: *install_linux

    - os: linux
      env:
        - TEST=cpp
      before_install:
        - sudo apt-get update -y || true
        - travis_retry sudo apt-get install -y
            gcc-multilib
            g++-multilib
      install: *install_linux

    #######
    # osx #
    #######
    - os: osx
      env:
        - TEST=macro,neko,js,php,flash9,as3,java,cs,python,hl,lua
        - DEPLOY=1
      install: *install_osx

    - os: osx
      env:
        - TEST=cpp
      install: *install_osx

script:
  - eval `ssh-agent -s` # for deployment to haxe.org
  - pushd tests
  -   mkdir ~/haxelib && haxelib setup ~/haxelib
  -   haxelib install record-macros
  -   haxe -version
  -   haxe RunCi.hxml
  -   neko RunCi.n
  - popd

branches:
  except:
    # A hack to prevent building for tags, assuming they all start with a number.
    # https://github.com/travis-ci/travis-ci/issues/1532
    - /^[0-9]/

notifications:
  webhooks:
    urls:
      - https://webhooks.gitter.im/e/95a5fa471c27beee8e7c
    on_success: change  # options: [always|never|change] default: always
    on_failure: always  # options: [always|never|change] default: always
    on_start: false     # default: false<|MERGE_RESOLUTION|>--- conflicted
+++ resolved
@@ -35,11 +35,7 @@
       camlp4
   - wget https://raw.github.com/ocaml/opam/master/shell/opam_installer.sh -O - | sh -s /usr/local/bin system
   - export OPAMYES=1
-<<<<<<< HEAD
-  - opam install rope ptmap sedlex
-=======
-  - opam install sedlex camlzip xml-light extlib
->>>>>>> 22a08f74
+  - opam install sedlex camlzip xml-light extlib rope ptmap
   # Setup database
   - travis_retry sudo apt-get install mysql-server-5.6 -y
   - mysql -u root -e "create user travis@localhost identified by '';"
@@ -63,11 +59,7 @@
   - travis_retry brew install opam;
   - export OPAMYES=1
   - opam init
-<<<<<<< HEAD
-  - opam install camlp4 ocamlfind rope ptmap sedlex
-=======
-  - opam install camlp4 sedlex ocamlfind camlzip xml-light extlib
->>>>>>> 22a08f74
+  - opam install camlp4 sedlex ocamlfind camlzip xml-light extlib rope ptmap
   - eval `opam config env`
   # Install neko
   - travis_retry brew install neko --HEAD;
