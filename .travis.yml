language: generic

env:
  global:
    # make variables
    - OCAMLC=ocamlc.opt
    - OCAMLOPT=ocamlopt.opt
    - ADD_REVISION=1
    # SauceLabs
    - secure: SjyKefmjUEXi0IKHGGpcbLAajU0mLHONg8aA8LoY7Q9nAkSN6Aql+fzS38Boq7w1jWn+2FOpr+4jy0l6wVd/bftsF+huFfYpFJmdh8BlKmE0K71zZAral0H1c7YxkuQpPiJCIFGXqtkvev7SWTy0z31u7kuuQeEyW27boXe5cDA=
    - secure: sUvWUjCyPuWht4seNa4f2VG9DkvXkhZyLZfjJO9TUAHB2JndS16E2j/qrvKEjycyH6w8tU/B9vnjDRvvGrYXxEXcBEwsJVfkorFnRl9uwGCGIYrzjMhssEl3fMYZK7P304f+gAp5ULrDBX2gIaKeSa8lUNRtz2PsZOieE4kMdhk=
    # Bintray
    - secure: "ETbwZaeRq8wIVZVyUk1IsNctYVuQa/U2biRkF9pQkz3MEXpaneynclVzNjm8rnm8JqfKcjUDUvQJBP1KYrJYq3tAJFhl31YUnS0FsF3sgLIcnHkhbRA24xJdIlCwHP6QUPoiyPbkec43NRwrF0071KOMD51vgUToXRtAe3o/15g="
    - secure: "Fcrrge2f4jFYDOopig2rwkQvgJw6Ra8UK6OwTVk08wecytzVaOJK1TcB22PSvZ+h0ZLJs34T+pXHFjlNuSWm4+CwGSvnltRD1/svjS8zOqK7RzuUdzHz87yruz9PFqV63HTas6qtmgLqp8n/Q6AhtDLF39BTZPyDzEbi9qkwRuI="
    - secure: "VBJDQNJ9uvdt0aszo7oU3txuRvjkuLmuHZGOkrd4wE/5B4sX5jzx/+dnrKcNTXJCmQ/rVLuMu9GyxqVjNHlzce678voxdQNOtNkNgpkr1qN9/A9rRnCp77hH27ErdthpWxbmcnE62hAJ83TIKSvn//5lAkx4sMCKS1NXEWQ5qec="
    # HAXECI_GH_TOKEN: haxe-ci Github personal access token
    - secure: "TpEMYTLgNrVD7kR6hs6EwyWNXUxnfV6XO5MGvYQncKXB1N65PG18n4WQFhnKaH8C2QTFE7dq7688ooXGzwWeoT9WAOBey10jP1f7LXEAjMGAUA4vh2zS93qBZ92ZgzCDZnQN7ZOTQGocwU6Xolu+7/6hP2M8041HBixmFuNkXF4="
    # PPA configs
    - PPA="ppa:haxe/snapshots"
    - DEBFULLNAME="Haxe CI Bot"
    - DEBEMAIL="haxe-ci@onthewings.net"
    # lua specific versions
    - LUAROCKS=2.3.0
    - LUA=lua5.2

sudo: required
addons:
  ssh_known_hosts: haxe.org
  apt:
    packages: &apt_common
      - ocaml-native-compilers
      - camlp4
      - zlib1g-dev
      - libgc-dev

apt_targets:
  - &apt_cpp    [*apt_common, gcc-multilib, g++-multilib]
  - &apt_cs     [*apt_common, mono-devel, mono-mcs]
  - &apt_python [*apt_common, python3]
  - &apt_flash  [*apt_common, "libcurl3:i386", "libglib2.0-0:i386", "libx11-6:i386", "libxext6:i386", "libxt6:i386", "libxcursor1:i386", "libnss3:i386", "libgtk2.0-0:i386"]

matrix:
  include:
    #########
    # linux #
    #########
    - os: linux
      env: TEST=third-party
      language: php
      php: 5.4
      addons: {apt: {packages: [*apt_cpp, *apt_cs, *apt_python]}}
    - os: linux
      env: TEST=macro
      addons: {apt: {packages: [*apt_cs, *apt_python]}}
    - os: linux
      sudo: required
      dist: trusty
      env:
        - TEST=neko
        - DEPLOY=1
        - BINTRAY=1
        # haxeci_decrypt (Deploy source package to ppa:haxe/snapshots.)
        - secure: "Mw3p6bDZuqVQ6u7GrwLQfje5hhIOA4+mdqqLXYHP79UKdhgqb91Dn6IbG9vQ1VXVe64W4YZbQAMBMMRX5kEPDl6JvTVGSBhg00Mi69oO5qrCMcBI6f9FntG72YaVvLf+PA7co+vKrnJzaP2M9pe4SH9Ztbhy0YNxULp7NQ8FLsM="
        # deploy_key_decrypt (Deploy doc to api.haxe.org.)
        - secure: "A75uYqU0Xz6plIgSewEs0QQWe472dCMb9kf3j7Hx0DS7dApXgx8++189sw9Sv0wam5KPtbcIM292MucjGCb5zocVj9xCUVgajhEA0QpTuDMBjk/cg3ClWCGjfybaCl2E5LLdUs7Zy4b4oNWtVikOWLWJ4sC1kaarR9p6kv8yYZg="
      before_script:
        - travis_retry sudo apt-get install mysql-server -y
        - mysql -u root -e "create user travis@localhost identified by '';"
    - os: linux
      env:
        - TEST=js
        - SAUCE=1
      addons: {apt: {packages: *apt_common}, sauce_connect: true}
    - os: linux
      env: TEST=php
      language: php
      php: 5.4
    - os: linux
      env: TEST=cpp
      addons: {apt: {packages: *apt_cpp}}
    - os: linux
      env: TEST=flash9
      addons: {apt: {packages: *apt_flash}}
    - os: linux
      env: TEST=as3
      addons: {apt: {packages: *apt_flash}}
    - os: linux
      env: TEST=java
    - os: linux
      env: TEST=cs
      addons: {apt: {packages: *apt_cs}}
    - os: linux
      env: TEST=python
      addons: {apt: {packages: *apt_python}}
    - os: linux
      env: TEST=hl
    - os: linux
      env: TEST=lua

    #######
    # osx #
    #######
    - os: osx
      env: TEST=third-party
    - os: osx
      env: TEST=macro
    - os: osx
      env:
        - TEST=neko
        - DEPLOY=1
        - BINTRAY=1
    - os: osx
      env: TEST=js
    - os: osx
      env: TEST=php
    - os: osx
      env: TEST=cpp
    - os: osx
      env: TEST=flash9
    - os: osx
      env: TEST=as3
    - os: osx
      env: TEST=java
    - os: osx
      env: TEST=cs
    - os: osx
      env: TEST=python
    - os: osx
      env: TEST=lua

install:
  # Install haxe and neko dependencies
  - if [ "${TRAVIS_OS_NAME}" = "osx" ]; then
    travis_retry brew update;
<<<<<<< HEAD
    travis_retry brew install ocaml camlp4 mbedtls;
=======
    travis_retry brew install ocaml camlp4 pcre;
>>>>>>> bd9d1fcd
    fi
  # Install neko
  - if [ "${TRAVIS_OS_NAME}" = "linux" ]; then
      travis_retry git clone https://github.com/HaxeFoundation/neko.git ~/neko;
      cd ~/neko;
      (cd libs/include/ssl/ && wget --no-check-certificate https://tls.mbed.org/download/mbedtls-2.2.1-apache.tgz && tar xzf mbedtls-2.2.1-apache.tgz && cd mbedtls-2.2.1 && sed -i "s/\/\/#define MBEDTLS_THREADING_PTHREAD/#define MBEDTLS_THREADING_PTHREAD/; s/\/\/#define MBEDTLS_THREADING_C/#define MBEDTLS_THREADING_C/; s/#define MBEDTLS_SSL_PROTO_SSL3/\/\/#define MBEDTLS_SSL_PROTO_SSL3/" include/mbedtls/config.h && SHARED=1 make lib && sudo make install);
      make os=${TRAVIS_OS_NAME} -s;
      export PATH="$PATH:$HOME/neko/bin";
      export LD_LIBRARY_PATH="$LD_LIBRARY_PATH:$HOME/neko/bin";
      export NEKOPATH="$HOME/neko/bin";
      cd $TRAVIS_BUILD_DIR;
    elif [ "${TRAVIS_OS_NAME}" = "osx" ]; then
      travis_retry brew install neko --HEAD;
    fi

script:
  # setup database
  - if [ "${TRAVIS_OS_NAME}" = "osx" ]; then
      travis_retry brew install mysql &&
      mysql.server start;
      mysql -u root -e "create user if not exists travis@localhost identified by '';";
    fi
  - mysql -u root -e "CREATE DATABASE haxe_test;"
  - mysql -u root -e "grant all on haxe_test.* to travis@localhost;"
  # start ssh-agent for deployment to haxe.org
  - eval `ssh-agent -s`
  - make package_src -s
  - make -s
  - make package_bin -s
  - export PATH="$PATH:$TRAVIS_BUILD_DIR"
  - export HAXE_STD_PATH="$TRAVIS_BUILD_DIR/std"
  - cd tests/
  - mkdir ~/haxelib && haxelib setup ~/haxelib
  - haxe -version
  - haxe RunCi.hxml
  - neko RunCi.n
  - cd $TRAVIS_BUILD_DIR

branches:
  except:
    # A hack to prevent building for tags, assuming they all start with a number.
    # https://github.com/travis-ci/travis-ci/issues/1532
    - /^[0-9]/

notifications:
  webhooks:
    urls:
      - https://webhooks.gitter.im/e/95a5fa471c27beee8e7c
    on_success: change  # options: [always|never|change] default: always
    on_failure: always  # options: [always|never|change] default: always
    on_start: false     # default: false

deploy:
  provider: bintray
  on:
    all_branches: true
    condition: "-e extra/bintray.json"
  skip_cleanup: true
  file: "extra/bintray.json"
  user: "${BINTRAY_USERNAME}"
  key: "${BINTRAY_API_KEY}"<|MERGE_RESOLUTION|>--- conflicted
+++ resolved
@@ -132,11 +132,7 @@
   # Install haxe and neko dependencies
   - if [ "${TRAVIS_OS_NAME}" = "osx" ]; then
     travis_retry brew update;
-<<<<<<< HEAD
-    travis_retry brew install ocaml camlp4 mbedtls;
-=======
-    travis_retry brew install ocaml camlp4 pcre;
->>>>>>> bd9d1fcd
+    travis_retry brew install ocaml camlp4 pcre mbedtls;
     fi
   # Install neko
   - if [ "${TRAVIS_OS_NAME}" = "linux" ]; then
