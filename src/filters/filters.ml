(*
	The Haxe Compiler
	Copyright (C) 2005-2019  Haxe Foundation

	This program is free software; you can redistribute it and/or
	modify it under the terms of the GNU General Public License
	as published by the Free Software Foundation; either version 2
	of the License, or (at your option) any later version.

	This program is distributed in the hope that it will be useful,
	but WITHOUT ANY WARRANTY; without even the implied warranty of
	MERCHANTABILITY or FITNESS FOR A PARTICULAR PURPOSE. See the
	GNU General Public License for more details.

	You should have received a copy of the GNU General Public License
	along with this program; if not, write to the Free Software
	Foundation, Inc., 51 Franklin Street, Fifth Floor, Boston, MA  02110-1301, USA.
 *)

open Ast
open Common
open Type
open Typecore
open Error
open Globals
open FiltersCommon

let get_native_name = TypeloadCheck.get_native_name

(* PASS 1 begin *)

(* Adds final returns to functions as required by some platforms *)
let rec add_final_return e =
	let rec loop e t =
		let def_return p =
			let c = (match follow t with
				| TAbstract ({ a_path = [],"Int" },_) -> TInt 0l
				| TAbstract ({ a_path = [],"Float" },_) -> TFloat "0."
				| TAbstract ({ a_path = [],"Bool" },_) -> TBool false
				| _ -> TNull
			) in
			{ eexpr = TReturn (Some { eexpr = TConst c; epos = p; etype = t }); etype = t_dynamic; epos = p }
		in
		match e.eexpr with
		| TBlock el ->
			(match List.rev el with
			| [] -> e
			| elast :: el ->
				match loop elast t with
				| { eexpr = TBlock el2 } -> { e with eexpr = TBlock ((List.rev el) @ el2) }
				| elast -> { e with eexpr = TBlock (List.rev (elast :: el)) })
		| TReturn _ ->
			e
		| _ ->
			{ e with eexpr = TBlock [e;def_return e.epos] }
	in

	let e = Type.map_expr add_final_return e in

	match e.eexpr with
		| TFunction f ->
			let f = (match follow f.tf_type with
				| TAbstract ({ a_path = [],"Void" },[]) -> f
				| _ -> { f with tf_expr = loop f.tf_expr f.tf_type }
			) in
			{ e with eexpr = TFunction f }
		| _ -> e

module LocalStatic = struct
	let promote_local_static ctx lut v eo =
		let name = Printf.sprintf "%s_%s" ctx.curfield.cf_name v.v_name in
		begin try
			let cf = PMap.find name ctx.curclass.cl_statics in
			display_error ctx.com (Printf.sprintf "The expanded name of this local (%s) conflicts with another static field" name) v.v_pos;
			raise_typing_error ~depth:1 "Conflicting field was found here" cf.cf_name_pos;
		with Not_found ->
			let cf = mk_field name ~static:true v.v_type v.v_pos v.v_pos in
			begin match eo with
			| None ->
				()
			| Some e ->
				let rec loop e = match e.eexpr with
					| TLocal _ | TFunction _ ->
						raise_typing_error "Accessing local variables in static initialization is not allowed" e.epos
					| TConst (TThis | TSuper) ->
						raise_typing_error "Accessing `this` in static initialization is not allowed" e.epos
					| TReturn _ | TBreak | TContinue ->
						raise_typing_error "This kind of control flow in static initialization is not allowed" e.epos
					| _ ->
						iter loop e
				in
				loop e;
				cf.cf_expr <- Some e
			end;
			TClass.add_field ctx.curclass cf;
			Hashtbl.add lut v.v_id cf
		end

	let find_local_static lut v =
		Hashtbl.find lut v.v_id

	let run ctx e =
		let local_static_lut = Hashtbl.create 0 in
		let c = ctx.curclass in
		let rec run e = match e.eexpr with
			| TBlock el ->
				let el = ExtList.List.filter_map (fun e -> match e.eexpr with
					| TVar(v,eo) when has_var_flag v VStatic ->
						promote_local_static ctx local_static_lut v eo;
						None
					| _ ->
						Some (run e)
				) el in
				{ e with eexpr = TBlock el }
			| TLocal v when has_var_flag v VStatic ->
				begin try
					let cf = find_local_static local_static_lut v in
					Texpr.Builder.make_static_field c cf e.epos
				with Not_found ->
					raise_typing_error (Printf.sprintf "Could not find local static %s (id %i)" v.v_name v.v_id) e.epos
				end
			| _ ->
				Type.map_expr run e
		in
		run e
end

(* -------------------------------------------------------------------------- *)
(* CHECK LOCAL VARS INIT *)

let check_local_vars_init ctx e =
	let intersect vl1 vl2 =
		PMap.mapi (fun v t -> t && PMap.find v vl2) vl1
	in
	let join vars cvars =
		List.iter (fun v -> vars := intersect !vars v) cvars
	in
	let restore vars old_vars declared =
		(* restore variables declared in this block to their previous state *)
		vars := List.fold_left (fun acc v ->
			try	PMap.add v (PMap.find v old_vars) acc with Not_found -> PMap.remove v acc
		) !vars declared;
	in
	let declared = ref [] in
	let outside_vars = ref IntMap.empty in
	(* Set variables which belong to current function *)
	let set_all_vars vars =
		vars := PMap.mapi (fun id is_set -> if IntMap.mem id !outside_vars then is_set else true) !vars
	in
	let rec loop vars e =
		match e.eexpr with
		| TLocal v ->
			let init = (try PMap.find v.v_id !vars with Not_found -> true) in
			if not init then begin
				if IntMap.mem v.v_id !outside_vars then
					if v.v_name = "this" then warning ctx WVarInit "this might be used before assigning a value to it" e.epos
					else warning ctx WVarInit ("Local variable " ^ v.v_name ^ " might be used before being initialized") e.epos
				else
					if v.v_name = "this" then raise_typing_error "Missing this = value" e.epos
					else raise_typing_error ("Local variable " ^ v.v_name ^ " used without being initialized") e.epos
			end
		| TVar (v,eo) ->
			begin
				match eo with
				| None when v.v_kind = VInlinedConstructorVariable ->
					()
				| None ->
					declared := v.v_id :: !declared;
					vars := PMap.add v.v_id false !vars
				| Some e ->
					loop vars e
			end
		| TBlock el ->
			let old = !declared in
			let old_vars = !vars in
			declared := [];
			List.iter (loop vars) el;
			restore vars old_vars (List.rev !declared);
			declared := old;
		| TBinop (OpAssign,{ eexpr = TLocal v },e) when PMap.mem v.v_id !vars ->
			begin match (Texpr.skip e).eexpr with
				| TFunction _ ->
					(* We can be sure that the function doesn't execute immediately, so it's fine to
					   consider the local initialized (issue #9919). *)
					vars := PMap.add v.v_id true !vars;
					loop vars e;
				| _ ->
					loop vars e;
					vars := PMap.add v.v_id true !vars
			end
		| TIf (e1,e2,eo) ->
			loop vars e1;
			let vbase = !vars in
			loop vars e2;
			(match eo with
			| None -> vars := vbase
			(* ignore else false cases (they are added by the side-effect handler) *)
			| Some {eexpr = TConst (TBool(false))} -> ()
			| Some e ->
				let v1 = !vars in
				vars := vbase;
				loop vars e;
				vars := intersect !vars v1)
		| TWhile (cond,e,flag) ->
			(match flag with
			| NormalWhile when (match cond.eexpr with TParenthesis {eexpr = TConst (TBool true)} -> false | _ -> true) ->
				loop vars cond;
				let old = !vars in
				loop vars e;
				vars := old;
			| _ ->
				loop vars e;
				loop vars cond)
		| TTry (e,catches) ->
			let cvars = List.map (fun (v,e) ->
				let old = !vars in
				loop vars e;
				let v = !vars in
				vars := old;
				v
			) catches in
			loop vars e;
			join vars cvars;
		| TSwitch ({switch_subject = e;switch_cases = cases;switch_default = def} as switch) ->
			loop vars e;
			let cvars = List.map (fun {case_patterns = ec;case_expr = e} ->
				let old = !vars in
				List.iter (loop vars) ec;
				vars := old;
				loop vars e;
				let v = !vars in
				vars := old;
				v
			) cases in
			(match def with
			| None when switch.switch_exhaustive ->
				(match cvars with
				| cv :: cvars ->
					PMap.iter (fun i b -> if b then vars := PMap.add i b !vars) cv;
					join vars cvars
				| [] -> ())
			| None -> ()
			| Some e ->
				loop vars e;
				join vars cvars)
		(* mark all reachable vars as initialized, since we don't exit the block  *)
		| TBreak | TContinue | TReturn None ->
			set_all_vars vars
		| TThrow e | TReturn (Some e) ->
			loop vars e;
			set_all_vars vars
		| TFunction tf ->
			let old = !outside_vars in
			(* Mark all known variables as "outside" so we can ignore their initialization state within the function.
			   We cannot use `vars` directly because we still care about initializations the function might make.
			*)
			PMap.iter (fun i _ -> outside_vars := IntMap.add i true !outside_vars) !vars;
			loop vars tf.tf_expr;
			outside_vars := old;
		| _ ->
			Type.iter (loop vars) e
	in
	loop (ref PMap.empty) e;
	e

let mark_switch_break_loops e =
	let add_loop_label n e =
		{ e with eexpr = TMeta ((Meta.LoopLabel,[(EConst(Int(string_of_int n, None)),e.epos)],e.epos), e) }
	in
	let in_switch = ref false in
	let did_found = ref (-1) in
	let num = ref 0 in
	let cur_num = ref 0 in
	let rec run e =
		match e.eexpr with
		| TFunction _ ->
			let old_num = !num in
			num := 0;
				let ret = Type.map_expr run e in
			num := old_num;
			ret
		| TWhile _ | TFor _ ->
			let last_switch = !in_switch in
			let last_found = !did_found in
			let last_num = !cur_num in
			in_switch := false;
			incr num;
			cur_num := !num;
			did_found := -1;
				let new_e = Type.map_expr run e in (* assuming that no loop will be found in the condition *)
				let new_e = if !did_found <> -1 then add_loop_label !did_found new_e else new_e in
			did_found := last_found;
			in_switch := last_switch;
			cur_num := last_num;

			new_e
		| TSwitch _ ->
			let last_switch = !in_switch in
			in_switch := true;
				let new_e = Type.map_expr run e in
			in_switch := last_switch;
			new_e
		| TBreak ->
			if !in_switch then (
				did_found := !cur_num;
				add_loop_label !cur_num e
			) else
				e
		| _ -> Type.map_expr run e
	in
	run e

let check_unification ctx e t =
	begin match e.eexpr,t with
		| TLocal v,TType({t_path = ["cs"],("Ref" | "Out")},_) ->
			(* TODO: this smells of hack, but we have to deal with it somehow *)
			add_var_flag v VCaptured;
		| _ ->
			()
	end;
	e

let rec fix_return_dynamic_from_void_function ctx return_is_void e =
	match e.eexpr with
	| TFunction fn ->
		let is_void = ExtType.is_void (follow fn.tf_type) in
		let body = fix_return_dynamic_from_void_function ctx is_void fn.tf_expr in
		{ e with eexpr = TFunction { fn with tf_expr = body } }
	| TReturn (Some return_expr) when return_is_void && t_dynamic == follow return_expr.etype ->
		let return_pos = { e.epos with pmax = return_expr.epos.pmin - 1 } in
		let exprs = [
			fix_return_dynamic_from_void_function ctx return_is_void return_expr;
			{ e with eexpr = TReturn None; epos = return_pos };
		] in
		{ e with
			eexpr = TMeta (
				(Meta.MergeBlock, [], null_pos),
				mk (TBlock exprs) e.etype e.epos
			);
		}
	| _ -> Type.map_expr (fix_return_dynamic_from_void_function ctx return_is_void) e

let check_abstract_as_value e =
	let rec loop e =
		match e.eexpr with
		| TField ({ eexpr = TTypeExpr _ }, _) -> ()
		| TTypeExpr(TClassDecl {cl_kind = KAbstractImpl a}) when not (Meta.has Meta.RuntimeValue a.a_meta) ->
			raise_typing_error "Cannot use abstract as value" e.epos
		| _ -> Type.iter loop e
	in
	loop e;
	e

(* PASS 1 end *)

(* PASS 2 begin *)

let remove_generic_base t = match t with
	| TClassDecl c when is_removable_class c ->
		add_class_flag c CExtern;
	| _ ->
		()

(* Removes extern and macro fields, also checks for Void fields *)

let remove_extern_fields com t = match t with
	| TClassDecl c ->
		if not (Common.defined com Define.DocGen) then begin
			c.cl_ordered_fields <- List.filter (fun f ->
				let b = is_removable_field com f in
				if b then c.cl_fields <- PMap.remove f.cf_name c.cl_fields;
				not b
			) c.cl_ordered_fields;
			c.cl_ordered_statics <- List.filter (fun f ->
				let b = is_removable_field com f in
				if b then c.cl_statics <- PMap.remove f.cf_name c.cl_statics;
				not b
			) c.cl_ordered_statics;
		end
	| _ ->
		()

(* PASS 2 end *)

(* PASS 3 begin *)

(* Checks if a private class' path clashes with another path *)
let check_private_path ctx t = match t with
	| TClassDecl c when c.cl_private ->
		let rpath = (fst c.cl_module.m_path,"_" ^ snd c.cl_module.m_path) in
		if ctx.com.type_to_module#mem rpath then raise_typing_error ("This private class name will clash with " ^ s_type_path rpath) c.cl_pos;
	| _ ->
		()

(* Rewrites class or enum paths if @:native metadata is set *)
let apply_native_paths t =
	let get_real_name meta name =
		let name',p = get_native_name meta in
		(Meta.RealPath,[Ast.EConst (Ast.String (name,SDoubleQuotes)), p], p), name'
	in
	let get_real_path meta path =
		let name,p = get_native_name meta in
		(Meta.RealPath,[Ast.EConst (Ast.String (s_type_path path,SDoubleQuotes)), p], p), parse_path name
	in
	try
		(match t with
		| TClassDecl c ->
			let did_change = ref false in
			let field cf = try
				let meta,name = get_real_name cf.cf_meta cf.cf_name in
				cf.cf_name <- name;
				cf.cf_meta <- meta :: cf.cf_meta;
				List.iter (fun cf -> cf.cf_name <- name) cf.cf_overloads;
				did_change := true
			with Not_found ->
				()
			in
			let fields cfs old_map =
				did_change := false;
				List.iter field cfs;
				if !did_change then
					List.fold_left (fun map f -> PMap.add f.cf_name f map) PMap.empty cfs
				else
					old_map
			in
			c.cl_fields <- fields c.cl_ordered_fields c.cl_fields;
			c.cl_statics <- fields c.cl_ordered_statics c.cl_statics;
			let meta,path = get_real_path c.cl_meta c.cl_path in
			c.cl_meta <- meta :: c.cl_meta;
			c.cl_path <- path;
		| TEnumDecl e ->
			let did_change = ref false in
			let field _ ef = try
				let meta,name = get_real_name ef.ef_meta ef.ef_name in
				ef.ef_name <- name;
				ef.ef_meta <- meta :: ef.ef_meta;
				did_change := true;
			with Not_found ->
				()
			in
			PMap.iter field e.e_constrs;
			if !did_change then begin
				let names = ref [] in
				e.e_constrs <- PMap.fold
					(fun ef map ->
						names := ef.ef_name :: !names;
						PMap.add ef.ef_name ef map
					)
					e.e_constrs PMap.empty;
				e.e_names <- !names;
			end;
			let meta,path = get_real_path e.e_meta e.e_path in
			e.e_meta <- meta :: e.e_meta;
			e.e_path <- path;
		| _ ->
			())
	with Not_found ->
		()

(* Adds the __rtti field if required *)
let add_rtti com t =
	let rec has_rtti c =
		Meta.has Meta.Rtti c.cl_meta || match c.cl_super with None -> false | Some (csup,_) -> has_rtti csup
	in
	match t with
	| TClassDecl c when has_rtti c && not (PMap.mem "__rtti" c.cl_statics) ->
		let f = mk_field ~static:true "__rtti" com.basic.tstring c.cl_pos null_pos in
		let str = Genxml.gen_type_string com t in
		f.cf_expr <- Some (mk (TConst (TString str)) f.cf_type c.cl_pos);
		c.cl_ordered_statics <- f :: c.cl_ordered_statics;
		c.cl_statics <- PMap.add f.cf_name f c.cl_statics;
	| _ ->
		()

(* Adds member field initializations as assignments to the constructor *)
let add_field_inits cl_path locals com t =
	let apply c =
		let ethis = mk (TConst TThis) (TInst (c,extract_param_types c.cl_params)) c.cl_pos in
		(* TODO: we have to find a variable name which is not used in any of the functions *)
		let v = alloc_var VGenerated "_g" ethis.etype ethis.epos in
		let need_this = ref false in
		let inits,fields = List.fold_left (fun (inits,fields) cf ->
			match cf.cf_kind,cf.cf_expr with
			| Var _, Some _ -> (cf :: inits, cf :: fields)
			| _ -> (inits, cf :: fields)
		) ([],[]) c.cl_ordered_fields in
		c.cl_ordered_fields <- (List.rev fields);
		match inits with
		| [] -> ()
		| _ ->
			let el = List.map (fun cf ->
				match cf.cf_expr with
				| None -> die "" __LOC__
				| Some e ->
					let lhs = mk (TField({ ethis with epos = cf.cf_pos },FInstance (c,extract_param_types c.cl_params,cf))) cf.cf_type cf.cf_pos in
					cf.cf_expr <- None;
					mk (TBinop(OpAssign,lhs,e)) cf.cf_type e.epos
			) inits in
			let el = if !need_this then (mk (TVar((v, Some ethis))) ethis.etype ethis.epos) :: el else el in
			let cf = match c.cl_constructor with
			| None ->
<<<<<<< HEAD
				let ct = TFun([],ctx.com.basic.tvoid,false) in
=======
				let ct = TFun([],com.basic.tvoid) in
>>>>>>> 3b864891
				let ce = mk (TFunction {
					tf_args = [];
					tf_type = com.basic.tvoid;
					tf_expr = mk (TBlock el) com.basic.tvoid c.cl_pos;
				}) ct c.cl_pos in
				let ctor = mk_field "new" ct c.cl_pos null_pos in
				ctor.cf_kind <- Method MethNormal;
				{ ctor with cf_expr = Some ce }
			| Some cf ->
				match cf.cf_expr with
				| Some { eexpr = TFunction f } ->
					let bl = match f.tf_expr with {eexpr = TBlock b } -> b | x -> [x] in
					let ce = mk (TFunction {f with tf_expr = mk (TBlock (el @ bl)) com.basic.tvoid c.cl_pos }) cf.cf_type cf.cf_pos in
					{cf with cf_expr = Some ce };
				| _ ->
					die "" __LOC__
			in
			let config = AnalyzerConfig.get_field_config com c cf in
			remove_class_field_flag cf CfPostProcessed;
			Analyzer.Run.run_on_field com config c cf;
			add_class_field_flag cf CfPostProcessed;
			(match cf.cf_expr with
			| Some e ->
				(* This seems a bit expensive, but hopefully constructor expressions aren't that massive. *)
				let e = RenameVars.run cl_path locals e in
				let e = Optimizer.sanitize com e in
				cf.cf_expr <- Some e
			| _ ->
				());
			c.cl_constructor <- Some cf
	in
	match t with
	| TClassDecl c ->
		apply c
	| _ ->
		()

(* Adds the __meta__ field if required *)
let add_meta_field com t = match t with
	| TClassDecl c ->
		(match Texpr.build_metadata com.basic t with
		| None -> ()
		| Some e ->
			add_feature com "has_metadata";
			let cf = mk_field ~static:true "__meta__" e.etype e.epos null_pos in
			cf.cf_expr <- Some e;
			let can_deal_with_interface_metadata () = match com.platform with
				| Cs | Java -> false
				| _ -> true
			in
			if (has_class_flag c CInterface) && not (can_deal_with_interface_metadata()) then begin
				(* borrowed from gencommon, but I did wash my hands afterwards *)
				let path = fst c.cl_path,snd c.cl_path ^ "_HxMeta" in
				let ncls = mk_class c.cl_module path c.cl_pos null_pos in
				ncls.cl_ordered_statics <- cf :: ncls.cl_ordered_statics;
				ncls.cl_statics <- PMap.add cf.cf_name cf ncls.cl_statics;
				com.types <- com.types @ [ TClassDecl ncls ];
				c.cl_meta <- (Meta.Custom ":hasMetadata",[],e.epos) :: c.cl_meta
			end else begin
				c.cl_ordered_statics <- cf :: c.cl_ordered_statics;
				c.cl_statics <- PMap.add cf.cf_name cf c.cl_statics
			end)
	| _ ->
		()

(*
	C# events have special semantics:
	if we have an @:event var field, there should also be add_<name> and remove_<name> methods,
	this filter checks for their existence and also adds some metadata for analyzer and C# generator
*)
let check_cs_events com t = match t with
	| TClassDecl cl when not (has_class_flag cl CExtern) ->
		let check fields f =
			match f.cf_kind with
			| Var { v_read = AccNormal; v_write = AccNormal } when Meta.has Meta.Event f.cf_meta && not (has_class_field_flag f CfPostProcessed) ->
				if (has_class_field_flag f CfPublic) then raise_typing_error "@:event fields must be private" f.cf_pos;

				(* prevent generating reflect helpers for the event in gencommon *)
				f.cf_meta <- (Meta.SkipReflection, [], f.cf_pos) :: f.cf_meta;

				(* type for both add and remove methods *)
				let tmeth = (tfun [f.cf_type] com.basic.tvoid) in

				let process_event_method name =
					let m = try PMap.find name fields with Not_found -> raise_typing_error ("Missing event method: " ^ name) f.cf_pos in

					(* check method signature *)
					begin
						try
							type_eq EqStrict m.cf_type tmeth
						with Unify_error el ->
							List.iter (fun e -> com.error (unify_error_msg (print_context()) e) m.cf_pos) el
					end;

					(*
						add @:pure(false) to prevent purity inference, because empty add/remove methods
						have special meaning here and they are always impure
					*)
					m.cf_meta <- (Meta.Pure,[EConst(Ident "false"),f.cf_pos],f.cf_pos) :: (Meta.Custom ":cs_event_impl",[],f.cf_pos) :: m.cf_meta;

					(* add @:keep to event methods if the event is kept *)
					if Meta.has Meta.Keep f.cf_meta && not (Meta.has Meta.Keep m.cf_meta) then
						m.cf_meta <- (Dce.mk_keep_meta f.cf_pos) :: m.cf_meta;
				in
				process_event_method ("add_" ^ f.cf_name);
				process_event_method ("remove_" ^ f.cf_name)
			| _ ->
				()
		in
		List.iter (check cl.cl_fields) cl.cl_ordered_fields;
		List.iter (check cl.cl_statics) cl.cl_ordered_statics
	| _ ->
		()

(* Removes interfaces tagged with @:remove metadata *)
let check_remove_metadata t = match t with
	| TClassDecl c ->
		c.cl_implements <- List.filter (fun (c,_) -> not (Meta.has Meta.Remove c.cl_meta)) c.cl_implements;
	| _ ->
		()

(* Checks for Void class fields *)
let check_void_field t = match t with
	| TClassDecl c ->
		let check f =
			match follow f.cf_type with TAbstract({a_path=[],"Void"},_) -> raise_typing_error "Fields of type Void are not allowed" f.cf_pos | _ -> ();
		in
		List.iter check c.cl_ordered_fields;
		List.iter check c.cl_ordered_statics;
	| _ ->
		()

(* Interfaces have no 'super', but can extend many other interfaces.
   This makes the first extended (implemented) interface the super for efficiency reasons (you can get one for 'free')
   and leaves the remaining ones as 'implemented' *)
let promote_first_interface_to_super t = match t with
	| TClassDecl c when (has_class_flag c CInterface) ->
		begin match c.cl_implements with
		| ({ cl_path = ["cpp";"rtti"],_ },_ ) :: _ -> ()
		| first_interface  :: remaining ->
			c.cl_super <- Some first_interface;
			c.cl_implements <- remaining
		| _ -> ()
		end
	| _ ->
		()

let commit_features com t =
	let m = (t_infos t).mt_module in
	Hashtbl.iter (fun k v ->
		Common.add_feature com k;
	) m.m_extra.m_features

let check_reserved_type_paths ctx t =
	let check path pos =
		if List.mem path ctx.com.config.pf_reserved_type_paths then begin
			warning ctx WReservedTypePath ("Type path " ^ (s_type_path path) ^ " is reserved on this target") pos
		end
	in
	match t with
	| TClassDecl c when not (has_class_flag c CExtern) -> check c.cl_path c.cl_pos
	| TEnumDecl e when not e.e_extern -> check e.e_path e.e_pos
	| _ -> ()

(* PASS 3 end *)

let is_cached com t =
	let m = (t_infos t).mt_module.m_extra in
	m.m_processed <> 0 && m.m_processed < com.compilation_step

let apply_filters_once ctx filters t =
	if not (is_cached ctx.com t) then run_expression_filters None ctx filters t

let iter_expressions fl mt =
	match mt with
	| TClassDecl c ->
		let field cf = match cf.cf_expr with
			| None -> ()
			| Some e -> List.iter (fun f -> f e) fl
		in
		List.iter field c.cl_ordered_statics;
		List.iter field c.cl_ordered_fields;
		(match c.cl_constructor with None -> () | Some cf -> field cf)
	| _ ->
		()

let filter_timer detailed s =
	Timer.timer (if detailed then "filters" :: s else ["filters"])

let timer_label detailed s =
	if detailed then Some ("filters" :: s)
	else None

module ForRemap = struct
	let apply ctx e =
		let rec loop e = match e.eexpr with
		| TFor(v,e1,e2) ->
			let e1 = loop e1 in
			let e2 = loop e2 in
			let iterator = ForLoop.IterationKind.of_texpr ctx e1 (ForLoop.is_cheap_enough_t ctx e2) e.epos in
			let restore = save_locals ctx in
			let e = ForLoop.IterationKind.to_texpr ctx v iterator e2 e.epos in
			restore();
			begin match e.eexpr with
			| TFor _ -> for_remap ctx.com.basic v e1 e2 e.epos
			| _ -> e
			end
		| _ ->
			Type.map_expr loop e
		in
		loop e
end

let destruction tctx detail_times main locals =
	let com = tctx.com in
	let t = filter_timer detail_times ["type 2"] in
	(* PASS 2: type filters pre-DCE *)
	List.iter (fun t ->
		remove_generic_base t;
		remove_extern_fields com t;
		(* check @:remove metadata before DCE so it is ignored there (issue #2923) *)
		check_remove_metadata t;
	) com.types;
	t();
	com.stage <- CDceStart;
	let t = filter_timer detail_times ["dce"] in
	(* DCE *)
	let dce_mode = try Common.defined_value com Define.Dce with _ -> "no" in
	let dce_mode = match dce_mode with
		| "full" -> if Common.defined com Define.Interp then Dce.DceNo else DceFull
		| "std" -> DceStd
		| "no" -> DceNo
		| _ -> failwith ("Unknown DCE mode " ^ dce_mode)
	in
	Dce.run com main dce_mode;
	t();
	com.stage <- CDceDone;
	(* PASS 3: type filters post-DCE *)
	List.iter
		(run_expression_filters
			~ignore_processed_status:true
			(timer_label detail_times [])
			tctx
			(* This has to run after DCE, or otherwise its condition always holds. *)
			["insert_save_stacks",Exceptions.insert_save_stacks tctx]
		)
		com.types;
	let type_filters = [
		Exceptions.patch_constructors tctx; (* TODO: I don't believe this should load_instance anything at this point... *)
		check_private_path tctx;
		apply_native_paths;
		add_rtti com;
		(match com.platform with | Java | Cs -> (fun _ -> ()) | _ -> (fun mt -> add_field_inits tctx.curclass.cl_path locals com mt));
		(match com.platform with Hl -> (fun _ -> ()) | _ -> add_meta_field com);
		check_void_field;
		(match com.platform with | Cpp -> promote_first_interface_to_super | _ -> (fun _ -> ()));
		commit_features com;
		(if com.config.pf_reserved_type_paths <> [] then check_reserved_type_paths tctx else (fun _ -> ()));
	] in
	let type_filters = match com.platform with
		| Cs -> type_filters @ [ fun t -> InterfaceProps.run t ]
		| _ -> type_filters
	in
	let t = filter_timer detail_times ["type 3"] in
	List.iter (fun t ->
		begin match t with
		| TClassDecl c ->
			tctx.curclass <- c
		| _ ->
			()
		end;
		List.iter (fun f -> f t) type_filters
	) com.types;
	t();
	com.callbacks#run com.callbacks#get_after_filters;
	com.stage <- CFilteringDone

let update_cache_dependencies com t =
	let visited_anons = ref [] in
	let rec check_t m t = match t with
		| TInst(c,tl) ->
			add_dependency m c.cl_module;
			List.iter (check_t m) tl;
		| TEnum(en,tl) ->
			add_dependency m en.e_module;
			List.iter (check_t m) tl;
		| TType(t,tl) ->
			add_dependency m t.t_module;
			List.iter (check_t m) tl;
		| TAbstract(a,tl) ->
			add_dependency m a.a_module;
			List.iter (check_t m) tl;
		| TFun(targs,tret) ->
			List.iter (fun (_,_,t) -> check_t m t) targs;
			check_t m tret;
		| TAnon an ->
			if not (List.memq an !visited_anons) then begin
				visited_anons := an :: !visited_anons;
				PMap.iter (fun _ cf -> check_t m cf.cf_type) an.a_fields
			end
		| TMono r ->
			begin match r.tm_type with
				| Some t ->
					check_t m t
				| _ ->
					(* Bind any still open monomorph that's part of a signature to Dynamic now (issue #10653) *)
					Monomorph.do_bind r t_dynamic;
		end
		| TLazy f ->
			check_t m (lazy_type f)
		| TDynamic None ->
			()
		| TDynamic (Some t) ->
			check_t m t
	in
	let rec check_field m cf =
		check_t m cf.cf_type;
		List.iter (check_field m) cf.cf_overloads
	in
	match t with
		| TClassDecl c ->
			List.iter (check_field c.cl_module) c.cl_ordered_statics;
			List.iter (check_field c.cl_module) c.cl_ordered_fields;
			(match c.cl_constructor with None -> () | Some cf -> check_field c.cl_module cf);
		| _ ->
			()

(* Saves a class state so it can be restored later, e.g. after DCE or native path rewrite *)
let save_class_state ctx t =
	(* Update m_processed here. This means that nothing should add a dependency afterwards because
	   then the module is immediately considered uncached again *)
	(t_infos t).mt_module.m_extra.m_processed <- ctx.com.compilation_step;
	match t with
	| TClassDecl c ->
		let vars = ref [] in
		let rec save_vars e =
			let add v = vars := (v, v.v_type) :: !vars in
			match e.eexpr with
				| TFunction fn ->
					List.iter (fun (v, _) -> add v) fn.tf_args;
					save_vars fn.tf_expr
				| TVar (v, e) ->
					add v;
					Option.may save_vars e
				| _ ->
					iter save_vars e
		in
		let mk_field_restore f =
			Option.may save_vars f.cf_expr;
			let rec mk_overload_restore f =
				add_class_field_flag f CfPostProcessed;
				f.cf_name,f.cf_kind,f.cf_expr,f.cf_type,f.cf_meta,f.cf_params
			in
			( f,mk_overload_restore f, List.map (fun f -> f,mk_overload_restore f) f.cf_overloads )
		in
		let restore_field (f,res,overloads) =
			let restore_field (f,(name,kind,expr,t,meta,params)) =
				f.cf_name <- name; f.cf_kind <- kind; f.cf_expr <- expr; f.cf_type <- t; f.cf_meta <- meta; f.cf_params <- params;
				f
			in
			let f = restore_field (f,res) in
			f.cf_overloads <- List.map restore_field overloads;
			f
		in
		let mk_pmap lst =
			List.fold_left (fun pmap f -> PMap.add f.cf_name f pmap) PMap.empty lst
		in

		let meta = c.cl_meta and path = c.cl_path and ext = (has_class_flag c CExtern) in
		let sup = c.cl_super and impl = c.cl_implements in
		let csr = Option.map (mk_field_restore) c.cl_constructor in
		let ofr = List.map (mk_field_restore) c.cl_ordered_fields in
		let osr = List.map (mk_field_restore) c.cl_ordered_statics in
		let init = c.cl_init in
		Option.may save_vars init;
		c.cl_restore <- (fun() ->
			c.cl_super <- sup;
			c.cl_implements <- impl;
			c.cl_meta <- meta;
			if ext then add_class_flag c CExtern else remove_class_flag c CExtern;
			c.cl_path <- path;
			c.cl_init <- init;
			c.cl_ordered_fields <- List.map restore_field ofr;
			c.cl_ordered_statics <- List.map restore_field osr;
			c.cl_fields <- mk_pmap c.cl_ordered_fields;
			c.cl_statics <- mk_pmap c.cl_ordered_statics;
			c.cl_constructor <- Option.map restore_field csr;
			c.cl_descendants <- [];
			List.iter (fun (v, t) -> v.v_type <- t) !vars;
		)
	| TEnumDecl en ->
		let path = en.e_path in
		en.e_restore <- (fun () ->
			let rec loop acc = function
				| [] ->
					en.e_path <- path;
				| (Meta.RealPath,[Ast.EConst (Ast.String(path,_)),_],_) :: l ->
					en.e_path <- Ast.parse_path path;
					en.e_meta <- (List.rev acc) @ l;
				| x :: l -> loop (x::acc) l
			in
			loop [] en.e_meta
		)
	| TTypeDecl td ->
		let path = td.t_path in
		td.t_restore <- (fun () ->
			td.t_path <- path
		);
	| TAbstractDecl a ->
		let path = a.a_path in
		a.a_restore <- (fun () ->
			a.a_path <- path;
			a.a_meta <- List.filter (fun (m,_,_) -> m <> Meta.ValueUsed) a.a_meta
		)

let run com tctx main =
	let detail_times = Common.defined com DefineList.FilterTimes in
	let new_types = List.filter (fun t ->
		let cached = is_cached com t in
		begin match t with
			| TClassDecl cls ->
				List.iter (fun (iface,_) -> add_descendant iface cls) cls.cl_implements;
				begin match cls.cl_super with
					| Some (csup,_) -> add_descendant csup cls
					| None -> ()
				end;
				(* Save cf_expr_unoptimized early: We want to inline with the original expression
				   on the next compilation. *)
				if not cached then begin
					let field cf =
						cf.cf_expr_unoptimized <- cf.cf_expr
					in
					List.iter field cls.cl_ordered_fields;
					List.iter field cls.cl_ordered_statics;
					Option.may field cls.cl_constructor;
				end;
			| _ -> ()
		end;
		not cached
	) com.types in
	(* IMPORTANT:
	    There may be types in new_types which have already been post-processed, but then had their m_processed flag unset
		because they received an additional dependency. This could happen in cases such as @:generic methods in #10635.
		It is important that all filters from here up to save_class_state only process fields which do not have the
		CfPostProcessed flag set.

		This is mostly covered by run_expression_filters already, but any new additions which don't utilize that have to
		be aware of this.
	*)
	NullSafety.run com new_types;
	(* PASS 1: general expression filters *)
	let filters = [
		"ForRemap",ForRemap.apply tctx;
		"handle_abstract_casts",AbstractCast.handle_abstract_casts tctx;
	] in
	List.iter (run_expression_filters (timer_label detail_times ["expr 0"]) tctx filters) new_types;
	let filters = [
		"local_statics",LocalStatic.run tctx;
		"fix_return_dynamic_from_void_function",fix_return_dynamic_from_void_function tctx true;
		"check_local_vars_init",check_local_vars_init tctx;
		"check_abstract_as_value",check_abstract_as_value;
		"Tre",if defined com Define.AnalyzerOptimize then Tre.run tctx else (fun e -> e);
		"reduce_expression",Optimizer.reduce_expression tctx;
		"inline_constructors",InlineConstructors.inline_constructors tctx;
		"Exceptions_filter",Exceptions.filter tctx;
		"captured_vars",CapturedVars.captured_vars com;
	] in
	let filters =
		match com.platform with
		| Cs ->
			SetHXGen.run_filter com new_types;
			filters
		| Java when not (Common.defined com Jvm)->
			SetHXGen.run_filter com new_types;
			filters
		| _ -> filters
	in
	List.iter (run_expression_filters (timer_label detail_times ["expr 1"]) tctx filters) new_types;
	(* PASS 1.5: pre-analyzer type filters *)
	let filters =
		match com.platform with
		| Cs ->
			[
				check_cs_events tctx.com;
				DefaultArguments.run com;
			]
		| Java ->
			[
				DefaultArguments.run com;
			]
		| _ ->
			[]
	in
	let t = filter_timer detail_times ["type 1"] in
	List.iter (fun f -> List.iter f new_types) filters;
	t();
	com.stage <- CAnalyzerStart;
	if com.platform <> Cross then Analyzer.Run.run_on_types com new_types;
	com.stage <- CAnalyzerDone;
	let locals = RenameVars.init com in
	let filters = [
		"sanitize",Optimizer.sanitize com;
		"add_final_return",if com.config.pf_add_final_return then add_final_return else (fun e -> e);
		"RenameVars",(match com.platform with
		| Eval -> (fun e -> e)
		| _ -> (fun e -> RenameVars.run tctx.curclass.cl_path locals e));
		"mark_switch_break_loops",mark_switch_break_loops;
	] in
	List.iter (run_expression_filters (timer_label detail_times ["expr 2"]) tctx filters) new_types;
	let t = filter_timer detail_times ["callbacks"] in
	com.callbacks#run com.callbacks#get_before_save; (* macros onGenerate etc. *)
	t();
	com.stage <- CSaveStart;
	let t = filter_timer detail_times ["save state"] in
	List.iter (fun mt ->
		update_cache_dependencies com mt;
		save_class_state tctx mt
	) new_types;
	t();
	com.stage <- CSaveDone;
	let t = filter_timer detail_times ["callbacks"] in
	com.callbacks#run com.callbacks#get_after_save; (* macros onGenerate etc. *)
	t();
	destruction tctx detail_times main locals<|MERGE_RESOLUTION|>--- conflicted
+++ resolved
@@ -499,11 +499,7 @@
 			let el = if !need_this then (mk (TVar((v, Some ethis))) ethis.etype ethis.epos) :: el else el in
 			let cf = match c.cl_constructor with
 			| None ->
-<<<<<<< HEAD
-				let ct = TFun([],ctx.com.basic.tvoid,false) in
-=======
-				let ct = TFun([],com.basic.tvoid) in
->>>>>>> 3b864891
+				let ct = TFun([],com.basic.tvoid,false) in
 				let ce = mk (TFunction {
 					tf_args = [];
 					tf_type = com.basic.tvoid;
@@ -796,7 +792,7 @@
 		| TAbstract(a,tl) ->
 			add_dependency m a.a_module;
 			List.iter (check_t m) tl;
-		| TFun(targs,tret) ->
+		| TFun(targs,tret,_) ->
 			List.iter (fun (_,_,t) -> check_t m t) targs;
 			check_t m tret;
 		| TAnon an ->
