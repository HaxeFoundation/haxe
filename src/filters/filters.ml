(*
	The Haxe Compiler
	Copyright (C) 2005-2019  Haxe Foundation

	This program is free software; you can redistribute it and/or
	modify it under the terms of the GNU General Public License
	as published by the Free Software Foundation; either version 2
	of the License, or (at your option) any later version.

	This program is distributed in the hope that it will be useful,
	but WITHOUT ANY WARRANTY; without even the implied warranty of
	MERCHANTABILITY or FITNESS FOR A PARTICULAR PURPOSE. See the
	GNU General Public License for more details.

	You should have received a copy of the GNU General Public License
	along with this program; if not, write to the Free Software
	Foundation, Inc., 51 Franklin Street, Fifth Floor, Boston, MA  02110-1301, USA.
 *)

open Ast
open Common
open Type
open Typecore
open Error
open Globals
open FiltersCommon

let get_native_name = Naming.get_native_name

(* PASS 1 begin *)

(* Adds final returns to functions as required by some platforms *)
let rec add_final_return e =
	let rec loop e t =
		let def_return p =
			let c = (match follow t with
				| TAbstract ({ a_path = [],"Int" },_) -> TInt 0l
				| TAbstract ({ a_path = [],"Float" },_) -> TFloat "0."
				| TAbstract ({ a_path = [],"Bool" },_) -> TBool false
				| _ -> TNull
			) in
			{ eexpr = TReturn (Some { eexpr = TConst c; epos = p; etype = t }); etype = t_dynamic; epos = p }
		in
		match e.eexpr with
		| TBlock el ->
			(match List.rev el with
			| [] -> e
			| elast :: el ->
				match loop elast t with
				| { eexpr = TBlock el2 } -> { e with eexpr = TBlock ((List.rev el) @ el2) }
				| elast -> { e with eexpr = TBlock (List.rev (elast :: el)) })
		| TReturn _ ->
			e
		| _ ->
			{ e with eexpr = TBlock [e;def_return e.epos] }
	in

	let e = Type.map_expr add_final_return e in

	match e.eexpr with
		| TFunction f ->
			let f = (match follow f.tf_type with
				| TAbstract ({ a_path = [],"Void" },[]) -> f
				| _ -> { f with tf_expr = loop f.tf_expr f.tf_type }
			) in
			{ e with eexpr = TFunction f }
		| _ -> e

(* -------------------------------------------------------------------------- *)
(* CHECK LOCAL VARS INIT *)

let check_local_vars_init ctx e =
	let intersect vl1 vl2 =
		PMap.mapi (fun v t -> t && PMap.find v vl2) vl1
	in
	let join vars cvars =
		List.iter (fun v -> vars := intersect !vars v) cvars
	in
	let restore vars old_vars declared =
		(* restore variables declared in this block to their previous state *)
		vars := List.fold_left (fun acc v ->
			try	PMap.add v (PMap.find v old_vars) acc with Not_found -> PMap.remove v acc
		) !vars declared;
	in
	let declared = ref [] in
	let outside_vars = ref IntMap.empty in
	(* Set variables which belong to current function *)
	let set_all_vars vars =
		vars := PMap.mapi (fun id is_set -> if IntMap.mem id !outside_vars then is_set else true) !vars
	in
	let rec loop vars e =
		match e.eexpr with
		| TLocal v ->
			let init = (try PMap.find v.v_id !vars with Not_found -> true) in
			if not init then begin
				if IntMap.mem v.v_id !outside_vars then
					if v.v_name = "this" then warning ctx WVarInit "this might be used before assigning a value to it" e.epos
					else warning ctx WVarInit ("Local variable " ^ v.v_name ^ " might be used before being initialized") e.epos
				else
					if v.v_name = "this" then raise_typing_error "Missing this = value" e.epos
					else raise_typing_error ("Local variable " ^ v.v_name ^ " used without being initialized") e.epos
			end
		| TVar (v,eo) ->
			begin
				match eo with
				| None when v.v_kind = VInlinedConstructorVariable ->
					()
				| None ->
					declared := v.v_id :: !declared;
					vars := PMap.add v.v_id false !vars
				| Some e ->
					loop vars e
			end
		| TBlock el ->
			let old = !declared in
			let old_vars = !vars in
			declared := [];
			List.iter (loop vars) el;
			restore vars old_vars (List.rev !declared);
			declared := old;
		| TBinop (OpAssign,{ eexpr = TLocal v },e) when PMap.mem v.v_id !vars ->
			begin match (Texpr.skip e).eexpr with
				| TFunction _ ->
					(* We can be sure that the function doesn't execute immediately, so it's fine to
					   consider the local initialized (issue #9919). *)
					vars := PMap.add v.v_id true !vars;
					loop vars e;
				| _ ->
					loop vars e;
					vars := PMap.add v.v_id true !vars
			end
		| TIf (e1,e2,eo) ->
			loop vars e1;
			let vbase = !vars in
			loop vars e2;
			(match eo with
			| None -> vars := vbase
			(* ignore else false cases (they are added by the side-effect handler) *)
			| Some {eexpr = TConst (TBool(false))} -> ()
			| Some e ->
				let v1 = !vars in
				vars := vbase;
				loop vars e;
				vars := intersect !vars v1)
		| TWhile (cond,e,flag) ->
			(match flag with
			| NormalWhile when (match cond.eexpr with TParenthesis {eexpr = TConst (TBool true)} -> false | _ -> true) ->
				loop vars cond;
				let old = !vars in
				loop vars e;
				vars := old;
			| _ ->
				loop vars e;
				loop vars cond)
		| TTry (e,catches) ->
			let cvars = List.map (fun (v,e) ->
				let old = !vars in
				loop vars e;
				let v = !vars in
				vars := old;
				v
			) catches in
			loop vars e;
			join vars cvars;
		| TSwitch ({switch_subject = e;switch_cases = cases;switch_default = def} as switch) ->
			loop vars e;
			let cvars = List.map (fun {case_patterns = ec;case_expr = e} ->
				let old = !vars in
				List.iter (loop vars) ec;
				vars := old;
				loop vars e;
				let v = !vars in
				vars := old;
				v
			) cases in
			(match def with
			| None when switch.switch_exhaustive ->
				(match cvars with
				| cv :: cvars ->
					PMap.iter (fun i b -> if b then vars := PMap.add i b !vars) cv;
					join vars cvars
				| [] -> ())
			| None -> ()
			| Some e ->
				loop vars e;
				join vars cvars)
		(* mark all reachable vars as initialized, since we don't exit the block  *)
		| TBreak | TContinue | TReturn None ->
			set_all_vars vars
		| TThrow e | TReturn (Some e) ->
			loop vars e;
			set_all_vars vars
		| TFunction tf ->
			let old = !outside_vars in
			(* Mark all known variables as "outside" so we can ignore their initialization state within the function.
			   We cannot use `vars` directly because we still care about initializations the function might make.
			*)
			PMap.iter (fun i _ -> outside_vars := IntMap.add i true !outside_vars) !vars;
			loop vars tf.tf_expr;
			outside_vars := old;
		| _ ->
			Type.iter (loop vars) e
	in
	loop (ref PMap.empty) e;
	e

let mark_switch_break_loops e =
	let add_loop_label n e =
		{ e with eexpr = TMeta ((Meta.LoopLabel,[(EConst(Int(string_of_int n, None)),e.epos)],e.epos), e) }
	in
	let in_switch = ref false in
	let did_found = ref (-1) in
	let num = ref 0 in
	let cur_num = ref 0 in
	let rec run e =
		match e.eexpr with
		| TFunction _ ->
			let old_num = !num in
			num := 0;
				let ret = Type.map_expr run e in
			num := old_num;
			ret
		| TWhile _ | TFor _ ->
			let last_switch = !in_switch in
			let last_found = !did_found in
			let last_num = !cur_num in
			in_switch := false;
			incr num;
			cur_num := !num;
			did_found := -1;
				let new_e = Type.map_expr run e in (* assuming that no loop will be found in the condition *)
				let new_e = if !did_found <> -1 then add_loop_label !did_found new_e else new_e in
			did_found := last_found;
			in_switch := last_switch;
			cur_num := last_num;

			new_e
		| TSwitch _ ->
			let last_switch = !in_switch in
			in_switch := true;
				let new_e = Type.map_expr run e in
			in_switch := last_switch;
			new_e
		| TBreak ->
			if !in_switch then (
				did_found := !cur_num;
				add_loop_label !cur_num e
			) else
				e
		| _ -> Type.map_expr run e
	in
	run e

let rec fix_return_dynamic_from_void_function return_is_void e =
	match e.eexpr with
	| TFunction fn ->
		let is_void = ExtType.is_void (follow fn.tf_type) in
		let body = fix_return_dynamic_from_void_function is_void fn.tf_expr in
		{ e with eexpr = TFunction { fn with tf_expr = body } }
	| TReturn (Some return_expr) when return_is_void && t_dynamic == follow return_expr.etype ->
		let return_pos = { e.epos with pmax = return_expr.epos.pmin - 1 } in
		let exprs = [
			fix_return_dynamic_from_void_function return_is_void return_expr;
			{ e with eexpr = TReturn None; epos = return_pos };
		] in
		{ e with
			eexpr = TMeta (
				(Meta.MergeBlock, [], null_pos),
				mk (TBlock exprs) e.etype e.epos
			);
		}
	| _ -> Type.map_expr (fix_return_dynamic_from_void_function return_is_void) e

let check_abstract_as_value e =
	let rec loop e =
		match e.eexpr with
		| TField ({ eexpr = TTypeExpr _ }, _) -> ()
		| TTypeExpr(TClassDecl {cl_kind = KAbstractImpl a}) when not (Meta.has Meta.RuntimeValue a.a_meta) ->
			raise_typing_error "Cannot use abstract as value" e.epos
		| _ -> Type.iter loop e
	in
	loop e;
	e

(* PASS 1 end *)

(* PASS 2 begin *)

(* Removes extern and macro fields, also checks for Void fields *)

let remove_extern_fields com t = match t with
	| TClassDecl c ->
		if not (Common.defined com Define.DocGen) then begin
			c.cl_ordered_fields <- List.filter (fun f ->
				let b = is_removable_field com f in
				if b then c.cl_fields <- PMap.remove f.cf_name c.cl_fields;
				not b
			) c.cl_ordered_fields;
			c.cl_ordered_statics <- List.filter (fun f ->
				let b = is_removable_field com f in
				if b then c.cl_statics <- PMap.remove f.cf_name c.cl_statics;
				not b
			) c.cl_ordered_statics;
		end
	| _ ->
		()

(* PASS 2 end *)

(* PASS 3 begin *)

(* Checks if a private class' path clashes with another path *)
let check_private_path com t = match t with
	| TClassDecl c when c.cl_private ->
		let rpath = (fst c.cl_module.m_path,"_" ^ snd c.cl_module.m_path) in
		if com.module_lut#get_type_lut#mem rpath then raise_typing_error ("This private class name will clash with " ^ s_type_path rpath) c.cl_pos;
	| _ ->
		()

(* Adds the __rtti field if required *)
let add_rtti com t =
	let rec has_rtti c =
		Meta.has Meta.Rtti c.cl_meta || match c.cl_super with None -> false | Some (csup,_) -> has_rtti csup
	in
	match t with
	| TClassDecl c when has_rtti c && not (PMap.mem "__rtti" c.cl_statics) ->
		let f = mk_field ~static:true "__rtti" com.basic.tstring c.cl_pos null_pos in
		let str = Genxml.gen_type_string com t in
		f.cf_expr <- Some (mk (TConst (TString str)) f.cf_type c.cl_pos);
		c.cl_ordered_statics <- f :: c.cl_ordered_statics;
		c.cl_statics <- PMap.add f.cf_name f c.cl_statics;
	| _ ->
		()

(* Adds the __meta__ field if required *)
let add_meta_field com t = match t with
	| TClassDecl c ->
		(match Texpr.build_metadata com.basic t with
		| None -> ()
		| Some e ->
			add_feature com "has_metadata";
			let cf = mk_field ~static:true "__meta__" e.etype e.epos null_pos in
			cf.cf_expr <- Some e;
			let can_deal_with_interface_metadata () = match com.platform with
				| Jvm -> false
				| _ -> true
			in
			if (has_class_flag c CInterface) && not (can_deal_with_interface_metadata()) then begin
				(* borrowed from gencommon, but I did wash my hands afterwards *)
				let path = fst c.cl_path,snd c.cl_path ^ "_HxMeta" in
				let ncls = mk_class c.cl_module path c.cl_pos null_pos in
				ncls.cl_ordered_statics <- cf :: ncls.cl_ordered_statics;
				ncls.cl_statics <- PMap.add cf.cf_name cf ncls.cl_statics;
				com.types <- com.types @ [ TClassDecl ncls ];
				c.cl_meta <- (Meta.Custom ":hasMetadata",[],e.epos) :: c.cl_meta
			end else begin
				c.cl_ordered_statics <- cf :: c.cl_ordered_statics;
				c.cl_statics <- PMap.add cf.cf_name cf c.cl_statics
			end)
	| _ ->
		()

(* Removes interfaces tagged with @:remove metadata *)
let check_remove_metadata t = match t with
	| TClassDecl c ->
		c.cl_implements <- List.filter (fun (c,_) -> not (Meta.has Meta.Remove c.cl_meta)) c.cl_implements;
	| _ ->
		()

(* Checks for Void class fields *)
let check_void_field t = match t with
	| TClassDecl c ->
		let check f =
			match follow f.cf_type with TAbstract({a_path=[],"Void"},_) -> raise_typing_error "Fields of type Void are not allowed" f.cf_pos | _ -> ();
		in
		List.iter check c.cl_ordered_fields;
		List.iter check c.cl_ordered_statics;
	| _ ->
		()

(* Interfaces have no 'super', but can extend many other interfaces.
   This makes the first extended (implemented) interface the super for efficiency reasons (you can get one for 'free')
   and leaves the remaining ones as 'implemented' *)
let promote_first_interface_to_super t = match t with
	| TClassDecl c when (has_class_flag c CInterface) ->
		begin match c.cl_implements with
		| ({ cl_path = ["cpp";"rtti"],_ },_ ) :: _ -> ()
		| first_interface  :: remaining ->
			c.cl_super <- Some first_interface;
			c.cl_implements <- remaining
		| _ -> ()
		end
	| _ ->
		()

let commit_features com t =
	let m = (t_infos t).mt_module in
	Hashtbl.iter (fun k v ->
		Common.add_feature com k;
	) m.m_extra.m_features

let check_reserved_type_paths com t =
	let check path pos =
		if List.mem path com.config.pf_reserved_type_paths then begin
			com.warning WReservedTypePath [] ("Type path " ^ (s_type_path path) ^ " is reserved on this target") pos
		end
	in
	match t with
	| TClassDecl c when not (has_class_flag c CExtern) -> check c.cl_path c.cl_pos
	| TEnumDecl e when not e.e_extern -> check e.e_path e.e_pos
	| _ -> ()

(* PASS 3 end *)

let iter_expressions fl mt =
	match mt with
	| TClassDecl c ->
		let field cf = match cf.cf_expr with
			| None -> ()
			| Some e -> List.iter (fun f -> f e) fl
		in
		List.iter field c.cl_ordered_statics;
		List.iter field c.cl_ordered_fields;
		(match c.cl_constructor with None -> () | Some cf -> field cf)
	| _ ->
		()

module ForRemap = struct
	let apply ctx e =
		let rec loop e = match e.eexpr with
		| TFor(v,e1,e2) ->
			let e1 = loop e1 in
			let e2 = loop e2 in
			let iterator = ForLoop.IterationKind.of_texpr ctx e1 (ForLoop.is_cheap_enough_t ctx e2) e.epos in
			let restore = save_locals ctx in
			let e = ForLoop.IterationKind.to_texpr ctx v iterator e2 e.epos in
			restore();
			begin match e.eexpr with
			| TFor _ -> for_remap ctx.com.basic v e1 e2 e.epos
			| _ -> e
			end
		| _ ->
			Type.map_expr loop e
		in
		loop e
end

open FilterContext

let destruction tctx detail_times main locals =
	let com = tctx.com in
	with_timer detail_times "type 2" None (fun () ->
		(* PASS 2: type filters pre-DCE *)
		List.iter (fun t ->
			FiltersCommon.remove_generic_base t;
			remove_extern_fields com t;
			(* check @:remove metadata before DCE so it is ignored there (issue #2923) *)
			check_remove_metadata t;
		) com.types;
	);
	enter_stage com CDceStart;
	with_timer detail_times "dce" None (fun () ->
		(* DCE *)
		let dce_mode = try Common.defined_value com Define.Dce with _ -> "no" in
		let dce_mode = match dce_mode with
			| "full" -> if Common.defined com Define.Interp then Dce.DceNo else DceFull
			| "std" -> DceStd
			| "no" -> DceNo
			| _ -> failwith ("Unknown DCE mode " ^ dce_mode)
		in
		Dce.run com main dce_mode;
	);
	enter_stage com CDceDone;
	(* PASS 3: type filters post-DCE *)
	List.iter
		(run_expression_filters
			~ignore_processed_status:true
			tctx
			detail_times
			(* This has to run after DCE, or otherwise its condition always holds. *)
			["insert_save_stacks",Exceptions.insert_save_stacks tctx]
		)
		com.types;
	let type_filters = [
		Exceptions.patch_constructors tctx; (* TODO: I don't believe this should load_instance anything at this point... *)
		check_private_path com;
		Naming.apply_native_paths;
		add_rtti com;
<<<<<<< HEAD
		(match com.platform with | Jvm -> (fun _ -> ()) | _ -> (fun mt -> AddFieldInits.add_field_inits tctx.curclass.cl_path locals com mt));
=======
		(match com.platform with | Java | Cs -> (fun _ -> ()) | _ -> (fun mt -> AddFieldInits.add_field_inits tctx.c.curclass.cl_path locals com mt));
>>>>>>> c55da752
		(match com.platform with Hl -> (fun _ -> ()) | _ -> add_meta_field com);
		check_void_field;
		(match com.platform with | Cpp -> promote_first_interface_to_super | _ -> (fun _ -> ()));
		commit_features com;
		(if com.config.pf_reserved_type_paths <> [] then check_reserved_type_paths com else (fun _ -> ()));
	] in
	with_timer detail_times "type 3" None (fun () ->
		List.iter (fun t ->
			begin match t with
			| TClassDecl c ->
				tctx.c.curclass <- c
			| _ ->
				()
			end;
			List.iter (fun f -> f t) type_filters
		) com.types;
	);
	com.callbacks#run com.error_ext com.callbacks#get_after_filters;
	enter_stage com CFilteringDone

let update_cache_dependencies com t =
	let visited_anons = ref [] in
	let rec check_t m t = match t with
		| TInst(c,tl) ->
			add_dependency m c.cl_module;
			List.iter (check_t m) tl;
		| TEnum(en,tl) ->
			add_dependency m en.e_module;
			List.iter (check_t m) tl;
		| TType(t,tl) ->
			add_dependency m t.t_module;
			List.iter (check_t m) tl;
		| TAbstract(a,tl) ->
			add_dependency m a.a_module;
			List.iter (check_t m) tl;
		| TFun(targs,tret) ->
			List.iter (fun (_,_,t) -> check_t m t) targs;
			check_t m tret;
		| TAnon an ->
			if not (List.memq an !visited_anons) then begin
				visited_anons := an :: !visited_anons;
				PMap.iter (fun _ cf -> check_t m cf.cf_type) an.a_fields
			end
		| TMono r ->
			begin match r.tm_type with
				| Some t ->
					check_t m t
				| _ ->
					(* Bind any still open monomorph that's part of a signature to Dynamic now (issue #10653) *)
					Monomorph.do_bind r t_dynamic;
		end
		| TLazy f ->
			check_t m (lazy_type f)
		| TDynamic None ->
			()
		| TDynamic (Some t) ->
			check_t m t
	in
	let rec check_field m cf =
		check_t m cf.cf_type;
		List.iter (check_field m) cf.cf_overloads
	in
	match t with
		| TClassDecl c ->
			List.iter (check_field c.cl_module) c.cl_ordered_statics;
			List.iter (check_field c.cl_module) c.cl_ordered_fields;
			(match c.cl_constructor with None -> () | Some cf -> check_field c.cl_module cf);
		| _ ->
			()

(* Saves a class state so it can be restored later, e.g. after DCE or native path rewrite *)
let save_class_state com t =
	(* Update m_processed here. This means that nothing should add a dependency afterwards because
	   then the module is immediately considered uncached again *)
	(t_infos t).mt_module.m_extra.m_processed <- com.compilation_step;
	match t with
	| TClassDecl c ->
		let vars = ref [] in
		let rec save_vars e =
			let add v = vars := (v, v.v_type) :: !vars in
			match e.eexpr with
				| TFunction fn ->
					List.iter (fun (v, _) -> add v) fn.tf_args;
					save_vars fn.tf_expr
				| TVar (v, e) ->
					add v;
					Option.may save_vars e
				| _ ->
					iter save_vars e
		in
		let mk_field_restore f =
			Option.may save_vars f.cf_expr;
			let mk_overload_restore f =
				add_class_field_flag f CfPostProcessed;
				f.cf_name,f.cf_kind,f.cf_expr,f.cf_type,f.cf_meta,f.cf_params
			in
			( f,mk_overload_restore f, List.map (fun f -> f,mk_overload_restore f) f.cf_overloads )
		in
		let restore_field (f,res,overloads) =
			let restore_field (f,(name,kind,expr,t,meta,params)) =
				f.cf_name <- name; f.cf_kind <- kind; f.cf_expr <- expr; f.cf_type <- t; f.cf_meta <- meta; f.cf_params <- params;
				f
			in
			let f = restore_field (f,res) in
			f.cf_overloads <- List.map restore_field overloads;
			f
		in
		let mk_pmap lst =
			List.fold_left (fun pmap f -> PMap.add f.cf_name f pmap) PMap.empty lst
		in

		let meta = c.cl_meta and path = c.cl_path and ext = (has_class_flag c CExtern) in
		let sup = c.cl_super and impl = c.cl_implements in
		let csr = Option.map (mk_field_restore) c.cl_constructor in
		let ofr = List.map (mk_field_restore) c.cl_ordered_fields in
		let osr = List.map (mk_field_restore) c.cl_ordered_statics in
		let init = Option.map mk_field_restore c.cl_init in
		c.cl_restore <- (fun() ->
			c.cl_super <- sup;
			c.cl_implements <- impl;
			c.cl_meta <- meta;
			if ext then add_class_flag c CExtern else remove_class_flag c CExtern;
			c.cl_path <- path;
			c.cl_init <- Option.map restore_field init;
			c.cl_ordered_fields <- List.map restore_field ofr;
			c.cl_ordered_statics <- List.map restore_field osr;
			c.cl_fields <- mk_pmap c.cl_ordered_fields;
			c.cl_statics <- mk_pmap c.cl_ordered_statics;
			c.cl_constructor <- Option.map restore_field csr;
			c.cl_descendants <- [];
			List.iter (fun (v, t) -> v.v_type <- t) !vars;
		)
	| TEnumDecl en ->
		let path = en.e_path in
		en.e_restore <- (fun () ->
			let rec loop acc = function
				| [] ->
					en.e_path <- path;
				| (Meta.RealPath,[Ast.EConst (Ast.String(path,_)),_],_) :: l ->
					en.e_path <- Ast.parse_path path;
					en.e_meta <- (List.rev acc) @ l;
				| x :: l -> loop (x::acc) l
			in
			loop [] en.e_meta
		)
	| TTypeDecl td ->
		let path = td.t_path in
		td.t_restore <- (fun () ->
			td.t_path <- path
		);
	| TAbstractDecl a ->
		let path = a.a_path in
		a.a_restore <- (fun () ->
			a.a_path <- path;
			a.a_meta <- List.filter (fun (m,_,_) -> m <> Meta.ValueUsed) a.a_meta
		)

let might_need_cf_unoptimized c cf =
	match cf.cf_kind,c.cl_kind with
	| Method MethInline,_ ->
		true
	| _,KGeneric ->
		true
	| _ ->
		has_class_field_flag cf CfGeneric

let run tctx main before_destruction =
	let com = tctx.com in
	let detail_times = (try int_of_string (Common.defined_value_safe com ~default:"0" Define.FilterTimes) with _ -> 0) in
	let new_types = List.filter (fun t ->
		let cached = is_cached com t in
		begin match t with
			| TClassDecl cls ->
				List.iter (fun (iface,_) -> add_descendant iface cls) cls.cl_implements;
				begin match cls.cl_super with
					| Some (csup,_) -> add_descendant csup cls
					| None -> ()
				end;
				(* Save cf_expr_unoptimized early: We want to inline with the original expression
				   on the next compilation. *)
				if not cached then begin
					let field cf = match cf.cf_expr,cf.cf_expr_unoptimized with
						| Some e,None when might_need_cf_unoptimized cls cf ->
							cf.cf_expr_unoptimized <- Some e
						| _ ->
							()
					in
					List.iter field cls.cl_ordered_fields;
					List.iter field cls.cl_ordered_statics;
					Option.may field cls.cl_constructor;
				end;
			| _ -> ()
		end;
		not cached
	) com.types in
	(* IMPORTANT:
	    There may be types in new_types which have already been post-processed, but then had their m_processed flag unset
		because they received an additional dependency. This could happen in cases such as @:generic methods in #10635.
		It is important that all filters from here up to save_class_state only process fields which do not have the
		CfPostProcessed flag set.

		This is mostly covered by run_expression_filters already, but any new additions which don't utilize that have to
		be aware of this.
	*)
	NullSafety.run com new_types;
	(* PASS 1: general expression filters *)
	let filters = [
		"ForRemap",ForRemap.apply tctx;
		"handle_abstract_casts",AbstractCast.handle_abstract_casts tctx;
	] in
	List.iter (run_expression_filters tctx detail_times filters) new_types;
	let filters = [
		"local_statics",LocalStatic.run tctx;
		"fix_return_dynamic_from_void_function",fix_return_dynamic_from_void_function true;
		"check_local_vars_init",check_local_vars_init tctx;
		"check_abstract_as_value",check_abstract_as_value;
		"Tre",if defined com Define.AnalyzerOptimize then Tre.run tctx else (fun e -> e);
		"reduce_expression",Optimizer.reduce_expression tctx;
		"inline_constructors",InlineConstructors.inline_constructors tctx;
		"Exceptions_filter",Exceptions.filter tctx;
		"captured_vars",CapturedVars.captured_vars com;
	] in
	List.iter (run_expression_filters tctx detail_times filters) new_types;
	(* PASS 1.5: pre-analyzer type filters *)
	let filters =
		match com.platform with
		| Jvm ->
			[
				DefaultArguments.run com;
			]
		| _ ->
			[]
	in
	with_timer detail_times "type 1" None (fun () ->
		List.iter (fun f -> List.iter f new_types) filters;
	);
	enter_stage com CAnalyzerStart;
	if com.platform <> Cross then Analyzer.Run.run_on_types com new_types;
	enter_stage com CAnalyzerDone;
	let locals = RenameVars.init com in
	let filters = [
		"sanitize",Optimizer.sanitize com;
		"add_final_return",if com.config.pf_add_final_return then add_final_return else (fun e -> e);
		"RenameVars",(match com.platform with
		| Eval -> (fun e -> e)
<<<<<<< HEAD
		| Jvm -> (fun e -> e)
		| _ -> (fun e -> RenameVars.run tctx.curclass.cl_path locals e));
=======
		| Java when defined com Jvm -> (fun e -> e)
		| _ -> (fun e -> RenameVars.run tctx.c.curclass.cl_path locals e));
>>>>>>> c55da752
		"mark_switch_break_loops",mark_switch_break_loops;
	] in
	List.iter (run_expression_filters tctx detail_times filters) new_types;
	with_timer detail_times "callbacks" None (fun () ->
		com.callbacks#run com.error_ext com.callbacks#get_before_save;
	);
	enter_stage com CSaveStart;
	with_timer detail_times "save state" None (fun () ->
		List.iter (fun mt ->
			update_cache_dependencies com mt;
			save_class_state com mt
		) new_types;
	);
	enter_stage com CSaveDone;
	with_timer detail_times "callbacks" None (fun () ->
		com.callbacks#run com.error_ext com.callbacks#get_after_save;
	);
	before_destruction();
	destruction tctx detail_times main locals<|MERGE_RESOLUTION|>--- conflicted
+++ resolved
@@ -486,11 +486,7 @@
 		check_private_path com;
 		Naming.apply_native_paths;
 		add_rtti com;
-<<<<<<< HEAD
-		(match com.platform with | Jvm -> (fun _ -> ()) | _ -> (fun mt -> AddFieldInits.add_field_inits tctx.curclass.cl_path locals com mt));
-=======
-		(match com.platform with | Java | Cs -> (fun _ -> ()) | _ -> (fun mt -> AddFieldInits.add_field_inits tctx.c.curclass.cl_path locals com mt));
->>>>>>> c55da752
+		(match com.platform with | Jvm -> (fun _ -> ()) | _ -> (fun mt -> AddFieldInits.add_field_inits tctx.c.curclass.cl_path locals com mt));
 		(match com.platform with Hl -> (fun _ -> ()) | _ -> add_meta_field com);
 		check_void_field;
 		(match com.platform with | Cpp -> promote_first_interface_to_super | _ -> (fun _ -> ()));
@@ -736,13 +732,8 @@
 		"add_final_return",if com.config.pf_add_final_return then add_final_return else (fun e -> e);
 		"RenameVars",(match com.platform with
 		| Eval -> (fun e -> e)
-<<<<<<< HEAD
 		| Jvm -> (fun e -> e)
-		| _ -> (fun e -> RenameVars.run tctx.curclass.cl_path locals e));
-=======
-		| Java when defined com Jvm -> (fun e -> e)
 		| _ -> (fun e -> RenameVars.run tctx.c.curclass.cl_path locals e));
->>>>>>> c55da752
 		"mark_switch_break_loops",mark_switch_break_loops;
 	] in
 	List.iter (run_expression_filters tctx detail_times filters) new_types;
