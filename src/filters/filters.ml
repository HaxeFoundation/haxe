(*
	The Haxe Compiler
	Copyright (C) 2005-2019  Haxe Foundation

	This program is free software; you can redistribute it and/or
	modify it under the terms of the GNU General Public License
	as published by the Free Software Foundation; either version 2
	of the License, or (at your option) any later version.

	This program is distributed in the hope that it will be useful,
	but WITHOUT ANY WARRANTY; without even the implied warranty of
	MERCHANTABILITY or FITNESS FOR A PARTICULAR PURPOSE. See the
	GNU General Public License for more details.

	You should have received a copy of the GNU General Public License
	along with this program; if not, write to the Free Software
	Foundation, Inc., 51 Franklin Street, Fifth Floor, Boston, MA  02110-1301, USA.
 *)

open Ast
open Common
open Type
open Typecore
open Error
open Globals
open FiltersCommon

let get_native_name = Naming.get_native_name

(* PASS 1 begin *)

(* Adds final returns to functions as required by some platforms *)
let rec add_final_return e =
	let rec loop e t =
		let def_return p =
			let c = (match follow t with
				| TAbstract ({ a_path = [],"Int" },_) -> TInt 0l
				| TAbstract ({ a_path = [],"Float" },_) -> TFloat "0."
				| TAbstract ({ a_path = [],"Bool" },_) -> TBool false
				| _ -> TNull
			) in
			{ eexpr = TReturn (Some { eexpr = TConst c; epos = p; etype = t }); etype = t_dynamic; epos = p }
		in
		match e.eexpr with
		| TBlock el ->
			(match List.rev el with
			| [] -> e
			| elast :: el ->
				match loop elast t with
				| { eexpr = TBlock el2 } -> { e with eexpr = TBlock ((List.rev el) @ el2) }
				| elast -> { e with eexpr = TBlock (List.rev (elast :: el)) })
		| TReturn _ ->
			e
		| _ ->
			{ e with eexpr = TBlock [e;def_return e.epos] }
	in

	let e = Type.map_expr add_final_return e in

	match e.eexpr with
		| TFunction f ->
			let f = (match follow f.tf_type with
				| TAbstract ({ a_path = [],"Void" },[]) -> f
				| _ -> { f with tf_expr = loop f.tf_expr f.tf_type }
			) in
			{ e with eexpr = TFunction f }
		| _ -> e

(* -------------------------------------------------------------------------- *)
(* CHECK LOCAL VARS INIT *)

let check_local_vars_init ctx e =
	let intersect vl1 vl2 =
		PMap.mapi (fun v t -> t && PMap.find v vl2) vl1
	in
	let join vars cvars =
		List.iter (fun v -> vars := intersect !vars v) cvars
	in
	let restore vars old_vars declared =
		(* restore variables declared in this block to their previous state *)
		vars := List.fold_left (fun acc v ->
			try	PMap.add v (PMap.find v old_vars) acc with Not_found -> PMap.remove v acc
		) !vars declared;
	in
	let declared = ref [] in
	let outside_vars = ref IntMap.empty in
	(* Set variables which belong to current function *)
	let set_all_vars vars =
		vars := PMap.mapi (fun id is_set -> if IntMap.mem id !outside_vars then is_set else true) !vars
	in
	let rec loop vars e =
		match e.eexpr with
		| TLocal v ->
			let init = (try PMap.find v.v_id !vars with Not_found -> true) in
			if not init then begin
				if IntMap.mem v.v_id !outside_vars then
					if v.v_name = "this" then warning ctx WVarInit "this might be used before assigning a value to it" e.epos
					else warning ctx WVarInit ("Local variable " ^ v.v_name ^ " might be used before being initialized") e.epos
				else
					if v.v_name = "this" then raise_typing_error "Missing this = value" e.epos
					else raise_typing_error ("Local variable " ^ v.v_name ^ " used without being initialized") e.epos
			end
		| TVar (v,eo) ->
			begin
				match eo with
				| None when v.v_kind = VInlinedConstructorVariable ->
					()
				| None ->
					declared := v.v_id :: !declared;
					vars := PMap.add v.v_id false !vars
				| Some e ->
					loop vars e
			end
		| TBlock el ->
			let old = !declared in
			let old_vars = !vars in
			declared := [];
			List.iter (loop vars) el;
			restore vars old_vars (List.rev !declared);
			declared := old;
		| TBinop (OpAssign,{ eexpr = TLocal v },e) when PMap.mem v.v_id !vars ->
			begin match (Texpr.skip e).eexpr with
				| TFunction _ ->
					(* We can be sure that the function doesn't execute immediately, so it's fine to
					   consider the local initialized (issue #9919). *)
					vars := PMap.add v.v_id true !vars;
					loop vars e;
				| _ ->
					loop vars e;
					vars := PMap.add v.v_id true !vars
			end
		| TIf (e1,e2,eo) ->
			loop vars e1;
			let vbase = !vars in
			loop vars e2;
			(match eo with
			| None -> vars := vbase
			(* ignore else false cases (they are added by the side-effect handler) *)
			| Some {eexpr = TConst (TBool(false))} -> ()
			| Some e ->
				let v1 = !vars in
				vars := vbase;
				loop vars e;
				vars := intersect !vars v1)
		| TWhile (cond,e,flag) ->
			(match flag with
			| NormalWhile when (match cond.eexpr with TParenthesis {eexpr = TConst (TBool true)} -> false | _ -> true) ->
				loop vars cond;
				let old = !vars in
				loop vars e;
				vars := old;
			| _ ->
				loop vars e;
				loop vars cond)
		| TTry (e,catches) ->
			let cvars = List.map (fun (v,e) ->
				let old = !vars in
				loop vars e;
				let v = !vars in
				vars := old;
				v
			) catches in
			loop vars e;
			join vars cvars;
		| TSwitch ({switch_subject = e;switch_cases = cases;switch_default = def} as switch) ->
			loop vars e;
			let cvars = List.map (fun {case_patterns = ec;case_expr = e} ->
				let old = !vars in
				List.iter (loop vars) ec;
				vars := old;
				loop vars e;
				let v = !vars in
				vars := old;
				v
			) cases in
			(match def with
			| None when switch.switch_exhaustive ->
				(match cvars with
				| cv :: cvars ->
					PMap.iter (fun i b -> if b then vars := PMap.add i b !vars) cv;
					join vars cvars
				| [] -> ())
			| None -> ()
			| Some e ->
				loop vars e;
				join vars cvars)
		(* mark all reachable vars as initialized, since we don't exit the block  *)
		| TBreak | TContinue | TReturn None ->
			set_all_vars vars
		| TThrow e | TReturn (Some e) ->
			loop vars e;
			set_all_vars vars
		| TFunction tf ->
			let old = !outside_vars in
			(* Mark all known variables as "outside" so we can ignore their initialization state within the function.
			   We cannot use `vars` directly because we still care about initializations the function might make.
			*)
			PMap.iter (fun i _ -> outside_vars := IntMap.add i true !outside_vars) !vars;
			loop vars tf.tf_expr;
			outside_vars := old;
		| _ ->
			Type.iter (loop vars) e
	in
	loop (ref PMap.empty) e;
	e

let mark_switch_break_loops e =
	let add_loop_label n e =
		{ e with eexpr = TMeta ((Meta.LoopLabel,[(EConst(Int(string_of_int n, None)),e.epos)],e.epos), e) }
	in
	let in_switch = ref false in
	let did_found = ref (-1) in
	let num = ref 0 in
	let cur_num = ref 0 in
	let rec run e =
		match e.eexpr with
		| TFunction _ ->
			let old_num = !num in
			num := 0;
				let ret = Type.map_expr run e in
			num := old_num;
			ret
		| TWhile _ | TFor _ ->
			let last_switch = !in_switch in
			let last_found = !did_found in
			let last_num = !cur_num in
			in_switch := false;
			incr num;
			cur_num := !num;
			did_found := -1;
				let new_e = Type.map_expr run e in (* assuming that no loop will be found in the condition *)
				let new_e = if !did_found <> -1 then add_loop_label !did_found new_e else new_e in
			did_found := last_found;
			in_switch := last_switch;
			cur_num := last_num;

			new_e
		| TSwitch _ ->
			let last_switch = !in_switch in
			in_switch := true;
				let new_e = Type.map_expr run e in
			in_switch := last_switch;
			new_e
		| TBreak ->
			if !in_switch then (
				did_found := !cur_num;
				add_loop_label !cur_num e
			) else
				e
		| _ -> Type.map_expr run e
	in
	run e

let check_unification ctx e t =
	begin match e.eexpr,t with
		| TLocal v,TType({t_path = ["cs"],("Ref" | "Out")},_) ->
			(* TODO: this smells of hack, but we have to deal with it somehow *)
			add_var_flag v VCaptured;
		| _ ->
			()
	end;
	e

let rec fix_return_dynamic_from_void_function return_is_void e =
	match e.eexpr with
	| TFunction fn ->
		let is_void = ExtType.is_void (follow fn.tf_type) in
		let body = fix_return_dynamic_from_void_function is_void fn.tf_expr in
		{ e with eexpr = TFunction { fn with tf_expr = body } }
	| TReturn (Some return_expr) when return_is_void && t_dynamic == follow return_expr.etype ->
		let return_pos = { e.epos with pmax = return_expr.epos.pmin - 1 } in
		let exprs = [
			fix_return_dynamic_from_void_function return_is_void return_expr;
			{ e with eexpr = TReturn None; epos = return_pos };
		] in
		{ e with
			eexpr = TMeta (
				(Meta.MergeBlock, [], null_pos),
				mk (TBlock exprs) e.etype e.epos
			);
		}
	| _ -> Type.map_expr (fix_return_dynamic_from_void_function return_is_void) e

let check_abstract_as_value e =
	let rec loop e =
		match e.eexpr with
		| TField ({ eexpr = TTypeExpr _ }, _) -> ()
		| TTypeExpr(TClassDecl {cl_kind = KAbstractImpl a}) when not (Meta.has Meta.RuntimeValue a.a_meta) ->
			raise_typing_error "Cannot use abstract as value" e.epos
		| _ -> Type.iter loop e
	in
	loop e;
	e

(* PASS 1 end *)

(* PASS 2 begin *)

(* Removes extern and macro fields, also checks for Void fields *)

let remove_extern_fields com t = match t with
	| TClassDecl c ->
		if not (Common.defined com Define.DocGen) then begin
			c.cl_ordered_fields <- List.filter (fun f ->
				let b = is_removable_field com f in
				if b then c.cl_fields <- PMap.remove f.cf_name c.cl_fields;
				not b
			) c.cl_ordered_fields;
			c.cl_ordered_statics <- List.filter (fun f ->
				let b = is_removable_field com f in
				if b then c.cl_statics <- PMap.remove f.cf_name c.cl_statics;
				not b
			) c.cl_ordered_statics;
		end
	| _ ->
		()

(* PASS 2 end *)

(* PASS 3 begin *)

(* Checks if a private class' path clashes with another path *)
let check_private_path com t = match t with
	| TClassDecl c when c.cl_private ->
		let rpath = (fst c.cl_module.m_path,"_" ^ snd c.cl_module.m_path) in
		if com.module_lut#get_type_lut#mem rpath then raise_typing_error ("This private class name will clash with " ^ s_type_path rpath) c.cl_pos;
	| _ ->
		()

(* Adds the __rtti field if required *)
let add_rtti com t =
	let rec has_rtti c =
		Meta.has Meta.Rtti c.cl_meta || match c.cl_super with None -> false | Some (csup,_) -> has_rtti csup
	in
	match t with
	| TClassDecl c when has_rtti c && not (PMap.mem "__rtti" c.cl_statics) ->
		let f = mk_field ~static:true "__rtti" com.basic.tstring c.cl_pos null_pos in
		let str = Genxml.gen_type_string com t in
		f.cf_expr <- Some (mk (TConst (TString str)) f.cf_type c.cl_pos);
		c.cl_ordered_statics <- f :: c.cl_ordered_statics;
		c.cl_statics <- PMap.add f.cf_name f c.cl_statics;
	| _ ->
		()

<<<<<<< HEAD
(* Adds member field initializations as assignments to the constructor *)
let add_field_inits cl_path locals com t =
	let apply c =
		let ethis = mk (TConst TThis) (TInst (c,extract_param_types c.cl_params)) c.cl_pos in
		(* TODO: we have to find a variable name which is not used in any of the functions *)
		let v = alloc_var VGenerated "_g" ethis.etype ethis.epos in
		let need_this = ref false in
		let inits,fields = List.fold_left (fun (inits,fields) cf ->
			match cf.cf_kind,cf.cf_expr with
			| Var _, Some _ -> (cf :: inits, cf :: fields)
			| _ -> (inits, cf :: fields)
		) ([],[]) c.cl_ordered_fields in
		c.cl_ordered_fields <- (List.rev fields);
		match inits with
		| [] -> ()
		| _ ->
			let el = List.map (fun cf ->
				match cf.cf_expr with
				| None -> die "" __LOC__
				| Some e ->
					let lhs = mk (TField({ ethis with epos = cf.cf_pos },FInstance (c,extract_param_types c.cl_params,cf))) cf.cf_type cf.cf_pos in
					cf.cf_expr <- None;
					mk (TBinop(OpAssign,lhs,e)) cf.cf_type e.epos
			) inits in
			let el = if !need_this then (mk (TVar((v, Some ethis))) ethis.etype ethis.epos) :: el else el in
			let cf = match c.cl_constructor with
			| None ->
				let ct = TFun([],com.basic.tvoid,false) in
				let ce = mk (TFunction {
					tf_args = [];
					tf_type = com.basic.tvoid;
					tf_expr = mk (TBlock el) com.basic.tvoid c.cl_pos;
				}) ct c.cl_pos in
				let ctor = mk_field "new" ct c.cl_pos null_pos in
				ctor.cf_kind <- Method MethNormal;
				{ ctor with cf_expr = Some ce }
			| Some cf ->
				match cf.cf_expr with
				| Some { eexpr = TFunction f } ->
					let bl = match f.tf_expr with {eexpr = TBlock b } -> b | x -> [x] in
					let ce = mk (TFunction {f with tf_expr = mk (TBlock (el @ bl)) com.basic.tvoid c.cl_pos }) cf.cf_type cf.cf_pos in
					{cf with cf_expr = Some ce };
				| _ ->
					die "" __LOC__
			in
			let config = AnalyzerConfig.get_field_config com c cf in
			remove_class_field_flag cf CfPostProcessed;
			Analyzer.Run.run_on_field com config c cf;
			add_class_field_flag cf CfPostProcessed;
			(match cf.cf_expr with
			| Some e ->
				(* This seems a bit expensive, but hopefully constructor expressions aren't that massive. *)
				let e = RenameVars.run cl_path locals e in
				let e = Optimizer.sanitize com e in
				cf.cf_expr <- Some e
			| _ ->
				());
			c.cl_constructor <- Some cf
	in
	match t with
	| TClassDecl c ->
		apply c
	| _ ->
		()

=======
>>>>>>> adef8b3e
(* Adds the __meta__ field if required *)
let add_meta_field com t = match t with
	| TClassDecl c ->
		(match Texpr.build_metadata com.basic t with
		| None -> ()
		| Some e ->
			add_feature com "has_metadata";
			let cf = mk_field ~static:true "__meta__" e.etype e.epos null_pos in
			cf.cf_expr <- Some e;
			let can_deal_with_interface_metadata () = match com.platform with
				| Cs | Java -> false
				| _ -> true
			in
			if (has_class_flag c CInterface) && not (can_deal_with_interface_metadata()) then begin
				(* borrowed from gencommon, but I did wash my hands afterwards *)
				let path = fst c.cl_path,snd c.cl_path ^ "_HxMeta" in
				let ncls = mk_class c.cl_module path c.cl_pos null_pos in
				ncls.cl_ordered_statics <- cf :: ncls.cl_ordered_statics;
				ncls.cl_statics <- PMap.add cf.cf_name cf ncls.cl_statics;
				com.types <- com.types @ [ TClassDecl ncls ];
				c.cl_meta <- (Meta.Custom ":hasMetadata",[],e.epos) :: c.cl_meta
			end else begin
				c.cl_ordered_statics <- cf :: c.cl_ordered_statics;
				c.cl_statics <- PMap.add cf.cf_name cf c.cl_statics
			end)
	| _ ->
		()

(*
	C# events have special semantics:
	if we have an @:event var field, there should also be add_<name> and remove_<name> methods,
	this filter checks for their existence and also adds some metadata for analyzer and C# generator
*)
let check_cs_events com t = match t with
	| TClassDecl cl when not (has_class_flag cl CExtern) ->
		let check fields f =
			match f.cf_kind with
			| Var { v_read = AccNormal; v_write = AccNormal } when Meta.has Meta.Event f.cf_meta && not (has_class_field_flag f CfPostProcessed) ->
				if (has_class_field_flag f CfPublic) then raise_typing_error "@:event fields must be private" f.cf_pos;

				(* prevent generating reflect helpers for the event in gencommon *)
				f.cf_meta <- (Meta.SkipReflection, [], f.cf_pos) :: f.cf_meta;

				(* type for both add and remove methods *)
				let tmeth = (tfun [f.cf_type] com.basic.tvoid) in

				let process_event_method name =
					let m = try PMap.find name fields with Not_found -> raise_typing_error ("Missing event method: " ^ name) f.cf_pos in

					(* check method signature *)
					begin
						try
							type_eq EqStrict m.cf_type tmeth
						with Unify_error el ->
							List.iter (fun e -> com.error (unify_error_msg (print_context()) e) m.cf_pos) el
					end;

					(*
						add @:pure(false) to prevent purity inference, because empty add/remove methods
						have special meaning here and they are always impure
					*)
					m.cf_meta <- (Meta.Pure,[EConst(Ident "false"),f.cf_pos],f.cf_pos) :: (Meta.Custom ":cs_event_impl",[],f.cf_pos) :: m.cf_meta;

					(* add @:keep to event methods if the event is kept *)
					if Meta.has Meta.Keep f.cf_meta && not (Meta.has Meta.Keep m.cf_meta) then
						m.cf_meta <- (Dce.mk_keep_meta f.cf_pos) :: m.cf_meta;
				in
				process_event_method ("add_" ^ f.cf_name);
				process_event_method ("remove_" ^ f.cf_name)
			| _ ->
				()
		in
		List.iter (check cl.cl_fields) cl.cl_ordered_fields;
		List.iter (check cl.cl_statics) cl.cl_ordered_statics
	| _ ->
		()

(* Removes interfaces tagged with @:remove metadata *)
let check_remove_metadata t = match t with
	| TClassDecl c ->
		c.cl_implements <- List.filter (fun (c,_) -> not (Meta.has Meta.Remove c.cl_meta)) c.cl_implements;
	| _ ->
		()

(* Checks for Void class fields *)
let check_void_field t = match t with
	| TClassDecl c ->
		let check f =
			match follow f.cf_type with TAbstract({a_path=[],"Void"},_) -> raise_typing_error "Fields of type Void are not allowed" f.cf_pos | _ -> ();
		in
		List.iter check c.cl_ordered_fields;
		List.iter check c.cl_ordered_statics;
	| _ ->
		()

(* Interfaces have no 'super', but can extend many other interfaces.
   This makes the first extended (implemented) interface the super for efficiency reasons (you can get one for 'free')
   and leaves the remaining ones as 'implemented' *)
let promote_first_interface_to_super t = match t with
	| TClassDecl c when (has_class_flag c CInterface) ->
		begin match c.cl_implements with
		| ({ cl_path = ["cpp";"rtti"],_ },_ ) :: _ -> ()
		| first_interface  :: remaining ->
			c.cl_super <- Some first_interface;
			c.cl_implements <- remaining
		| _ -> ()
		end
	| _ ->
		()

let commit_features com t =
	let m = (t_infos t).mt_module in
	Hashtbl.iter (fun k v ->
		Common.add_feature com k;
	) m.m_extra.m_features

let check_reserved_type_paths com t =
	let check path pos =
		if List.mem path com.config.pf_reserved_type_paths then begin
			com.warning WReservedTypePath [] ("Type path " ^ (s_type_path path) ^ " is reserved on this target") pos
		end
	in
	match t with
	| TClassDecl c when not (has_class_flag c CExtern) -> check c.cl_path c.cl_pos
	| TEnumDecl e when not e.e_extern -> check e.e_path e.e_pos
	| _ -> ()

(* PASS 3 end *)

let iter_expressions fl mt =
	match mt with
	| TClassDecl c ->
		let field cf = match cf.cf_expr with
			| None -> ()
			| Some e -> List.iter (fun f -> f e) fl
		in
		List.iter field c.cl_ordered_statics;
		List.iter field c.cl_ordered_fields;
		(match c.cl_constructor with None -> () | Some cf -> field cf)
	| _ ->
		()

module ForRemap = struct
	let apply ctx e =
		let rec loop e = match e.eexpr with
		| TFor(v,e1,e2) ->
			let e1 = loop e1 in
			let e2 = loop e2 in
			let iterator = ForLoop.IterationKind.of_texpr ctx e1 (ForLoop.is_cheap_enough_t ctx e2) e.epos in
			let restore = save_locals ctx in
			let e = ForLoop.IterationKind.to_texpr ctx v iterator e2 e.epos in
			restore();
			begin match e.eexpr with
			| TFor _ -> for_remap ctx.com.basic v e1 e2 e.epos
			| _ -> e
			end
		| _ ->
			Type.map_expr loop e
		in
		loop e
end

open FilterContext

let destruction tctx detail_times main locals =
	let com = tctx.com in
	with_timer detail_times "type 2" None (fun () ->
		(* PASS 2: type filters pre-DCE *)
		List.iter (fun t ->
			FiltersCommon.remove_generic_base t;
			remove_extern_fields com t;
			(* check @:remove metadata before DCE so it is ignored there (issue #2923) *)
			check_remove_metadata t;
		) com.types;
	);
	enter_stage com CDceStart;
	with_timer detail_times "dce" None (fun () ->
		(* DCE *)
		let dce_mode = try Common.defined_value com Define.Dce with _ -> "no" in
		let dce_mode = match dce_mode with
			| "full" -> if Common.defined com Define.Interp then Dce.DceNo else DceFull
			| "std" -> DceStd
			| "no" -> DceNo
			| _ -> failwith ("Unknown DCE mode " ^ dce_mode)
		in
		Dce.run com main dce_mode;
	);
	enter_stage com CDceDone;
	(* PASS 3: type filters post-DCE *)
	List.iter
		(run_expression_filters
			~ignore_processed_status:true
			tctx
			detail_times
			(* This has to run after DCE, or otherwise its condition always holds. *)
			["insert_save_stacks",Exceptions.insert_save_stacks tctx]
		)
		com.types;
	let type_filters = [
		Exceptions.patch_constructors tctx; (* TODO: I don't believe this should load_instance anything at this point... *)
		check_private_path com;
		Naming.apply_native_paths;
		add_rtti com;
		(match com.platform with | Java | Cs -> (fun _ -> ()) | _ -> (fun mt -> AddFieldInits.add_field_inits tctx.curclass.cl_path locals com mt));
		(match com.platform with Hl -> (fun _ -> ()) | _ -> add_meta_field com);
		check_void_field;
		(match com.platform with | Cpp -> promote_first_interface_to_super | _ -> (fun _ -> ()));
		commit_features com;
		(if com.config.pf_reserved_type_paths <> [] then check_reserved_type_paths com else (fun _ -> ()));
	] in
	let type_filters = match com.platform with
		| Cs -> type_filters @ [ fun t -> InterfaceProps.run t ]
		| _ -> type_filters
	in
	with_timer detail_times "type 3" None (fun () ->
		List.iter (fun t ->
			begin match t with
			| TClassDecl c ->
				tctx.curclass <- c
			| _ ->
				()
			end;
			List.iter (fun f -> f t) type_filters
		) com.types;
	);
	com.callbacks#run com.error_ext com.callbacks#get_after_filters;
	enter_stage com CFilteringDone

let update_cache_dependencies com t =
	let visited_anons = ref [] in
	let rec check_t m t = match t with
		| TInst(c,tl) ->
			add_dependency m c.cl_module;
			List.iter (check_t m) tl;
		| TEnum(en,tl) ->
			add_dependency m en.e_module;
			List.iter (check_t m) tl;
		| TType(t,tl) ->
			add_dependency m t.t_module;
			List.iter (check_t m) tl;
		| TAbstract(a,tl) ->
			add_dependency m a.a_module;
			List.iter (check_t m) tl;
		| TFun(targs,tret,_) ->
			List.iter (fun (_,_,t) -> check_t m t) targs;
			check_t m tret;
		| TAnon an ->
			if not (List.memq an !visited_anons) then begin
				visited_anons := an :: !visited_anons;
				PMap.iter (fun _ cf -> check_t m cf.cf_type) an.a_fields
			end
		| TMono r ->
			begin match r.tm_type with
				| Some t ->
					check_t m t
				| _ ->
					(* Bind any still open monomorph that's part of a signature to Dynamic now (issue #10653) *)
					Monomorph.do_bind r t_dynamic;
		end
		| TLazy f ->
			check_t m (lazy_type f)
		| TDynamic None ->
			()
		| TDynamic (Some t) ->
			check_t m t
	in
	let rec check_field m cf =
		check_t m cf.cf_type;
		List.iter (check_field m) cf.cf_overloads
	in
	match t with
		| TClassDecl c ->
			List.iter (check_field c.cl_module) c.cl_ordered_statics;
			List.iter (check_field c.cl_module) c.cl_ordered_fields;
			(match c.cl_constructor with None -> () | Some cf -> check_field c.cl_module cf);
		| _ ->
			()

(* Saves a class state so it can be restored later, e.g. after DCE or native path rewrite *)
let save_class_state com t =
	(* Update m_processed here. This means that nothing should add a dependency afterwards because
	   then the module is immediately considered uncached again *)
	(t_infos t).mt_module.m_extra.m_processed <- com.compilation_step;
	match t with
	| TClassDecl c ->
		let vars = ref [] in
		let rec save_vars e =
			let add v = vars := (v, v.v_type) :: !vars in
			match e.eexpr with
				| TFunction fn ->
					List.iter (fun (v, _) -> add v) fn.tf_args;
					save_vars fn.tf_expr
				| TVar (v, e) ->
					add v;
					Option.may save_vars e
				| _ ->
					iter save_vars e
		in
		let mk_field_restore f =
			Option.may save_vars f.cf_expr;
			let mk_overload_restore f =
				add_class_field_flag f CfPostProcessed;
				f.cf_name,f.cf_kind,f.cf_expr,f.cf_type,f.cf_meta,f.cf_params
			in
			( f,mk_overload_restore f, List.map (fun f -> f,mk_overload_restore f) f.cf_overloads )
		in
		let restore_field (f,res,overloads) =
			let restore_field (f,(name,kind,expr,t,meta,params)) =
				f.cf_name <- name; f.cf_kind <- kind; f.cf_expr <- expr; f.cf_type <- t; f.cf_meta <- meta; f.cf_params <- params;
				f
			in
			let f = restore_field (f,res) in
			f.cf_overloads <- List.map restore_field overloads;
			f
		in
		let mk_pmap lst =
			List.fold_left (fun pmap f -> PMap.add f.cf_name f pmap) PMap.empty lst
		in

		let meta = c.cl_meta and path = c.cl_path and ext = (has_class_flag c CExtern) in
		let sup = c.cl_super and impl = c.cl_implements in
		let csr = Option.map (mk_field_restore) c.cl_constructor in
		let ofr = List.map (mk_field_restore) c.cl_ordered_fields in
		let osr = List.map (mk_field_restore) c.cl_ordered_statics in
		let init = c.cl_init in
		Option.may save_vars init;
		c.cl_restore <- (fun() ->
			c.cl_super <- sup;
			c.cl_implements <- impl;
			c.cl_meta <- meta;
			if ext then add_class_flag c CExtern else remove_class_flag c CExtern;
			c.cl_path <- path;
			c.cl_init <- init;
			c.cl_ordered_fields <- List.map restore_field ofr;
			c.cl_ordered_statics <- List.map restore_field osr;
			c.cl_fields <- mk_pmap c.cl_ordered_fields;
			c.cl_statics <- mk_pmap c.cl_ordered_statics;
			c.cl_constructor <- Option.map restore_field csr;
			c.cl_descendants <- [];
			List.iter (fun (v, t) -> v.v_type <- t) !vars;
		)
	| TEnumDecl en ->
		let path = en.e_path in
		en.e_restore <- (fun () ->
			let rec loop acc = function
				| [] ->
					en.e_path <- path;
				| (Meta.RealPath,[Ast.EConst (Ast.String(path,_)),_],_) :: l ->
					en.e_path <- Ast.parse_path path;
					en.e_meta <- (List.rev acc) @ l;
				| x :: l -> loop (x::acc) l
			in
			loop [] en.e_meta
		)
	| TTypeDecl td ->
		let path = td.t_path in
		td.t_restore <- (fun () ->
			td.t_path <- path
		);
	| TAbstractDecl a ->
		let path = a.a_path in
		a.a_restore <- (fun () ->
			a.a_path <- path;
			a.a_meta <- List.filter (fun (m,_,_) -> m <> Meta.ValueUsed) a.a_meta
		)

let run tctx main before_destruction =
	let com = tctx.com in
	let detail_times = (try int_of_string (Common.defined_value_safe com ~default:"0" Define.FilterTimes) with _ -> 0) in
	let new_types = List.filter (fun t ->
		let cached = is_cached com t in
		begin match t with
			| TClassDecl cls ->
				List.iter (fun (iface,_) -> add_descendant iface cls) cls.cl_implements;
				begin match cls.cl_super with
					| Some (csup,_) -> add_descendant csup cls
					| None -> ()
				end;
				(* Save cf_expr_unoptimized early: We want to inline with the original expression
				   on the next compilation. *)
				if not cached then begin
					let field cf =
						cf.cf_expr_unoptimized <- cf.cf_expr
					in
					List.iter field cls.cl_ordered_fields;
					List.iter field cls.cl_ordered_statics;
					Option.may field cls.cl_constructor;
				end;
			| _ -> ()
		end;
		not cached
	) com.types in
	(* IMPORTANT:
	    There may be types in new_types which have already been post-processed, but then had their m_processed flag unset
		because they received an additional dependency. This could happen in cases such as @:generic methods in #10635.
		It is important that all filters from here up to save_class_state only process fields which do not have the
		CfPostProcessed flag set.

		This is mostly covered by run_expression_filters already, but any new additions which don't utilize that have to
		be aware of this.
	*)
	NullSafety.run com new_types;
	(* PASS 1: general expression filters *)
	let filters = [
		"ForRemap",ForRemap.apply tctx;
		"handle_abstract_casts",AbstractCast.handle_abstract_casts tctx;
	] in
	List.iter (run_expression_filters tctx detail_times filters) new_types;
	let filters = [
		"local_statics",LocalStatic.run tctx;
		"fix_return_dynamic_from_void_function",fix_return_dynamic_from_void_function true;
		"check_local_vars_init",check_local_vars_init tctx;
		"check_abstract_as_value",check_abstract_as_value;
		"Tre",if defined com Define.AnalyzerOptimize then Tre.run tctx else (fun e -> e);
		"reduce_expression",Optimizer.reduce_expression tctx;
		"inline_constructors",InlineConstructors.inline_constructors tctx;
		"Exceptions_filter",Exceptions.filter tctx;
		"captured_vars",CapturedVars.captured_vars com;
	] in
	let filters =
		match com.platform with
		| Cs ->
			SetHXGen.run_filter com new_types;
			filters
		| Java when not (Common.defined com Jvm)->
			SetHXGen.run_filter com new_types;
			filters
		| _ -> filters
	in
	List.iter (run_expression_filters tctx detail_times filters) new_types;
	(* PASS 1.5: pre-analyzer type filters *)
	let filters =
		match com.platform with
		| Cs ->
			[
				check_cs_events com;
				DefaultArguments.run com;
			]
		| Java ->
			[
				DefaultArguments.run com;
			]
		| _ ->
			[]
	in
	with_timer detail_times "type 1" None (fun () ->
		List.iter (fun f -> List.iter f new_types) filters;
	);
	enter_stage com CAnalyzerStart;
	if com.platform <> Cross then Analyzer.Run.run_on_types com new_types;
	enter_stage com CAnalyzerDone;
	let locals = RenameVars.init com in
	let filters = [
		"sanitize",Optimizer.sanitize com;
		"add_final_return",if com.config.pf_add_final_return then add_final_return else (fun e -> e);
		"RenameVars",(match com.platform with
		| Eval -> (fun e -> e)
		| Java when defined com Jvm -> (fun e -> e)
		| _ -> (fun e -> RenameVars.run tctx.curclass.cl_path locals e));
		"mark_switch_break_loops",mark_switch_break_loops;
	] in
	List.iter (run_expression_filters tctx detail_times filters) new_types;
	with_timer detail_times "callbacks" None (fun () ->
		com.callbacks#run com.error_ext com.callbacks#get_before_save;
	);
	enter_stage com CSaveStart;
	with_timer detail_times "save state" None (fun () ->
		List.iter (fun mt ->
			update_cache_dependencies com mt;
			save_class_state com mt
		) new_types;
	);
	enter_stage com CSaveDone;
	with_timer detail_times "callbacks" None (fun () ->
		com.callbacks#run com.error_ext com.callbacks#get_after_save;
	);
	before_destruction();
	destruction tctx detail_times main locals<|MERGE_RESOLUTION|>--- conflicted
+++ resolved
@@ -342,74 +342,6 @@
 	| _ ->
 		()
 
-<<<<<<< HEAD
-(* Adds member field initializations as assignments to the constructor *)
-let add_field_inits cl_path locals com t =
-	let apply c =
-		let ethis = mk (TConst TThis) (TInst (c,extract_param_types c.cl_params)) c.cl_pos in
-		(* TODO: we have to find a variable name which is not used in any of the functions *)
-		let v = alloc_var VGenerated "_g" ethis.etype ethis.epos in
-		let need_this = ref false in
-		let inits,fields = List.fold_left (fun (inits,fields) cf ->
-			match cf.cf_kind,cf.cf_expr with
-			| Var _, Some _ -> (cf :: inits, cf :: fields)
-			| _ -> (inits, cf :: fields)
-		) ([],[]) c.cl_ordered_fields in
-		c.cl_ordered_fields <- (List.rev fields);
-		match inits with
-		| [] -> ()
-		| _ ->
-			let el = List.map (fun cf ->
-				match cf.cf_expr with
-				| None -> die "" __LOC__
-				| Some e ->
-					let lhs = mk (TField({ ethis with epos = cf.cf_pos },FInstance (c,extract_param_types c.cl_params,cf))) cf.cf_type cf.cf_pos in
-					cf.cf_expr <- None;
-					mk (TBinop(OpAssign,lhs,e)) cf.cf_type e.epos
-			) inits in
-			let el = if !need_this then (mk (TVar((v, Some ethis))) ethis.etype ethis.epos) :: el else el in
-			let cf = match c.cl_constructor with
-			| None ->
-				let ct = TFun([],com.basic.tvoid,false) in
-				let ce = mk (TFunction {
-					tf_args = [];
-					tf_type = com.basic.tvoid;
-					tf_expr = mk (TBlock el) com.basic.tvoid c.cl_pos;
-				}) ct c.cl_pos in
-				let ctor = mk_field "new" ct c.cl_pos null_pos in
-				ctor.cf_kind <- Method MethNormal;
-				{ ctor with cf_expr = Some ce }
-			| Some cf ->
-				match cf.cf_expr with
-				| Some { eexpr = TFunction f } ->
-					let bl = match f.tf_expr with {eexpr = TBlock b } -> b | x -> [x] in
-					let ce = mk (TFunction {f with tf_expr = mk (TBlock (el @ bl)) com.basic.tvoid c.cl_pos }) cf.cf_type cf.cf_pos in
-					{cf with cf_expr = Some ce };
-				| _ ->
-					die "" __LOC__
-			in
-			let config = AnalyzerConfig.get_field_config com c cf in
-			remove_class_field_flag cf CfPostProcessed;
-			Analyzer.Run.run_on_field com config c cf;
-			add_class_field_flag cf CfPostProcessed;
-			(match cf.cf_expr with
-			| Some e ->
-				(* This seems a bit expensive, but hopefully constructor expressions aren't that massive. *)
-				let e = RenameVars.run cl_path locals e in
-				let e = Optimizer.sanitize com e in
-				cf.cf_expr <- Some e
-			| _ ->
-				());
-			c.cl_constructor <- Some cf
-	in
-	match t with
-	| TClassDecl c ->
-		apply c
-	| _ ->
-		()
-
-=======
->>>>>>> adef8b3e
 (* Adds the __meta__ field if required *)
 let add_meta_field com t = match t with
 	| TClassDecl c ->
