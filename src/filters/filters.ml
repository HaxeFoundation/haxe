(*
	The Haxe Compiler
	Copyright (C) 2005-2019  Haxe Foundation

	This program is free software; you can redistribute it and/or
	modify it under the terms of the GNU General Public License
	as published by the Free Software Foundation; either version 2
	of the License, or (at your option) any later version.

	This program is distributed in the hope that it will be useful,
	but WITHOUT ANY WARRANTY; without even the implied warranty of
	MERCHANTABILITY or FITNESS FOR A PARTICULAR PURPOSE. See the
	GNU General Public License for more details.

	You should have received a copy of the GNU General Public License
	along with this program; if not, write to the Free Software
	Foundation, Inc., 51 Franklin Street, Fifth Floor, Boston, MA  02110-1301, USA.
 *)

open Ast
open Common
open Type
open Typecore
open Error
open Globals
open FiltersCommon

let get_native_name = Naming.get_native_name

(* PASS 1 begin *)

(* Adds final returns to functions as required by some platforms *)
let rec add_final_return e =
	let rec loop e t =
		let def_return p =
			let c = (match follow t with
				| TAbstract ({ a_path = [],"Int" },_) -> TInt 0l
				| TAbstract ({ a_path = [],"Float" },_) -> TFloat "0."
				| TAbstract ({ a_path = [],"Bool" },_) -> TBool false
				| _ -> TNull
			) in
			{ eexpr = TReturn (Some { eexpr = TConst c; epos = p; etype = t }); etype = t_dynamic; epos = p }
		in
		match e.eexpr with
		| TBlock el ->
			(match List.rev el with
			| [] -> e
			| elast :: el ->
				match loop elast t with
				| { eexpr = TBlock el2 } -> { e with eexpr = TBlock ((List.rev el) @ el2) }
				| elast -> { e with eexpr = TBlock (List.rev (elast :: el)) })
		| TReturn _ ->
			e
		| _ ->
			{ e with eexpr = TBlock [e;def_return e.epos] }
	in

	let e = Type.map_expr add_final_return e in

	match e.eexpr with
		| TFunction f ->
			let f = (match follow f.tf_type with
				| TAbstract ({ a_path = [],"Void" },[]) -> f
				| _ -> { f with tf_expr = loop f.tf_expr f.tf_type }
			) in
			{ e with eexpr = TFunction f }
		| _ -> e

(* -------------------------------------------------------------------------- *)
(* CHECK LOCAL VARS INIT *)

let check_local_vars_init ctx e =
	let intersect vl1 vl2 =
		PMap.mapi (fun v t -> t && PMap.find v vl2) vl1
	in
	let join vars cvars =
		List.iter (fun v -> vars := intersect !vars v) cvars
	in
	let restore vars old_vars declared =
		(* restore variables declared in this block to their previous state *)
		vars := List.fold_left (fun acc v ->
			try	PMap.add v (PMap.find v old_vars) acc with Not_found -> PMap.remove v acc
		) !vars declared;
	in
	let declared = ref [] in
	let outside_vars = ref IntMap.empty in
	(* Set variables which belong to current function *)
	let set_all_vars vars =
		vars := PMap.mapi (fun id is_set -> if IntMap.mem id !outside_vars then is_set else true) !vars
	in
	let rec loop vars e =
		match e.eexpr with
		| TLocal v ->
			let init = (try PMap.find v.v_id !vars with Not_found -> true) in
			if not init then begin
				if IntMap.mem v.v_id !outside_vars then
					if v.v_name = "this" then warning ctx WVarInit "this might be used before assigning a value to it" e.epos
					else warning ctx WVarInit ("Local variable " ^ v.v_name ^ " might be used before being initialized") e.epos
				else
					if v.v_name = "this" then raise_typing_error "Missing this = value" e.epos
					else raise_typing_error ("Local variable " ^ v.v_name ^ " used without being initialized") e.epos
			end
		| TVar (v,eo) ->
			begin
				match eo with
				| None when v.v_kind = VInlinedConstructorVariable ->
					()
				| None ->
					declared := v.v_id :: !declared;
					vars := PMap.add v.v_id false !vars
				| Some e ->
					loop vars e
			end
		| TBlock el ->
			let old = !declared in
			let old_vars = !vars in
			declared := [];
			List.iter (loop vars) el;
			restore vars old_vars (List.rev !declared);
			declared := old;
		| TBinop (OpAssign,{ eexpr = TLocal v },e) when PMap.mem v.v_id !vars ->
			begin match (Texpr.skip e).eexpr with
				| TFunction _ ->
					(* We can be sure that the function doesn't execute immediately, so it's fine to
					   consider the local initialized (issue #9919). *)
					vars := PMap.add v.v_id true !vars;
					loop vars e;
				| _ ->
					loop vars e;
					vars := PMap.add v.v_id true !vars
			end
		| TIf (e1,e2,eo) ->
			loop vars e1;
			let vbase = !vars in
			loop vars e2;
			(match eo with
			| None -> vars := vbase
			(* ignore else false cases (they are added by the side-effect handler) *)
			| Some {eexpr = TConst (TBool(false))} -> ()
			| Some e ->
				let v1 = !vars in
				vars := vbase;
				loop vars e;
				vars := intersect !vars v1)
		| TWhile (cond,e,flag) ->
			(match flag with
			| NormalWhile when (match cond.eexpr with TParenthesis {eexpr = TConst (TBool true)} -> false | _ -> true) ->
				loop vars cond;
				let old = !vars in
				loop vars e;
				vars := old;
			| _ ->
				loop vars e;
				loop vars cond)
		| TTry (e,catches) ->
			let cvars = List.map (fun (v,e) ->
				let old = !vars in
				loop vars e;
				let v = !vars in
				vars := old;
				v
			) catches in
			loop vars e;
			join vars cvars;
		| TSwitch ({switch_subject = e;switch_cases = cases;switch_default = def} as switch) ->
			loop vars e;
			let cvars = List.map (fun {case_patterns = ec;case_expr = e} ->
				let old = !vars in
				List.iter (loop vars) ec;
				vars := old;
				loop vars e;
				let v = !vars in
				vars := old;
				v
			) cases in
			(match def with
			| None when switch.switch_exhaustive ->
				(match cvars with
				| cv :: cvars ->
					PMap.iter (fun i b -> if b then vars := PMap.add i b !vars) cv;
					join vars cvars
				| [] -> ())
			| None -> ()
			| Some e ->
				loop vars e;
				join vars cvars)
		(* mark all reachable vars as initialized, since we don't exit the block  *)
		| TBreak | TContinue | TReturn None ->
			set_all_vars vars
		| TThrow e | TReturn (Some e) ->
			loop vars e;
			set_all_vars vars
		| TFunction tf ->
			let old = !outside_vars in
			(* Mark all known variables as "outside" so we can ignore their initialization state within the function.
			   We cannot use `vars` directly because we still care about initializations the function might make.
			*)
			PMap.iter (fun i _ -> outside_vars := IntMap.add i true !outside_vars) !vars;
			loop vars tf.tf_expr;
			outside_vars := old;
		| _ ->
			Type.iter (loop vars) e
	in
	loop (ref PMap.empty) e;
	e

let mark_switch_break_loops e =
	let add_loop_label n e =
		{ e with eexpr = TMeta ((Meta.LoopLabel,[(EConst(Int(string_of_int n, None)),e.epos)],e.epos), e) }
	in
	let in_switch = ref false in
	let did_found = ref (-1) in
	let num = ref 0 in
	let cur_num = ref 0 in
	let rec run e =
		match e.eexpr with
		| TFunction _ ->
			let old_num = !num in
			num := 0;
				let ret = Type.map_expr run e in
			num := old_num;
			ret
		| TWhile _ | TFor _ ->
			let last_switch = !in_switch in
			let last_found = !did_found in
			let last_num = !cur_num in
			in_switch := false;
			incr num;
			cur_num := !num;
			did_found := -1;
				let new_e = Type.map_expr run e in (* assuming that no loop will be found in the condition *)
				let new_e = if !did_found <> -1 then add_loop_label !did_found new_e else new_e in
			did_found := last_found;
			in_switch := last_switch;
			cur_num := last_num;

			new_e
		| TSwitch _ ->
			let last_switch = !in_switch in
			in_switch := true;
				let new_e = Type.map_expr run e in
			in_switch := last_switch;
			new_e
		| TBreak ->
			if !in_switch then (
				did_found := !cur_num;
				add_loop_label !cur_num e
			) else
				e
		| _ -> Type.map_expr run e
	in
	run e

let check_unification ctx e t =
	begin match e.eexpr,t with
		| TLocal v,TType({t_path = ["cs"],("Ref" | "Out")},_) ->
			(* TODO: this smells of hack, but we have to deal with it somehow *)
			add_var_flag v VCaptured;
		| _ ->
			()
	end;
	e

let rec fix_return_dynamic_from_void_function return_is_void e =
	match e.eexpr with
	| TFunction fn ->
		let is_void = ExtType.is_void (follow fn.tf_type) in
		let body = fix_return_dynamic_from_void_function is_void fn.tf_expr in
		{ e with eexpr = TFunction { fn with tf_expr = body } }
	| TReturn (Some return_expr) when return_is_void && t_dynamic == follow return_expr.etype ->
		let return_pos = { e.epos with pmax = return_expr.epos.pmin - 1 } in
		let exprs = [
			fix_return_dynamic_from_void_function return_is_void return_expr;
			{ e with eexpr = TReturn None; epos = return_pos };
		] in
		{ e with
			eexpr = TMeta (
				(Meta.MergeBlock, [], null_pos),
				mk (TBlock exprs) e.etype e.epos
			);
		}
	| _ -> Type.map_expr (fix_return_dynamic_from_void_function return_is_void) e

let check_abstract_as_value e =
	let rec loop e =
		match e.eexpr with
		| TField ({ eexpr = TTypeExpr _ }, _) -> ()
		| TTypeExpr(TClassDecl {cl_kind = KAbstractImpl a}) when not (Meta.has Meta.RuntimeValue a.a_meta) ->
			raise_typing_error "Cannot use abstract as value" e.epos
		| _ -> Type.iter loop e
	in
	loop e;
	e

(* PASS 1 end *)

(* PASS 2 begin *)

(* Removes extern and macro fields, also checks for Void fields *)

let remove_extern_fields com t = match t with
	| TClassDecl c ->
		if not (Common.defined com Define.DocGen) then begin
			c.cl_ordered_fields <- List.filter (fun f ->
				let b = is_removable_field com f in
				if b then c.cl_fields <- PMap.remove f.cf_name c.cl_fields;
				not b
			) c.cl_ordered_fields;
			c.cl_ordered_statics <- List.filter (fun f ->
				let b = is_removable_field com f in
				if b then c.cl_statics <- PMap.remove f.cf_name c.cl_statics;
				not b
			) c.cl_ordered_statics;
		end
	| _ ->
		()

(* PASS 2 end *)

(* PASS 3 begin *)

(* Checks if a private class' path clashes with another path *)
let check_private_path com t = match t with
	| TClassDecl c when c.cl_private ->
		let rpath = (fst c.cl_module.m_path,"_" ^ snd c.cl_module.m_path) in
		if com.module_lut#get_type_lut#mem rpath then raise_typing_error ("This private class name will clash with " ^ s_type_path rpath) c.cl_pos;
	| _ ->
		()

(* Adds the __rtti field if required *)
let add_rtti com t =
	let rec has_rtti c =
		Meta.has Meta.Rtti c.cl_meta || match c.cl_super with None -> false | Some (csup,_) -> has_rtti csup
	in
	match t with
	| TClassDecl c when has_rtti c && not (PMap.mem "__rtti" c.cl_statics) ->
		let f = mk_field ~static:true "__rtti" com.basic.tstring c.cl_pos null_pos in
		let str = Genxml.gen_type_string com t in
		f.cf_expr <- Some (mk (TConst (TString str)) f.cf_type c.cl_pos);
		c.cl_ordered_statics <- f :: c.cl_ordered_statics;
		c.cl_statics <- PMap.add f.cf_name f c.cl_statics;
	| _ ->
		()

(* Adds the __meta__ field if required *)
let add_meta_field com t = match t with
	| TClassDecl c ->
		(match Texpr.build_metadata com.basic t with
		| None -> ()
		| Some e ->
			add_feature com "has_metadata";
			let cf = mk_field ~static:true "__meta__" e.etype e.epos null_pos in
			cf.cf_expr <- Some e;
			let can_deal_with_interface_metadata () = match com.platform with
				| Jvm -> false
				| _ -> true
			in
			if (has_class_flag c CInterface) && not (can_deal_with_interface_metadata()) then begin
				(* borrowed from gencommon, but I did wash my hands afterwards *)
				let path = fst c.cl_path,snd c.cl_path ^ "_HxMeta" in
				let ncls = mk_class c.cl_module path c.cl_pos null_pos in
				ncls.cl_ordered_statics <- cf :: ncls.cl_ordered_statics;
				ncls.cl_statics <- PMap.add cf.cf_name cf ncls.cl_statics;
				com.types <- com.types @ [ TClassDecl ncls ];
				c.cl_meta <- (Meta.Custom ":hasMetadata",[],e.epos) :: c.cl_meta
			end else begin
				c.cl_ordered_statics <- cf :: c.cl_ordered_statics;
				c.cl_statics <- PMap.add cf.cf_name cf c.cl_statics
			end)
	| _ ->
		()

(* Removes interfaces tagged with @:remove metadata *)
let check_remove_metadata t = match t with
	| TClassDecl c ->
		c.cl_implements <- List.filter (fun (c,_) -> not (Meta.has Meta.Remove c.cl_meta)) c.cl_implements;
	| _ ->
		()

(* Checks for Void class fields *)
let check_void_field t = match t with
	| TClassDecl c ->
		let check f =
			match follow f.cf_type with TAbstract({a_path=[],"Void"},_) -> raise_typing_error "Fields of type Void are not allowed" f.cf_pos | _ -> ();
		in
		List.iter check c.cl_ordered_fields;
		List.iter check c.cl_ordered_statics;
	| _ ->
		()

(* Interfaces have no 'super', but can extend many other interfaces.
   This makes the first extended (implemented) interface the super for efficiency reasons (you can get one for 'free')
   and leaves the remaining ones as 'implemented' *)
let promote_first_interface_to_super t = match t with
	| TClassDecl c when (has_class_flag c CInterface) ->
		begin match c.cl_implements with
		| ({ cl_path = ["cpp";"rtti"],_ },_ ) :: _ -> ()
		| first_interface  :: remaining ->
			c.cl_super <- Some first_interface;
			c.cl_implements <- remaining
		| _ -> ()
		end
	| _ ->
		()

let commit_features com t =
	let m = (t_infos t).mt_module in
	Hashtbl.iter (fun k v ->
		Common.add_feature com k;
	) m.m_extra.m_features

let check_reserved_type_paths com t =
	let check path pos =
		if List.mem path com.config.pf_reserved_type_paths then begin
			com.warning WReservedTypePath [] ("Type path " ^ (s_type_path path) ^ " is reserved on this target") pos
		end
	in
	match t with
	| TClassDecl c when not (has_class_flag c CExtern) -> check c.cl_path c.cl_pos
	| TEnumDecl e when not e.e_extern -> check e.e_path e.e_pos
	| _ -> ()

(* PASS 3 end *)

let iter_expressions fl mt =
	match mt with
	| TClassDecl c ->
		let field cf = match cf.cf_expr with
			| None -> ()
			| Some e -> List.iter (fun f -> f e) fl
		in
		List.iter field c.cl_ordered_statics;
		List.iter field c.cl_ordered_fields;
		(match c.cl_constructor with None -> () | Some cf -> field cf)
	| _ ->
		()

module ForRemap = struct
	let apply ctx e =
		let rec loop e = match e.eexpr with
		| TFor(v,e1,e2) ->
			let e1 = loop e1 in
			let e2 = loop e2 in
			let iterator = ForLoop.IterationKind.of_texpr ctx e1 (ForLoop.is_cheap_enough_t ctx e2) e.epos in
			let restore = save_locals ctx in
			let e = ForLoop.IterationKind.to_texpr ctx v iterator e2 e.epos in
			restore();
			begin match e.eexpr with
			| TFor _ -> for_remap ctx.com.basic v e1 e2 e.epos
			| _ -> e
			end
		| _ ->
			Type.map_expr loop e
		in
		loop e
end

open FilterContext

let destruction tctx detail_times main locals =
	let com = tctx.com in
	with_timer detail_times "type 2" None (fun () ->
		(* PASS 2: type filters pre-DCE *)
		List.iter (fun t ->
			FiltersCommon.remove_generic_base t;
			remove_extern_fields com t;
			(* check @:remove metadata before DCE so it is ignored there (issue #2923) *)
			check_remove_metadata t;
		) com.types;
	);
	enter_stage com CDceStart;
	with_timer detail_times "dce" None (fun () ->
		(* DCE *)
		let dce_mode = try Common.defined_value com Define.Dce with _ -> "no" in
		let dce_mode = match dce_mode with
			| "full" -> if Common.defined com Define.Interp then Dce.DceNo else DceFull
			| "std" -> DceStd
			| "no" -> DceNo
			| _ -> failwith ("Unknown DCE mode " ^ dce_mode)
		in
		Dce.run com main dce_mode;
	);
	enter_stage com CDceDone;
	(* PASS 3: type filters post-DCE *)
	List.iter
		(run_expression_filters
			~ignore_processed_status:true
			tctx
			detail_times
			(* This has to run after DCE, or otherwise its condition always holds. *)
			["insert_save_stacks",Exceptions.insert_save_stacks tctx]
		)
		com.types;
	let type_filters = [
		Exceptions.patch_constructors tctx; (* TODO: I don't believe this should load_instance anything at this point... *)
		check_private_path com;
		Naming.apply_native_paths;
		add_rtti com;
<<<<<<< HEAD
		(match com.platform with | Jvm -> (fun _ -> ()) | _ -> (fun mt -> add_field_inits tctx.curclass.cl_path locals com mt));
=======
		(match com.platform with | Java | Cs -> (fun _ -> ()) | _ -> (fun mt -> AddFieldInits.add_field_inits tctx.curclass.cl_path locals com mt));
>>>>>>> 122ea095
		(match com.platform with Hl -> (fun _ -> ()) | _ -> add_meta_field com);
		check_void_field;
		(match com.platform with | Cpp -> promote_first_interface_to_super | _ -> (fun _ -> ()));
		commit_features com;
		(if com.config.pf_reserved_type_paths <> [] then check_reserved_type_paths com else (fun _ -> ()));
	] in
	with_timer detail_times "type 3" None (fun () ->
		List.iter (fun t ->
			begin match t with
			| TClassDecl c ->
				tctx.curclass <- c
			| _ ->
				()
			end;
			List.iter (fun f -> f t) type_filters
		) com.types;
	);
	com.callbacks#run com.error_ext com.callbacks#get_after_filters;
	enter_stage com CFilteringDone

let update_cache_dependencies com t =
	let visited_anons = ref [] in
	let rec check_t m t = match t with
		| TInst(c,tl) ->
			add_dependency m c.cl_module;
			List.iter (check_t m) tl;
		| TEnum(en,tl) ->
			add_dependency m en.e_module;
			List.iter (check_t m) tl;
		| TType(t,tl) ->
			add_dependency m t.t_module;
			List.iter (check_t m) tl;
		| TAbstract(a,tl) ->
			add_dependency m a.a_module;
			List.iter (check_t m) tl;
		| TFun(targs,tret) ->
			List.iter (fun (_,_,t) -> check_t m t) targs;
			check_t m tret;
		| TAnon an ->
			if not (List.memq an !visited_anons) then begin
				visited_anons := an :: !visited_anons;
				PMap.iter (fun _ cf -> check_t m cf.cf_type) an.a_fields
			end
		| TMono r ->
			begin match r.tm_type with
				| Some t ->
					check_t m t
				| _ ->
					(* Bind any still open monomorph that's part of a signature to Dynamic now (issue #10653) *)
					Monomorph.do_bind r t_dynamic;
		end
		| TLazy f ->
			check_t m (lazy_type f)
		| TDynamic None ->
			()
		| TDynamic (Some t) ->
			check_t m t
	in
	let rec check_field m cf =
		check_t m cf.cf_type;
		List.iter (check_field m) cf.cf_overloads
	in
	match t with
		| TClassDecl c ->
			List.iter (check_field c.cl_module) c.cl_ordered_statics;
			List.iter (check_field c.cl_module) c.cl_ordered_fields;
			(match c.cl_constructor with None -> () | Some cf -> check_field c.cl_module cf);
		| _ ->
			()

(* Saves a class state so it can be restored later, e.g. after DCE or native path rewrite *)
let save_class_state com t =
	(* Update m_processed here. This means that nothing should add a dependency afterwards because
	   then the module is immediately considered uncached again *)
	(t_infos t).mt_module.m_extra.m_processed <- com.compilation_step;
	match t with
	| TClassDecl c ->
		let vars = ref [] in
		let rec save_vars e =
			let add v = vars := (v, v.v_type) :: !vars in
			match e.eexpr with
				| TFunction fn ->
					List.iter (fun (v, _) -> add v) fn.tf_args;
					save_vars fn.tf_expr
				| TVar (v, e) ->
					add v;
					Option.may save_vars e
				| _ ->
					iter save_vars e
		in
		let mk_field_restore f =
			Option.may save_vars f.cf_expr;
			let mk_overload_restore f =
				add_class_field_flag f CfPostProcessed;
				f.cf_name,f.cf_kind,f.cf_expr,f.cf_type,f.cf_meta,f.cf_params
			in
			( f,mk_overload_restore f, List.map (fun f -> f,mk_overload_restore f) f.cf_overloads )
		in
		let restore_field (f,res,overloads) =
			let restore_field (f,(name,kind,expr,t,meta,params)) =
				f.cf_name <- name; f.cf_kind <- kind; f.cf_expr <- expr; f.cf_type <- t; f.cf_meta <- meta; f.cf_params <- params;
				f
			in
			let f = restore_field (f,res) in
			f.cf_overloads <- List.map restore_field overloads;
			f
		in
		let mk_pmap lst =
			List.fold_left (fun pmap f -> PMap.add f.cf_name f pmap) PMap.empty lst
		in

		let meta = c.cl_meta and path = c.cl_path and ext = (has_class_flag c CExtern) in
		let sup = c.cl_super and impl = c.cl_implements in
		let csr = Option.map (mk_field_restore) c.cl_constructor in
		let ofr = List.map (mk_field_restore) c.cl_ordered_fields in
		let osr = List.map (mk_field_restore) c.cl_ordered_statics in
		let init = c.cl_init in
		Option.may save_vars init;
		c.cl_restore <- (fun() ->
			c.cl_super <- sup;
			c.cl_implements <- impl;
			c.cl_meta <- meta;
			if ext then add_class_flag c CExtern else remove_class_flag c CExtern;
			c.cl_path <- path;
			c.cl_init <- init;
			c.cl_ordered_fields <- List.map restore_field ofr;
			c.cl_ordered_statics <- List.map restore_field osr;
			c.cl_fields <- mk_pmap c.cl_ordered_fields;
			c.cl_statics <- mk_pmap c.cl_ordered_statics;
			c.cl_constructor <- Option.map restore_field csr;
			c.cl_descendants <- [];
			List.iter (fun (v, t) -> v.v_type <- t) !vars;
		)
	| TEnumDecl en ->
		let path = en.e_path in
		en.e_restore <- (fun () ->
			let rec loop acc = function
				| [] ->
					en.e_path <- path;
				| (Meta.RealPath,[Ast.EConst (Ast.String(path,_)),_],_) :: l ->
					en.e_path <- Ast.parse_path path;
					en.e_meta <- (List.rev acc) @ l;
				| x :: l -> loop (x::acc) l
			in
			loop [] en.e_meta
		)
	| TTypeDecl td ->
		let path = td.t_path in
		td.t_restore <- (fun () ->
			td.t_path <- path
		);
	| TAbstractDecl a ->
		let path = a.a_path in
		a.a_restore <- (fun () ->
			a.a_path <- path;
			a.a_meta <- List.filter (fun (m,_,_) -> m <> Meta.ValueUsed) a.a_meta
		)

let run tctx main before_destruction =
	let com = tctx.com in
	let detail_times = (try int_of_string (Common.defined_value_safe com ~default:"0" Define.FilterTimes) with _ -> 0) in
	let new_types = List.filter (fun t ->
		let cached = is_cached com t in
		begin match t with
			| TClassDecl cls ->
				List.iter (fun (iface,_) -> add_descendant iface cls) cls.cl_implements;
				begin match cls.cl_super with
					| Some (csup,_) -> add_descendant csup cls
					| None -> ()
				end;
				(* Save cf_expr_unoptimized early: We want to inline with the original expression
				   on the next compilation. *)
				if not cached then begin
					let field cf =
						cf.cf_expr_unoptimized <- cf.cf_expr
					in
					List.iter field cls.cl_ordered_fields;
					List.iter field cls.cl_ordered_statics;
					Option.may field cls.cl_constructor;
				end;
			| _ -> ()
		end;
		not cached
	) com.types in
	(* IMPORTANT:
	    There may be types in new_types which have already been post-processed, but then had their m_processed flag unset
		because they received an additional dependency. This could happen in cases such as @:generic methods in #10635.
		It is important that all filters from here up to save_class_state only process fields which do not have the
		CfPostProcessed flag set.

		This is mostly covered by run_expression_filters already, but any new additions which don't utilize that have to
		be aware of this.
	*)
	NullSafety.run com new_types;
	(* PASS 1: general expression filters *)
	let filters = [
		"ForRemap",ForRemap.apply tctx;
		"handle_abstract_casts",AbstractCast.handle_abstract_casts tctx;
	] in
	List.iter (run_expression_filters tctx detail_times filters) new_types;
	let filters = [
		"local_statics",LocalStatic.run tctx;
		"fix_return_dynamic_from_void_function",fix_return_dynamic_from_void_function true;
		"check_local_vars_init",check_local_vars_init tctx;
		"check_abstract_as_value",check_abstract_as_value;
		"Tre",if defined com Define.AnalyzerOptimize then Tre.run tctx else (fun e -> e);
		"reduce_expression",Optimizer.reduce_expression tctx;
		"inline_constructors",InlineConstructors.inline_constructors tctx;
		"Exceptions_filter",Exceptions.filter tctx;
		"captured_vars",CapturedVars.captured_vars com;
	] in
	List.iter (run_expression_filters tctx detail_times filters) new_types;
	(* PASS 1.5: pre-analyzer type filters *)
	let filters =
		match com.platform with
		| Jvm ->
			[
				DefaultArguments.run com;
			]
		| _ ->
			[]
	in
	with_timer detail_times "type 1" None (fun () ->
		List.iter (fun f -> List.iter f new_types) filters;
	);
	enter_stage com CAnalyzerStart;
	if com.platform <> Cross then Analyzer.Run.run_on_types com new_types;
	enter_stage com CAnalyzerDone;
	let locals = RenameVars.init com in
	let filters = [
		"sanitize",Optimizer.sanitize com;
		"add_final_return",if com.config.pf_add_final_return then add_final_return else (fun e -> e);
		"RenameVars",(match com.platform with
		| Eval -> (fun e -> e)
		| Jvm -> (fun e -> e)
		| _ -> (fun e -> RenameVars.run tctx.curclass.cl_path locals e));
		"mark_switch_break_loops",mark_switch_break_loops;
	] in
	List.iter (run_expression_filters tctx detail_times filters) new_types;
	with_timer detail_times "callbacks" None (fun () ->
		com.callbacks#run com.error_ext com.callbacks#get_before_save;
	);
	enter_stage com CSaveStart;
	with_timer detail_times "save state" None (fun () ->
		List.iter (fun mt ->
			update_cache_dependencies com mt;
			save_class_state com mt
		) new_types;
	);
	enter_stage com CSaveDone;
	with_timer detail_times "callbacks" None (fun () ->
		com.callbacks#run com.error_ext com.callbacks#get_after_save;
	);
	before_destruction();
	destruction tctx detail_times main locals<|MERGE_RESOLUTION|>--- conflicted
+++ resolved
@@ -496,11 +496,7 @@
 		check_private_path com;
 		Naming.apply_native_paths;
 		add_rtti com;
-<<<<<<< HEAD
-		(match com.platform with | Jvm -> (fun _ -> ()) | _ -> (fun mt -> add_field_inits tctx.curclass.cl_path locals com mt));
-=======
-		(match com.platform with | Java | Cs -> (fun _ -> ()) | _ -> (fun mt -> AddFieldInits.add_field_inits tctx.curclass.cl_path locals com mt));
->>>>>>> 122ea095
+		(match com.platform with | Jvm -> (fun _ -> ()) | _ -> (fun mt -> AddFieldInits.add_field_inits tctx.curclass.cl_path locals com mt));
 		(match com.platform with Hl -> (fun _ -> ()) | _ -> add_meta_field com);
 		check_void_field;
 		(match com.platform with | Cpp -> promote_first_interface_to_super | _ -> (fun _ -> ()));
