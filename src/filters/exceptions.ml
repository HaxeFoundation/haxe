--- conflicted
+++ resolved
@@ -40,13 +40,8 @@
 	in
 	let return_type =
 		match follow method_field.cf_type with
-<<<<<<< HEAD
 		| TFun(_,t,_) -> t
-		| _ -> error ("haxe.Exception." ^ method_name ^ " is not a function and cannot be called") p
-=======
-		| TFun(_,t) -> t
 		| _ -> raise_typing_error ("haxe.Exception." ^ method_name ^ " is not a function and cannot be called") p
->>>>>>> 3b864891
 	in
 	add_dependency ctx.typer.curclass.cl_module ctx.haxe_exception_class.cl_module;
 	make_static_call ctx.typer ctx.haxe_exception_class method_field (fun t -> t) args return_type p
@@ -83,13 +78,8 @@
 	in
 	let return_type =
 		match follow isOfType_field.cf_type with
-<<<<<<< HEAD
 		| TFun(_,t,_) -> t
-		| _ -> error ("Std.isOfType is not a function and cannot be called") p
-=======
-		| TFun(_,t) -> t
 		| _ -> raise_typing_error ("Std.isOfType is not a function and cannot be called") p
->>>>>>> 3b864891
 	in
 	let type_expr = { eexpr = TTypeExpr(module_type_of_type t); etype = t; epos = p } in
 	make_static_call ctx.typer std_cls isOfType_field (fun t -> t) [e; type_expr] return_type p
@@ -631,13 +621,8 @@
 				in
 				let return_type =
 					match follow method_field.cf_type with
-<<<<<<< HEAD
 					| TFun(_,t,_) -> t
-					| _ -> error ("haxe.NativeStackTrace." ^ method_field.cf_name ^ " is not a function and cannot be called") null_pos
-=======
-					| TFun(_,t) -> t
 					| _ -> raise_typing_error ("haxe.NativeStackTrace." ^ method_field.cf_name ^ " is not a function and cannot be called") null_pos
->>>>>>> 3b864891
 				in
 				let catch_local = mk (TLocal catch_var) catch_var.v_type catch_var.v_pos in
 				begin
