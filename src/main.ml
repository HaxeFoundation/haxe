--- conflicted
+++ resolved
@@ -48,10 +48,7 @@
 open Common.DisplayMode
 open Type
 open Server
-<<<<<<< HEAD
-=======
 open Globals
->>>>>>> 0ac60af4
 
 exception Abort
 
@@ -134,11 +131,7 @@
 				(try
 					(* if we are compiling, really call haxelib since library path might have changed *)
 					if not com.display.dms_display then raise Not_found;
-<<<<<<< HEAD
-					Hashtbl.find cache.c_haxelib libs
-=======
 					CompilationServer.find_haxelib cs libs
->>>>>>> 0ac60af4
 				with Not_found ->
 					let lines = call_haxelib() in
 					CompilationServer.cache_haxelib cs libs lines;
@@ -286,12 +279,9 @@
 			| Php ->
 				add_std "php";
 				"php"
-<<<<<<< HEAD
 			| Php7 ->
 				add_std "php7";
-				"php"
-=======
->>>>>>> 0ac60af4
+				"php7"
 			| Cpp ->
 				Common.define_value com Define.HxcppApiLevel "330";
 				add_std "cpp";
@@ -330,17 +320,6 @@
 	if file_extension com.file = ext then delete_file com.file;
 	if com.platform = Flash || com.platform = Cpp then List.iter (Codegen.fix_overrides com) com.types;
 	if Common.defined com Define.Dump then Codegen.Dump.dump_types com;
-<<<<<<< HEAD
-	if Common.defined com Define.DumpDependencies then Codegen.Dump.dump_dependencies com;
-	begin match com.platform with
-		| Neko when interp -> ()
-		| Cpp when Common.defined com Define.Cppia -> ()
-		| Cpp | Cs | Java | Php -> Common.mkdir_from_path (com.file ^ "/.")
-		| _ -> Common.mkdir_from_path com.file
-	end;
-	if interp then begin
-		let ctx = Interp.create com (Typer.make_macro_api tctx Ast.null_pos) in
-=======
 	if Common.defined com Define.DumpDependencies then begin
 		Codegen.Dump.dump_dependencies com;
 		if not tctx.Typecore.in_macro then match tctx.Typecore.g.Typecore.macros with
@@ -350,12 +329,11 @@
 	begin match com.platform with
 		| Neko when interp -> ()
 		| Cpp when Common.defined com Define.Cppia -> ()
-		| Cpp | Cs | Java | Php -> Common.mkdir_from_path (com.file ^ "/.")
+		| Cpp | Cs | Java | Php | Php7 -> Common.mkdir_from_path (com.file ^ "/.")
 		| _ -> Common.mkdir_from_path com.file
 	end;
 	if interp then begin
 		let ctx = Interp.create com (Typer.make_macro_api tctx null_pos) in
->>>>>>> 0ac60af4
 		Interp.add_types ctx com.types (fun t -> ());
 		(match com.main with
 		| None -> ()
@@ -376,11 +354,8 @@
 			Genlua.generate,"lua"
 		| Php ->
 			Genphp.generate,"php"
-<<<<<<< HEAD
 		| Php7 ->
 			Genphp7.generate,"php7"
-=======
->>>>>>> 0ac60af4
 		| Cpp ->
 			Gencpp.generate,"cpp"
 		| Cs ->
@@ -395,11 +370,7 @@
 			assert false
 		in
 		Common.log com ("Generating " ^ name ^ ": " ^ com.file);
-<<<<<<< HEAD
-		let t = Common.timer ("generate " ^ name) in
-=======
 		let t = Common.timer ["generate";name] in
->>>>>>> 0ac60af4
 		generate com;
 		t()
 	end
@@ -489,11 +460,7 @@
 
 and init ctx =
 	let usage = Printf.sprintf
-<<<<<<< HEAD
 		"Haxe Compiler %s - (C)2005-2016 Haxe Foundation\n Usage : haxe%s -main <class> [-swf|-js|-neko|-php|-php7|-cpp|-cppia|-as3|-cs|-java|-python|-hl|-lua] <output> [options]\n Options :"
-=======
-		"Haxe Compiler %s - (C)2005-2016 Haxe Foundation\n Usage : haxe%s -main <class> [-swf|-js|-neko|-php|-cpp|-cppia|-as3|-cs|-java|-python|-hl|-lua] <output> [options]\n Options :"
->>>>>>> 0ac60af4
 		Globals.s_version (if Sys.os_type = "Win32" then ".exe" else "")
 	in
 	let com = ctx.com in
@@ -519,11 +486,7 @@
 	com.error <- error ctx;
 	if CompilationServer.runs() then com.run_command <- run_command ctx;
 	Parser.display_error := (fun e p -> com.error (Parser.error_msg e) p);
-<<<<<<< HEAD
-	Parser.use_doc := !Common.display_default <> DMNone || (!global_cache <> None);
-=======
 	Parser.use_doc := !Common.display_default <> DMNone || (CompilationServer.runs());
->>>>>>> 0ac60af4
 	com.class_path <- get_std_class_paths ();
 	com.std_path <- List.filter (fun p -> ExtString.String.ends_with p "std/" || ExtString.String.ends_with p "std\\") com.class_path;
 	let define f = Arg.Unit (fun () -> Common.define com f) in
@@ -559,7 +522,7 @@
 		("-php7",Arg.String (fun dir ->
 			classes := (["php7"],"Boot") :: !classes;
 			Initialize.set_platform com Php7 dir;
-		),"<directory> : generate code into target directory");
+		),"<directory> : generate PHP7 code into target directory");
 		("-cpp",Arg.String (fun dir ->
 			Initialize.set_platform com Cpp dir;
 		),"<directory> : generate C++ code into target directory");
@@ -772,11 +735,7 @@
 			assert false
 		),"<dir> : set current working directory");
 		("-version",Arg.Unit (fun() ->
-<<<<<<< HEAD
-			message ctx Globals.s_version Ast.null_pos;
-=======
 			message ctx Globals.s_version null_pos;
->>>>>>> 0ac60af4
 			did_something := true;
 		),": print version and exit");
 		("--help-defines", Arg.Unit (fun() ->
@@ -796,11 +755,7 @@
 			did_something := true
 		),": print help for all compiler specific defines");
 		("--help-metas", Arg.Unit (fun() ->
-<<<<<<< HEAD
-			let all,max_length = MetaInfo.get_documentation_list() in
-=======
 			let all,max_length = Meta.get_documentation_list() in
->>>>>>> 0ac60af4
 			let all = List.map (fun (n,doc) -> Printf.sprintf " %-*s: %s" max_length n (limit_string doc (max_length + 3))) all in
 			List.iter (fun msg -> ctx.com.print (msg ^ "\n")) all;
 			did_something := true
@@ -963,13 +918,6 @@
 		raise (DisplayOutput.Completion (DisplayOutput.print_toplevel il))
 	| Parser.TypePath (p,c,is_import) ->
 		let fields =
-<<<<<<< HEAD
-			match c with
-			| None ->
-				DisplayOutput.TypePathHandler.complete_type_path com p
-			| Some (c,cur_package) ->
-				DisplayOutput.TypePathHandler.complete_type_path_inner com p c cur_package is_import
-=======
 			try begin match c with
 				| None ->
 					DisplayOutput.TypePathHandler.complete_type_path com p
@@ -978,7 +926,6 @@
 			end with Common.Abort(msg,p) ->
 				error ctx msg p;
 				None
->>>>>>> 0ac60af4
 		in
 		Option.may (fun fields -> raise (DisplayOutput.Completion (DisplayOutput.print_fields fields))) fields
 	| Display.ModuleSymbols s | Display.Diagnostics s | Display.Statistics s | Display.Metadata s ->
