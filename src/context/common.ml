--- conflicted
+++ resolved
@@ -846,11 +846,8 @@
 		has_error = false;
 		report_mode = RMNone;
 		is_macro_context = false;
-<<<<<<< HEAD
 		functional_interface_lut = new Lookup.hashtbl_lookup;
-=======
 		hxb_reader_api = None;
->>>>>>> 341ed940
 		hxb_reader_stats = HxbReader.create_hxb_reader_stats ();
 		hxb_writer_config = None;
 	} in
