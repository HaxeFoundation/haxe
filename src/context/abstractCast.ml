open Globals
open Common
open Ast
open Type
open Typecore
open Error
open CallUnification

let cast_stack = new_rec_stack()

let rec make_static_call ctx c cf a pl args t p =
	if cf.cf_kind = Method MethMacro then begin
		match args with
			| [e] ->
				let e,f = push_this ctx e in
				ctx.with_type_stack <- (WithType.with_type t) :: ctx.with_type_stack;
				let e = match ctx.g.do_macro ctx MExpr c.cl_path cf.cf_name [e] p with
					| Some e -> type_expr ctx e (WithType.with_type t)
					| None ->  type_expr ctx (EConst (Ident "null"),p) WithType.value
				in
				ctx.with_type_stack <- List.tl ctx.with_type_stack;
				let e = try cast_or_unify_raise ctx t e p with Error { err_message = Unify _ } -> raise Not_found in
				f();
				e
			| _ -> die "" __LOC__
	end else
		Typecore.make_static_call ctx c cf (apply_params a.a_params pl) args t p

and do_check_cast ctx uctx tleft eright p =
	let recurse cf f =
		(*
			Without this special check for macro @:from methods we will always get "Recursive implicit cast" error
			unlike non-macro @:from methods, which generate unification errors if no other @:from methods are involved.
		*)
		if cf.cf_kind = Method MethMacro then begin
			match cast_stack.rec_stack with
			| previous_from :: _ when previous_from == cf ->
				(try
					Type.unify_custom uctx eright.etype tleft;
				with Unify_error l ->
					raise_error_msg (Unify l) eright.epos)
			| _ -> ()
		end;
		if cf == ctx.curfield || rec_stack_memq cf cast_stack then raise_typing_error "Recursive implicit cast" p;
		rec_stack_loop cast_stack cf f ()
	in
	let make (a,tl,(tcf,cf)) =
		if (Meta.has Meta.MultiType cf.cf_meta) then
			mk_cast eright tleft p
		else match a.a_impl with
			| Some c -> recurse cf (fun () ->
				let ret = make_static_call ctx c cf a tl [eright] tleft p in
				{ ret with eexpr = TMeta( (Meta.ImplicitCast,[],ret.epos), ret) }
			)
			| None -> die "" __LOC__
	in
	if type_iseq_custom uctx tleft eright.etype then
		eright
	else begin
		let rec loop stack tleft tright =
			if List.exists (fun (tleft',tright') -> fast_eq tleft tleft' && fast_eq tright tright') stack then
				raise Not_found
			else begin
				let stack = (tleft,tright) :: stack in
				match follow tleft,follow tright with
				| TAbstract(a1,tl1),TAbstract(a2,tl2) ->
					make (Abstract.find_to_from uctx eright.etype tleft a2 tl2 a1 tl1)
				| TAbstract(a,tl),_ ->
					begin try make (a,tl,Abstract.find_from uctx eright.etype a tl)
					with Not_found ->
						let rec loop2 tcl = match tcl with
							| tc :: tcl ->
								if not (type_iseq_custom uctx tc tleft) then loop stack (apply_params a.a_params tl tc) tright
								else loop2 tcl
							| [] -> raise Not_found
						in
						loop2 a.a_from
					end
				| _,TAbstract(a,tl) ->
					begin try make (a,tl,Abstract.find_to uctx tleft a tl)
					with Not_found ->
						let rec loop2 tcl = match tcl with
							| tc :: tcl ->
								if not (type_iseq_custom uctx tc tright) then loop stack tleft (apply_params a.a_params tl tc)
								else loop2 tcl
							| [] -> raise Not_found
						in
						loop2 a.a_to
					end
				| TInst(c,tl), TFun _ when has_class_flag c CFunctionalInterface ->
					let cf = ctx.g.functional_interface_lut#find c.cl_path in
					unify_raise_custom uctx eright.etype (apply_params c.cl_params tl cf.cf_type) p;
					eright
				| _ ->
					raise Not_found
			end
		in
		loop [] tleft eright.etype
	end

and cast_or_unify_raise ctx ?(uctx=None) tleft eright p =
	let uctx = match uctx with
		| None -> default_unification_context
		| Some uctx -> uctx
	in
	try
		do_check_cast ctx uctx tleft eright p
	with Not_found ->
		unify_raise_custom uctx eright.etype tleft p;
		eright

and cast_or_unify ctx tleft eright p =
	try
		cast_or_unify_raise ctx tleft eright p
	with Error ({ err_message = Unify _ } as err) ->
		raise_or_display_error ctx err;
		eright

let prepare_array_access_field ctx a pl cf p =
	let monos = List.map (fun _ -> spawn_monomorph ctx p) cf.cf_params in
	let map t = apply_params a.a_params pl (apply_params cf.cf_params monos t) in
	let check_constraints () =
		List.iter2 (fun m tp -> match follow tp.ttp_type with
			| TInst ({ cl_kind = KTypeParameter constr },_) when constr <> [] ->
				List.iter (fun tc -> match follow m with TMono _ -> raise (Unify_error []) | _ -> Type.unify m (map tc) ) constr
			| _ -> ()
		) monos cf.cf_params;
	in
	let get_ta() =
		let ta = apply_params a.a_params pl a.a_this in
		if has_class_field_flag cf CfImpl then ta
		else TAbstract(a,pl)
	in
	map,check_constraints,get_ta

let find_array_read_access_raise ctx a pl e1 p =
	let rec loop cfl =
		match cfl with
		| [] -> raise Not_found
		| cf :: cfl ->
			let map,check_constraints,get_ta = prepare_array_access_field ctx a pl cf p in
			match follow (map cf.cf_type) with
<<<<<<< HEAD
			| TFun([(_,_,tab);(_,_,ta1);(_,_,ta2)],r,_) as tf when is_set ->
=======
			| TFun((_,_,tab) :: (_,_,ta1) :: args,r) as tf when is_empty_or_pos_infos args ->
>>>>>>> 3b864891
				begin try
					Type.unify tab (get_ta());
					let e1 = cast_or_unify_raise ctx ta1 e1 p in
					check_constraints();
					cf,tf,r,e1
				with Unify_error _ | Error { err_message = Unify _ } ->
					loop cfl
				end
<<<<<<< HEAD
			| TFun([(_,_,tab);(_,_,ta1)],r,_) as tf when not is_set ->
=======
			| _ -> loop cfl
	in
	loop a.a_array

let find_array_write_access_raise ctx a pl e1 e2  p =
	let rec loop cfl =
		match cfl with
		| [] -> raise Not_found
		| cf :: cfl ->
			let map,check_constraints,get_ta = prepare_array_access_field ctx a pl cf p in
			match follow (map cf.cf_type) with
			| TFun((_,_,tab) :: (_,_,ta1) :: (_,_,ta2) :: args,r) as tf when is_empty_or_pos_infos args ->
>>>>>>> 3b864891
				begin try
					Type.unify tab (get_ta());
					let e1 = cast_or_unify_raise ctx ta1 e1 p in
					let e2 = cast_or_unify_raise ctx ta2 e2 p in
					check_constraints();
					cf,tf,r,e1,e2
				with Unify_error _ | Error { err_message = Unify _ } ->
					loop cfl
				end
			| _ -> loop cfl
	in
	loop a.a_array

let find_array_read_access ctx a tl e1 p =
	try
		find_array_read_access_raise ctx a tl e1 p
	with Not_found ->
		let s_type = s_type (print_context()) in
		raise_typing_error (Printf.sprintf "No @:arrayAccess function for %s accepts argument of %s" (s_type (TAbstract(a,tl))) (s_type e1.etype)) p

let find_array_write_access ctx a tl e1 e2 p =
	try
		find_array_write_access_raise ctx a tl e1 e2 p
	with Not_found ->
		let s_type = s_type (print_context()) in
		raise_typing_error (Printf.sprintf "No @:arrayAccess function for %s accepts arguments of %s and %s" (s_type (TAbstract(a,tl))) (s_type e1.etype) (s_type e2.etype)) p

let find_multitype_specialization com a pl p =
	let uctx = default_unification_context in
	let m = mk_mono() in
	let tl,definitive_types = Abstract.find_multitype_params a pl in
	if com.platform = Globals.Js && a.a_path = (["haxe";"ds"],"Map") then begin match tl with
		| t1 :: _ ->
			let stack = ref [] in
			let rec loop t =
				if List.exists (fun t2 -> fast_eq t t2) !stack then
					t
				else begin
					stack := t :: !stack;
					match follow t with
					| TAbstract ({ a_path = [],"Class" },_) ->
						raise_typing_error (Printf.sprintf "Cannot use %s as key type to Map because Class<T> is not comparable on JavaScript" (s_type (print_context()) t1)) p;
					| TEnum(en,tl) ->
						PMap.iter (fun _ ef -> ignore(loop ef.ef_type)) en.e_constrs;
						Type.map loop t
					| t ->
						Type.map loop t
				end
			in
			ignore(loop t1)
		| _ -> die "" __LOC__
	end;
	let _,cf =
		try
			let t = Abstract.find_to uctx m a tl in
			if List.exists (fun t -> has_mono t) definitive_types then begin
				let at = apply_params a.a_params pl a.a_this in
				let st = s_type (print_context()) at in
				raise_typing_error ("Type parameters of multi type abstracts must be known (for " ^ st ^ ")") p
			end;
			t
		with Not_found ->
			let at = apply_params a.a_params pl a.a_this in
			let st = s_type (print_context()) at in
			if has_mono at then
				raise_typing_error ("Type parameters of multi type abstracts must be known (for " ^ st ^ ")") p
			else
				raise_typing_error ("Abstract " ^ (s_type_path a.a_path) ^ " has no @:to function that accepts " ^ st) p;
	in
	cf, follow m

let handle_abstract_casts ctx e =
	let rec loop ctx e = match e.eexpr with
		| TNew({cl_kind = KAbstractImpl a} as c,pl,el) ->
			if not (Meta.has Meta.MultiType a.a_meta) then begin
				(* This must have been a @:generic expansion with a { new } constraint (issue #4364). In this case
					let's construct the underlying type. *)
				match Abstract.get_underlying_type a pl with
				| TInst(c,tl) as t -> {e with eexpr = TNew(c,tl,el); etype = t}
				| _ -> raise_typing_error ("Cannot construct " ^ (s_type (print_context()) (TAbstract(a,pl)))) e.epos
			end else begin
				(* a TNew of an abstract implementation is only generated if it is a multi type abstract *)
				let cf,m = find_multitype_specialization ctx.com a pl e.epos in
				let e = make_static_call ctx c cf a pl ((mk (TConst TNull) (TAbstract(a,pl)) e.epos) :: el) m e.epos in
				{e with etype = m}
			end
		| TCall({eexpr = TField(_,FStatic({cl_path=[],"Std"},{cf_name = "string"}))},[e1]) when (match follow e1.etype with TAbstract({a_impl = Some _},_) -> true | _ -> false) ->
			begin match follow e1.etype with
				| TAbstract({a_impl = Some c} as a,tl) ->
					begin try
						let cf = PMap.find "toString" c.cl_statics in
						let call() = make_static_call ctx c cf a tl [e1] ctx.t.tstring e.epos in
						if not ctx.allow_transform then
							{ e1 with etype = ctx.t.tstring; epos = e.epos }
						else if not (is_nullable e1.etype) then
							call()
						else begin
							let p = e.epos in
							let chk_null = mk (TBinop (Ast.OpEq, e1, mk (TConst TNull) e1.etype p)) ctx.com.basic.tbool p in
							mk (TIf (chk_null, mk (TConst (TString "null")) ctx.com.basic.tstring p, Some (call()))) ctx.com.basic.tstring p
						end
					with Not_found ->
						e
					end
				| _ ->
					die "" __LOC__
			end
		| TCall(e1, el) ->
			begin try
				let rec find_abstract e t = match follow t,e.eexpr with
					| TAbstract(a,pl),_ when Meta.has Meta.MultiType a.a_meta -> a,pl,e
					| _,TCast(e1,None) -> find_abstract e1 e1.etype
					| _,TLocal {v_extra = Some({v_expr = Some e'})} ->
						begin match follow e'.etype with
						| TAbstract(a,pl) when Meta.has Meta.MultiType a.a_meta -> a,pl,mk (TCast(e,None)) e'.etype e.epos
						| _ -> raise Not_found
						end
					| _ -> raise Not_found
				in
				let rec find_field e1 =
					match e1.eexpr with
					| TCast(e2,None) ->
						{e1 with eexpr = TCast(find_field e2,None)}
					| TField(e2,fa) ->
						let a,pl,e2 = find_abstract e2 e2.etype in
						let m = Abstract.get_underlying_type a pl in
						let fname = field_name fa in
						let el = List.map (loop ctx) el in
						begin try
							let fa = quick_field m fname in
							let get_fun_type t = match follow t with
								| TFun(args,tr,_) as tf -> tf,args,tr
								| _ -> raise Not_found
							in
							let tf,args,tr = match fa with
								| FStatic(_,cf) -> get_fun_type cf.cf_type
								| FInstance(c,tl,cf) -> get_fun_type (apply_params c.cl_params tl cf.cf_type)
								| FAnon cf -> get_fun_type cf.cf_type
								| _ -> raise Not_found
							in
							let maybe_cast e t p =
								if type_iseq e.etype t then e
								else mk (TCast(e,None)) t p
							in
							let ef = mk (TField({e2 with etype = m},fa)) tf e2.epos in
							let el =
								if has_meta Meta.MultiType a.a_meta then
									let rec add_casts orig_args args el =
										match orig_args, args, el with
										| _, [], _ | _, _, [] -> el
										| [], (_,_,t) :: args, e :: el ->
											maybe_cast e t e.epos :: add_casts orig_args args el
										| (_,_,orig_t) :: orig_args, (_,_,t) :: args, e :: el ->
											let t =
												match follow t with
												| TMono _ -> (match follow orig_t with TDynamic _ -> orig_t | _ -> t)
												| _ -> t
											in
											maybe_cast e t e.epos :: add_casts orig_args args el
									in
									match follow e1.etype with
									| TFun (orig_args,_,_) -> add_casts orig_args args el
									| _ -> el
								else
									el
							in
							let ecall = make_call ctx ef el tr e.epos in
							maybe_cast ecall e.etype e.epos
						with Not_found ->
							(* quick_field raises Not_found if m is an abstract, we have to replicate the 'using' call here *)
							match follow m with
							| TAbstract({a_impl = Some c} as a,pl) ->
								let cf = PMap.find fname c.cl_statics in
								make_static_call ctx c cf a pl (e2 :: el) e.etype e.epos
							| _ -> raise Not_found
						end
					| _ ->
						raise Not_found
				in
				find_field e1
			with Not_found ->
				Type.map_expr (loop ctx) e
			end
		| _ ->
			Type.map_expr (loop ctx) e
	in
	loop ctx e
;;
Typecore.cast_or_unify_raise_ref := cast_or_unify_raise<|MERGE_RESOLUTION|>--- conflicted
+++ resolved
@@ -140,11 +140,7 @@
 		| cf :: cfl ->
 			let map,check_constraints,get_ta = prepare_array_access_field ctx a pl cf p in
 			match follow (map cf.cf_type) with
-<<<<<<< HEAD
-			| TFun([(_,_,tab);(_,_,ta1);(_,_,ta2)],r,_) as tf when is_set ->
-=======
-			| TFun((_,_,tab) :: (_,_,ta1) :: args,r) as tf when is_empty_or_pos_infos args ->
->>>>>>> 3b864891
+			| TFun((_,_,tab) :: (_,_,ta1) :: args,r,_) as tf when is_empty_or_pos_infos args ->
 				begin try
 					Type.unify tab (get_ta());
 					let e1 = cast_or_unify_raise ctx ta1 e1 p in
@@ -153,9 +149,6 @@
 				with Unify_error _ | Error { err_message = Unify _ } ->
 					loop cfl
 				end
-<<<<<<< HEAD
-			| TFun([(_,_,tab);(_,_,ta1)],r,_) as tf when not is_set ->
-=======
 			| _ -> loop cfl
 	in
 	loop a.a_array
@@ -167,8 +160,7 @@
 		| cf :: cfl ->
 			let map,check_constraints,get_ta = prepare_array_access_field ctx a pl cf p in
 			match follow (map cf.cf_type) with
-			| TFun((_,_,tab) :: (_,_,ta1) :: (_,_,ta2) :: args,r) as tf when is_empty_or_pos_infos args ->
->>>>>>> 3b864891
+			| TFun((_,_,tab) :: (_,_,ta1) :: (_,_,ta2) :: args,r,_) as tf when is_empty_or_pos_infos args ->
 				begin try
 					Type.unify tab (get_ta());
 					let e1 = cast_or_unify_raise ctx ta1 e1 p in
