open Globals
open Common
open Ast
open Type
open Typecore
open DisplayPosition
open CompilationCache

let find_field_by_position sc p =
	List.find (fun cff ->
		if pos cff.cff_name = p then true else false
	) sc.d_data

let find_enum_field_by_position sc p =
	List.find (fun eff ->
		if pos eff.ec_name = p then true else false
	) sc.d_data

let find_class_by_position decls p =
	let rec loop dl = match dl with
		| (EClass c,_) :: dl when pos c.d_name = p -> c
		| _ :: dl -> loop dl
		| [] -> raise Not_found
	in
	loop decls

let find_module_static_by_position decls p =
	let rec loop dl = match dl with
		| (EStatic d,_) :: dl when pos d.d_name = p -> d
		| _ :: dl -> loop dl
		| [] -> raise Not_found
	in
	loop decls

let find_enum_by_position decls p =
	let rec loop dl = match dl with
		| (EEnum en,_) :: dl when pos en.d_name = p -> en
		| _ :: dl -> loop dl
		| [] -> raise Not_found
	in
	loop decls

let find_typedef_by_position decls p =
	let rec loop dl = match dl with
		| (ETypedef td,_) :: dl when pos td.d_name = p -> td
		| _ :: dl -> loop dl
		| [] -> raise Not_found
	in
	loop decls

let find_abstract_by_position decls p =
	let rec loop dl = match dl with
		| (EAbstract a,_) :: dl when pos a.d_name = p -> a
		| _ :: dl -> loop dl
		| [] -> raise Not_found
	in
	loop decls

let actually_check_display_field ctx c cff p =
	let cctx = TypeloadFields.create_class_context c p in
	let ctx = TypeloadFields.create_typer_context_for_class ctx cctx p in
	let cff = TypeloadFields.transform_field (ctx,cctx) c cff (ref []) (pos cff.cff_name) in
	let display_modifier = Typeload.check_field_access ctx cff in
	let fctx = TypeloadFields.create_field_context ctx cctx cff true display_modifier in
	let cf = TypeloadFields.init_field (ctx,cctx,fctx) cff in
	flush_pass ctx.g PTypeField ("check_display_field",(fst c.cl_path @ [snd c.cl_path;fst cff.cff_name]));
	ignore(follow cf.cf_type)

let check_display_field ctx sc c cf =
	let cff = find_field_by_position sc cf.cf_name_pos in
	actually_check_display_field ctx c cff cf.cf_pos

let check_display_class ctx decls c =
	let check_field sc cf =
		if display_position#enclosed_in cf.cf_pos then
			check_display_field ctx sc c cf;
		DisplayEmitter.check_display_metadata ctx cf.cf_meta
	in
	let check_field sc cf =
		check_field sc cf;
		List.iter (check_field sc) cf.cf_overloads
	in
	match c.cl_kind with
	| KAbstractImpl a ->
		let sa = find_abstract_by_position decls c.cl_name_pos in
		let check_field = check_field sa in
		List.iter check_field c.cl_ordered_statics;
	| _ ->
		let sc = find_class_by_position decls c.cl_name_pos in
		ignore(Typeload.type_type_params ctx TPHType c.cl_path null_pos sc.d_params);
		List.iter (function
			| (HExtends ptp | HImplements ptp) when display_position#enclosed_in ptp.pos_full ->
				ignore(Typeload.load_instance ~allow_display:true ctx ptp ParamNormal LoadNormal)
			| _ ->
				()
		) sc.d_flags;
		let check_field = check_field sc in
		List.iter check_field c.cl_ordered_statics;
		List.iter check_field c.cl_ordered_fields;
		Option.may check_field c.cl_constructor

let check_display_enum ctx decls en =
	let se = find_enum_by_position decls en.e_name_pos in
	ignore(Typeload.type_type_params ctx TPHType en.e_path null_pos se.d_params);
	PMap.iter (fun _ ef ->
		if display_position#enclosed_in ef.ef_pos then begin
			let sef = find_enum_field_by_position se ef.ef_name_pos in
			ignore(TypeloadModule.TypeLevel.load_enum_field ctx en (TEnum (en,extract_param_types en.e_params)) (ref false) (ref 0) sef)
		end
	) en.e_constrs

let check_display_typedef ctx decls td =
	let st = find_typedef_by_position decls td.t_name_pos in
	ignore(Typeload.type_type_params ctx TPHType td.t_path null_pos st.d_params);
	ignore(Typeload.load_complex_type ctx true LoadNormal st.d_data)

let check_display_abstract ctx decls a =
	let sa = find_abstract_by_position decls a.a_name_pos in
	ignore(Typeload.type_type_params ctx TPHType a.a_path null_pos sa.d_params);
	List.iter (function
		| (AbOver(ct,p) | AbFrom(ct,p) | AbTo(ct,p)) when display_position#enclosed_in p ->
			ignore(Typeload.load_complex_type ctx true LoadNormal (ct,p))
		| _ ->
			()
	) sa.d_flags

let check_display_module_fields ctx decls m =
	Option.may (fun c ->
		List.iter (fun cf ->
			if display_position#enclosed_in cf.cf_pos then begin
				let cff = find_module_static_by_position decls cf.cf_name_pos in
				actually_check_display_field ctx c (TypeloadModule.field_of_static_definition cff cf.cf_pos) cf.cf_pos;
			end;
			DisplayEmitter.check_display_metadata ctx cf.cf_meta
		) c.cl_ordered_statics
	) m.m_statics

let check_display_module ctx decls m =
	let imports = List.filter (function
		| (EImport _ | EUsing _),_ -> true
		| _ -> false
	) decls in
	let imports = TypeloadModule.ModuleLevel.handle_import_hx ctx.com ctx.g m imports null_pos in
	let ctx = TypeloadModule.type_types_into_module ctx.com ctx.g m imports null_pos in
	List.iter (fun md ->
		let infos = t_infos md in
		if display_position#enclosed_in infos.mt_name_pos then
			DisplayEmitter.display_module_type ctx md infos.mt_name_pos;
		begin if display_position#enclosed_in infos.mt_pos then match md with
		| TClassDecl c ->
			check_display_class ctx decls c
		| TEnumDecl en ->
			check_display_enum ctx decls en
		| TTypeDecl td ->
			check_display_typedef ctx decls td
		| TAbstractDecl a ->
			check_display_abstract ctx decls a
		end;
		DisplayEmitter.check_display_metadata ctx infos.mt_meta
	) m.m_types;
	check_display_module_fields ctx decls m

let check_display_file ctx cs =
	match ctx.com.cache with
	| Some cc ->
		begin try
			let p = DisplayPosition.display_position#get in
			let cfile = cc#find_file (ctx.com.file_keys#get p.pfile) in
			let path = (cfile.c_package,get_module_name_of_cfile p.pfile cfile) in
			TypeloadParse.PdiHandler.handle_pdi ctx.com cfile.c_pdi;
			(* We have to go through type_module_hook because one of the module's dependencies could be
			   invalid (issue #8991). *)
			let m = try
				ctx.com.module_lut#find path
			with Not_found ->
				begin match !TypeloadCacheHook.type_module_hook ctx.com (delay ctx.g PConnectField) path null_pos with
				| NoModule | BadModule _ -> raise Not_found
				| BinaryModule mc ->
<<<<<<< HEAD
					let api = (new TypeloadModule.hxb_reader_api_typeload ctx TypeloadModule.load_module' p :> HxbReaderApi.hxb_reader_api) in
					let reader = new HxbReader.hxb_reader path ctx.com.hxb_reader_stats None in
=======
					let api = (new TypeloadModule.hxb_reader_api_typeload ctx.com ctx.g TypeloadModule.load_module' p :> HxbReaderApi.hxb_reader_api) in
					let reader = new HxbReader.hxb_reader path ctx.com.hxb_reader_stats in
>>>>>>> 0e71626b
					let m = reader#read_chunks api mc.mc_chunks in
					m
				| GoodModule m ->
					m
				end
			in
			check_display_module ctx cfile.c_decls m
		with Not_found ->
			let fkey = DisplayPosition.display_position#get_file_key in
			(* force parsing again : if the completion point have been changed *)
			cs#remove_files fkey;
			cs#taint_modules fkey CheckDisplayFile;
		end
	| None ->
		()<|MERGE_RESOLUTION|>--- conflicted
+++ resolved
@@ -176,13 +176,8 @@
 				begin match !TypeloadCacheHook.type_module_hook ctx.com (delay ctx.g PConnectField) path null_pos with
 				| NoModule | BadModule _ -> raise Not_found
 				| BinaryModule mc ->
-<<<<<<< HEAD
-					let api = (new TypeloadModule.hxb_reader_api_typeload ctx TypeloadModule.load_module' p :> HxbReaderApi.hxb_reader_api) in
+					let api = (new TypeloadModule.hxb_reader_api_typeload ctx.com ctx.g TypeloadModule.load_module' p :> HxbReaderApi.hxb_reader_api) in
 					let reader = new HxbReader.hxb_reader path ctx.com.hxb_reader_stats None in
-=======
-					let api = (new TypeloadModule.hxb_reader_api_typeload ctx.com ctx.g TypeloadModule.load_module' p :> HxbReaderApi.hxb_reader_api) in
-					let reader = new HxbReader.hxb_reader path ctx.com.hxb_reader_stats in
->>>>>>> 0e71626b
 					let m = reader#read_chunks api mc.mc_chunks in
 					m
 				| GoodModule m ->
