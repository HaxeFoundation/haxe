(*
	The Haxe Compiler
	Copyright (C) 2005-2019  Haxe Foundation

	This program is free software; you can redistribute it and/or
	modify it under the terms of the GNU General Public License
	as published by the Free Software Foundation; either version 2
	of the License, or (at your option) any later version.

	This program is distributed in the hope that it will be useful,
	but WITHOUT ANY WARRANTY; without even the implied warranty of
	MERCHANTABILITY or FITNESS FOR A PARTICULAR PURPOSE.  See the
	GNU General Public License for more details.

	You should have received a copy of the GNU General Public License
	along with this program; if not, write to the Free Software
	Foundation, Inc., 51 Franklin Street, Fifth Floor, Boston, MA  02110-1301, USA.
*)
open Ast
open Common
open CompilationCache
open Type
open Typecore
open CompletionItem
open ClassFieldOrigin
open DisplayTypes
open Genjson
open Globals

(* Merges argument and return types from macro and non-macro context, preferring the one that isn't Dynamic.
   WARNING: Merging types from boths contexts like this is dangerous. The resuling type must never be
   persisted on the compilation server, or else the compiler gets COVID. *)
let perform_type_voodoo t tl' tr' =
	match t with
	| TFun(tl,tr) ->
		let rec loop acc tl tl' = match tl,tl' with
			| ((_,_,t1) as a1 :: tl),((_,_,t1') as a1' :: tl') ->
				let a = if t1 == t_dynamic then a1' else a1 in
				loop (a :: acc) tl tl'
			| _ -> (List.rev acc) @ tl'
		in
		let tl = loop [] tl tl' in
		TFun(tl,if tr == t_dynamic then tr' else tr')
	| _ ->
		TFun(tl',tr')

let maybe_resolve_macro_field ctx t c cf =
	try
		if cf.cf_kind <> Method MethMacro then raise Exit;
		let (tl,tr,c,cf) = ctx.g.do_load_macro ctx false c.cl_path cf.cf_name null_pos in
<<<<<<< HEAD
		(TFun(tl,tr,false)),c,cf
=======
		let t = perform_type_voodoo t tl tr in
		t,{cf with cf_type = t}
>>>>>>> 3b864891
	with _ ->
		t,cf

let exclude : string list ref = ref []

class explore_class_path_task com checked recursive f_pack f_module dir pack = object(self)
	inherit server_task ["explore";dir] 50
	val platform_str = platform_name_macro com

	method private execute : unit =
		let unique_dir = Path.UniqueKey.create dir in
		let dot_path = (String.concat "." (List.rev pack)) in
		if (List.mem dot_path !exclude) || Hashtbl.mem checked unique_dir then
			()
		else try
			Hashtbl.add checked unique_dir true;
			let entries = Sys.readdir dir in
			Array.iter (fun file ->
				match file with
					| "." | ".." ->
						()
					| _ when Sys.is_directory (dir ^ file) && file.[0] >= 'a' && file.[0] <= 'z' ->
						begin try
							begin match PMap.find file com.package_rules with
								| Forbidden | Remap _ -> ()
								| _ -> raise Not_found
							end
						with Not_found ->
							f_pack (List.rev pack,file);
							if recursive then begin
								(new explore_class_path_task com checked recursive f_pack f_module (dir ^ file ^ "/") (file :: pack))#run
							end
						end
					| _ ->
						let l = String.length file in
						if l > 3 && String.sub file (l - 3) 3 = ".hx" then begin
							try
								let name =
									let name = String.sub file 0 (l - 3) in
									try
										let dot_pos = String.rindex name '.' in
										if platform_str = String.sub file dot_pos (String.length name - dot_pos) then
											String.sub file 0 dot_pos
										else
											raise Exit
									with Not_found -> name
								in
								let path = (List.rev pack,name) in
								let dot_path = if dot_path = "" then name else dot_path ^ "." ^ name in
								if (List.mem dot_path !exclude) then () else f_module (dir ^ file) path;
							with _ ->
								()
						end
			) entries;
		with Sys_error _ ->
			()

end

let explore_class_paths com timer class_paths recursive f_pack f_module =
	let cs = com.cs in
	let t = Timer.timer (timer @ ["class path exploration"]) in
	let checked = Hashtbl.create 0 in
	let tasks = List.map (fun dir ->
		new explore_class_path_task com checked recursive f_pack f_module dir []
	) class_paths in
	let task = new arbitrary_task ["explore"] 50 (fun () ->
		List.iter (fun task -> task#run) tasks
	) in
	cs#add_task task;
	t()

let read_class_paths com timer =
	explore_class_paths com timer (List.filter ((<>) "") com.class_path) true (fun _ -> ()) (fun file path ->
		(* Don't parse the display file as that would maybe overwrite the content from stdin with the file contents. *)
		if not (DisplayPosition.display_position#is_in_file (com.file_keys#get file)) then begin
			let file,_,pack,_ = Display.parse_module' com path Globals.null_pos in
			if pack <> fst path then begin
				let file_key = com.file_keys#get file in
				(CommonCache.get_cache com)#remove_file_for_real file_key
			end
		end
	)

let init_or_update_server cs com timer_name =
	let cc = CommonCache.get_cache com in
	if not cc#is_initialized then begin
		cc#set_initialized true;
		read_class_paths com timer_name
	end;
	(* Force executing all "explore" tasks here because we need their information. *)
	cs#run_tasks true (fun task -> match task#get_id with
		| "explore" :: _ -> true
		| _ -> false
	);
	(* Iterate all removed files of the current context. If they aren't part of the context again,
		re-parse them and remove them from c_removed_files. *)
	let removed_files = cc#get_removed_files in
	let removed_removed_files = DynArray.create () in
	Hashtbl.iter (fun file_key file_path ->
		DynArray.add removed_removed_files file_key;
		try
			ignore(cc#find_file file_key);
		with Not_found ->
			try ignore(TypeloadParse.parse_module_file com file_path null_pos) with _ -> ()
	) removed_files;
	DynArray.iter (Hashtbl.remove removed_files) removed_removed_files

module CollectionContext = struct
	open ImportStatus

	type t = {
		ctx   : typer;
		items : CompletionItem.t DynArray.t;
		names : (string,CompletionItem.t) Hashtbl.t;
		paths : (Globals.path,bool) Hashtbl.t;
	}

	let create ctx = {
		ctx = ctx;
		items = DynArray.create ();
		names = Hashtbl.create 0;
		paths = Hashtbl.create 0;
	}

	let add_item ctx item name =
		DynArray.add ctx.items item;
		match name with
		| None -> ()
		| Some name -> Hashtbl.replace ctx.names name item

	let get_import_status ctx is_import path =
		try
			let _ = Hashtbl.find ctx.names (snd path) in
			(* TODO: do we have to check if we get the same thing? *)
			Shadowed
		with Not_found ->
			let check_wildcard () =
				List.exists (fun (sl,_) -> (sl,snd path) = path) ctx.ctx.m.wildcard_packages
			in
			if is_import || (fst path = []) || check_wildcard () then Imported else Unimported

	let is_qualified ctx name =
		not (Hashtbl.mem ctx.names name)

	let path_exists ctx path = Hashtbl.mem ctx.paths path
	let add_path ctx path = Hashtbl.add ctx.paths path true
end

open CollectionContext

(* +1 for each matching package part. 0 = no common part *)
let pack_similarity pack1 pack2 =
	let rec loop count pack1 pack2 = match pack1,pack2 with
		| [],[] -> count
		| (s1 :: pack1),(s2 :: pack2) when s1 = s2 -> loop (count + 1) pack1 pack2
		| _ -> count
	in
	loop 0 pack1 pack2

(* Returns `true` if `pack1` contains or is `pack2` *)
let pack_contains pack1 pack2 =
	let rec loop pack1 pack2 = match pack1,pack2 with
		| [],_ -> true
		| (s1 :: pack1),(s2 :: pack2) when s1 = s2 -> loop pack1 pack2
		| _ -> false
	in
	loop pack1 pack2

let is_pack_visible pack =
	not (List.exists (fun s -> String.length s > 0 && s.[0] = '_') pack)

let collect ctx tk with_type sort =
	let t = Timer.timer ["display";"toplevel"] in
	let cctx = CollectionContext.create ctx in
	let curpack = fst ctx.curclass.cl_path in
	(* Note: This checks for the explicit `ServerConfig.legacy_completion` setting instead of using
	   `is_legacy_completion com` because the latter is always false for the old protocol, yet we have
	   tests which assume advanced completion even in the old protocol. This means that we can only
	   use "legacy mode" in the new protocol. *)
	let is_legacy_completion = !ServerConfig.legacy_completion in
	let packages = Hashtbl.create 0 in
	let add_package path = Hashtbl.replace packages path true in

	let add item name = add_item cctx item name in

	let add_type mt =
		match mt with
		| TClassDecl {cl_kind = KAbstractImpl _ | KModuleFields _} -> ()
		| _ ->
			let path = (t_infos mt).mt_path in
			let mname = snd (t_infos mt).mt_module.m_path in
			let path = if snd path = mname then path else (fst path @ [mname],snd path) in
			if not (path_exists cctx path) then begin
				Display.merge_core_doc ctx mt;
				let is = get_import_status cctx true path in
				if not (Meta.has Meta.NoCompletion (t_infos mt).mt_meta) then begin
					add (make_ci_type (CompletionModuleType.of_module_type mt) is None) (Some (snd path));
					add_path cctx path;
				end
			end
	in

	let process_decls pack name decls =
		let added_something = ref false in
		let add item name =
			added_something := true;
			add item name
		in
		let run () = List.iter (fun (d,p) ->
			begin try
				let tname,is_private,meta = match d with
					| EClass d -> fst d.d_name,List.mem HPrivate d.d_flags,d.d_meta
					| EEnum d -> fst d.d_name,List.mem EPrivate d.d_flags,d.d_meta
					| ETypedef d -> fst d.d_name,List.mem EPrivate d.d_flags,d.d_meta
					| EAbstract d -> fst d.d_name,List.mem AbPrivate d.d_flags,d.d_meta
					| EStatic d -> fst d.d_name,List.exists (fun (a,_) -> a = APrivate) d.d_flags,d.d_meta
					| EImport _ | EUsing _ -> raise Exit
				in
				let path = Path.full_dot_path pack name tname in
				if not (path_exists cctx path) && not is_private && not (Meta.has Meta.NoCompletion meta) then begin
					add_path cctx path;
					(* If we share a package, the module's main type shadows everything with the same name. *)
					let shadowing_name = if pack_contains pack curpack && tname = name then (Some name) else None in
					(* Also, this means we can access it as if it was imported (assuming it's not shadowed by something else. *)
					let is = get_import_status cctx (shadowing_name <> None) path in
					add (make_ci_type (CompletionModuleType.of_type_decl pack name (d,p)) is None) shadowing_name
				end
			with Exit ->
				()
			end
		) decls in
		if is_pack_visible pack then run();
		!added_something
	in

	(* Collection starts here *)

	let tpair ?(values=PMap.empty) t =
		let ct = CompletionType.from_type (Display.get_import_status ctx) ~values t in
		(t,ct)
	in
	begin match tk with
	| TKType | TKOverride -> ()
	| TKExpr p | TKPattern p | TKField p ->
		(* locals *)
		PMap.iter (fun _ v ->
			if not (is_gen_local v) then
				add (make_ci_local v (tpair ~values:(get_value_meta v.v_meta) v.v_type)) (Some v.v_name)
		) ctx.locals;

		let add_field scope origin cf =
			let origin,cf = match origin with
				| Self (TClassDecl c) ->
					let _,cf = maybe_resolve_macro_field ctx cf.cf_type c cf in
					Self (TClassDecl c),cf
				| StaticImport (TClassDecl c) ->
					let _,cf = maybe_resolve_macro_field ctx cf.cf_type c cf in
					StaticImport (TClassDecl c),cf
				| Parent (TClassDecl c) ->
					let _,cf = maybe_resolve_macro_field ctx cf.cf_type c cf in
					Parent (TClassDecl c),cf
				| StaticExtension (TClassDecl c) ->
					let _,cf = maybe_resolve_macro_field ctx cf.cf_type c cf in
					StaticExtension (TClassDecl c),cf
				| _ ->
					origin,cf
			in
			let is_qualified = is_qualified cctx cf.cf_name in
			add (make_ci_class_field (CompletionClassField.make cf scope origin is_qualified) (tpair ~values:(get_value_meta cf.cf_meta) cf.cf_type)) (Some cf.cf_name)
		in
		let maybe_add_field scope origin cf =
			if not (Meta.has Meta.NoCompletion cf.cf_meta) then add_field scope origin cf
		in
		(* member fields *)
		if ctx.curfun <> FunStatic then begin
			let all_fields = Type.TClass.get_all_fields ctx.curclass (extract_param_types ctx.curclass.cl_params) in
			PMap.iter (fun _ (c,cf) ->
				let origin = if c == ctx.curclass then Self (TClassDecl c) else Parent (TClassDecl c) in
				maybe_add_field CFSMember origin cf
			) all_fields;
			(* TODO: local using? *)
		end;

		(* statics *)
		begin match ctx.curclass.cl_kind with
		| KAbstractImpl ({a_impl = Some c} as a) ->
			let origin = Self (TAbstractDecl a) in
			List.iter (fun cf ->
				if has_class_field_flag cf CfImpl then begin
					if ctx.curfun = FunStatic then ()
					else begin
						let cf = prepare_using_field cf in
						maybe_add_field CFSMember origin cf
					end
				end else
					maybe_add_field CFSStatic origin cf
			) c.cl_ordered_statics
		| _ ->
			List.iter (maybe_add_field CFSStatic (Self (TClassDecl ctx.curclass))) ctx.curclass.cl_ordered_statics
		end;

		(* enum constructors *)
		let rec enum_ctors t =
			match t with
			| TAbstractDecl ({a_impl = Some c} as a) when a.a_enum && not (path_exists cctx a.a_path) && ctx.curclass != c ->
				add_path cctx a.a_path;
				List.iter (fun cf ->
					let ccf = CompletionClassField.make cf CFSMember (Self (decl_of_class c)) true in
					if (has_class_field_flag cf CfEnum) && not (Meta.has Meta.NoCompletion cf.cf_meta) then
						add (make_ci_enum_abstract_field a ccf (tpair cf.cf_type)) (Some cf.cf_name);
				) c.cl_ordered_statics
			| TTypeDecl t ->
				begin match follow t.t_type with
					| TEnum (e,_) -> enum_ctors (TEnumDecl e)
					| _ -> ()
				end
			| TEnumDecl e when not (path_exists cctx e.e_path) ->
				add_path cctx e.e_path;
				let origin = Self (TEnumDecl e) in
				PMap.iter (fun _ ef ->
					let is_qualified = is_qualified cctx ef.ef_name in
					add (make_ci_enum_field (CompletionEnumField.make ef origin is_qualified) (tpair ef.ef_type)) (Some ef.ef_name)
				) e.e_constrs;
			| _ ->
				()
		in
		List.iter enum_ctors ctx.m.curmod.m_types;
		List.iter enum_ctors (List.map fst ctx.m.module_imports);

		(* enum constructors of expected type *)
		begin match with_type with
			| WithType.WithType(t,_) ->
				(try enum_ctors (module_type_of_type (follow t)) with Exit -> ())
			| _ -> ()
		end;

		(* imported globals *)
		PMap.iter (fun name (mt,s,_) ->
			try
				let is_qualified = is_qualified cctx name in
				let class_import c =
					let cf = PMap.find s c.cl_statics in
					let cf = if name = cf.cf_name then cf else {cf with cf_name = name} in
					let decl,make = match c.cl_kind with
						| KAbstractImpl a -> TAbstractDecl a,
							if has_class_field_flag cf CfEnum then make_ci_enum_abstract_field a else make_ci_class_field
						| _ -> TClassDecl c,make_ci_class_field
					in
					let origin = StaticImport decl in
					if can_access ctx c cf true && not (Meta.has Meta.NoCompletion cf.cf_meta) then begin
						add (make (CompletionClassField.make cf CFSStatic origin is_qualified) (tpair ~values:(get_value_meta cf.cf_meta) cf.cf_type)) (Some name)
					end
				in
				match resolve_typedef mt with
					| TClassDecl c -> class_import c;
					| TEnumDecl en ->
						let ef = PMap.find s en.e_constrs in
						let ef = if name = ef.ef_name then ef else {ef with ef_name = name} in
						let origin = StaticImport (TEnumDecl en) in
						add (make_ci_enum_field (CompletionEnumField.make ef origin is_qualified) (tpair ef.ef_type)) (Some s)
					| TAbstractDecl {a_impl = Some c} -> class_import c;
					| _ -> raise Not_found
			with Not_found ->
				()
		) ctx.m.module_globals;

		(* literals *)
		add (make_ci_literal "null" (tpair t_dynamic)) (Some "null");
		add (make_ci_literal "true" (tpair ctx.com.basic.tbool)) (Some "true");
		add (make_ci_literal "false" (tpair ctx.com.basic.tbool)) (Some "false");
		begin match ctx.curfun with
			| FunMember | FunConstructor | FunMemberClassLocal ->
				let t = TInst(ctx.curclass,extract_param_types ctx.curclass.cl_params) in
				add (make_ci_literal "this" (tpair t)) (Some "this");
				begin match ctx.curclass.cl_super with
					| Some(c,tl) -> add (make_ci_literal "super" (tpair (TInst(c,tl)))) (Some "super")
					| None -> ()
				end
			| FunMemberAbstract ->
				let t = TInst(ctx.curclass,extract_param_types ctx.curclass.cl_params) in
				add (make_ci_literal "abstract" (tpair t)) (Some "abstract");
			| _ ->
				()
		end;

		if not is_legacy_completion then begin
			(* keywords *)
			let kwds = [
				Function; Var; Final; If; Else; While; Do; For; Break; Return; Continue; Switch;
				Try; New; Throw; Untyped; Cast; Inline;
			] in
			List.iter (fun kwd -> add(make_ci_keyword kwd) (Some (s_keyword kwd))) kwds;

			(* builtins *)
			add (make_ci_literal "trace" (tpair (TFun(["value",false,t_dynamic],ctx.com.basic.tvoid,false)))) (Some "trace")
		end
	end;

	(* type params *)
	List.iter (fun tp -> match follow tp.ttp_type with
		| TInst(c,_) ->
			add (make_ci_type_param c (tpair tp.ttp_type)) (Some (snd c.cl_path))
		| _ -> die "" __LOC__
	) ctx.type_params;

	(* module types *)
	List.iter add_type ctx.m.curmod.m_types;

	(* module imports *)
	List.iter add_type (List.rev_map fst ctx.m.module_imports); (* reverse! *)

	(* types from files *)
	let cs = ctx.com.cs in
	(* online: iter context files *)
	init_or_update_server cs ctx.com ["display";"toplevel"];
	let cc = CommonCache.get_cache ctx.com in
	let files = cc#get_files in
	(* Sort files by reverse distance of their package to our current package. *)
	let files = Hashtbl.fold (fun file cfile acc ->
		let i = pack_similarity curpack cfile.c_package in
		((file,cfile),i) :: acc
	) files [] in
	let files = List.sort (fun (_,i1) (_,i2) -> -compare i1 i2) files in
	let check_package pack = match List.rev pack with
		| [] -> ()
		| s :: sl -> add_package (List.rev sl,s)
	in
	List.iter (fun ((file_key,cfile),_) ->
		let module_name = CompilationCache.get_module_name_of_cfile cfile.c_file_path cfile in
		let dot_path = s_type_path (cfile.c_package,module_name) in
		(* In legacy mode we only show toplevel types. *)
		if is_legacy_completion && cfile.c_package <> [] then begin
			(* And only toplevel packages. *)
			match cfile.c_package with
			| [s] -> add_package ([],s)
			| _ -> ()
		end else if (List.exists (fun e -> ExtString.String.starts_with dot_path (e ^ ".")) !exclude) then
			()
		else begin
			ctx.com.module_to_file#add (cfile.c_package,module_name) cfile.c_file_path;
			if process_decls cfile.c_package module_name cfile.c_decls then check_package cfile.c_package;
		end
	) files;
	List.iter (fun file ->
		match cs#get_native_lib file with
		| Some lib ->
			Hashtbl.iter (fun path (pack,decls) ->
				if process_decls pack (snd path) decls then check_package pack;
			) lib.c_nl_files
		| None ->
			()
	) ctx.com.native_libs.all_libs;

	(* packages *)
	Hashtbl.iter (fun path _ ->
		let full_pack = fst path @ [snd path] in
		if is_pack_visible full_pack then add (make_ci_package path []) (Some (snd path))
	) packages;

	(* sorting *)
	let l = DynArray.to_list cctx.items in
	let l = if is_legacy_completion then
		List.sort (fun item1 item2 -> compare (get_name item1) (get_name item2)) l
	else if sort then
		Display.sort_fields l with_type tk
	else
		l
	in
	t();
	l

let collect_and_raise ctx tk with_type cr (name,pname) pinsert =
	let fields = match !DisplayException.last_completion_pos with
	| Some p' when pname.pmin = p'.pmin ->
		Array.to_list (!DisplayException.last_completion_result)
	| _ ->
		collect ctx tk with_type (name = "")
	in
	DisplayException.raise_fields fields cr (make_subject (Some name) ~start_pos:(Some pname) pinsert)

let handle_unresolved_identifier ctx i p only_types =
	let l = collect ctx (if only_types then TKType else TKExpr p) NoValue false in
	let cl = List.map (fun it ->
		let s = CompletionItem.get_name it in
		let i = StringError.levenshtein i s in
		(s,it,i),i
	) l in
	let cl = List.sort (fun (_,c1) (_,c2) -> compare c1 c2) cl in
	let cl = StringError.filter_similar (fun (s,_,_) r -> r <= (min (String.length s) (String.length i)) / 3) cl in
	ctx.com.display_information.unresolved_identifiers <- (i,p,cl) :: ctx.com.display_information.unresolved_identifiers<|MERGE_RESOLUTION|>--- conflicted
+++ resolved
@@ -32,7 +32,7 @@
    persisted on the compilation server, or else the compiler gets COVID. *)
 let perform_type_voodoo t tl' tr' =
 	match t with
-	| TFun(tl,tr) ->
+	| TFun(tl,tr,coro) ->
 		let rec loop acc tl tl' = match tl,tl' with
 			| ((_,_,t1) as a1 :: tl),((_,_,t1') as a1' :: tl') ->
 				let a = if t1 == t_dynamic then a1' else a1 in
@@ -40,20 +40,16 @@
 			| _ -> (List.rev acc) @ tl'
 		in
 		let tl = loop [] tl tl' in
-		TFun(tl,if tr == t_dynamic then tr' else tr')
+		TFun(tl,(if tr == t_dynamic then tr' else tr'),coro)
 	| _ ->
-		TFun(tl',tr')
+		TFun(tl',tr',false)
 
 let maybe_resolve_macro_field ctx t c cf =
 	try
 		if cf.cf_kind <> Method MethMacro then raise Exit;
 		let (tl,tr,c,cf) = ctx.g.do_load_macro ctx false c.cl_path cf.cf_name null_pos in
-<<<<<<< HEAD
-		(TFun(tl,tr,false)),c,cf
-=======
 		let t = perform_type_voodoo t tl tr in
 		t,{cf with cf_type = t}
->>>>>>> 3b864891
 	with _ ->
 		t,cf
 
