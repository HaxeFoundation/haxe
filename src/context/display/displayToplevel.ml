(*
	The Haxe Compiler
	Copyright (C) 2005-2019  Haxe Foundation

	This program is free software; you can redistribute it and/or
	modify it under the terms of the GNU General Public License
	as published by the Free Software Foundation; either version 2
	of the License, or (at your option) any later version.

	This program is distributed in the hope that it will be useful,
	but WITHOUT ANY WARRANTY; without even the implied warranty of
	MERCHANTABILITY or FITNESS FOR A PARTICULAR PURPOSE.  See the
	GNU General Public License for more details.

	You should have received a copy of the GNU General Public License
	along with this program; if not, write to the Free Software
	Foundation, Inc., 51 Franklin Street, Fifth Floor, Boston, MA  02110-1301, USA.
*)
open Ast
open Common
open CompilationServer
open Type
open Typecore
open CompletionItem
open ClassFieldOrigin
open DisplayTypes
open Genjson
open Globals

let exclude : string list ref = ref []

let explore_class_paths com timer class_paths recusive f_pack f_module =
	let rec loop dir pack =
		let dot_path = (String.concat "." (List.rev pack)) in
		begin
			if (List.mem dot_path !exclude) then
				()
			else try
				let entries = Sys.readdir dir in
				Array.iter (fun file ->
					match file with
						| "." | ".." ->
							()
						| _ when Sys.is_directory (dir ^ file) && file.[0] >= 'a' && file.[0] <= 'z' ->
							begin try
								begin match PMap.find file com.package_rules with
									| Forbidden | Remap _ -> ()
									| _ -> raise Not_found
								end
							with Not_found ->
								f_pack (List.rev pack,file);
								if recusive then loop (dir ^ file ^ "/") (file :: pack)
							end
						| _ ->
							let l = String.length file in
							if l > 3 && String.sub file (l - 3) 3 = ".hx" then begin
								try
									let name = String.sub file 0 (l - 3) in
									let path = (List.rev pack,name) in
									let dot_path = if dot_path = "" then name else dot_path ^ "." ^ name in
									if (List.mem dot_path !exclude) then () else f_module (dir ^ file) path;
								with _ ->
									()
							end
				) entries;
			with Sys_error _ ->
				()
		end
	in
	let t = Timer.timer (timer @ ["class path exploration"]) in
	List.iter (fun dir -> loop dir []) class_paths;
	Timer.close t

let read_class_paths com timer =
	explore_class_paths com timer (List.filter ((<>) "") com.class_path) true (fun _ -> ()) (fun file path ->
		(* Don't parse the display file as that would maybe overwrite the content from stdin with the file contents. *)
		if not (DisplayPosition.display_position#is_in_file file) then begin
			let file,_,pack,_ = Display.parse_module' com path Globals.null_pos in
			match CompilationServer.get() with
			| Some cs when pack <> fst path ->
				let file = Path.unique_full_path file in
				(CommonCache.get_cache cs com)#remove_file_for_real file
			| _ ->
				()
		end
	)

let init_or_update_server cs com timer_name =
	let cc = CommonCache.get_cache cs com in
	if not cc#is_initialized then begin
		cc#set_initialized true;
		read_class_paths com timer_name
	end;
	(* Iterate all removed files of the current context. If they aren't part of the context again,
		re-parse them and remove them from c_removed_files. *)
	let removed_files = cc#get_removed_files in
	let removed_removed_files = DynArray.create () in
	Hashtbl.iter (fun file () ->
		DynArray.add removed_removed_files file;
		try
			ignore(cc#find_file file);
		with Not_found ->
			try ignore(TypeloadParse.parse_module_file com file null_pos) with _ -> ()
	) removed_files;
	DynArray.iter (Hashtbl.remove removed_files) removed_removed_files

module CollectionContext = struct
	open ImportStatus

	type t = {
		ctx   : typer;
		items : CompletionItem.t DynArray.t;
		names : (string,CompletionItem.t) Hashtbl.t;
		paths : (Globals.path,bool) Hashtbl.t;
	}

	let create ctx = {
		ctx = ctx;
		items = DynArray.create ();
		names = Hashtbl.create 0;
		paths = Hashtbl.create 0;
	}

	let add_item ctx item name =
		DynArray.add ctx.items item;
		match name with
		| None -> ()
		| Some name -> Hashtbl.replace ctx.names name item

	let get_import_status ctx is_import path =
		try
			let _ = Hashtbl.find ctx.names (snd path) in
			(* TODO: do we have to check if we get the same thing? *)
			Shadowed
		with Not_found ->
			let check_wildcard () =
				List.exists (fun (sl,_) -> (sl,snd path) = path) ctx.ctx.m.wildcard_packages
			in
			if is_import || (fst path = []) || check_wildcard () then Imported else Unimported

	let is_qualified ctx name =
		not (Hashtbl.mem ctx.names name)

	let path_exists ctx path = Hashtbl.mem ctx.paths path
	let add_path ctx path = Hashtbl.add ctx.paths path true
end

open CollectionContext

(* +1 for each matching package part. 0 = no common part *)
let pack_similarity pack1 pack2 =
	let rec loop count pack1 pack2 = match pack1,pack2 with
		| [],[] -> count
		| (s1 :: pack1),(s2 :: pack2) when s1 = s2 -> loop (count + 1) pack1 pack2
		| _ -> count
	in
	loop 0 pack1 pack2

(* Returns `true` if `pack1` contains or is `pack2` *)
let pack_contains pack1 pack2 =
	let rec loop pack1 pack2 = match pack1,pack2 with
		| [],_ -> true
		| (s1 :: pack1),(s2 :: pack2) when s1 = s2 -> loop pack1 pack2
		| _ -> false
	in
	loop pack1 pack2

let is_pack_visible pack =
	not (List.exists (fun s -> String.length s > 0 && s.[0] = '_') pack)

let collect ctx tk with_type =
	let t = Timer.timer ["display";"toplevel"] in
	let cctx = CollectionContext.create ctx in
	let curpack = fst ctx.curclass.cl_path in
	let packages = Hashtbl.create 0 in
	let add_package path = Hashtbl.replace packages path true in

	let add item name = add_item cctx item name in

	let add_type mt =
		match mt with
		| TClassDecl {cl_kind = KAbstractImpl _} -> ()
		| _ ->
			let path = (t_infos mt).mt_path in
			let mname = snd (t_infos mt).mt_module.m_path in
			let path = if snd path = mname then path else (fst path @ [mname],snd path) in
			if not (path_exists cctx path) then begin
				Display.merge_core_doc ctx mt;
				let is = get_import_status cctx true path in
				if not (Meta.has Meta.NoCompletion (t_infos mt).mt_meta) then begin
					add (make_ci_type (CompletionModuleType.of_module_type mt) is None) (Some (snd path));
					add_path cctx path;
				end
			end
	in

	let process_decls pack name decls =
		let added_something = ref false in
		let add item name =
			added_something := true;
			add item name
		in
		let run () = List.iter (fun (d,p) ->
			begin try
				let tname,is_private,meta = match d with
					| EClass d -> fst d.d_name,List.mem HPrivate d.d_flags,d.d_meta
					| EEnum d -> fst d.d_name,List.mem EPrivate d.d_flags,d.d_meta
					| ETypedef d -> fst d.d_name,List.mem EPrivate d.d_flags,d.d_meta
					| EAbstract d -> fst d.d_name,List.mem AbPrivate d.d_flags,d.d_meta
					| _ -> raise Exit
				in
				let path = Path.full_dot_path pack name tname in
				if not (path_exists cctx path) && not is_private && not (Meta.has Meta.NoCompletion meta) then begin
					add_path cctx path;
					(* If we share a package, the module's main type shadows everything with the same name. *)
					let shadowing_name = if pack_contains pack curpack && tname = name then (Some name) else None in
					(* Also, this means we can access it as if it was imported (assuming it's not shadowed by something else. *)
					let is = get_import_status cctx (shadowing_name <> None) path in
					add (make_ci_type (CompletionModuleType.of_type_decl pack name (d,p)) is None) shadowing_name
				end
			with Exit ->
				()
			end
		) decls in
		if is_pack_visible pack then run();
		!added_something
	in

	(* Collection starts here *)

	let tpair ?(values=PMap.empty) t =
		let ct = CompletionType.from_type (Display.get_import_status ctx) ~values t in
		(t,ct)
	in
	begin match tk with
	| TKType | TKOverride -> ()
	| TKExpr p | TKPattern p | TKField p ->
		(* locals *)
		PMap.iter (fun _ v ->
			if not (is_gen_local v) then
				add (make_ci_local v (tpair ~values:(get_value_meta v.v_meta) v.v_type)) (Some v.v_name)
		) ctx.locals;

		let add_field scope origin cf =
			let is_qualified = is_qualified cctx cf.cf_name in
			add (make_ci_class_field (CompletionClassField.make cf scope origin is_qualified) (tpair ~values:(get_value_meta cf.cf_meta) cf.cf_type)) (Some cf.cf_name)
		in
		let maybe_add_field scope origin cf =
			if not (Meta.has Meta.NoCompletion cf.cf_meta) then add_field scope origin cf
		in
		(* member fields *)
		if ctx.curfun <> FunStatic then begin
			let all_fields = Type.TClass.get_all_fields ctx.curclass (List.map snd ctx.curclass.cl_params) in
			PMap.iter (fun _ (c,cf) ->
				let origin = if c == ctx.curclass then Self (TClassDecl c) else Parent (TClassDecl c) in
				maybe_add_field CFSMember origin cf
			) all_fields;
			(* TODO: local using? *)
		end;

		(* statics *)
		begin match ctx.curclass.cl_kind with
		| KAbstractImpl ({a_impl = Some c} as a) ->
			let origin = Self (TAbstractDecl a) in
			List.iter (fun cf ->
				if Meta.has Meta.Impl cf.cf_meta then begin
					if ctx.curfun = FunStatic then ()
					else begin
						let cf = prepare_using_field cf in
						maybe_add_field CFSMember origin cf
					end
				end else
					maybe_add_field CFSStatic origin cf
			) c.cl_ordered_statics
		| _ ->
			List.iter (maybe_add_field CFSStatic (Self (TClassDecl ctx.curclass))) ctx.curclass.cl_ordered_statics
		end;

		(* enum constructors *)
		let rec enum_ctors t =
			match t with
			| TAbstractDecl ({a_impl = Some c} as a) when Meta.has Meta.Enum a.a_meta && not (path_exists cctx a.a_path) && ctx.curclass != c ->
				add_path cctx a.a_path;
				List.iter (fun cf ->
					let ccf = CompletionClassField.make cf CFSMember (Self (decl_of_class c)) true in
					if (Meta.has Meta.Enum cf.cf_meta) && not (Meta.has Meta.NoCompletion cf.cf_meta) then
						add (make_ci_enum_abstract_field a ccf (tpair cf.cf_type)) (Some cf.cf_name);
				) c.cl_ordered_statics
			| TTypeDecl t ->
				begin match follow t.t_type with
					| TEnum (e,_) -> enum_ctors (TEnumDecl e)
					| _ -> ()
				end
			| TEnumDecl e when not (path_exists cctx e.e_path) ->
				add_path cctx e.e_path;
				let origin = Self (TEnumDecl e) in
				PMap.iter (fun _ ef ->
					let is_qualified = is_qualified cctx ef.ef_name in
					add (make_ci_enum_field (CompletionEnumField.make ef origin is_qualified) (tpair ef.ef_type)) (Some ef.ef_name)
				) e.e_constrs;
			| _ ->
				()
		in
		List.iter enum_ctors ctx.m.curmod.m_types;
		List.iter enum_ctors (List.map fst ctx.m.module_types);

		(* enum constructors of expected type *)
		begin match with_type with
			| WithType.WithType(t,_) ->
				(try enum_ctors (module_type_of_type t) with Exit -> ())
			| _ -> ()
		end;

		(* imported globals *)
		PMap.iter (fun name (mt,s,_) ->
			try
				let is_qualified = is_qualified cctx name in
				let class_import c =
					let cf = PMap.find s c.cl_statics in
					let cf = if name = cf.cf_name then cf else {cf with cf_name = name} in
					let decl,make = match c.cl_kind with
						| KAbstractImpl a -> TAbstractDecl a,
							if Meta.has Meta.Enum cf.cf_meta then make_ci_enum_abstract_field a else make_ci_class_field
						| _ -> TClassDecl c,make_ci_class_field
					in
					let origin = StaticImport decl in
					add (make (CompletionClassField.make cf CFSStatic origin is_qualified) (tpair ~values:(get_value_meta cf.cf_meta) cf.cf_type)) (Some name)
				in
				match resolve_typedef mt with
					| TClassDecl c -> class_import c;
					| TEnumDecl en ->
						let ef = PMap.find s en.e_constrs in
						let ef = if name = ef.ef_name then ef else {ef with ef_name = name} in
						let origin = StaticImport (TEnumDecl en) in
						add (make_ci_enum_field (CompletionEnumField.make ef origin is_qualified) (tpair ef.ef_type)) (Some s)
					| TAbstractDecl {a_impl = Some c} -> class_import c;
					| _ -> raise Not_found
			with Not_found ->
				()
		) ctx.m.module_globals;

		(* literals *)
		add (make_ci_literal "null" (tpair t_dynamic)) (Some "null");
		add (make_ci_literal "true" (tpair ctx.com.basic.tbool)) (Some "true");
		add (make_ci_literal "false" (tpair ctx.com.basic.tbool)) (Some "false");
		begin match ctx.curfun with
			| FunMember | FunConstructor | FunMemberClassLocal ->
				let t = TInst(ctx.curclass,List.map snd ctx.curclass.cl_params) in
				add (make_ci_literal "this" (tpair t)) (Some "this");
				begin match ctx.curclass.cl_super with
					| Some(c,tl) -> add (make_ci_literal "super" (tpair (TInst(c,tl)))) (Some "super")
					| None -> ()
				end
			| _ ->
				()
		end;

		(* keywords *)
		let kwds = [
			Function; Var; Final; If; Else; While; Do; For; Break; Return; Continue; Switch;
			Try; New; Throw; Untyped; Cast; Inline;
		] in
		List.iter (fun kwd -> add(make_ci_keyword kwd) (Some (s_keyword kwd))) kwds;

		(* builtins *)
		add (make_ci_literal "trace" (tpair (TFun(["value",false,t_dynamic],ctx.com.basic.tvoid)))) (Some "trace")
	end;

	(* type params *)
	List.iter (fun (s,t) -> match follow t with
		| TInst(c,_) ->
			add (make_ci_type_param c (tpair t)) (Some (snd c.cl_path))
		| _ -> assert false
	) ctx.type_params;

	(* module types *)
	List.iter add_type ctx.m.curmod.m_types;

	(* module imports *)
	List.iter add_type (List.rev_map fst ctx.m.module_types); (* reverse! *)

	(* types from files *)
	begin match !CompilationServer.instance with
	| None ->
		(* offline: explore class paths *)
		let class_paths = ctx.com.class_path in
		let class_paths = List.filter (fun s -> s <> "") class_paths in
		explore_class_paths ctx.com ["display";"toplevel"] class_paths true add_package (fun file path ->
			if not (path_exists cctx path) then begin
				let _,decls = Display.parse_module ctx path Globals.null_pos in
				ignore(process_decls (fst path) (snd path) decls)
			end
		)
	| Some cs ->
		(* online: iter context files *)
		init_or_update_server cs ctx.com ["display";"toplevel"];
		let cc = CommonCache.get_cache cs ctx.com in
		let files = cc#get_files in
		(* Sort files by reverse distance of their package to our current package. *)
		let files = Hashtbl.fold (fun file cfile acc ->
			let i = pack_similarity curpack cfile.c_package in
			((file,cfile),i) :: acc
		) files [] in
		let files = List.sort (fun (_,i1) (_,i2) -> -compare i1 i2) files in
		let check_package pack = match List.rev pack with
			| [] -> ()
			| s :: sl -> add_package (List.rev sl,s)
		in
		List.iter (fun ((file,cfile),_) ->
			let module_name = CompilationServer.get_module_name_of_cfile file cfile in
			let dot_path = s_type_path (cfile.c_package,module_name) in
			if (List.exists (fun e -> ExtString.String.starts_with dot_path (e ^ ".")) !exclude) then
				()
			else begin
				Hashtbl.replace ctx.com.module_to_file (cfile.c_package,module_name) file;
				if process_decls cfile.c_package module_name cfile.c_decls then check_package cfile.c_package;
			end
		) files;
		List.iter (fun file ->
			match cs#get_native_lib file with
			| Some lib ->
				Hashtbl.iter (fun path (pack,decls) ->
					if process_decls pack (snd path) decls then check_package pack;
				) lib.c_nl_files
			| None ->
				()
		) ctx.com.native_libs.all_libs
	end;

	(* packages *)
	Hashtbl.iter (fun path _ ->
		let full_pack = fst path @ [snd path] in
		if is_pack_visible full_pack then add (make_ci_package path []) (Some (snd path))
	) packages;

	(* sorting *)
	let l = DynArray.to_list cctx.items in
<<<<<<< HEAD
	let l = sort_fields l with_type tk in
	Timer.close t;
=======
	let l = Display.sort_fields l with_type tk in
	t();
>>>>>>> 45643467
	l

let collect_and_raise ctx tk with_type cr (name,pname) pinsert =
	let fields = match !DisplayException.last_completion_pos with
	| Some p' when pname.pmin = p'.pmin ->
		Array.to_list (!DisplayException.last_completion_result)
	| _ ->
		collect ctx tk with_type
	in
	DisplayException.raise_fields fields cr (make_subject (Some name) ~start_pos:(Some pname) pinsert)

let handle_unresolved_identifier ctx i p only_types =
	let l = collect ctx (if only_types then TKType else TKExpr p) NoValue in
	let cl = List.map (fun it ->
		let s = CompletionItem.get_name it in
		let i = StringError.levenshtein i s in
		(s,it,i),i
	) l in
	let cl = List.sort (fun (_,c1) (_,c2) -> compare c1 c2) cl in
	let cl = StringError.filter_similar (fun (s,_,_) r -> r <= (min (String.length s) (String.length i)) / 3) cl in
	ctx.com.display_information.unresolved_identifiers <- (i,p,cl) :: ctx.com.display_information.unresolved_identifiers<|MERGE_RESOLUTION|>--- conflicted
+++ resolved
@@ -435,13 +435,8 @@
 
 	(* sorting *)
 	let l = DynArray.to_list cctx.items in
-<<<<<<< HEAD
-	let l = sort_fields l with_type tk in
+	let l = Display.sort_fields l with_type tk in
 	Timer.close t;
-=======
-	let l = Display.sort_fields l with_type tk in
-	t();
->>>>>>> 45643467
 	l
 
 let collect_and_raise ctx tk with_type cr (name,pname) pinsert =
