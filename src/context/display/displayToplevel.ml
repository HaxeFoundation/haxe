--- conflicted
+++ resolved
@@ -428,7 +428,6 @@
 		) ctx.m.import_resolution#extract_field_imports;
 		t();
 
-		let t = Timer.timer ["display";"toplevel collect";"rest"] in
 		(* literals *)
 		add (make_ci_literal "null" (tpair t_dynamic)) (Some "null");
 		add (make_ci_literal "true" (tpair ctx.com.basic.tbool)) (Some "true");
@@ -457,14 +456,8 @@
 			List.iter (fun kwd -> add(make_ci_keyword kwd) (Some (s_keyword kwd))) kwds;
 
 			(* builtins *)
-<<<<<<< HEAD
 			add (make_ci_literal "trace" (tpair (TFun(["value",false,t_dynamic],ctx.com.basic.tvoid,false)))) (Some "trace")
 		end
-=======
-			add (make_ci_literal "trace" (tpair (TFun(["value",false,t_dynamic],ctx.com.basic.tvoid)))) (Some "trace")
-		end;
-		t()
->>>>>>> 2dfc0d92
 	end;
 
 	(* type params *)
