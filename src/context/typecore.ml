--- conflicted
+++ resolved
@@ -193,7 +193,6 @@
 	| PFinal -> "final"
 
 module TyperManager = struct
-<<<<<<< HEAD
 	let create ctx m c f e pass params =
 		if pass < ctx.pass then die (Printf.sprintf "Bad context clone from %s(%s) to %s(%s)" (s_type_path ctx.m.curmod.m_path) (pass_name ctx.pass) (s_type_path m.curmod.m_path) (pass_name pass)) __LOC__;
 		let new_ctx = {
@@ -211,22 +210,6 @@
 			memory_marker = memory_marker;
 		} in
 		new_ctx
-=======
-	let create com g m c f e pass params allow_inline allow_transform = {
-		com = com;
-		g = g;
-		t = com.basic;
-		m = m;
-		c = c;
-		f = f;
-		e = e;
-		pass = pass;
-		allow_inline;
-		allow_transform;
-		type_params = params;
-		memory_marker = memory_marker;
-	}
->>>>>>> 3f13b750
 
 	let create_ctx_c c =
 		{
@@ -270,21 +253,15 @@
 			macro_depth = 0;
 		}
 
-<<<<<<< HEAD
 	let clone_for_module ctx m =
-		create ctx m ctx.c ctx.f ctx.e PBuildModule []
-=======
-	let create_for_module com g m =
-		let c = create_ctx_c null_class in
-		let f = create_ctx_f null_field in
-		let e = create_ctx_e () in
-		create com g m c f e PBuildModule [] true true
->>>>>>> 3f13b750
+		let ctx = create ctx m ctx.c ctx.f ctx.e PBuildModule [] in
+		ctx.allow_transform <- true;
+		ctx.allow_inline <- true;
+		ctx
 
 	let clone_for_class ctx c =
 		let c = create_ctx_c c in
 		let params = match c.curclass.cl_kind with KAbstractImpl a -> a.a_params | _ -> c.curclass.cl_params in
-<<<<<<< HEAD
 		create ctx ctx.m c ctx.f ctx.e PBuildClass params
 
 	let clone_for_enum ctx en =
@@ -318,41 +295,6 @@
 		let f = create_ctx_f ctx.f.curfield in
 		let e = create_ctx_e ctx.e.curfun false in
 		create ctx ctx.m ctx.c f e PTypeField ctx.type_params
-=======
-		create ctx.com ctx.g ctx.m c f e PBuildClass params ctx.allow_inline ctx.allow_transform
-
-	let clone_for_enum ctx en =
-		let c = create_ctx_c null_class in
-		let f = create_ctx_f null_field in
-		let e = create_ctx_e () in
-		create ctx.com ctx.g ctx.m c f e PBuildModule en.e_params ctx.allow_inline ctx.allow_transform
-
-	let clone_for_typedef ctx td =
-		let c = create_ctx_c null_class in
-		let f = create_ctx_f null_field in
-		let e = create_ctx_e () in
-		create ctx.com ctx.g ctx.m c f e PBuildModule td.t_params ctx.allow_inline ctx.allow_transform
-
-	let clone_for_abstract ctx a =
-		let c = create_ctx_c null_class in
-		let f = create_ctx_f null_field in
-		let e = create_ctx_e () in
-		create ctx.com ctx.g ctx.m c f e PBuildModule a.a_params ctx.allow_inline ctx.allow_transform
-
-	let clone_for_field ctx cf params =
-		let f = create_ctx_f cf in
-		let e = create_ctx_e () in
-		create ctx.com ctx.g ctx.m ctx.c f e PBuildClass params ctx.allow_inline ctx.allow_transform
-
-	let clone_for_enum_field ctx params =
-		let f = create_ctx_f null_field in
-		let e = create_ctx_e () in
-		create ctx.com ctx.g ctx.m ctx.c f e PBuildClass params ctx.allow_inline ctx.allow_transform
-
-	let clone_for_expr ctx =
-		let e = create_ctx_e () in
-		create ctx.com ctx.g ctx.m ctx.c ctx.f e PTypeField ctx.type_params ctx.allow_inline ctx.allow_transform
->>>>>>> 3f13b750
 end
 
 type field_host =
@@ -566,13 +508,8 @@
 
 let make_pass ctx f = f
 
-<<<<<<< HEAD
 let enter_field_typing_pass g info =
 	flush_pass g PConnectField info
-=======
-let enter_field_typing_pass ctx info =
-	flush_pass ctx PConnectField info
->>>>>>> 3f13b750
 
 let make_lazy ?(force=true) ctx t_proc f where =
 	let r = ref (lazy_available t_dynamic) in
