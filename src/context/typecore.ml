(*
	The Haxe Compiler
	Copyright (C) 2005-2019  Haxe Foundation

	This program is free software; you can redistribute it and/or
	modify it under the terms of the GNU General Public License
	as published by the Free Software Foundation; either version 2
	of the License, or (at your option) any later version.

	This program is distributed in the hope that it will be useful,
	but WITHOUT ANY WARRANTY; without even the implied warranty of
	MERCHANTABILITY or FITNESS FOR A PARTICULAR PURPOSE.  See the
	GNU General Public License for more details.

	You should have received a copy of the GNU General Public License
	along with this program; if not, write to the Free Software
	Foundation, Inc., 51 Franklin Street, Fifth Floor, Boston, MA  02110-1301, USA.
 *)

open Globals
open Ast
open Common
open Lookup
open Type
open Error
open Resolution
open FieldCallCandidate

type type_patch = {
	mutable tp_type : complex_type option;
	mutable tp_remove : bool;
	mutable tp_meta : metadata;
}

type current_fun =
	| FunMember
	| FunStatic
	| FunConstructor
	| FunMemberAbstract
	| FunMemberClassLocal
	| FunMemberAbstractLocal

type macro_mode =
	| MExpr
	| MBuild
	| MMacroType
	| MDisplay

type access_mode =
	| MGet
	| MSet of Ast.expr option (* rhs, if exists *)
	| MCall of Ast.expr list (* call arguments *)

type typer_pass =
	| PBuildModule			(* build the module structure and setup module type parameters *)
	| PBuildClass			(* build the class structure *)
	| PConnectField			(* handle associated fields, which may affect each other. E.g. a property and its getter *)
	| PTypeField			(* type the class field, allow access to types structures *)
	| PCheckConstraint		(* perform late constraint checks with inferred types *)
	| PForce				(* usually ensure that lazy have been evaluated *)
	| PFinal				(* not used, only mark for finalize *)

let all_typer_passes = [
	PBuildModule;PBuildClass;PConnectField;PTypeField;PCheckConstraint;PForce;PFinal
]

let all_typer_passes_length = List.length all_typer_passes

type typer_module = {
	curmod : module_def;
	import_resolution : resolution_list;
	mutable own_resolution : resolution_list option;
	mutable enum_with_type : module_type option;
	mutable module_using : (tclass * pos) list;
	mutable import_statements : import list;
	mutable is_display_file : bool;
}

type typer_class = {
	mutable curclass : tclass; (* TODO: should not be mutable *)
	mutable tthis : t;
	mutable get_build_infos : unit -> (module_type * t list * class_field list) option;
}

type build_kind =
	| BuildNormal
	| BuildGeneric of tclass
	| BuildGenericBuild
	| BuildMacroType

type build_info = {
	build_kind : build_kind;
	build_path : path;
	build_params : type_params;
	build_extern : bool;
	build_apply : Type.t list -> Type.t;
}

type macro_result =
	| MSuccess of expr
	| MError
	| MMacroInMacro

type typer_pass_tasks = {
	mutable tasks : (unit -> unit) list;
}

type typer_globals = {
	mutable delayed : typer_pass_tasks Array.t;
	mutable delayed_min_index : int;
	mutable debug_delayed : (typer_pass * ((unit -> unit) * (string * string list) * typer) list) list;
	doinline : bool;
	retain_meta : bool;
	mutable core_api : typer option;
	mutable macros : ((unit -> unit) * typer) option;
	mutable std_types : module_def;
	mutable module_check_policies : (string list * module_check_policy list * bool) list;
	mutable global_using : (tclass * pos) list;
	(* Indicates that Typer.create() finished building this instance *)
	mutable complete : bool;
	mutable type_hints : (module_def_display * pos * t) list;
	mutable load_only_cached_modules : bool;
	functional_interface_lut : (path,tclass_field) lookup;
	mutable return_partial_type : bool;
	mutable build_count : int;
	mutable t_dynamic_def : Type.t;
	mutable delayed_display : DisplayTypes.display_exception_kind option;
	root_typer : typer;
	(* api *)
	do_macro : typer -> macro_mode -> path -> string -> expr list -> pos -> macro_result;
	do_load_macro : typer -> bool -> path -> string -> pos -> ((string * bool * t) list * t * tclass * Type.tclass_field);
	do_load_module : typer -> path -> pos -> module_def;
	do_load_type_def : typer -> pos -> type_path -> module_type;
	get_build_info : typer -> module_type -> pos -> build_info;
	do_format_string : typer -> string -> pos -> Ast.expr;
	do_load_core_class : typer -> tclass -> tclass;
}

(* typer_expr holds information that is specific to a (function) expresssion, whereas typer_field
   is shared by local TFunctions. *)
and typer_expr = {
	curfun : current_fun;
	in_function : bool;
	mutable ret : t;
	mutable opened : anon_status ref list;
	mutable monomorphs : monomorphs;
	mutable in_loop : bool;
	mutable bypass_accessor : int;
	mutable with_type_stack : WithType.t list;
	mutable call_argument_stack : expr list list;
	mutable macro_depth : int;
}

and typer_field = {
	mutable curfield : tclass_field;
	mutable locals : (string, tvar) PMap.t;
	mutable vthis : tvar option;
	mutable untyped : bool;
	mutable meta : metadata;
	mutable in_display : bool;
	mutable in_call_args : bool;
	mutable in_overload_call_args : bool;
}

and typer = {
	(* shared *)
	com : context;
	t : basic_types;
	g : typer_globals;
	mutable m : typer_module;
	c : typer_class;
	f : typer_field;
	e : typer_expr;
	pass : typer_pass;
	mutable type_params : type_params;
	mutable allow_inline : bool;
	mutable allow_transform : bool;
<<<<<<< HEAD
	mutable curfield : tclass_field;
	mutable untyped : bool;
	mutable in_function : bool;
	mutable in_loop : bool;
	mutable in_display : bool;
	mutable macro_depth : int;
	mutable is_coroutine : bool;
	mutable curfun : current_fun;
	mutable ret : t;
	mutable locals : (string, tvar) PMap.t;
	mutable opened : anon_status ref list;
	mutable vthis : tvar option;
	mutable in_call_args : bool;
	mutable in_overload_call_args : bool;
	mutable delayed_display : DisplayTypes.display_exception_kind option;
	mutable monomorphs : monomorphs;
=======
>>>>>>> 2dfc0d92
	(* events *)
	memory_marker : float array;
}

and monomorphs = {
	mutable perfunction : (tmono * pos) list;
}

let pass_name = function
	| PBuildModule -> "build-module"
	| PBuildClass -> "build-class"
	| PConnectField -> "connect-field"
	| PTypeField -> "type-field"
	| PCheckConstraint -> "check-constraint"
	| PForce -> "force"
	| PFinal -> "final"

module TyperManager = struct
	let create ctx m c f e pass params =
		if pass < ctx.pass then die (Printf.sprintf "Bad context clone from %s(%s) to %s(%s)" (s_type_path ctx.m.curmod.m_path) (pass_name ctx.pass) (s_type_path m.curmod.m_path) (pass_name pass)) __LOC__;
		let new_ctx = {
			com = ctx.com;
			g = ctx.g;
			t = ctx.com.basic;
			m = m;
			c = c;
			f = f;
			e = e;
			pass = pass;
			allow_inline = ctx.allow_inline;
			allow_transform = ctx.allow_transform;
			type_params = params;
			memory_marker = memory_marker;
		} in
		new_ctx

	let create_ctx_c c =
		{
			curclass = c;
			tthis = (match c.cl_kind with
				| KAbstractImpl a ->
					(match a.a_this with
					| TMono r when r.tm_type = None -> TAbstract (a,extract_param_types c.cl_params)
					| t -> t)
				| _ ->
					TInst (c,extract_param_types c.cl_params)
			);
			get_build_infos = (fun () -> None);
		}

	let create_ctx_f cf =
		{
			locals = PMap.empty;
			curfield = cf;
			vthis = None;
			untyped = false;
			meta = [];
			in_display = false;
			in_overload_call_args = false;
			in_call_args = false;
		}

	let create_ctx_e curfun in_function =
		{
			curfun;
			in_function;
			ret = t_dynamic;
			opened = [];
			monomorphs = {
				perfunction = [];
			};
			in_loop = false;
			bypass_accessor = 0;
			with_type_stack = [];
			call_argument_stack = [];
			macro_depth = 0;
		}

	let clone_for_module ctx m =
		let ctx = create ctx m ctx.c ctx.f ctx.e PBuildModule [] in
		ctx.allow_transform <- true;
		ctx.allow_inline <- true;
		ctx

	let clone_for_class ctx c =
		let c = create_ctx_c c in
		let params = match c.curclass.cl_kind with KAbstractImpl a -> a.a_params | _ -> c.curclass.cl_params in
		create ctx ctx.m c ctx.f ctx.e PBuildClass params

	let clone_for_enum ctx en =
		let c = create_ctx_c null_class in
		create ctx ctx.m c ctx.f ctx.e PBuildClass en.e_params

	let clone_for_typedef ctx td =
		let c = create_ctx_c null_class in
		create ctx ctx.m c ctx.f ctx.e PBuildClass td.t_params

	let clone_for_abstract ctx a =
		let c = create_ctx_c null_class in
		create ctx ctx.m c ctx.f ctx.e PBuildClass a.a_params

	let clone_for_field ctx cf params =
		let f = create_ctx_f cf in
		create ctx ctx.m ctx.c f ctx.e PBuildClass params

	let clone_for_enum_field ctx params =
		let f = create_ctx_f null_field in
		create ctx ctx.m ctx.c f ctx.e PBuildClass params

	let clone_for_expr ctx curfun in_function =
		let e = create_ctx_e curfun in_function in
		create ctx ctx.m ctx.c ctx.f e PTypeField ctx.type_params

	let clone_for_type_params ctx params =
		create ctx ctx.m ctx.c ctx.f ctx.e ctx.pass params

	let clone_for_type_parameter_expression ctx =
		let f = create_ctx_f ctx.f.curfield in
		let e = create_ctx_e ctx.e.curfun false in
		create ctx ctx.m ctx.c f e PTypeField ctx.type_params
end

type field_host =
	| FHStatic of tclass
	| FHInstance of tclass * tparams
	| FHAbstract of tabstract * tparams * tclass
	| FHAnon

type field_access = {
	(* The expression on which the field is accessed. For abstracts, this is a type expression
	   to the implementation class. *)
	fa_on     : texpr;
	(* The field being accessed. Note that in case of overloads, this might refer to the main field which
	   hosts other overloads in its cf_overloads. *)
	fa_field  : tclass_field;
	(* The host of the field. *)
	fa_host   : field_host;
	(* Whether or not to inline the access. This can be set for non-inline fields via `inline call()` syntax. *)
	fa_inline : bool;
	(* The position of the field access expression in syntax. *)
	fa_pos    : pos;
}

type static_extension_access = {
	(* The `this` expression which should be passed as first argument. *)
	se_this   : texpr;
	(* The field access information. *)
	se_access : field_access;
}

type dot_path_part_case =
	| PUppercase
	| PLowercase

type dot_path_part = {
	name : string;
	case : dot_path_part_case;
	pos : pos
}
let make_build_info kind path params extern apply = {
	build_kind = kind;
	build_path = path;
	build_params = params;
	build_extern = extern;
	build_apply = apply;
}

exception Forbid_package of (string * path * pos) * pos list * string

exception WithTypeError of error

let memory_marker = [|Unix.time()|]

let make_call_ref : (typer -> texpr -> texpr list -> t -> ?force_inline:bool -> pos -> texpr) ref = ref (fun _ _ _ _ ?force_inline:bool _ -> die "" __LOC__)
let type_expr_ref : (?mode:access_mode -> typer -> expr -> WithType.t -> texpr) ref = ref (fun ?(mode=MGet) _ _ _ -> die "" __LOC__)
let type_block_ref : (typer -> expr list -> WithType.t -> pos -> texpr) ref = ref (fun _ _ _ _ -> die "" __LOC__)
let unify_min_ref : (typer -> texpr list -> t) ref = ref (fun _ _ -> die "" __LOC__)
let unify_min_for_type_source_ref : (typer -> texpr list -> WithType.with_type_source option -> t) ref = ref (fun _ _ _ -> die "" __LOC__)
let analyzer_run_on_expr_ref : (Common.context -> string -> texpr -> texpr) ref = ref (fun _ _ _ -> die "" __LOC__)
let cast_or_unify_raise_ref : (typer -> ?uctx:unification_context option -> Type.t -> texpr -> pos -> texpr) ref = ref (fun _ ?uctx _ _ _ -> assert false)
let type_generic_function_ref : (typer -> field_access -> (unit -> texpr) field_call_candidate -> WithType.t -> pos -> texpr) ref = ref (fun _ _ _ _ _ -> assert false)

let create_context_ref : (Common.context -> ((unit -> unit) * typer) option -> typer) ref = ref (fun _ -> assert false)

let warning ?(depth=0) ctx w msg p =
	let options = (Warning.from_meta ctx.c.curclass.cl_meta) @ (Warning.from_meta ctx.f.curfield.cf_meta) in
	match Warning.get_mode w options with
	| WMEnable ->
		module_warning ctx.com ctx.m.curmod w options msg p
	| WMDisable ->
		()

let make_call ctx e el t p = (!make_call_ref) ctx e el t p

let type_expr ?(mode=MGet) ctx e with_type = (!type_expr_ref) ~mode ctx e with_type

let unify_min ctx el = (!unify_min_ref) ctx el
let unify_min_for_type_source ctx el src = (!unify_min_for_type_source_ref) ctx el src

let spawn_monomorph' ctx p =
	let mono = Monomorph.create () in
	ctx.monomorphs.perfunction <- (mono,p) :: ctx.monomorphs.perfunction;
	mono

let spawn_monomorph ctx p =
	TMono (spawn_monomorph' ctx p)

let make_static_field_access c cf t p =
	let ethis = Texpr.Builder.make_static_this c p in
	mk (TField (ethis,(FStatic (c,cf)))) t p

let make_static_call ctx c cf map args t p =
	let monos = List.map (fun _ -> spawn_monomorph ctx.e p) cf.cf_params in
	let map t = map (apply_params cf.cf_params monos t) in
	let ef = make_static_field_access c cf (map cf.cf_type) p in
	make_call ctx ef args (map t) p

let raise_with_type_error ?(depth = 0) msg p =
	raise (WithTypeError (make_error ~depth (Custom msg) p))

let raise_or_display ctx l p =
	if ctx.f.untyped then ()
	else if ctx.f.in_call_args then raise (WithTypeError (make_error (Unify l) p))
	else display_error_ext ctx.com (make_error (Unify l) p)

let raise_or_display_error ctx err =
	if ctx.f.untyped then ()
	else if ctx.f.in_call_args then raise (WithTypeError err)
	else display_error_ext ctx.com err

let raise_or_display_message ctx msg p =
	if ctx.f.in_call_args then raise_with_type_error msg p
	else display_error ctx.com msg p

let unify ctx t1 t2 p =
	try
		Type.unify t1 t2
	with
		Unify_error l ->
			raise_or_display ctx l p

let unify_raise_custom uctx t1 t2 p =
	try
		Type.unify_custom uctx t1 t2
	with
		Unify_error l ->
			(* no untyped check *)
			raise_error_msg (Unify l) p

let unify_raise = unify_raise_custom default_unification_context

let save_locals ctx =
	let locals = ctx.f.locals in
	(fun() -> ctx.f.locals <- locals)

let add_local ctx k n t p =
	let v = alloc_var k n t p in
	if Define.defined ctx.com.defines Define.WarnVarShadowing && n <> "_" then begin
		match k with
		| VUser _ ->
			begin try
				let v' = PMap.find n ctx.f.locals in
				(* ignore std lib *)
				if not (List.exists (fun path -> ExtLib.String.starts_with p.pfile (path#path)) ctx.com.class_paths#get_std_paths) then begin
					warning ctx WVarShadow "This variable shadows a previously declared variable" p;
					warning ~depth:1 ctx WVarShadow (compl_msg "Previous variable was here") v'.v_pos
				end
			with Not_found ->
				()
			end
		| _ ->
			()
	end;
	ctx.f.locals <- PMap.add n v ctx.f.locals;
	v

let add_local_with_origin ctx origin n t p =
	Naming.check_local_variable_name ctx.com n origin p;
	add_local ctx (VUser origin) n t p

let gen_local_prefix = "`"

let gen_local ctx t p =
	add_local ctx VGenerated gen_local_prefix t p

let is_gen_local v = match v.v_kind with
	| VGenerated ->
		true
	| _ ->
		false

let delay g p f =
	let p = Obj.magic p in
	let tasks = g.delayed.(p) in
	tasks.tasks <- f :: tasks.tasks;
	if p < g.delayed_min_index then
		g.delayed_min_index <- p

let delay_late g p f =
	let p = Obj.magic p in
	let tasks = g.delayed.(p) in
	tasks.tasks <- tasks.tasks @ [f];
	if p < g.delayed_min_index then
		g.delayed_min_index <- p

let delay_if_mono g p t f = match follow t with
	| TMono _ ->
		delay g p f
	| _ ->
		f()

let rec flush_pass g p where =
	let rec loop i =
		if i > (Obj.magic p) then
			()
		else begin
			let tasks = g.delayed.(i) in
			match tasks.tasks with
			| f :: l ->
				tasks.tasks <- l;
				f();
				flush_pass g p where
			| [] ->
				(* Done with this pass (for now), update min index to next one *)
				let i = i + 1 in
				g.delayed_min_index <- i;
				loop i
		end
	in
	loop g.delayed_min_index

let make_pass ctx f = f

let enter_field_typing_pass g info =
	flush_pass g PConnectField info

let make_lazy ?(force=true) ctx t_proc f where =
	let r = ref (lazy_available t_dynamic) in
	r := lazy_wait (fun() ->
		try
			r := lazy_processing t_proc;
			let t = f r in
			r := lazy_available t;
			t
		with
			| Error e ->
				raise (Fatal_error e)
	);
	if force then delay ctx PForce (fun () -> ignore(lazy_type r));
	r

let is_removable_field com f =
	not (has_class_field_flag f CfOverride) && (
		has_class_field_flag f CfExtern || has_class_field_flag f CfGeneric
		|| (match f.cf_kind with
			| Var {v_read = AccRequire (s,_)} -> true
			| Method MethMacro -> not com.is_macro_context
			| _ -> false)
	)

let is_forced_inline c cf =
	match c with
	| Some { cl_kind = KAbstractImpl _ } -> true
	| Some c when has_class_flag c CExtern -> true
	| _ when has_class_field_flag cf CfExtern -> true
	| _ -> false

let needs_inline ctx c cf =
	cf.cf_kind = Method MethInline && ctx.allow_inline && (ctx.g.doinline || is_forced_inline c cf)

(** checks if we can access to a given class field using current context *)
let can_access ctx c cf stat =
	if (has_class_field_flag cf CfPublic) then
		true
	else if c == ctx.c.curclass then
		true
	else match ctx.m.curmod.m_statics with
		| Some c' when c == c' ->
			true
		| _ ->
	(* has metadata path *)
	let rec make_path c f = match c.cl_kind with
		| KAbstractImpl a -> fst a.a_path @ [snd a.a_path; f.cf_name]
		| KGenericInstance(c,_) -> make_path c f
		| _ when c.cl_private -> List.rev (f.cf_name :: snd c.cl_path :: (List.tl (List.rev (fst c.cl_path))))
		| _ -> fst c.cl_path @ [snd c.cl_path; f.cf_name]
	in
	let rec expr_path acc e =
		match fst e with
		| EField (e,f,_) -> expr_path (f :: acc) e
		| EConst (Ident n) -> n :: acc
		| _ -> []
	in
	let rec chk_path psub pfull is_current_path =
		match psub, pfull with
		| [], _ -> true
		| a :: l1, b :: l2 when a = b ->
			if
				(* means it's a path of a superclass or implemented interface *)
				not is_current_path &&
				(* it's the last part of path in a meta && it denotes a package *)
				l1 = [] && not (StringHelper.starts_uppercase_identifier a)
			then
				false
			else
				chk_path l1 l2 is_current_path
		| _ -> false
	in
	let has m c f (path,is_current_path) =
		let rec loop = function
			| (m2,el,_) :: l when m = m2 ->
				List.exists (fun e ->
					match fst e with
					| EConst (Ident "std") ->
						(* If we have `@:allow(std)`, check if our path has exactly two elements
						   (type name + field name) *)
						(match path with [_;_] -> true | _ -> false)
					| _ ->
						let p = expr_path [] e in
						(p <> [] && chk_path p path is_current_path)
				) el
				|| loop l
			| _ :: l -> loop l
			| [] -> false
		in
		loop c.cl_meta || loop f.cf_meta
	in
	let module_path = ctx.c.curclass.cl_module.m_path in
	let cur_paths = ref [fst module_path @ [snd module_path], false] in
	let rec loop c is_current_path =
		cur_paths := (make_path c ctx.f.curfield, is_current_path) :: !cur_paths;
		begin match c.cl_super with
			| Some (csup,_) -> loop csup false
			| None -> ()
		end;
		List.iter (fun (c,_) -> loop c false) c.cl_implements;
	in
	loop ctx.c.curclass true;
	let is_constr = cf.cf_name = "new" in
	let rec loop c =
		try
			has Meta.Access ctx.c.curclass ctx.f.curfield ((make_path c cf), true)
			|| (
				(* if our common ancestor declare/override the field, then we can access it *)
				let allowed f = extends ctx.c.curclass c || (List.exists (has Meta.Allow c f) !cur_paths) in
				if is_constr then (
					match c.cl_constructor with
					| Some cf ->
						if allowed cf then true
						else if cf.cf_expr = None then false (* maybe it's an inherited auto-generated constructor *)
						else raise Not_found
					| _ -> false
				) else
					try allowed (PMap.find cf.cf_name (if stat then c.cl_statics else c.cl_fields))
					with Not_found -> false
			)
			|| (match c.cl_super with
			| Some (csup,_) -> loop csup
			| None -> false)
		with Not_found -> false
	in
	loop c
	(* access is also allowed of we access a type parameter which is constrained to our (base) class *)
	|| (match c.cl_kind with
		| KTypeParameter ttp ->
			List.exists (fun t -> match follow t with TInst(c,_) -> loop c | _ -> false) (get_constraints ttp)
		| _ -> false)
	|| (Meta.has Meta.PrivateAccess ctx.f.meta)

let check_field_access ctx c f stat p =
	if not ctx.f.untyped && not (can_access ctx c f stat) then
		display_error ctx.com ("Cannot access private field " ^ f.cf_name) p

(** removes the first argument of the class field's function type and all its overloads *)
let prepare_using_field cf = match follow cf.cf_type with
	| TFun((_,_,tf) :: args,ret,coro) ->
		let rec loop acc overloads = match overloads with
			| ({cf_type = TFun((_,_,tfo) :: args,ret,_)} as cfo) :: l ->
				let tfo = apply_params cfo.cf_params (extract_param_types cfo.cf_params) tfo in
				(* ignore overloads which have a different first argument *)
				if type_iseq tf tfo then loop ({cfo with cf_type = TFun(args,ret,coro)} :: acc) l else loop acc l
			| _ :: l ->
				loop acc l
			| [] ->
				acc
		in
		{cf with cf_overloads = loop [] cf.cf_overloads; cf_type = TFun(args,ret,coro)}
	| _ -> cf

let merge_core_doc ctx mt =
	(match mt with
	| TClassDecl c | TAbstractDecl { a_impl = Some c } when Meta.has Meta.CoreApi c.cl_meta ->
		let c_core = ctx.g.do_load_core_class ctx c in
		if c.cl_doc = None then c.cl_doc <- c_core.cl_doc;
		let maybe_merge cf_map cf =
			if cf.cf_doc = None then try cf.cf_doc <- (PMap.find cf.cf_name cf_map).cf_doc with Not_found -> ()
		in
		List.iter (maybe_merge c_core.cl_fields) c.cl_ordered_fields;
		List.iter (maybe_merge c_core.cl_statics) c.cl_ordered_statics;
		begin match c.cl_constructor,c_core.cl_constructor with
			| Some ({cf_doc = None} as cf),Some cf2 -> cf.cf_doc <- cf2.cf_doc
			| _ -> ()
		end
	| _ -> ())

let safe_mono_close ctx m p =
	try
		Monomorph.close m
	with
		Unify_error l ->
			raise_or_display ctx l p

(* TODO: this is wrong *)
let coroutine_type ctx args ret =
	let args = args @ [("_hx_continuation",false,(tfun [ret; t_dynamic] ctx.com.basic.tvoid))] in
	let ret = ctx.com.basic.tvoid in
	TFun(args,ret,true)

let relative_path ctx file =
	ctx.com.class_paths#relative_path file

let mk_infos ctx p params =
	let file = if ctx.com.is_macro_context then p.pfile else if Common.defined ctx.com Define.AbsolutePath then Path.get_full_path p.pfile else relative_path ctx p.pfile in
	(EObjectDecl (
		(("fileName",null_pos,NoQuotes) , (EConst (String(file,SDoubleQuotes)) , p)) ::
		(("lineNumber",null_pos,NoQuotes) , (EConst (Int (string_of_int (Lexer.get_error_line p), None)),p)) ::
		(("className",null_pos,NoQuotes) , (EConst (String (s_type_path ctx.c.curclass.cl_path,SDoubleQuotes)),p)) ::
		if ctx.f.curfield.cf_name = "" then
			params
		else
			(("methodName",null_pos,NoQuotes), (EConst (String (ctx.f.curfield.cf_name,SDoubleQuotes)),p)) :: params
	) ,p)

let rec is_pos_infos = function
	| TMono r ->
		(match r.tm_type with
		| Some t -> is_pos_infos t
		| _ -> false)
	| TLazy f ->
		is_pos_infos (lazy_type f)
	| TType ({ t_path = ["haxe"] , "PosInfos" },[]) ->
		true
	| TType (t,tl) ->
		is_pos_infos (apply_typedef t tl)
	| TAbstract({a_path=[],"Null"},[t]) ->
		is_pos_infos t
	| _ ->
		false

let is_empty_or_pos_infos args =
	match args with
	| [_,true,t] -> is_pos_infos t
	| [] -> true
	| _ -> false

let get_next_stored_typed_expr_id =
	let uid = ref 0 in
	(fun() -> incr uid; !uid)

let make_stored_id_expr id p =
	(EConst (Int (string_of_int id, None))), p

let store_typed_expr com te p =
	let id = get_next_stored_typed_expr_id() in
	com.stored_typed_exprs#add id te;
	let eid = make_stored_id_expr id p in
	id,((EMeta ((Meta.StoredTypedExpr,[],null_pos), eid)),p)

let push_this ctx e = match e.eexpr with
| TConst ((TInt _ | TFloat _ | TString _ | TBool _) as ct) ->
	(EConst (tconst_to_const ct),e.epos),fun () -> ()
| _ ->
	let id,er = store_typed_expr ctx.com e e.epos in
	er,fun () -> ctx.com.stored_typed_exprs#remove id

let create_deprecation_context ctx = {
	(DeprecationCheck.create_context ctx.com) with
	class_meta = ctx.c.curclass.cl_meta;
	field_meta = ctx.f.curfield.cf_meta;
	curmod = ctx.m.curmod;
}

let get_overloads (com : Common.context) c i =
	try
		com.overload_cache#find (c.cl_path,i)
	with Not_found ->
		let l = Overloads.collect_overloads (fun t -> t) c i in
		com.overload_cache#add (c.cl_path,i) l;
		l

(* -------------- debug functions to activate when debugging typer passes ------------------------------- *)

(*
let delay_tabs = ref ""

let context_ident com =
	if Common.defined com Common.Define.CoreApi then
		" core "
	else if Common.defined com Common.Define.Macro then
		"macro "
	else
		"  out "

let debug_paths = [
	(* ["Main"] *)
]

let debug com (path : string list) str =
	if Common.raw_defined com "cdebug" then begin
		let emit () =
			let s = (context_ident com ^ string_of_int (String.length !delay_tabs) ^ " " ^ !delay_tabs ^ str) in
			match com.json_out with
			| None -> print_endline s
			| Some _ -> DynArray.add com.pass_debug_messages s
		in
		match debug_paths,path with
		| [],_
		| _,[] ->
			emit()
		| l ->
			if List.exists (Ast.match_path false path) debug_paths then emit();
	end

let ctx_pos ctx =
	let inf = fst ctx.m.curmod.m_path @ [snd ctx.m.curmod.m_path]in
	let inf = (match snd ctx.c.curclass.cl_path with "" -> inf | n when n = snd ctx.m.curmod.m_path -> inf | n -> inf @ [n]) in
	let inf = (match ctx.f.curfield.cf_name with "" -> inf | n -> inf @ [n]) in
	inf

let pass_infos ctx p =
	let path = ctx_pos ctx in
	let inf = pass_name p ^ " ("  ^ String.concat "." path ^ ")" in
	let inf = if ctx.pass > p then inf ^ " ??CURPASS=" ^ pass_name ctx.pass else inf in
	inf,path

let delay ctx p f =
	let inf = pass_infos ctx p in
	let rec loop = function
		| [] -> [p,[f,inf,ctx]]
		| (p2,l) :: rest ->
			if p2 = p then
				(p, (f,inf,ctx) :: l) :: rest
			else if p2 < p then
				(p2,l) :: loop rest
			else
				(p,[f,inf,ctx]) :: (p2,l) :: rest
	in
	ctx.g.debug_delayed <- loop ctx.g.debug_delayed;
	debug ctx.com (snd inf) ("add " ^ (fst inf))

let delay_late ctx p f =
	let inf = pass_infos ctx p in
	let rec loop = function
		| [] -> [p,[f,inf,ctx]]
		| (p2,l) :: rest ->
			if p2 <= p then
				(p2,l) :: loop rest
			else
				(p,[f,inf,ctx]) :: (p2,l) :: rest
	in
	ctx.g.debug_delayed <- loop ctx.g.debug_delayed;
	debug ctx.com (snd inf) ("add late " ^ (fst inf))

let pending_passes ctx =
	let rec loop acc = function
		| (p,l) :: pl when p < ctx.pass -> loop (acc @ l) pl
		| _ -> acc
	in
	match loop [] ctx.g.debug_delayed with
	| [] -> ""
	| l -> " ??PENDING[" ^ String.concat ";" (List.map (fun (_,(i,_),_) -> i) l) ^ "]"

let display_error com ?(depth=0) msg p =
	debug com [] ("ERROR " ^ msg);
	display_error com ~depth msg p

let display_error_ext com err =
	debug com [] ("ERROR " ^ (error_msg err.err_message));
	display_error_ext com err

let make_pass ?inf ctx f =
	let inf,path = (match inf with None -> pass_infos ctx ctx.pass | Some inf -> inf) in
	(fun v ->
		debug ctx.com path ("run " ^ inf ^ pending_passes ctx);
		let old = !delay_tabs in
		delay_tabs := !delay_tabs ^ "\t";
		let t = (try
			f v
		with
			| Fatal_error _ as exc ->
				delay_tabs := old;
				raise exc
			| exc when not (Common.raw_defined ctx.com "stack") ->
				debug ctx.com path ("FATAL " ^ Printexc.to_string exc);
				delay_tabs := old;
				raise exc
		) in
		delay_tabs := old;
		t
	)

let rec flush_pass ctx p where =
	let rec loop() =
		match ctx.g.debug_delayed with
		| (p2,l) :: rest when p2 <= p ->
			(match l with
			| [] ->
				ctx.g.debug_delayed <- rest
			| (f,inf,ctx2) :: l ->
				ctx.g.debug_delayed <- (p2,l) :: rest;
				match p2 with
				| PTypeField | PBuildClass -> f()
				| _ -> (make_pass ~inf ctx f)());
			loop()
		| _ ->
			()
	in
	match ctx.g.debug_delayed with
	| (p2,_) :: _ when p2 <= p ->
		let old = !delay_tabs in
		debug ctx.com (snd where) ("flush " ^ pass_name p ^ "(" ^ (fst where) ^ ")");
		delay_tabs := !delay_tabs ^ "\t";
		loop();
		delay_tabs := old;
		debug ctx.com (snd where) "flush-done";
	| _ ->
		()

let make_where ctx where =
	let inf = ctx_pos ctx in
	where ^ " (" ^ String.concat "." inf ^ ")",inf

let make_lazy ?(force=true) ctx t f (where:string) =
	let r = ref (lazy_available t_dynamic) in
	r := lazy_wait (make_pass ~inf:(make_where ctx where) ctx (fun() ->
		try
			r := lazy_processing t;
			let t = f r in
			r := lazy_available t;
			t
		with
			| Error e ->
				raise (Fatal_error e)
	));
	if force then delay ctx PForce (fun () -> ignore(lazy_type r));
	r

*)
(* --------------------------------------------------- *)

<|MERGE_RESOLUTION|>--- conflicted
+++ resolved
@@ -160,6 +160,7 @@
 	mutable in_display : bool;
 	mutable in_call_args : bool;
 	mutable in_overload_call_args : bool;
+	mutable is_coroutine : bool;
 }
 
 and typer = {
@@ -175,25 +176,6 @@
 	mutable type_params : type_params;
 	mutable allow_inline : bool;
 	mutable allow_transform : bool;
-<<<<<<< HEAD
-	mutable curfield : tclass_field;
-	mutable untyped : bool;
-	mutable in_function : bool;
-	mutable in_loop : bool;
-	mutable in_display : bool;
-	mutable macro_depth : int;
-	mutable is_coroutine : bool;
-	mutable curfun : current_fun;
-	mutable ret : t;
-	mutable locals : (string, tvar) PMap.t;
-	mutable opened : anon_status ref list;
-	mutable vthis : tvar option;
-	mutable in_call_args : bool;
-	mutable in_overload_call_args : bool;
-	mutable delayed_display : DisplayTypes.display_exception_kind option;
-	mutable monomorphs : monomorphs;
-=======
->>>>>>> 2dfc0d92
 	(* events *)
 	memory_marker : float array;
 }
@@ -254,6 +236,7 @@
 			in_display = false;
 			in_overload_call_args = false;
 			in_call_args = false;
+			is_coroutine = false;
 		}
 
 	let create_ctx_e curfun in_function =
