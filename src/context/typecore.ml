--- conflicted
+++ resolved
@@ -684,35 +684,12 @@
 		Unify_error l ->
 			raise_or_display ctx l p
 
-<<<<<<< HEAD
-let make_field_call_candidate args ret monos t cf data = {
-	fc_args  = args;
-	fc_type  = t;
-	fc_field = cf;
-	fc_data  = data;
-	fc_ret   = ret;
-	fc_monos = monos;
-}
-
-let s_field_call_candidate fcc =
-	let pctx = print_context() in
-	let se = s_expr_pretty false "" false (s_type pctx) in
-	let sl_args = List.map se fcc.fc_args in
-	Printer.s_record_fields "" [
-		"fc_args",String.concat ", " sl_args;
-		"fc_type",s_type pctx fcc.fc_type;
-		"fc_field",Printf.sprintf "%s: %s" fcc.fc_field.cf_name (s_type pctx fcc.fc_field.cf_type)
-	]
-
-
 (* TODO: this is wrong *)
 let coroutine_type ctx args ret =
 	let args = args @ [("_hx_continuation",false,(tfun [ret; t_dynamic] ctx.com.basic.tvoid))] in
 	let ret = ctx.com.basic.tvoid in
 	TFun(args,ret,true)
 
-=======
->>>>>>> adef8b3e
 let relative_path ctx file =
 	let slashes path = String.concat "/" (ExtString.String.nsplit path "\\") in
 	let fpath = slashes (Path.get_full_path file) in
