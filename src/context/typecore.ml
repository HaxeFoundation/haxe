(*
	The Haxe Compiler
	Copyright (C) 2005-2019  Haxe Foundation

	This program is free software; you can redistribute it and/or
	modify it under the terms of the GNU General Public License
	as published by the Free Software Foundation; either version 2
	of the License, or (at your option) any later version.

	This program is distributed in the hope that it will be useful,
	but WITHOUT ANY WARRANTY; without even the implied warranty of
	MERCHANTABILITY or FITNESS FOR A PARTICULAR PURPOSE.  See the
	GNU General Public License for more details.

	You should have received a copy of the GNU General Public License
	along with this program; if not, write to the Free Software
	Foundation, Inc., 51 Franklin Street, Fifth Floor, Boston, MA  02110-1301, USA.
 *)

open Globals
open Ast
open Common
open Type
open Error
<<<<<<< HEAD
open DisplayTypes
open Resolution
=======
>>>>>>> e8e29c47

type type_patch = {
	mutable tp_type : complex_type option;
	mutable tp_remove : bool;
	mutable tp_meta : metadata;
}

type current_fun =
	| FunMember
	| FunStatic
	| FunConstructor
	| FunMemberAbstract
	| FunMemberClassLocal
	| FunMemberAbstractLocal

type macro_mode =
	| MExpr
	| MBuild
	| MMacroType
	| MDisplay

type access_mode =
	| MGet
	| MSet of Ast.expr option (* rhs, if exists *)
	| MCall of Ast.expr list (* call arguments *)

type typer_pass =
	| PBuildModule			(* build the module structure and setup module type parameters *)
	| PBuildClass			(* build the class structure *)
	| PConnectField			(* handle associated fields, which may affect each other. E.g. a property and its getter *)
	| PTypeField			(* type the class field, allow access to types structures *)
	| PCheckConstraint		(* perform late constraint checks with inferred types *)
	| PForce				(* usually ensure that lazy have been evaluated *)
	| PFinal				(* not used, only mark for finalize *)

type typer_module = {
	curmod : module_def;
	import_resolution : resolution_list;
	mutable own_resolution : resolution_list option;
	mutable enum_with_type : module_type option;
	mutable module_using : (tclass * pos) list;
	mutable import_statements : import list;
}

type typer_globals = {
	mutable delayed : (typer_pass * (unit -> unit) list) list;
	mutable debug_delayed : (typer_pass * ((unit -> unit) * string * typer) list) list;
	doinline : bool;
	retain_meta : bool;
	mutable core_api : typer option;
	mutable macros : ((unit -> unit) * typer) option;
	mutable std : module_def;
	type_patches : (path, (string * bool, type_patch) Hashtbl.t * type_patch) Hashtbl.t;
	mutable global_metadata : (string list * metadata_entry * (bool * bool * bool)) list;
	mutable module_check_policies : (string list * module_check_policy list * bool) list;
	mutable global_using : (tclass * pos) list;
	(* Indicates that Typer.create() finished building this instance *)
	mutable complete : bool;
	mutable type_hints : (module_def_display * pos * t) list;
	mutable load_only_cached_modules : bool;
	functional_interface_lut : (path,tclass_field) lookup;
	(* api *)
	do_inherit : typer -> Type.tclass -> pos -> (bool * placed_type_path) -> bool;
	do_macro : typer -> macro_mode -> path -> string -> expr list -> pos -> expr option;
	do_load_macro : typer -> bool -> path -> string -> pos -> ((string * bool * t) list * t * tclass * Type.tclass_field);
	do_load_module : typer -> path -> pos -> module_def;
	do_load_type_def : typer -> pos -> type_path -> module_type;
	do_build_instance : typer -> module_type -> pos -> (typed_type_param list * path * (t list -> t));
	do_format_string : typer -> string -> pos -> Ast.expr;
	do_load_core_class : typer -> tclass -> tclass;
}

and typer = {
	(* shared *)
	com : context;
	t : basic_types;
	g : typer_globals;
	mutable bypass_accessor : int;
	mutable meta : metadata;
	mutable with_type_stack : WithType.t list;
	mutable call_argument_stack : expr list list;
	(* variable *)
	mutable pass : typer_pass;
	(* per-module *)
	mutable m : typer_module;
	mutable is_display_file : bool;
	(* per-class *)
	mutable curclass : tclass;
	mutable tthis : t;
	mutable type_params : type_params;
	mutable get_build_infos : unit -> (module_type * t list * class_field list) option;
	(* per-function *)
	mutable allow_inline : bool;
	mutable allow_transform : bool;
	mutable curfield : tclass_field;
	mutable untyped : bool;
	mutable in_function : bool;
	mutable in_loop : bool;
	mutable in_display : bool;
	mutable macro_depth : int;
	mutable curfun : current_fun;
	mutable ret : t;
	mutable locals : (string, tvar) PMap.t;
	mutable opened : anon_status ref list;
	mutable vthis : tvar option;
	mutable in_call_args : bool;
	mutable in_overload_call_args : bool;
	mutable delayed_display : DisplayTypes.display_exception_kind option;
	mutable monomorphs : monomorphs;
	(* events *)
	memory_marker : float array;
}

and monomorphs = {
	mutable perfunction : (tmono * pos) list;
}

(* This record holds transient information about an (attempted) call on a field. It is created when resolving
   field calls and is passed to overload filters. *)
type 'a field_call_candidate = {
	(* The argument expressions for this call and whether or not the argument is optional on the
	   target function. *)
	fc_args  : texpr list;
	(* The applied return type. *)
	fc_ret   : Type.t;
	(* The applied function type. *)
	fc_type  : Type.t;
	(* The class field being called. *)
	fc_field : tclass_field;
	(* The field monomorphs that were created for this call. *)
	fc_monos : Type.t list;
	(* The custom data associated with this call. *)
	fc_data  : 'a;
}

type field_host =
	| FHStatic of tclass
	| FHInstance of tclass * tparams
	| FHAbstract of tabstract * tparams * tclass
	| FHAnon

type field_access = {
	(* The expression on which the field is accessed. For abstracts, this is a type expression
	   to the implementation class. *)
	fa_on     : texpr;
	(* The field being accessed. Note that in case of overloads, this might refer to the main field which
	   hosts other overloads in its cf_overloads. *)
	fa_field  : tclass_field;
	(* The host of the field. *)
	fa_host   : field_host;
	(* Whether or not to inline the access. This can be set for non-inline fields via `inline call()` syntax. *)
	fa_inline : bool;
	(* The position of the field access expression in syntax. *)
	fa_pos    : pos;
}

type static_extension_access = {
	(* The `this` expression which should be passed as first argument. *)
	se_this   : texpr;
	(* The field access information. *)
	se_access : field_access;
}

type dot_path_part_case =
	| PUppercase
	| PLowercase

type dot_path_part = {
	name : string;
	case : dot_path_part_case;
	pos : pos
}

exception Forbid_package of (string * path * pos) * pos list * string

exception WithTypeError of error

let memory_marker = [|Unix.time()|]

let locate_macro_error = ref true

let make_call_ref : (typer -> texpr -> texpr list -> t -> ?force_inline:bool -> pos -> texpr) ref = ref (fun _ _ _ _ ?force_inline:bool _ -> die "" __LOC__)
let type_expr_ref : (?mode:access_mode -> typer -> expr -> WithType.t -> texpr) ref = ref (fun ?(mode=MGet) _ _ _ -> die "" __LOC__)
let type_block_ref : (typer -> expr list -> WithType.t -> pos -> texpr) ref = ref (fun _ _ _ _ -> die "" __LOC__)
let unify_min_ref : (typer -> texpr list -> t) ref = ref (fun _ _ -> die "" __LOC__)
let unify_min_for_type_source_ref : (typer -> texpr list -> WithType.with_type_source option -> t) ref = ref (fun _ _ _ -> die "" __LOC__)
let analyzer_run_on_expr_ref : (Common.context -> string -> texpr -> texpr) ref = ref (fun _ _ _ -> die "" __LOC__)
let cast_or_unify_raise_ref : (typer -> ?uctx:unification_context option -> Type.t -> texpr -> pos -> texpr) ref = ref (fun _ ?uctx _ _ _ -> assert false)
let type_generic_function_ref : (typer -> field_access -> (unit -> texpr) field_call_candidate -> WithType.t -> pos -> texpr) ref = ref (fun _ _ _ _ _ -> assert false)

let create_context_ref : (Common.context -> typer) ref = ref (fun _ -> assert false)

let pass_name = function
	| PBuildModule -> "build-module"
	| PBuildClass -> "build-class"
	| PConnectField -> "connect-field"
	| PTypeField -> "type-field"
	| PCheckConstraint -> "check-constraint"
	| PForce -> "force"
	| PFinal -> "final"

let warning ?(depth=0) ctx w msg p =
	let options = (Warning.from_meta ctx.curclass.cl_meta) @ (Warning.from_meta ctx.curfield.cf_meta) in
	ctx.com.warning ~depth w options msg p

let make_call ctx e el t p = (!make_call_ref) ctx e el t p

let type_expr ?(mode=MGet) ctx e with_type = (!type_expr_ref) ~mode ctx e with_type

let unify_min ctx el = (!unify_min_ref) ctx el
let unify_min_for_type_source ctx el src = (!unify_min_for_type_source_ref) ctx el src

let spawn_monomorph' ctx p =
	let mono = Monomorph.create () in
	ctx.monomorphs.perfunction <- (mono,p) :: ctx.monomorphs.perfunction;
	mono

let spawn_monomorph ctx p =
	TMono (spawn_monomorph' ctx p)

let make_static_this c p =
	let ta = mk_anon ~fields:c.cl_statics (ref (Statics c)) in
	mk (TTypeExpr (TClassDecl c)) ta p

let make_static_field_access c cf t p =
	let ethis = make_static_this c p in
	mk (TField (ethis,(FStatic (c,cf)))) t p

let make_static_call ctx c cf map args t p =
	let monos = List.map (fun _ -> spawn_monomorph ctx p) cf.cf_params in
	let map t = map (apply_params cf.cf_params monos t) in
	let ef = make_static_field_access c cf (map cf.cf_type) p in
	make_call ctx ef args (map t) p

let raise_with_type_error ?(depth = 0) msg p =
	raise (WithTypeError (make_error ~depth (Custom msg) p))

let raise_or_display ctx l p =
	if ctx.untyped then ()
	else if ctx.in_call_args then raise (WithTypeError (make_error (Unify l) p))
	else display_error_ext ctx.com (make_error (Unify l) p)

let raise_or_display_error ctx err =
	if ctx.untyped then ()
	else if ctx.in_call_args then raise (WithTypeError err)
	else display_error_ext ctx.com err

let raise_or_display_message ctx msg p =
	if ctx.in_call_args then raise_with_type_error msg p
	else display_error ctx.com msg p

let unify ctx t1 t2 p =
	try
		Type.unify t1 t2
	with
		Unify_error l ->
			raise_or_display ctx l p

let unify_raise_custom uctx t1 t2 p =
	try
		Type.unify_custom uctx t1 t2
	with
		Unify_error l ->
			(* no untyped check *)
			raise_error_msg (Unify l) p

let unify_raise = unify_raise_custom default_unification_context

let save_locals ctx =
	let locals = ctx.locals in
	(fun() -> ctx.locals <- locals)

let add_local ctx k n t p =
	let v = alloc_var k n t p in
	if Define.defined ctx.com.defines Define.WarnVarShadowing && n <> "_" then begin
		match k with
		| VUser _ ->
			begin try
				let v' = PMap.find n ctx.locals in
				(* ignore std lib *)
				if not (List.exists (ExtLib.String.starts_with p.pfile) ctx.com.std_path) then begin
					warning ctx WVarShadow "This variable shadows a previously declared variable" p;
					warning ~depth:1 ctx WVarShadow (compl_msg "Previous variable was here") v'.v_pos
				end
			with Not_found ->
				()
			end
		| _ ->
			()
	end;
	ctx.locals <- PMap.add n v ctx.locals;
	v

let display_identifier_error ctx ?prepend_msg msg p =
	let prepend = match prepend_msg with Some s -> s ^ " " | _ -> "" in
	display_error ctx.com (prepend ^ msg) p

let check_identifier_name ?prepend_msg ctx name kind p =
	if starts_with name '$' then
		display_identifier_error ctx ?prepend_msg ((StringHelper.capitalize kind) ^ " names starting with a dollar are not allowed: \"" ^ name ^ "\"") p
	else if not (Lexer.is_valid_identifier name) then
		display_identifier_error ctx ?prepend_msg ("\"" ^ (StringHelper.s_escape name) ^ "\" is not a valid " ^ kind ^ " name.") p

let check_field_name ctx name p =
	match name with
	| "new" -> () (* the only keyword allowed in field names *)
	| _ -> check_identifier_name ctx name "field" p

let check_uppercase_identifier_name ?prepend_msg ctx name kind p =
	if String.length name = 0 then
		display_identifier_error ?prepend_msg ctx ((StringHelper.capitalize kind) ^ " name must not be empty.") p
	else if Ast.is_lower_ident name then
		display_identifier_error ?prepend_msg ctx ((StringHelper.capitalize kind) ^ " name should start with an uppercase letter: \"" ^ name ^ "\"") p
	else
		check_identifier_name ?prepend_msg ctx name kind p

let check_module_path ctx (pack,name) p =
	let full_path = StringHelper.s_escape (if pack = [] then name else (String.concat "." pack) ^ "." ^ name) in
	check_uppercase_identifier_name ~prepend_msg:("Module \"" ^ full_path ^ "\" does not have a valid name.") ctx name "module" p;
	try
		List.iter (fun part -> Path.check_package_name part) pack;
	with Failure msg ->
		display_error_ext ctx.com (make_error
			~sub:[make_error (Custom msg) p]
			(Custom ("\"" ^ (StringHelper.s_escape (String.concat "." pack)) ^ "\" is not a valid package name:"))
			p
		)

let check_local_variable_name ctx name origin p =
	match name with
	| "this" -> () (* TODO: vars named `this` should technically be VGenerated, not VUser *)
	| _ ->
		let s_var_origin origin =
			match origin with
			| TVOLocalVariable -> "variable"
			| TVOArgument -> "function argument"
			| TVOForVariable -> "for variable"
			| TVOPatternVariable -> "pattern variable"
			| TVOCatchVariable -> "catch variable"
			| TVOLocalFunction -> "function"
		in
		check_identifier_name ctx name (s_var_origin origin) p

let add_local_with_origin ctx origin n t p =
	check_local_variable_name ctx n origin p;
	add_local ctx (VUser origin) n t p

let gen_local_prefix = "`"

let gen_local ctx t p =
	add_local ctx VGenerated "`" t p

let is_gen_local v =
	String.unsafe_get v.v_name 0 = String.unsafe_get gen_local_prefix 0

let delay ctx p f =
	let rec loop = function
		| [] -> [p,[f]]
		| (p2,l) :: rest ->
			if p2 = p then
				(p, f :: l) :: rest
			else if p2 < p then
				(p2,l) :: loop rest
			else
				(p,[f]) :: (p2,l) :: rest
	in
	ctx.g.delayed <- loop ctx.g.delayed

let delay_late ctx p f =
	let rec loop = function
		| [] -> [p,[f]]
		| (p2,l) :: rest ->
			if p2 <= p then
				(p2,l) :: loop rest
			else
				(p,[f]) :: (p2,l) :: rest
	in
	ctx.g.delayed <- loop ctx.g.delayed

let delay_if_mono ctx p t f = match follow t with
	| TMono _ ->
		delay ctx p f
	| _ ->
		f()

let rec flush_pass ctx p (where:string) =
	match ctx.g.delayed with
	| (p2,l) :: rest when p2 <= p ->
		(match l with
		| [] ->
			ctx.g.delayed <- rest;
		| f :: l ->
			ctx.g.delayed <- (p2,l) :: rest;
			f());
		flush_pass ctx p where
	| _ ->
		()

let make_pass ctx f = f

let init_class_done ctx =
	ctx.pass <- PTypeField

let exc_protect ?(force=true) ctx f (where:string) =
	let r = ref (lazy_available t_dynamic) in
	r := lazy_wait (fun() ->
		try
			let t = f r in
			r := lazy_available t;
			t
		with
			| Error e ->
				raise (Fatal_error e)
	);
	if force then delay ctx PForce (fun () -> ignore(lazy_type r));
	r

let fake_modules = Hashtbl.create 0
let create_fake_module ctx file =
	let key = ctx.com.file_keys#get file in
	let file = Path.get_full_path file in
	let mdep = (try Hashtbl.find fake_modules key with Not_found ->
		let mdep = {
			m_id = alloc_mid();
			m_path = (["$DEP"],file);
			m_types = [];
			m_statics = None;
			m_extra = module_extra file (Define.get_signature ctx.com.defines) (file_time file) MFake [];
		} in
		Hashtbl.add fake_modules key mdep;
		mdep
	) in
	ctx.com.module_lut#add mdep.m_path mdep;
	mdep

let is_removable_field com f =
	not (has_class_field_flag f CfOverride) && (
		has_class_field_flag f CfExtern || has_class_field_flag f CfGeneric
		|| (match f.cf_kind with
			| Var {v_read = AccRequire (s,_)} -> true
			| Method MethMacro -> not com.is_macro_context
			| _ -> false)
	)

(** checks if we can access to a given class field using current context *)
let can_access ctx c cf stat =
	if (has_class_field_flag cf CfPublic) then
		true
	else if c == ctx.curclass then
		true
	else match ctx.m.curmod.m_statics with
		| Some c' when c == c' ->
			true
		| _ ->
	(* has metadata path *)
	let rec make_path c f = match c.cl_kind with
		| KAbstractImpl a -> fst a.a_path @ [snd a.a_path; f.cf_name]
		| KGenericInstance(c,_) -> make_path c f
		| _ when c.cl_private -> List.rev (f.cf_name :: snd c.cl_path :: (List.tl (List.rev (fst c.cl_path))))
		| _ -> fst c.cl_path @ [snd c.cl_path; f.cf_name]
	in
	let rec expr_path acc e =
		match fst e with
		| EField (e,f,_) -> expr_path (f :: acc) e
		| EConst (Ident n) -> n :: acc
		| _ -> []
	in
	let rec chk_path psub pfull is_current_path =
		match psub, pfull with
		| [], _ -> true
		| a :: l1, b :: l2 when a = b ->
			if
				(* means it's a path of a superclass or implemented interface *)
				not is_current_path &&
				(* it's the last part of path in a meta && it denotes a package *)
				l1 = [] && not (StringHelper.starts_uppercase_identifier a)
			then
				false
			else
				chk_path l1 l2 is_current_path
		| _ -> false
	in
	let has m c f (path,is_current_path) =
		let rec loop = function
			| (m2,el,_) :: l when m = m2 ->
				List.exists (fun e ->
					match fst e with
					| EConst (Ident "std") ->
						(* If we have `@:allow(std)`, check if our path has exactly two elements
						   (type name + field name) *)
						(match path with [_;_] -> true | _ -> false)
					| _ ->
						let p = expr_path [] e in
						(p <> [] && chk_path p path is_current_path)
				) el
				|| loop l
			| _ :: l -> loop l
			| [] -> false
		in
		loop c.cl_meta || loop f.cf_meta
	in
	let module_path = ctx.curclass.cl_module.m_path in
	let cur_paths = ref [fst module_path @ [snd module_path], false] in
	let rec loop c is_current_path =
		cur_paths := (make_path c ctx.curfield, is_current_path) :: !cur_paths;
		begin match c.cl_super with
			| Some (csup,_) -> loop csup false
			| None -> ()
		end;
		List.iter (fun (c,_) -> loop c false) c.cl_implements;
	in
	loop ctx.curclass true;
	let is_constr = cf.cf_name = "new" in
	let rec loop c =
		try
			has Meta.Access ctx.curclass ctx.curfield ((make_path c cf), true)
			|| (
				(* if our common ancestor declare/override the field, then we can access it *)
				let allowed f = extends ctx.curclass c || (List.exists (has Meta.Allow c f) !cur_paths) in
				if is_constr then (
					match c.cl_constructor with
					| Some cf ->
						if allowed cf then true
						else if cf.cf_expr = None then false (* maybe it's an inherited auto-generated constructor *)
						else raise Not_found
					| _ -> false
				) else
					try allowed (PMap.find cf.cf_name (if stat then c.cl_statics else c.cl_fields))
					with Not_found -> false
			)
			|| (match c.cl_super with
			| Some (csup,_) -> loop csup
			| None -> false)
		with Not_found -> false
	in
	loop c
	(* access is also allowed of we access a type parameter which is constrained to our (base) class *)
	|| (match c.cl_kind with
		| KTypeParameter tl ->
			List.exists (fun t -> match follow t with TInst(c,_) -> loop c | _ -> false) tl
		| _ -> false)
	|| (Meta.has Meta.PrivateAccess ctx.meta)

let check_field_access ctx c f stat p =
	if not ctx.untyped && not (can_access ctx c f stat) then
		display_error ctx.com ("Cannot access private field " ^ f.cf_name) p

(** removes the first argument of the class field's function type and all its overloads *)
let prepare_using_field cf = match follow cf.cf_type with
	| TFun((_,_,tf) :: args,ret) ->
		let rec loop acc overloads = match overloads with
			| ({cf_type = TFun((_,_,tfo) :: args,ret)} as cfo) :: l ->
				let tfo = apply_params cfo.cf_params (extract_param_types cfo.cf_params) tfo in
				(* ignore overloads which have a different first argument *)
				if type_iseq tf tfo then loop ({cfo with cf_type = TFun(args,ret)} :: acc) l else loop acc l
			| _ :: l ->
				loop acc l
			| [] ->
				acc
		in
		{cf with cf_overloads = loop [] cf.cf_overloads; cf_type = TFun(args,ret)}
	| _ -> cf

let merge_core_doc ctx mt =
	(match mt with
	| TClassDecl c | TAbstractDecl { a_impl = Some c } when Meta.has Meta.CoreApi c.cl_meta ->
		let c_core = ctx.g.do_load_core_class ctx c in
		if c.cl_doc = None then c.cl_doc <- c_core.cl_doc;
		let maybe_merge cf_map cf =
			if cf.cf_doc = None then try cf.cf_doc <- (PMap.find cf.cf_name cf_map).cf_doc with Not_found -> ()
		in
		List.iter (maybe_merge c_core.cl_fields) c.cl_ordered_fields;
		List.iter (maybe_merge c_core.cl_statics) c.cl_ordered_statics;
		begin match c.cl_constructor,c_core.cl_constructor with
			| Some ({cf_doc = None} as cf),Some cf2 -> cf.cf_doc <- cf2.cf_doc
			| _ -> ()
		end
	| _ -> ())

let field_to_type_path com e =
	let rec loop e pack name = match e with
		| EField(e,f,_),p when Char.lowercase (String.get f 0) <> String.get f 0 -> (match name with
			| [] | _ :: [] ->
				loop e pack (f :: name)
			| _ -> (* too many name paths *)
				display_error com ("Unexpected " ^ f) p;
				raise Exit)
		| EField(e,f,_),_ ->
			loop e (f :: pack) name
		| EConst(Ident f),_ ->
			let pack, name, sub = match name with
				| [] ->
					let fchar = String.get f 0 in
					if Char.uppercase fchar = fchar then
						pack, f, None
					else begin
						display_error com "A class name must start with an uppercase letter" (snd e);
						raise Exit
					end
				| [name] ->
					f :: pack, name, None
				| [name; sub] ->
					f :: pack, name, Some sub
				| _ ->
					die "" __LOC__
			in
			{ tpackage=pack; tname=name; tparams=[]; tsub=sub }
		| _,pos ->
			display_error com "Unexpected expression when building strict meta" pos;
			raise Exit
	in
	loop e [] []

let safe_mono_close ctx m p =
	try
		Monomorph.close m
	with
		Unify_error l ->
			raise_or_display ctx l p

let make_field_call_candidate args ret monos t cf data = {
	fc_args  = args;
	fc_type  = t;
	fc_field = cf;
	fc_data  = data;
	fc_ret   = ret;
	fc_monos = monos;
}

let s_field_call_candidate fcc =
	let pctx = print_context() in
	let se = s_expr_pretty false "" false (s_type pctx) in
	let sl_args = List.map se fcc.fc_args in
	Printer.s_record_fields "" [
		"fc_args",String.concat ", " sl_args;
		"fc_type",s_type pctx fcc.fc_type;
		"fc_field",Printf.sprintf "%s: %s" fcc.fc_field.cf_name (s_type pctx fcc.fc_field.cf_type)
	]


let relative_path ctx file =
	let slashes path = String.concat "/" (ExtString.String.nsplit path "\\") in
	let fpath = slashes (Path.get_full_path file) in
	let fpath_lower = String.lowercase fpath in
	let flen = String.length fpath_lower in
	let rec loop = function
		| [] -> file
		| path :: l ->
			let spath = String.lowercase (slashes path) in
			let slen = String.length spath in
			if slen > 0 && slen < flen && String.sub fpath_lower 0 slen = spath then String.sub fpath slen (flen - slen) else loop l
	in
	loop ctx.com.Common.class_path

let mk_infos ctx p params =
	let file = if ctx.com.is_macro_context then p.pfile else if Common.defined ctx.com Define.AbsolutePath then Path.get_full_path p.pfile else relative_path ctx p.pfile in
	(EObjectDecl (
		(("fileName",null_pos,NoQuotes) , (EConst (String(file,SDoubleQuotes)) , p)) ::
		(("lineNumber",null_pos,NoQuotes) , (EConst (Int (string_of_int (Lexer.get_error_line p), None)),p)) ::
		(("className",null_pos,NoQuotes) , (EConst (String (s_type_path ctx.curclass.cl_path,SDoubleQuotes)),p)) ::
		if ctx.curfield.cf_name = "" then
			params
		else
			(("methodName",null_pos,NoQuotes), (EConst (String (ctx.curfield.cf_name,SDoubleQuotes)),p)) :: params
	) ,p)

let rec is_pos_infos = function
	| TMono r ->
		(match r.tm_type with
		| Some t -> is_pos_infos t
		| _ -> false)
	| TLazy f ->
		is_pos_infos (lazy_type f)
	| TType ({ t_path = ["haxe"] , "PosInfos" },[]) ->
		true
	| TType (t,tl) ->
		is_pos_infos (apply_typedef t tl)
	| TAbstract({a_path=[],"Null"},[t]) ->
		is_pos_infos t
	| _ ->
		false

let is_empty_or_pos_infos args =
	match args with
	| [_,true,t] -> is_pos_infos t
	| [] -> true
	| _ -> false

let get_next_stored_typed_expr_id =
	let uid = ref 0 in
	(fun() -> incr uid; !uid)

let get_stored_typed_expr com id =
	let e = com.stored_typed_exprs#find id in
	Texpr.duplicate_tvars e

let store_typed_expr com te p =
	let id = get_next_stored_typed_expr_id() in
	com.stored_typed_exprs#add id te;
	let eid = (EConst (Int (string_of_int id, None))), p in
	id,((EMeta ((Meta.StoredTypedExpr,[],null_pos), eid)),p)

let push_this ctx e = match e.eexpr with
| TConst ((TInt _ | TFloat _ | TString _ | TBool _) as ct) ->
	(EConst (tconst_to_const ct),e.epos),fun () -> ()
| _ ->
	let id,er = store_typed_expr ctx.com e e.epos in
	er,fun () -> ctx.com.stored_typed_exprs#remove id

let create_deprecation_context ctx = {
	(DeprecationCheck.create_context ctx.com) with
	class_meta = ctx.curclass.cl_meta;
	field_meta = ctx.curfield.cf_meta;
}

(* -------------- debug functions to activate when debugging typer passes ------------------------------- *)
(*/*

let delay_tabs = ref ""

let context_ident com =
	if Common.defined com Common.Define.CoreApi then
		" core "
	else if Common.defined com Common.Define.Macro then
		"macro "
	else
		"  out "

let debug com str =
	if Common.raw_defined com "cdebug" then begin
		let s = (context_ident com ^ string_of_int (String.length !delay_tabs) ^ " " ^ !delay_tabs ^ str) in
		match com.json_out with
		| None -> print_endline s
		| Some _ -> DynArray.add com.pass_debug_messages s
	end

let init_class_done ctx =
	debug ctx.com ("init_class_done " ^ s_type_path ctx.curclass.cl_path);
	init_class_done ctx

let ctx_pos ctx =
	let inf = s_type_path ctx.m.curmod.m_path in
	let inf = (match snd ctx.curclass.cl_path with "" -> inf | n when n = snd ctx.m.curmod.m_path -> inf | n -> inf ^ "." ^ n) in
	let inf = (match ctx.curfield.cf_name with "" -> inf | n -> inf ^ ":" ^ n) in
	inf

let pass_infos ctx p =
	let inf = pass_name p ^ " ("  ^ ctx_pos ctx ^ ")" in
	let inf = if ctx.pass > p then inf ^ " ??CURPASS=" ^ pass_name ctx.pass else inf in
	inf

let delay ctx p f =
	let inf = pass_infos ctx p in
	let rec loop = function
		| [] -> [p,[f,inf,ctx]]
		| (p2,l) :: rest ->
			if p2 = p then
				(p, (f,inf,ctx) :: l) :: rest
			else if p2 < p then
				(p2,l) :: loop rest
			else
				(p,[f,inf,ctx]) :: (p2,l) :: rest
	in
	ctx.g.debug_delayed <- loop ctx.g.debug_delayed;
	debug ctx.com ("add " ^ inf)

let delay_late ctx p f =
	let inf = pass_infos ctx p in
	let rec loop = function
		| [] -> [p,[f,inf,ctx]]
		| (p2,l) :: rest ->
			if p2 <= p then
				(p2,l) :: loop rest
			else
				(p,[f,inf,ctx]) :: (p2,l) :: rest
	in
	ctx.g.debug_delayed <- loop ctx.g.debug_delayed;
	debug ctx.com ("add late " ^ inf)

let pending_passes ctx =
	let rec loop acc = function
		| (p,l) :: pl when p < ctx.pass -> loop (acc @ l) pl
		| _ -> acc
	in
	match loop [] ctx.g.debug_delayed with
	| [] -> ""
	| l -> " ??PENDING[" ^ String.concat ";" (List.map (fun (_,i,_) -> i) l) ^ "]"

let display_error com ?(depth=0) msg p =
	debug com ("ERROR " ^ msg);
	display_error com ~depth msg p

let display_error_ext com err =
	debug com ("ERROR " ^ (error_msg err.err_message));
	display_error_ext com err

let make_pass ?inf ctx f =
	let inf = (match inf with None -> pass_infos ctx ctx.pass | Some inf -> inf) in
	(fun v ->
		debug ctx.com ("run " ^ inf ^ pending_passes ctx);
		let old = !delay_tabs in
		delay_tabs := !delay_tabs ^ "\t";
		let t = (try
			f v
		with
			| Fatal_error _ as exc ->
				delay_tabs := old;
				raise exc
			| exc when not (Common.raw_defined ctx.com "stack") ->
				debug ctx.com ("FATAL " ^ Printexc.to_string exc);
				delay_tabs := old;
				raise exc
		) in
		delay_tabs := old;
		t
	)

let rec flush_pass ctx p where =
	let rec loop() =
		match ctx.g.debug_delayed with
		| (p2,l) :: rest when p2 <= p ->
			(match l with
			| [] ->
				ctx.g.debug_delayed <- rest
			| (f,inf,ctx2) :: l ->
				ctx.g.debug_delayed <- (p2,l) :: rest;
				match p2 with
				| PTypeField | PBuildClass -> f()
				| _ -> (make_pass ~inf ctx f)());
			loop()
		| _ ->
			()
	in
	match ctx.g.debug_delayed with
	| (p2,_) :: _ when p2 <= p ->
		let old = !delay_tabs in
		debug ctx.com ("flush " ^ pass_name p ^ "(" ^ where ^ ")");
		delay_tabs := !delay_tabs ^ "\t";
		loop();
		delay_tabs := old;
		debug ctx.com "flush-done";
	| _ ->
		()

let make_where ctx where =
	where ^ " (" ^ ctx_pos ctx ^ ")"

let exc_protect ?(force=true) ctx f (where:string) =
	let r = ref (lazy_available t_dynamic) in
	r := lazy_wait (make_pass ~inf:(make_where ctx where) ctx (fun() ->
		try
			let t = f r in
			r := lazy_available t;
			t
		with
			| Error e ->
				raise (Fatal_error e)
	));
	if force then delay ctx PForce (fun () -> ignore(lazy_type r));
	r

*/*)
(* --------------------------------------------------- *)

<|MERGE_RESOLUTION|>--- conflicted
+++ resolved
@@ -22,11 +22,7 @@
 open Common
 open Type
 open Error
-<<<<<<< HEAD
-open DisplayTypes
 open Resolution
-=======
->>>>>>> e8e29c47
 
 type type_patch = {
 	mutable tp_type : complex_type option;
