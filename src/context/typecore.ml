(*
	The Haxe Compiler
	Copyright (C) 2005-2019  Haxe Foundation

	This program is free software; you can redistribute it and/or
	modify it under the terms of the GNU General Public License
	as published by the Free Software Foundation; either version 2
	of the License, or (at your option) any later version.

	This program is distributed in the hope that it will be useful,
	but WITHOUT ANY WARRANTY; without even the implied warranty of
	MERCHANTABILITY or FITNESS FOR A PARTICULAR PURPOSE.  See the
	GNU General Public License for more details.

	You should have received a copy of the GNU General Public License
	along with this program; if not, write to the Free Software
	Foundation, Inc., 51 Franklin Street, Fifth Floor, Boston, MA  02110-1301, USA.
 *)

open Globals
open Ast
open Common
open Type
open Error
open DisplayTypes

type type_patch = {
	mutable tp_type : complex_type option;
	mutable tp_remove : bool;
	mutable tp_meta : metadata;
}

type current_fun =
	| FunMember
	| FunStatic
	| FunConstructor
	| FunMemberAbstract
	| FunMemberClassLocal
	| FunMemberAbstractLocal

type macro_mode =
	| MExpr
	| MBuild
	| MMacroType
	| MDisplay

type access_mode =
	| MGet
	| MSet of Ast.expr option (* rhs, if exists *)
	| MCall of Ast.expr list (* call arguments *)

type typer_pass =
	| PBuildModule			(* build the module structure and setup module type parameters *)
	| PBuildClass			(* build the class structure *)
	| PConnectField			(* handle associated fields, which may affect each other. E.g. a property and its getter *)
	| PTypeField			(* type the class field, allow access to types structures *)
	| PCheckConstraint		(* perform late constraint checks with inferred types *)
	| PForce				(* usually ensure that lazy have been evaluated *)
	| PFinal				(* not used, only mark for finalize *)

type typer_module = {
	curmod : module_def;
	mutable module_imports : (module_type * pos) list;
	mutable module_using : (tclass * pos) list;
	mutable module_globals : (string, (module_type * string * pos)) PMap.t;
	mutable wildcard_packages : (string list * pos) list;
	mutable import_statements : import list;
}

type typer_globals = {
	mutable delayed : (typer_pass * (unit -> unit) list) list;
	mutable debug_delayed : (typer_pass * ((unit -> unit) * string * typer) list) list;
	doinline : bool;
	retain_meta : bool;
	mutable core_api : typer option;
	mutable macros : ((unit -> unit) * typer) option;
	mutable std : module_def;
	type_patches : (path, (string * bool, type_patch) Hashtbl.t * type_patch) Hashtbl.t;
	mutable global_metadata : (string list * metadata_entry * (bool * bool * bool)) list;
	mutable module_check_policies : (string list * module_check_policy list * bool) list;
	mutable global_using : (tclass * pos) list;
	(* Indicates that Typer.create() finished building this instance *)
	mutable complete : bool;
	mutable type_hints : (module_def_display * pos * t) list;
	mutable load_only_cached_modules : bool;
	functional_interface_lut : (path,tclass_field) lookup;
	(* api *)
	do_inherit : typer -> Type.tclass -> pos -> (bool * placed_type_path) -> bool;
	do_macro : typer -> macro_mode -> path -> string -> expr list -> pos -> expr option;
	do_load_macro : typer -> bool -> path -> string -> pos -> ((string * bool * t) list * t * tclass * Type.tclass_field);
	do_load_module : typer -> path -> pos -> module_def;
	do_load_type_def : typer -> pos -> type_path -> module_type;
	do_build_instance : typer -> module_type -> pos -> (typed_type_param list * path * (t list -> t));
	do_format_string : typer -> string -> pos -> Ast.expr;
	do_load_core_class : typer -> tclass -> tclass;
}

and typer = {
	(* shared *)
	com : context;
	t : basic_types;
	g : typer_globals;
	mutable bypass_accessor : int;
	mutable meta : metadata;
	mutable with_type_stack : WithType.t list;
	mutable call_argument_stack : expr list list;
	(* variable *)
	mutable pass : typer_pass;
	(* per-module *)
	mutable m : typer_module;
	mutable is_display_file : bool;
	(* per-class *)
	mutable curclass : tclass;
	mutable tthis : t;
	mutable type_params : type_params;
	mutable get_build_infos : unit -> (module_type * t list * class_field list) option;
	(* per-function *)
	mutable allow_inline : bool;
	mutable allow_transform : bool;
	mutable curfield : tclass_field;
	mutable untyped : bool;
	mutable in_function : bool;
	mutable in_loop : bool;
	mutable in_display : bool;
	mutable macro_depth : int;
	mutable is_coroutine : bool;
	mutable curfun : current_fun;
	mutable ret : t;
	mutable locals : (string, tvar) PMap.t;
	mutable opened : anon_status ref list;
	mutable vthis : tvar option;
	mutable in_call_args : bool;
	mutable in_overload_call_args : bool;
	mutable delayed_display : DisplayTypes.display_exception_kind option;
	mutable monomorphs : monomorphs;
	(* events *)
	memory_marker : float array;
}

and monomorphs = {
	mutable perfunction : (tmono * pos) list;
}

(* This record holds transient information about an (attempted) call on a field. It is created when resolving
   field calls and is passed to overload filters. *)
type 'a field_call_candidate = {
	(* The argument expressions for this call and whether or not the argument is optional on the
	   target function. *)
	fc_args  : texpr list;
	(* The applied return type. *)
	fc_ret   : Type.t;
	(* The applied function type. *)
	fc_type  : Type.t;
	(* The class field being called. *)
	fc_field : tclass_field;
	(* The field monomorphs that were created for this call. *)
	fc_monos : Type.t list;
	(* The custom data associated with this call. *)
	fc_data  : 'a;
}

type field_host =
	| FHStatic of tclass
	| FHInstance of tclass * tparams
	| FHAbstract of tabstract * tparams * tclass
	| FHAnon

type field_access = {
	(* The expression on which the field is accessed. For abstracts, this is a type expression
	   to the implementation class. *)
	fa_on     : texpr;
	(* The field being accessed. Note that in case of overloads, this might refer to the main field which
	   hosts other overloads in its cf_overloads. *)
	fa_field  : tclass_field;
	(* The host of the field. *)
	fa_host   : field_host;
	(* Whether or not to inline the access. This can be set for non-inline fields via `inline call()` syntax. *)
	fa_inline : bool;
	(* The position of the field access expression in syntax. *)
	fa_pos    : pos;
}

type static_extension_access = {
	(* The `this` expression which should be passed as first argument. *)
	se_this   : texpr;
	(* The field access information. *)
	se_access : field_access;
}

type dot_path_part_case =
	| PUppercase
	| PLowercase

type dot_path_part = {
	name : string;
	case : dot_path_part_case;
	pos : pos
}

exception Forbid_package of (string * path * pos) * pos list * string

exception WithTypeError of error

let memory_marker = [|Unix.time()|]

let locate_macro_error = ref true

let make_call_ref : (typer -> texpr -> texpr list -> t -> ?force_inline:bool -> pos -> texpr) ref = ref (fun _ _ _ _ ?force_inline:bool _ -> die "" __LOC__)
let type_expr_ref : (?mode:access_mode -> typer -> expr -> WithType.t -> texpr) ref = ref (fun ?(mode=MGet) _ _ _ -> die "" __LOC__)
let type_block_ref : (typer -> expr list -> WithType.t -> pos -> texpr) ref = ref (fun _ _ _ _ -> die "" __LOC__)
let unify_min_ref : (typer -> texpr list -> t) ref = ref (fun _ _ -> die "" __LOC__)
let unify_min_for_type_source_ref : (typer -> texpr list -> WithType.with_type_source option -> t) ref = ref (fun _ _ _ -> die "" __LOC__)
let analyzer_run_on_expr_ref : (Common.context -> string -> texpr -> texpr) ref = ref (fun _ _ _ -> die "" __LOC__)
let cast_or_unify_raise_ref : (typer -> ?uctx:unification_context option -> Type.t -> texpr -> pos -> texpr) ref = ref (fun _ ?uctx _ _ _ -> assert false)
let type_generic_function_ref : (typer -> field_access -> (unit -> texpr) field_call_candidate -> WithType.t -> pos -> texpr) ref = ref (fun _ _ _ _ _ -> assert false)

let create_context_ref : (Common.context -> typer) ref = ref (fun _ -> assert false)

let pass_name = function
	| PBuildModule -> "build-module"
	| PBuildClass -> "build-class"
	| PConnectField -> "connect-field"
	| PTypeField -> "type-field"
	| PCheckConstraint -> "check-constraint"
	| PForce -> "force"
	| PFinal -> "final"

let warning ?(depth=0) ctx w msg p =
	let options = (Warning.from_meta ctx.curclass.cl_meta) @ (Warning.from_meta ctx.curfield.cf_meta) in
	ctx.com.warning ~depth w options msg p

let make_call ctx e el t p = (!make_call_ref) ctx e el t p

let type_expr ?(mode=MGet) ctx e with_type = (!type_expr_ref) ~mode ctx e with_type

let unify_min ctx el = (!unify_min_ref) ctx el
let unify_min_for_type_source ctx el src = (!unify_min_for_type_source_ref) ctx el src

let spawn_monomorph' ctx p =
	let mono = Monomorph.create () in
	ctx.monomorphs.perfunction <- (mono,p) :: ctx.monomorphs.perfunction;
	mono

let spawn_monomorph ctx p =
	TMono (spawn_monomorph' ctx p)

let make_static_this c p =
	let ta = mk_anon ~fields:c.cl_statics (ref (Statics c)) in
	mk (TTypeExpr (TClassDecl c)) ta p

let make_static_field_access c cf t p =
	let ethis = make_static_this c p in
	mk (TField (ethis,(FStatic (c,cf)))) t p

let make_static_call ctx c cf map args t p =
	let monos = List.map (fun _ -> spawn_monomorph ctx p) cf.cf_params in
	let map t = map (apply_params cf.cf_params monos t) in
	let ef = make_static_field_access c cf (map cf.cf_type) p in
	make_call ctx ef args (map t) p

let raise_with_type_error ?(depth = 0) msg p =
	raise (WithTypeError (make_error ~depth (Custom msg) p))

let raise_or_display ctx l p =
	if ctx.untyped then ()
	else if ctx.in_call_args then raise (WithTypeError (make_error (Unify l) p))
	else display_error_ext ctx.com (make_error (Unify l) p)

let raise_or_display_error ctx err =
	if ctx.untyped then ()
	else if ctx.in_call_args then raise (WithTypeError err)
	else display_error_ext ctx.com err

let raise_or_display_message ctx msg p =
	if ctx.in_call_args then raise_with_type_error msg p
	else display_error ctx.com msg p

let unify ctx t1 t2 p =
	try
		Type.unify t1 t2
	with
		Unify_error l ->
			raise_or_display ctx l p

let unify_raise_custom uctx t1 t2 p =
	try
		Type.unify_custom uctx t1 t2
	with
		Unify_error l ->
			(* no untyped check *)
			raise_error_msg (Unify l) p

let unify_raise = unify_raise_custom default_unification_context

let save_locals ctx =
	let locals = ctx.locals in
	(fun() -> ctx.locals <- locals)

let add_local ctx k n t p =
	let v = alloc_var k n t p in
	if Define.defined ctx.com.defines Define.WarnVarShadowing && n <> "_" then begin
		match k with
		| VUser _ ->
			begin try
				let v' = PMap.find n ctx.locals in
				(* ignore std lib *)
				if not (List.exists (ExtLib.String.starts_with p.pfile) ctx.com.std_path) then begin
					warning ctx WVarShadow "This variable shadows a previously declared variable" p;
					warning ~depth:1 ctx WVarShadow (compl_msg "Previous variable was here") v'.v_pos
				end
			with Not_found ->
				()
			end
		| _ ->
			()
	end;
	ctx.locals <- PMap.add n v ctx.locals;
	v

let display_identifier_error ctx ?prepend_msg msg p =
	let prepend = match prepend_msg with Some s -> s ^ " " | _ -> "" in
	display_error ctx.com (prepend ^ msg) p

let check_identifier_name ?prepend_msg ctx name kind p =
	if starts_with name '$' then
		display_identifier_error ctx ?prepend_msg ((StringHelper.capitalize kind) ^ " names starting with a dollar are not allowed: \"" ^ name ^ "\"") p
	else if not (Lexer.is_valid_identifier name) then
		display_identifier_error ctx ?prepend_msg ("\"" ^ (StringHelper.s_escape name) ^ "\" is not a valid " ^ kind ^ " name.") p

let check_field_name ctx name p =
	match name with
	| "new" -> () (* the only keyword allowed in field names *)
	| _ -> check_identifier_name ctx name "field" p

let check_uppercase_identifier_name ?prepend_msg ctx name kind p =
	if String.length name = 0 then
		display_identifier_error ?prepend_msg ctx ((StringHelper.capitalize kind) ^ " name must not be empty.") p
	else if Ast.is_lower_ident name then
		display_identifier_error ?prepend_msg ctx ((StringHelper.capitalize kind) ^ " name should start with an uppercase letter: \"" ^ name ^ "\"") p
	else
		check_identifier_name ?prepend_msg ctx name kind p

let check_module_path ctx (pack,name) p =
	let full_path = StringHelper.s_escape (if pack = [] then name else (String.concat "." pack) ^ "." ^ name) in
	check_uppercase_identifier_name ~prepend_msg:("Module \"" ^ full_path ^ "\" does not have a valid name.") ctx name "module" p;
	try
		List.iter (fun part -> Path.check_package_name part) pack;
	with Failure msg ->
		display_error_ext ctx.com (make_error
			~sub:[make_error (Custom msg) p]
			(Custom ("\"" ^ (StringHelper.s_escape (String.concat "." pack)) ^ "\" is not a valid package name:"))
			p
		)

let check_local_variable_name ctx name origin p =
	match name with
	| "this" -> () (* TODO: vars named `this` should technically be VGenerated, not VUser *)
	| _ ->
		let s_var_origin origin =
			match origin with
			| TVOLocalVariable -> "variable"
			| TVOArgument -> "function argument"
			| TVOForVariable -> "for variable"
			| TVOPatternVariable -> "pattern variable"
			| TVOCatchVariable -> "catch variable"
			| TVOLocalFunction -> "function"
		in
		check_identifier_name ctx name (s_var_origin origin) p

let add_local_with_origin ctx origin n t p =
	check_local_variable_name ctx n origin p;
	add_local ctx (VUser origin) n t p

let gen_local_prefix = "`"

let gen_local ctx t p =
	add_local ctx VGenerated "`" t p

let is_gen_local v =
	String.unsafe_get v.v_name 0 = String.unsafe_get gen_local_prefix 0

let delay ctx p f =
	let rec loop = function
		| [] -> [p,[f]]
		| (p2,l) :: rest ->
			if p2 = p then
				(p, f :: l) :: rest
			else if p2 < p then
				(p2,l) :: loop rest
			else
				(p,[f]) :: (p2,l) :: rest
	in
	ctx.g.delayed <- loop ctx.g.delayed

let delay_late ctx p f =
	let rec loop = function
		| [] -> [p,[f]]
		| (p2,l) :: rest ->
			if p2 <= p then
				(p2,l) :: loop rest
			else
				(p,[f]) :: (p2,l) :: rest
	in
	ctx.g.delayed <- loop ctx.g.delayed

let delay_if_mono ctx p t f = match follow t with
	| TMono _ ->
		delay ctx p f
	| _ ->
		f()

let rec flush_pass ctx p (where:string) =
	match ctx.g.delayed with
	| (p2,l) :: rest when p2 <= p ->
		(match l with
		| [] ->
			ctx.g.delayed <- rest;
		| f :: l ->
			ctx.g.delayed <- (p2,l) :: rest;
			f());
		flush_pass ctx p where
	| _ ->
		()

let make_pass ctx f = f

let init_class_done ctx =
	ctx.pass <- PTypeField

let exc_protect ?(force=true) ctx f (where:string) =
	let r = ref (lazy_available t_dynamic) in
	r := lazy_wait (fun() ->
		try
			let t = f r in
			r := lazy_available t;
			t
		with
			| Error e ->
				raise (Fatal_error e)
	);
	if force then delay ctx PForce (fun () -> ignore(lazy_type r));
	r

let fake_modules = Hashtbl.create 0
let create_fake_module ctx file =
	let key = ctx.com.file_keys#get file in
	let file = Path.get_full_path file in
	let mdep = (try Hashtbl.find fake_modules key with Not_found ->
		let mdep = {
			m_id = alloc_mid();
			m_path = (["$DEP"],file);
			m_types = [];
			m_statics = None;
			m_extra = module_extra file (Define.get_signature ctx.com.defines) (file_time file) MFake [];
		} in
		Hashtbl.add fake_modules key mdep;
		mdep
	) in
	ctx.com.module_lut#add mdep.m_path mdep;
	mdep

let is_removable_field com f =
	not (has_class_field_flag f CfOverride) && (
		has_class_field_flag f CfExtern || has_class_field_flag f CfGeneric
		|| (match f.cf_kind with
			| Var {v_read = AccRequire (s,_)} -> true
			| Method MethMacro -> not com.is_macro_context
			| _ -> false)
	)

(** checks if we can access to a given class field using current context *)
let rec can_access ctx c cf stat =
	if (has_class_field_flag cf CfPublic) then
		true
	else if c == ctx.curclass then
		true
	else match ctx.m.curmod.m_statics with
		| Some c' when c == c' ->
			true
		| _ ->
	(* has metadata path *)
	let rec make_path c f = match c.cl_kind with
		| KAbstractImpl a -> fst a.a_path @ [snd a.a_path; f.cf_name]
		| KGenericInstance(c,_) -> make_path c f
		| _ when c.cl_private -> List.rev (f.cf_name :: snd c.cl_path :: (List.tl (List.rev (fst c.cl_path))))
		| _ -> fst c.cl_path @ [snd c.cl_path; f.cf_name]
	in
	let rec expr_path acc e =
		match fst e with
		| EField (e,f,_) -> expr_path (f :: acc) e
		| EConst (Ident n) -> n :: acc
		| _ -> []
	in
	let rec chk_path psub pfull is_current_path =
		match psub, pfull with
		| [], _ -> true
		| a :: l1, b :: l2 when a = b ->
			if
				(* means it's a path of a superclass or implemented interface *)
				not is_current_path &&
				(* it's the last part of path in a meta && it denotes a package *)
				l1 = [] && not (StringHelper.starts_uppercase_identifier a)
			then
				false
			else
				chk_path l1 l2 is_current_path
		| _ -> false
	in
	let has m c f (path,is_current_path) =
		let rec loop = function
			| (m2,el,_) :: l when m = m2 ->
				List.exists (fun e ->
					match fst e with
					| EConst (Ident "std") ->
						(* If we have `@:allow(std)`, check if our path has exactly two elements
						   (type name + field name) *)
						(match path with [_;_] -> true | _ -> false)
					| _ ->
						let p = expr_path [] e in
						(p <> [] && chk_path p path is_current_path)
				) el
				|| loop l
			| _ :: l -> loop l
			| [] -> false
		in
		loop c.cl_meta || loop f.cf_meta
	in
	let module_path = ctx.curclass.cl_module.m_path in
	let cur_paths = ref [fst module_path @ [snd module_path], false] in
	let rec loop c is_current_path =
		cur_paths := (make_path c ctx.curfield, is_current_path) :: !cur_paths;
		begin match c.cl_super with
			| Some (csup,_) -> loop csup false
			| None -> ()
		end;
		List.iter (fun (c,_) -> loop c false) c.cl_implements;
	in
	loop ctx.curclass true;
	let is_constr = cf.cf_name = "new" in
	let rec loop c =
		try
			has Meta.Access ctx.curclass ctx.curfield ((make_path c cf), true)
			|| (
				(* if our common ancestor declare/override the field, then we can access it *)
				let allowed f = extends ctx.curclass c || (List.exists (has Meta.Allow c f) !cur_paths) in
				if is_constr then (
					match c.cl_constructor with
					| Some cf ->
						if allowed cf then true
						else if cf.cf_expr = None then false (* maybe it's an inherited auto-generated constructor *)
						else raise Not_found
					| _ -> false
				) else
					try allowed (PMap.find cf.cf_name (if stat then c.cl_statics else c.cl_fields))
					with Not_found -> false
			)
			|| (match c.cl_super with
			| Some (csup,_) -> loop csup
			| None -> false)
		with Not_found -> false
	in
	loop c
	(* access is also allowed of we access a type parameter which is constrained to our (base) class *)
	|| (match c.cl_kind with
		| KTypeParameter tl ->
			List.exists (fun t -> match follow t with TInst(c,_) -> loop c | _ -> false) tl
		| _ -> false)
	|| (Meta.has Meta.PrivateAccess ctx.meta)

let check_field_access ctx c f stat p =
	if not ctx.untyped && not (can_access ctx c f stat) then
		display_error ctx.com ("Cannot access private field " ^ f.cf_name) p

(** removes the first argument of the class field's function type and all its overloads *)
let prepare_using_field cf = match follow cf.cf_type with
	| TFun((_,_,tf) :: args,ret,coro) ->
		let rec loop acc overloads = match overloads with
<<<<<<< HEAD
			| ({cf_type = TFun((_,_,tfo) :: args,ret,coro)} as cfo) :: l ->
				let tfo = apply_params cfo.cf_params (List.map snd cfo.cf_params) tfo in
=======
			| ({cf_type = TFun((_,_,tfo) :: args,ret)} as cfo) :: l ->
				let tfo = apply_params cfo.cf_params (extract_param_types cfo.cf_params) tfo in
>>>>>>> 3b864891
				(* ignore overloads which have a different first argument *)
				if type_iseq tf tfo then loop ({cfo with cf_type = TFun(args,ret,coro)} :: acc) l else loop acc l
			| _ :: l ->
				loop acc l
			| [] ->
				acc
		in
		{cf with cf_overloads = loop [] cf.cf_overloads; cf_type = TFun(args,ret,coro)}
	| _ -> cf

let merge_core_doc ctx mt =
	(match mt with
	| TClassDecl c | TAbstractDecl { a_impl = Some c } when Meta.has Meta.CoreApi c.cl_meta ->
		let c_core = ctx.g.do_load_core_class ctx c in
		if c.cl_doc = None then c.cl_doc <- c_core.cl_doc;
		let maybe_merge cf_map cf =
			if cf.cf_doc = None then try cf.cf_doc <- (PMap.find cf.cf_name cf_map).cf_doc with Not_found -> ()
		in
		List.iter (maybe_merge c_core.cl_fields) c.cl_ordered_fields;
		List.iter (maybe_merge c_core.cl_statics) c.cl_ordered_statics;
		begin match c.cl_constructor,c_core.cl_constructor with
			| Some ({cf_doc = None} as cf),Some cf2 -> cf.cf_doc <- cf2.cf_doc
			| _ -> ()
		end
	| _ -> ())

let field_to_type_path com e =
	let rec loop e pack name = match e with
		| EField(e,f,_),p when Char.lowercase (String.get f 0) <> String.get f 0 -> (match name with
			| [] | _ :: [] ->
				loop e pack (f :: name)
			| _ -> (* too many name paths *)
				display_error com ("Unexpected " ^ f) p;
				raise Exit)
		| EField(e,f,_),_ ->
			loop e (f :: pack) name
		| EConst(Ident f),_ ->
			let pack, name, sub = match name with
				| [] ->
					let fchar = String.get f 0 in
					if Char.uppercase fchar = fchar then
						pack, f, None
					else begin
						display_error com "A class name must start with an uppercase letter" (snd e);
						raise Exit
					end
				| [name] ->
					f :: pack, name, None
				| [name; sub] ->
					f :: pack, name, Some sub
				| _ ->
					die "" __LOC__
			in
			{ tpackage=pack; tname=name; tparams=[]; tsub=sub }
		| _,pos ->
			display_error com "Unexpected expression when building strict meta" pos;
			raise Exit
	in
	loop e [] []

let safe_mono_close ctx m p =
	try
		Monomorph.close m
	with
		Unify_error l ->
			raise_or_display ctx l p

let make_field_call_candidate args ret monos t cf data = {
	fc_args  = args;
	fc_type  = t;
	fc_field = cf;
	fc_data  = data;
	fc_ret   = ret;
	fc_monos = monos;
}

let s_field_call_candidate fcc =
	let pctx = print_context() in
	let se = s_expr_pretty false "" false (s_type pctx) in
	let sl_args = List.map se fcc.fc_args in
	Printer.s_record_fields "" [
		"fc_args",String.concat ", " sl_args;
		"fc_type",s_type pctx fcc.fc_type;
		"fc_field",Printf.sprintf "%s: %s" fcc.fc_field.cf_name (s_type pctx fcc.fc_field.cf_type)
	]


<<<<<<< HEAD
(* TODO: this is wrong *)
let coroutine_type ctx args ret =
	let args = args @ [("_hx_continuation",false,(tfun [ret; t_dynamic] ctx.com.basic.tvoid))] in
	let ret = ctx.com.basic.tvoid in
	TFun(args,ret,true)
=======
let relative_path ctx file =
	let slashes path = String.concat "/" (ExtString.String.nsplit path "\\") in
	let fpath = slashes (Path.get_full_path file) in
	let fpath_lower = String.lowercase fpath in
	let flen = String.length fpath_lower in
	let rec loop = function
		| [] -> file
		| path :: l ->
			let spath = String.lowercase (slashes path) in
			let slen = String.length spath in
			if slen > 0 && slen < flen && String.sub fpath_lower 0 slen = spath then String.sub fpath slen (flen - slen) else loop l
	in
	loop ctx.com.Common.class_path

let mk_infos ctx p params =
	let file = if ctx.com.is_macro_context then p.pfile else if Common.defined ctx.com Define.AbsolutePath then Path.get_full_path p.pfile else relative_path ctx p.pfile in
	(EObjectDecl (
		(("fileName",null_pos,NoQuotes) , (EConst (String(file,SDoubleQuotes)) , p)) ::
		(("lineNumber",null_pos,NoQuotes) , (EConst (Int (string_of_int (Lexer.get_error_line p), None)),p)) ::
		(("className",null_pos,NoQuotes) , (EConst (String (s_type_path ctx.curclass.cl_path,SDoubleQuotes)),p)) ::
		if ctx.curfield.cf_name = "" then
			params
		else
			(("methodName",null_pos,NoQuotes), (EConst (String (ctx.curfield.cf_name,SDoubleQuotes)),p)) :: params
	) ,p)

let rec is_pos_infos = function
	| TMono r ->
		(match r.tm_type with
		| Some t -> is_pos_infos t
		| _ -> false)
	| TLazy f ->
		is_pos_infos (lazy_type f)
	| TType ({ t_path = ["haxe"] , "PosInfos" },[]) ->
		true
	| TType (t,tl) ->
		is_pos_infos (apply_typedef t tl)
	| TAbstract({a_path=[],"Null"},[t]) ->
		is_pos_infos t
	| _ ->
		false

let is_empty_or_pos_infos args =
	match args with
	| [_,true,t] -> is_pos_infos t
	| [] -> true
	| _ -> false

let get_next_stored_typed_expr_id =
	let uid = ref 0 in
	(fun() -> incr uid; !uid)

let get_stored_typed_expr com id =
	let e = com.stored_typed_exprs#find id in
	Texpr.duplicate_tvars e

let store_typed_expr com te p =
	let id = get_next_stored_typed_expr_id() in
	com.stored_typed_exprs#add id te;
	let eid = (EConst (Int (string_of_int id, None))), p in
	id,((EMeta ((Meta.StoredTypedExpr,[],null_pos), eid)),p)

let push_this ctx e = match e.eexpr with
| TConst ((TInt _ | TFloat _ | TString _ | TBool _) as ct) ->
	(EConst (tconst_to_const ct),e.epos),fun () -> ()
| _ ->
	let id,er = store_typed_expr ctx.com e e.epos in
	er,fun () -> ctx.com.stored_typed_exprs#remove id

let create_deprecation_context ctx = {
	(DeprecationCheck.create_context ctx.com) with
	class_meta = ctx.curclass.cl_meta;
	field_meta = ctx.curfield.cf_meta;
}
>>>>>>> 3b864891

(* -------------- debug functions to activate when debugging typer passes ------------------------------- *)
(*/*

let delay_tabs = ref ""

let context_ident com =
	if Common.defined com Common.Define.CoreApi then
		" core "
	else if Common.defined com Common.Define.Macro then
		"macro "
	else
		"  out "

let debug com str =
	if Common.raw_defined com "cdebug" then begin
		let s = (context_ident com ^ string_of_int (String.length !delay_tabs) ^ " " ^ !delay_tabs ^ str) in
		match com.json_out with
		| None -> print_endline s
		| Some _ -> DynArray.add com.pass_debug_messages s
	end

let init_class_done ctx =
	debug ctx.com ("init_class_done " ^ s_type_path ctx.curclass.cl_path);
	init_class_done ctx

let ctx_pos ctx =
	let inf = s_type_path ctx.m.curmod.m_path in
	let inf = (match snd ctx.curclass.cl_path with "" -> inf | n when n = snd ctx.m.curmod.m_path -> inf | n -> inf ^ "." ^ n) in
	let inf = (match ctx.curfield.cf_name with "" -> inf | n -> inf ^ ":" ^ n) in
	inf

let pass_infos ctx p =
	let inf = pass_name p ^ " ("  ^ ctx_pos ctx ^ ")" in
	let inf = if ctx.pass > p then inf ^ " ??CURPASS=" ^ pass_name ctx.pass else inf in
	inf

let delay ctx p f =
	let inf = pass_infos ctx p in
	let rec loop = function
		| [] -> [p,[f,inf,ctx]]
		| (p2,l) :: rest ->
			if p2 = p then
				(p, (f,inf,ctx) :: l) :: rest
			else if p2 < p then
				(p2,l) :: loop rest
			else
				(p,[f,inf,ctx]) :: (p2,l) :: rest
	in
	ctx.g.debug_delayed <- loop ctx.g.debug_delayed;
	debug ctx.com ("add " ^ inf)

let delay_late ctx p f =
	let inf = pass_infos ctx p in
	let rec loop = function
		| [] -> [p,[f,inf,ctx]]
		| (p2,l) :: rest ->
			if p2 <= p then
				(p2,l) :: loop rest
			else
				(p,[f,inf,ctx]) :: (p2,l) :: rest
	in
	ctx.g.debug_delayed <- loop ctx.g.debug_delayed;
	debug ctx.com ("add late " ^ inf)

let pending_passes ctx =
	let rec loop acc = function
		| (p,l) :: pl when p < ctx.pass -> loop (acc @ l) pl
		| _ -> acc
	in
	match loop [] ctx.g.debug_delayed with
	| [] -> ""
	| l -> " ??PENDING[" ^ String.concat ";" (List.map (fun (_,i,_) -> i) l) ^ "]"

let display_error com ?(depth=0) msg p =
	debug com ("ERROR " ^ msg);
	display_error com ~depth msg p

let display_error_ext com err =
	debug com ("ERROR " ^ (error_msg err.err_message));
	display_error_ext com err

let make_pass ?inf ctx f =
	let inf = (match inf with None -> pass_infos ctx ctx.pass | Some inf -> inf) in
	(fun v ->
		debug ctx.com ("run " ^ inf ^ pending_passes ctx);
		let old = !delay_tabs in
		delay_tabs := !delay_tabs ^ "\t";
		let t = (try
			f v
		with
			| Fatal_error _ as exc ->
				delay_tabs := old;
				raise exc
			| exc when not (Common.raw_defined ctx.com "stack") ->
				debug ctx.com ("FATAL " ^ Printexc.to_string exc);
				delay_tabs := old;
				raise exc
		) in
		delay_tabs := old;
		t
	)

let rec flush_pass ctx p where =
	let rec loop() =
		match ctx.g.debug_delayed with
		| (p2,l) :: rest when p2 <= p ->
			(match l with
			| [] ->
				ctx.g.debug_delayed <- rest
			| (f,inf,ctx2) :: l ->
				ctx.g.debug_delayed <- (p2,l) :: rest;
				match p2 with
				| PTypeField | PBuildClass -> f()
				| _ -> (make_pass ~inf ctx f)());
			loop()
		| _ ->
			()
	in
	match ctx.g.debug_delayed with
	| (p2,_) :: _ when p2 <= p ->
		let old = !delay_tabs in
		debug ctx.com ("flush " ^ pass_name p ^ "(" ^ where ^ ")");
		delay_tabs := !delay_tabs ^ "\t";
		loop();
		delay_tabs := old;
		debug ctx.com "flush-done";
	| _ ->
		()

let make_where ctx where =
	where ^ " (" ^ ctx_pos ctx ^ ")"

let exc_protect ?(force=true) ctx f (where:string) =
	let r = ref (lazy_available t_dynamic) in
	r := lazy_wait (make_pass ~inf:(make_where ctx where) ctx (fun() ->
		try
			let t = f r in
			r := lazy_available t;
			t
		with
			| Error e ->
				raise (Fatal_error e)
	));
	if force then delay ctx PForce (fun () -> ignore(lazy_type r));
	r

*/*)
(* --------------------------------------------------- *)

<|MERGE_RESOLUTION|>--- conflicted
+++ resolved
@@ -575,13 +575,8 @@
 let prepare_using_field cf = match follow cf.cf_type with
 	| TFun((_,_,tf) :: args,ret,coro) ->
 		let rec loop acc overloads = match overloads with
-<<<<<<< HEAD
-			| ({cf_type = TFun((_,_,tfo) :: args,ret,coro)} as cfo) :: l ->
-				let tfo = apply_params cfo.cf_params (List.map snd cfo.cf_params) tfo in
-=======
-			| ({cf_type = TFun((_,_,tfo) :: args,ret)} as cfo) :: l ->
+			| ({cf_type = TFun((_,_,tfo) :: args,ret,_)} as cfo) :: l ->
 				let tfo = apply_params cfo.cf_params (extract_param_types cfo.cf_params) tfo in
->>>>>>> 3b864891
 				(* ignore overloads which have a different first argument *)
 				if type_iseq tf tfo then loop ({cfo with cf_type = TFun(args,ret,coro)} :: acc) l else loop acc l
 			| _ :: l ->
@@ -669,13 +664,12 @@
 	]
 
 
-<<<<<<< HEAD
 (* TODO: this is wrong *)
 let coroutine_type ctx args ret =
 	let args = args @ [("_hx_continuation",false,(tfun [ret; t_dynamic] ctx.com.basic.tvoid))] in
 	let ret = ctx.com.basic.tvoid in
 	TFun(args,ret,true)
-=======
+
 let relative_path ctx file =
 	let slashes path = String.concat "/" (ExtString.String.nsplit path "\\") in
 	let fpath = slashes (Path.get_full_path file) in
@@ -750,7 +744,6 @@
 	class_meta = ctx.curclass.cl_meta;
 	field_meta = ctx.curfield.cf_meta;
 }
->>>>>>> 3b864891
 
 (* -------------- debug functions to activate when debugging typer passes ------------------------------- *)
 (*/*
