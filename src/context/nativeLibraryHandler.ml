(*
	The Haxe Compiler
	Copyright (C) 2005-2019  Haxe Foundation

	This program is free software; you can redistribute it and/or
	modify it under the terms of the GNU General Public License
	as published by the Free Software Foundation; either version 2
	of the License, or (at your option) any later version.

	This program is distributed in the hope that it will be useful,
	but WITHOUT ANY WARRANTY; without even the implied warranty of
	MERCHANTABILITY or FITNESS FOR A PARTICULAR PURPOSE.  See the
	GNU General Public License for more details.

	You should have received a copy of the GNU General Public License
	along with this program; if not, write to the Free Software
	Foundation, Inc., 51 Franklin Street, Fifth Floor, Boston, MA  02110-1301, USA.
 *)

open Globals
open Common
open CompilationContext

let add_native_lib com lib =
	let file = lib.lib_file in
	let is_extern = lib.lib_extern in
	match lib.lib_kind with
	| SwfLib ->
		SwfLoader.add_swf_lib com file is_extern
<<<<<<< HEAD
	| Globals.Jvm ->
=======
	| JavaLib ->
		let use_modern = Common.defined com Define.Jvm && not (Common.defined com Define.JarLegacyLoader) in
>>>>>>> 26807acb
		let add file =
			let std = file = "lib/hxjava-std.jar" in
			JavaModern.add_java_lib com file std is_extern
		in
		if try Sys.is_directory file with Sys_error _ -> false then
			let dir = file in
			(fun _ -> Array.iter (fun file ->
				if ExtString.String.ends_with file ".jar" then add (dir ^ "/" ^ file) ()
			) (Sys.readdir file))
		else
			add file
<<<<<<< HEAD
	| pf ->
		failwith (Printf.sprintf "Target %s does not support native libraries (trying to load %s)" (platform_name pf) file);
=======
	| NetLib ->
		let file, is_std = match ExtString.String.nsplit file "@" with
			| [file] ->
				file,false
			| [file;"std"] ->
				file,true
			| _ -> failwith ("unsupported file@`std` format: " ^ file)
		in
		Dotnet.add_net_lib com file is_std is_extern
>>>>>>> 26807acb
<|MERGE_RESOLUTION|>--- conflicted
+++ resolved
@@ -27,12 +27,7 @@
 	match lib.lib_kind with
 	| SwfLib ->
 		SwfLoader.add_swf_lib com file is_extern
-<<<<<<< HEAD
-	| Globals.Jvm ->
-=======
 	| JavaLib ->
-		let use_modern = Common.defined com Define.Jvm && not (Common.defined com Define.JarLegacyLoader) in
->>>>>>> 26807acb
 		let add file =
 			let std = file = "lib/hxjava-std.jar" in
 			JavaModern.add_java_lib com file std is_extern
@@ -43,18 +38,4 @@
 				if ExtString.String.ends_with file ".jar" then add (dir ^ "/" ^ file) ()
 			) (Sys.readdir file))
 		else
-			add file
-<<<<<<< HEAD
-	| pf ->
-		failwith (Printf.sprintf "Target %s does not support native libraries (trying to load %s)" (platform_name pf) file);
-=======
-	| NetLib ->
-		let file, is_std = match ExtString.String.nsplit file "@" with
-			| [file] ->
-				file,false
-			| [file;"std"] ->
-				file,true
-			| _ -> failwith ("unsupported file@`std` format: " ^ file)
-		in
-		Dotnet.add_net_lib com file is_std is_extern
->>>>>>> 26807acb
+			add file