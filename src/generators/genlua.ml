--- conflicted
+++ resolved
@@ -2166,16 +2166,9 @@
                     tf_expr = mk (TBlock [e;luv_run]) com.basic.tvoid e.epos;
                 }
             in
-<<<<<<< HEAD
-            gen_value ctx { e with eexpr = TFunction fn; etype = TFun ([],com.basic.tvoid,false) }
-        );
-        spr ctx ", _hx_error)";
-        newline ctx
-=======
-            gen_value ctx { e with eexpr = TFunction fn; etype = TFun ([],com.basic.tvoid) };
+            gen_value ctx { e with eexpr = TFunction fn; etype = TFun ([],com.basic.tvoid,false) };
         println ctx ", _hx_handle_error)";
         println ctx "if not success then _G.error(err) end";
->>>>>>> 3b864891
     ) com.main;
 
     if anyExposed then
