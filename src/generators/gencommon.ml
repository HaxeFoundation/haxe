--- conflicted
+++ resolved
@@ -1176,11 +1176,7 @@
 
 let mk_class m path pos =
 	let cl = Type.mk_class m path pos null_pos in
-<<<<<<< HEAD
-	cl.cl_meta <- [ Meta.CompilerGenerated, [], Ast.null_pos ];
-=======
 	cl.cl_meta <- [ Meta.CompilerGenerated, [], null_pos ];
->>>>>>> 0ac60af4
 	cl
 
 type tfield_access =
