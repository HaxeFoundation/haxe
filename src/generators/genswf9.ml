--- conflicted
+++ resolved
@@ -335,11 +335,8 @@
 		(match p with
 		| "length" -> ident p, Some KInt, false (* UInt in the spec *)
 		| "map" | "filter" when Common.defined ctx.com Define.NoFlashOverride -> ident (p ^ "HX"), None, true
-<<<<<<< HEAD
-		| "copy" | "insert" | "remove" | "iterator" | "keyValueIterator" | "toString" | "map" | "filter" | "resize" -> ident p , None, true
-=======
-		| "copy" | "insert" | "contains" | "remove" | "iterator" | "toString" | "map" | "filter" | "resize" -> ident p , None, true
->>>>>>> c79046ae
+		| "copy" | "insert" | "contains" | "remove" | "iterator" | "keyValueIterator"
+		| "toString" | "map" | "filter" | "resize" -> ident p , None, true
 		| _ -> as3 p, None, false);
 	| TInst ({ cl_path = ["flash"],"Vector" },_) ->
 		(match p with
