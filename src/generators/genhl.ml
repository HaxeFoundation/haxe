(*
 * Copyright (C)2005-2015 Haxe Foundation
 *
 * Permission is hereby granted, free of charge, to any person obtaining a
 * copy of this software and associated documentation files (the "Software"),
 * to deal in the Software without restriction, including without limitation
 * the rights to use, copy, modify, merge, publish, distribute, sublicense,
 * and/or sell copies of the Software, and to permit persons to whom the
 * Software is furnished to do so, subject to the following conditions:
 *
 * The above copyright notice and this permission notice shall be included in
 * all copies or substantial portions of the Software.
 *
 * THE SOFTWARE IS PROVIDED "AS IS", WITHOUT WARRANTY OF ANY KIND, EXPRESS OR
 * IMPLIED, INCLUDING BUT NOT LIMITED TO THE WARRANTIES OF MERCHANTABILITY,
 * FITNESS FOR A PARTICULAR PURPOSE AND NONINFRINGEMENT. IN NO EVENT SHALL THE
 * AUTHORS OR COPYRIGHT HOLDERS BE LIABLE FOR ANY CLAIM, DAMAGES OR OTHER
 * LIABILITY, WHETHER IN AN ACTION OF CONTRACT, TORT OR OTHERWISE, ARISING
 * FROM, OUT OF OR IN CONNECTION WITH THE SOFTWARE OR THE USE OR OTHER
 * DEALINGS IN THE SOFTWARE.
 *)
open Extlib_leftovers
open Globals
open Ast
open Type
open Error
open Gctx
open Hlcode

(* compiler *)

type ('a,'b) lookup = {
	arr : 'b DynArray.t;
	mutable map : ('a, int) PMap.t;
}

(* not mutable, might be be shared *)
type method_capture = {
	c_map : (int, int) PMap.t;
	c_vars : tvar array;
	c_type : ttype;
	c_group : bool;
}

type allocator = {
	mutable a_all : int list;
	mutable a_hold : int list;
}

type lassign = (string index * int)

type method_context = {
	mid : int;
	mregs : (int, ttype) lookup;
	mops : opcode DynArray.t;
	mret : ttype;
	mdebug : Globals.pos DynArray.t;
	mvars : (int, int) Hashtbl.t;
	mhasthis : bool;
	mutable mdeclared : int list;
	mutable mallocs : (ttype, allocator) PMap.t;
	mutable mcaptured : method_capture;
	mutable mcontinues : (int -> unit) list;
	mutable mbreaks : (int -> unit) list;
	mutable mtrys : int;
	mutable mloop_trys : int;
	mutable mcaptreg : int;
	mutable mcurpos : Globals.pos;
	mutable massign : lassign list;
}

type array_impl = {
	aall : tclass;
	abase : tclass;
	adyn : tclass;
	aobj : tclass;
	aui16 : tclass;
	ai32 : tclass;
	af32 : tclass;
	af64 : tclass;
}

type constval =
	| CString of string

type context = {
	com : Gctx.t;
	cglobals : (string, ttype) lookup;
	cstrings : (string, string) lookup;
	cbytes : (bytes, bytes) lookup;
	cfloats : (float, float) lookup;
	cints : (int32, int32) lookup;
	cnatives : (string * int, (string index * string index * ttype * functable index)) lookup;
	cfids : (string * path, unit) lookup;
	cfunctions : fundecl DynArray.t;
	cconstants : (constval, (global * int array)) lookup;
	optimize : bool;
	overrides : (string * path, bool) Hashtbl.t;
	defined_funs : (int,unit) Hashtbl.t;
	is_macro : bool;
	mutable dump_out : (unit IO.output) option;
	mutable cached_types : (string list, ttype) PMap.t;
	mutable m : method_context;
	mutable anons_cache : (tanon, ttype) PMap.t;
	mutable method_wrappers : ((ttype * ttype), int) PMap.t;
	mutable rec_cache : (Type.t * ttype option ref) list;
	mutable cached_tuples : (ttype list, ttype) PMap.t;
	mutable tstring : ttype;
	macro_typedefs : (string, ttype) Hashtbl.t;
	array_impl : array_impl;
	base_class : tclass;
	base_type : tclass;
	base_enum : tclass;
	core_type : tclass;
	core_enum : tclass;
	ref_abstract : tabstract;
	cdebug_files : (string, string) lookup;
	mutable ct_delayed : (unit -> unit) list;
	mutable ct_depth : int;
}

(* --- *)

type access =
	| ANone
	| AGlobal of global
	| ALocal of tvar * reg
	| AStaticVar of global * ttype * field index
	| AStaticFun of fundecl index
	| AInstanceFun of texpr * fundecl index
	| AInstanceProto of texpr * field index
	| AInstanceField of texpr * field index
	| AArray of reg * (ttype * ttype) * reg
	| ACArray of reg * ttype * reg
	| AVirtualMethod of texpr * field index
	| ADynamic of texpr * string index
	| AEnum of tenum * field index
	| ACaptured of field index

let is_to_string t =
	match follow t with
	| TFun([],r) -> (match follow r with TInst({ cl_path=[],"String" },[]) -> true | _ -> false)
	| _ -> false

let is_string = function
	| HObj { pname = "String"} -> true
	| _ -> false

let is_extern_field f =
	not (Type.is_physical_field f) || (match f.cf_kind with Method MethNormal -> List.exists (fun (m,_,_) -> m = Meta.HlNative) f.cf_meta | _ -> false) || has_class_field_flag f CfExtern

let is_array_class name =
	match name with
	| "hl.types.ArrayDyn" | "hl.types.ArrayBytes_Int" | "hl.types.ArrayBytes_Float" | "hl.types.ArrayObj" | "hl.types.ArrayBytes_hl_F32" | "hl.types.ArrayBytes_hl_UI16" -> true
	| _ -> false

let is_array_type t =
	match t with
	| HObj p -> is_array_class p.pname
	| _ -> false

let max_pos e =
	let p = e.epos in
	{ p with pmin = p.pmax }

let to_utf8 str p =
	let u8 = try
		UTF8.validate str;
		str;
	with
		UTF8.Malformed_code ->
			(* ISO to utf8 *)
			let b = UTF8.Buf.create 0 in
			String.iter (fun c -> UTF8.Buf.add_char b (UCharExt.of_char c)) str;
			UTF8.Buf.contents b
	in
	let ccount = ref 0 in
	UTF8.iter (fun c ->
		let c = UCharExt.code c in
		if (c >= 0xD800 && c <= 0xDFFF) || c >= 0x110000 then abort "Invalid unicode char" p;
		incr ccount;
		if c >= 0x10000 then incr ccount;
	) u8;
	u8, !ccount

let tuple_type ctx tl =
	try
		PMap.find tl ctx.cached_tuples
	with Not_found ->
		let ct = HEnum {
			eglobal = None;
			ename = "";
			eid = 0;
			efields = [|"",0,Array.of_list tl|];
		} in
		ctx.cached_tuples <- PMap.add tl ct ctx.cached_tuples;
		ct

let type_size_bits = function
	| HUI8 | HBool -> 0
	| HUI16 -> 1
	| HI32 | HF32 -> 2
	| HI64 | HF64 -> 3
	| _ -> die "" __LOC__

let new_lookup() =
	{
		arr = DynArray.create();
		map = PMap.empty;
	}

let null_capture =
	{
		c_vars = [||];
		c_map = PMap.empty;
		c_type = HVoid;
		c_group = false;
	}

let lookup l v fb =
	try
		PMap.find v l.map
	with Not_found ->
		let id = DynArray.length l.arr in
		DynArray.add l.arr (Obj.magic 0);
		l.map <- PMap.add v id l.map;
		DynArray.set l.arr id (fb());
		id

let lookup_alloc l v =
	let id = DynArray.length l.arr in
	DynArray.add l.arr v;
	id

let method_context id t captured hasthis =
	{
		mid = id;
		mregs = new_lookup();
		mops = DynArray.create();
		mvars = Hashtbl.create 0;
		mallocs = PMap.empty;
		mret = t;
		mbreaks = [];
		mdeclared = [];
		mcontinues = [];
		mhasthis = hasthis;
		mcaptured = captured;
		mtrys = 0;
		mloop_trys = 0;
		mcaptreg = 0;
		mdebug = DynArray.create();
		mcurpos = Globals.null_pos;
		massign = [];
	}

let field_name c f =
	s_type_path c.cl_path ^ ":" ^ f.cf_name

let efield_name e f =
	s_type_path e.e_path ^ ":" ^ f.ef_name

let global_type ctx g =
	DynArray.get ctx.cglobals.arr g

let is_overridden ctx c f =
	ctx.is_macro || Hashtbl.mem ctx.overrides (f.cf_name,c.cl_path)

let alloc_float ctx f =
	lookup ctx.cfloats f (fun() -> f)

let alloc_i32 ctx i =
	lookup ctx.cints i (fun() -> i)

let alloc_string ctx s =
	lookup ctx.cstrings s (fun() -> s)

let alloc_bytes ctx s =
	lookup ctx.cbytes s (fun() -> s)

let array_class ctx t =
	match t with
	| HI32 ->
		ctx.array_impl.ai32
	| HUI16 ->
		ctx.array_impl.aui16
	| HF32 ->
		ctx.array_impl.af32
	| HF64 ->
		ctx.array_impl.af64
	| HDyn ->
		ctx.array_impl.adyn
	| _ ->
		ctx.array_impl.aobj

let member_fun c t =
	match follow t with
	| TFun (args, ret) -> TFun (("this",false,TInst(c,[])) :: args, ret)
	| _ -> die "" __LOC__

let rec unsigned t =
	match follow t with
	| TAbstract ({ a_path = [],"UInt" },_) -> true
	| TAbstract (a,pl) -> unsigned (Abstract.get_underlying_type a pl)
	| _ -> false

let unsigned_op e1 e2 =
	let is_unsigned e =
		match e.eexpr with
		| TConst (TInt _) -> true
		| _ -> unsigned e.etype
	in
	is_unsigned e1 && is_unsigned e2

let rec get_const e =
	match e.eexpr with
	| TConst c -> c
	| TParenthesis e | TCast (e,_) -> get_const e
	| _ -> abort "Should be a constant" e.epos

let set_curpos ctx p =
	ctx.m.mcurpos <- p

let make_debug ctx arr =
	let get_relative_path p =
		match Gctx.defined ctx.com Define.AbsolutePath with
		| true -> if (Filename.is_relative p.pfile)
			then Filename.concat (Sys.getcwd()) p.pfile
			else p.pfile
		| false -> try
			(* lookup relative path *)
			let len = String.length p.pfile in
			let base = ctx.com.class_paths#find (fun path ->
				let path = path#path in
				let l = String.length path in
				len > l && String.sub p.pfile 0 l = path
<<<<<<< HEAD
			) ctx.com.Gctx.class_path in
			let l = String.length base in
=======
			) in
			let l = String.length base#path in
>>>>>>> 1d7b7f93
			String.sub p.pfile l (len - l)
		with Not_found ->
			p.pfile
	in
	let pos = ref (0,0) in
	let cur_file = ref 0 in
	let cur_line = ref 0 in
	let cur = ref Globals.null_pos in
	let out = Array.make (DynArray.length arr) !pos in
	for i = 0 to DynArray.length arr - 1 do
		let p = DynArray.unsafe_get arr i in
		if p != !cur then begin
			let file = if p.pfile == (!cur).pfile then !cur_file else lookup ctx.cdebug_files p.pfile (fun() -> if ctx.is_macro then p.pfile else get_relative_path p) in
			let line = if ctx.is_macro then p.pmin lor ((p.pmax - p.pmin) lsl 20) else Lexer.get_error_line p in
			if line <> !cur_line || file <> !cur_file then begin
				cur_file := file;
				cur_line := line;
				pos := (file,line);
			end;
			cur := p;
		end;
		Array.unsafe_set out i !pos
	done;
	out

let fake_tnull =
	{null_abstract with
		a_path = [],"Null";
		a_params = [mk_type_param null_class TPHType None None];
	}

let get_rec_cache ctx t none_callback not_found_callback =
	try
		match !(List.assq t ctx.rec_cache) with
		| None -> none_callback()
		| Some t -> t
	with Not_found ->
		let tref = ref None in
		ctx.rec_cache <- (t,tref) :: ctx.rec_cache;
		let t = not_found_callback tref in
		ctx.rec_cache <- List.tl ctx.rec_cache;
		t

let rec to_type ?tref ctx t =
	match t with
	| TMono r ->
		(match r.tm_type with
		| None -> HDyn
		| Some t -> to_type ?tref ctx t)
	| TType (td,tl) ->
		let t =
			get_rec_cache ctx t
				(fun() -> abort "Unsupported recursive type" td.t_pos)
				(fun tref -> to_type ~tref ctx (apply_typedef td tl))
		in
		(match td.t_path with
		| ["haxe";"macro"], name -> Hashtbl.replace ctx.macro_typedefs name t; t
		| _ -> t)
	| TLazy f ->
		to_type ?tref ctx (lazy_type f)
	| TFun (args, ret) ->
		HFun (List.map (fun (_,o,t) ->
			let pt = to_type ctx t in
			if o && not (is_nullable pt) then HRef pt else pt
		) args, to_type ctx ret)
	| TAnon a when (match !(a.a_status) with ClassStatics _ | EnumStatics _ -> true | _ -> false) ->
		(match !(a.a_status) with
		| ClassStatics c ->
			class_type ctx c (extract_param_types c.cl_params) true
		| EnumStatics e ->
			enum_class ctx e
		| _ -> die "" __LOC__)
	| TAnon a ->
		if PMap.is_empty a.a_fields then HDyn else
		(try
			(* can't use physical comparison in PMap since addresses might change in GC compact,
				maybe add an uid to tanon if too slow ? *)
			PMap.find a ctx.anons_cache
		with Not_found ->
			let vp = {
				vfields = [||];
				vindex = PMap.empty;
			} in
			let t = HVirtual vp in
			(match tref with
			| None -> ()
			| Some r -> r := Some t);
			ctx.anons_cache <- PMap.add a t ctx.anons_cache;
			let fields = PMap.fold (fun cf acc -> cfield_type ctx cf :: acc) a.a_fields [] in
			let fields = List.sort (fun (n1,_,_) (n2,_,_) -> compare n1 n2) fields in
			vp.vfields <- Array.of_list fields;
			Array.iteri (fun i (n,_,_) -> vp.vindex <- PMap.add n i vp.vindex) vp.vfields;
			t
		)
	| TDynamic _ ->
		HDyn
	| TEnum (e,_) ->
		enum_type ~tref ctx e
	| TInst ({ cl_path = ["hl"],"Abstract" },[TInst({ cl_kind = KExpr (EConst (String(name,_)),_) },_)]) ->
		HAbstract (name, alloc_string ctx name)
	| TInst (c,pl) ->
		(match c.cl_kind with
		| KTypeParameter ttp ->
			let rec loop = function
				| [] -> HDyn
				| t :: tl ->
					match follow (apply_params c.cl_params pl t) with
					| TInst (c,_) as t when not (has_class_flag c CInterface) -> to_type ?tref ctx t
					| _ -> loop tl
			in
			loop (get_constraints ttp)
		| _ -> class_type ~tref ctx c pl false)
	| TAbstract ({a_path = [],"Null"},[t1]) ->
		let t = to_type ?tref ctx t1 in
		if not (is_nullable t) && t <> HVoid then HNull t else t
	| TAbstract (a,pl) ->
		if Meta.has Meta.CoreType a.a_meta then
			(match a.a_path with
			| [], "Void" -> HVoid
			| [], "Int" | [], "UInt" -> HI32
			| [], "Float" -> HF64
			| [], "Single" -> HF32
			| [], "Bool" -> HBool
			| [], "Dynamic" -> HDyn
			| [], "Class" ->
				class_type ctx ctx.base_class [] false
			| [], "Enum" ->
				class_type ctx ctx.base_type [] false
			| [], "EnumValue" -> HDyn
			| ["hl"], "Ref" -> HRef (to_type ctx (List.hd pl))
			| ["hl"], ("Bytes" | "BytesAccess") -> HBytes
			| ["hl"], "Type" -> HType
			| ["hl"], "UI16" -> HUI16
			| ["hl"], "UI8" -> HUI8
			| ["hl"], "I64" -> HI64
			| ["hl"], "NativeArray" -> HArray
			| ["haxe";"macro"], "Position" -> HAbstract ("macro_pos", alloc_string ctx "macro_pos")
			| _ -> failwith ("Unknown core type " ^ s_type_path a.a_path))
		else
			get_rec_cache ctx t
				(fun() -> HDyn)
				(fun tref -> to_type ~tref ctx (Abstract.get_underlying_type a pl))

and resolve_class ctx c pl statics =
	let not_supported() =
		failwith ("Extern type not supported : " ^ s_type (print_context()) (TInst (c,pl)))
	in
	match c.cl_path, pl with
	| ([],"Array"), [t] ->
		if statics then ctx.array_impl.abase else array_class ctx (to_type ctx t)
	| ([],"Array"), [] ->
		die "" __LOC__
	| _, _ when (has_class_flag c CExtern) ->
		not_supported()
	| _ ->
		c

and cfield_type ctx cf =
	let t = to_type ctx cf.cf_type in
	let t = (match cf.cf_kind, t with
		| Method (MethNormal|MethInline), HFun (args,ret) -> HMethod (args,ret)
		| _ -> t
	) in
	(cf.cf_name,alloc_string ctx cf.cf_name,t)

and field_type ctx f p =
	match f with
	| FInstance (c,pl,f) | FClosure (Some (c,pl),f) ->
		let creal = resolve_class ctx c pl false in
		let rec loop c =
			try
				PMap.find f.cf_name c.cl_fields
			with Not_found ->
				match c.cl_super with
				| Some (csup,_) -> loop csup
				| None -> abort (s_type_path creal.cl_path ^ " is missing field " ^ f.cf_name) p
		in
		(loop creal).cf_type
	| FStatic (_,f) | FAnon f | FClosure (_,f) -> f.cf_type
	| FDynamic _ -> t_dynamic
	| FEnum (_,f) -> f.ef_type

and real_type ctx e =
	let rec loop e =
		match e.eexpr with
		| TField (_,f) ->
			let ft = field_type ctx f e.epos in
			(match ft, e.etype with
			| TFun (args,ret), TFun (args2,_) ->
				TFun (List.map2 (fun ((name,opt,t) as a) ((_,_,t2) as a2) ->
					match t, t2 with
					(*
						Handle function variance:
						If we have type parameters which are function types, we need to keep the functions
						because we might need to insert a cast to coerce Void->Bool to Void->Dynamic for instance.
					*)
					| TInst ({cl_kind=KTypeParameter _},_), TFun _ -> a2
					(*
						If we have a number, it is more accurate to cast it to the type parameter before wrapping it as dynamic
						Ignore dynamic method (#7166)
					*)
					| TInst ({cl_kind=KTypeParameter _},_), t when is_number (to_type ctx t) && (match f with FInstance (_,_,{ cf_kind = Var _ | Method MethDynamic }) -> false | _ -> true) ->
						(name, opt, TAbstract (fake_tnull,[t]))
					| _ ->
						a
				) args args2, ret)
			| _ -> ft)
		| TLocal v -> v.v_type
		| TParenthesis e -> loop e
		| TArray (arr,_) ->
			let rec loop t =
				match follow t with
				| TInst({ cl_path = [],"Array" },[t]) -> t
				| TAbstract (a,pl) -> loop (Abstract.get_underlying_type a pl)
				| _ -> t_dynamic
			in
			loop arr.etype
		| _ -> e.etype
	in
	to_type ctx (loop e)

and class_type ?(tref=None) ctx c pl statics =
	let c = if (has_class_flag c CExtern) then resolve_class ctx c pl statics else c in
	let key_path = (if statics then "$" ^ snd c.cl_path else snd c.cl_path) :: fst c.cl_path in
	try
		PMap.find key_path ctx.cached_types
	with Not_found when (has_class_flag c CInterface) && not statics ->
		let vp = {
			vfields = [||];
			vindex = PMap.empty;
		} in
		let t = HVirtual vp in
		ctx.cached_types <- PMap.add key_path t ctx.cached_types;
		let rec loop c =
			let fields = List.fold_left (fun acc (i,_) -> loop i @ acc) [] c.cl_implements in
			PMap.fold (fun cf acc -> cfield_type ctx cf :: acc) c.cl_fields fields
		in
		let fields = loop c in
		vp.vfields <- Array.of_list fields;
		Array.iteri (fun i (n,_,_) -> vp.vindex <- PMap.add n i vp.vindex) vp.vfields;
		t
	| Not_found ->
		let pname = s_type_path (List.tl key_path, List.hd key_path) in
		let p = {
			pname = pname;
			pid = alloc_string ctx pname;
			psuper = None;
			pclassglobal = None;
			pproto = [||];
			pfields = [||];
			pindex = PMap.empty;
			pvirtuals = [||];
			pfunctions = PMap.empty;
			pnfields = -1;
			pinterfaces = PMap.empty;
			pbindings = [];
		} in
		let t = (if Meta.has Meta.Struct c.cl_meta && not statics then HStruct p else HObj p) in
		(match tref with
		| None -> ()
		| Some r -> r := Some t);
		ctx.ct_depth <- ctx.ct_depth + 1;
		ctx.cached_types <- PMap.add key_path t ctx.cached_types;
		if c.cl_path = ([],"Array") then die "" __LOC__;
		if c == ctx.base_class then begin
			if statics then die "" __LOC__;
			p.pnfields <- 1;
		end;
		let tsup = (match c.cl_super with
			| Some (csup,pl) when not statics -> Some (class_type ctx csup [] statics)
			| _ -> if statics then Some (class_type ctx ctx.base_class [] false) else None
		) in
		let start_field, virtuals = (match tsup with
			| None -> 0, [||]
			| Some ((HObj psup | HStruct psup) as pt) ->
				if is_struct t <> is_struct pt then abort (if is_struct t then "Struct cannot extend a not struct class" else "Class cannot extend a struct") c.cl_pos;
				if psup.pnfields < 0 then die "" __LOC__;
				p.psuper <- Some psup;
				psup.pnfields, psup.pvirtuals
			| _ -> die "" __LOC__
		) in
		let fa = DynArray.create() and pa = DynArray.create() and virtuals = DynArray.of_array virtuals in
		let add_field name get_t =
			let fid = DynArray.length fa + start_field in
			let str = alloc_string ctx name in
			p.pindex <- PMap.add name (fid, HVoid) p.pindex;
			DynArray.add fa (name, str, HVoid);
			ctx.ct_delayed <- (fun() ->
				let t = get_t() in
				p.pindex <- PMap.add name (fid, t) p.pindex;
				Array.set p.pfields (fid - start_field) (name, str, t);
			) :: ctx.ct_delayed;
			fid
		in
		List.iter (fun f ->
			if is_extern_field f || (statics && f.cf_name = "__meta__") then () else
			let fid = (match f.cf_kind with
			| Method m when m <> MethDynamic && not statics ->
				let g = alloc_fid ctx c f in
				p.pfunctions <- PMap.add f.cf_name g p.pfunctions;
				let virt = if has_class_field_flag f CfOverride then
					let vid = (try -(fst (get_index f.cf_name p))-1 with Not_found -> die "" __LOC__) in
					DynArray.set virtuals vid g;
					Some vid
				else if is_overridden ctx c f then begin
					let vid = DynArray.length virtuals in
					DynArray.add virtuals g;
					p.pindex <- PMap.add f.cf_name (-vid-1,HVoid) p.pindex;
					Some vid
				end else
					None
				in
				DynArray.add pa { fname = f.cf_name; fid = alloc_string ctx f.cf_name; fmethod = g; fvirtual = virt; };
				None
			| Method MethDynamic when has_class_field_flag f CfOverride ->
				Some (try fst (get_index f.cf_name p) with Not_found -> die "" __LOC__)
			| _ ->
				let fid = add_field f.cf_name (fun() ->
					let t = to_type ctx f.cf_type in
					if has_meta (Meta.Custom ":packed") f.cf_meta then begin
						(match t with HStruct _ -> () | _ -> abort "Packed field should be struct" f.cf_pos);
						HPacked t
					end else t
				) in
				Some fid
			) in
			match f.cf_kind, f.cf_expr, fid with
			| Method _, Some _, Some fid -> p.pbindings <- (fid, alloc_fun_path ctx c.cl_path f.cf_name) :: p.pbindings
			| _ -> ()
		) (if statics then c.cl_ordered_statics else c.cl_ordered_fields);
		if not statics then begin
			(* add interfaces *)
			List.iter (fun (i,pl) ->
				let rid = ref (-1) in
				rid := add_field "" (fun() ->
					let t = to_type ctx (TInst (i,pl)) in
					p.pinterfaces <- PMap.add t !rid p.pinterfaces;
					t
				);
			) c.cl_implements;
			(* check toString *)
			(try
				let cf = PMap.find "toString" c.cl_fields in
				if has_class_field_flag cf CfOverride || PMap.mem "__string" c.cl_fields || not (is_to_string cf.cf_type) then raise Not_found;
				DynArray.add pa { fname = "__string"; fid = alloc_string ctx "__string"; fmethod = alloc_fun_path ctx c.cl_path "__string"; fvirtual = None; }
			with Not_found ->
				());
		end else begin
			(match c.cl_constructor with
			| Some f when not (is_extern_field f) ->
				p.pbindings <- ((try fst (get_index "__constructor__" p) with Not_found -> die "" __LOC__),alloc_fid ctx c f) :: p.pbindings
			| _ -> ());
		end;
		p.pnfields <- DynArray.length fa + start_field;
		p.pfields <- DynArray.to_array fa;
		p.pproto <- DynArray.to_array pa;
		p.pvirtuals <- DynArray.to_array virtuals;
		ctx.ct_depth <- ctx.ct_depth - 1;
		if ctx.ct_depth = 0 then begin
			let todo = ctx.ct_delayed in
			ctx.ct_delayed <- [];
			List.iter (fun f -> f()) todo;
		end;
		if not statics && c != ctx.core_type && c != ctx.core_enum then p.pclassglobal <- Some (fst (class_global ctx (if statics then ctx.base_class else c)));
		t

and enum_type ?(tref=None) ctx e =
	let key_path = snd e.e_path :: fst e.e_path in
	try
		PMap.find key_path ctx.cached_types
	with Not_found ->
		let ename = s_type_path e.e_path in
		let et = {
			eglobal = None;
			ename = ename;
			eid = alloc_string ctx ename;
			efields = [||];
		} in
		let t = HEnum et in
		(match tref with
		| None -> ()
		| Some r -> r := Some t);
		ctx.cached_types <- PMap.add key_path t ctx.cached_types;
		et.efields <- Array.of_list (List.map (fun f ->
			let f = PMap.find f e.e_constrs in
			let args = (match f.ef_type with
				| TFun (args,_) -> Array.of_list (List.map (fun (_,_,t) -> to_type ctx t) args)
				| _ -> [||]
			) in
			(f.ef_name, alloc_string ctx f.ef_name, args)
		) e.e_names);
		let ct = enum_class ctx e in
		et.eglobal <- Some (alloc_global ctx (match ct with HObj o -> o.pname | _ -> die "" __LOC__) ct);
		t

and enum_class ctx e =
	let key_path = ("$" ^ snd e.e_path) :: fst e.e_path in
	try
		PMap.find key_path ctx.cached_types
	with Not_found ->
		let pname = s_type_path (List.tl key_path, List.hd key_path) in
		let p = {
			pname = pname;
			pid = alloc_string ctx pname;
			psuper = None;
			pclassglobal = None;
			pproto = [||];
			pfields = [||];
			pindex = PMap.empty;
			pvirtuals = [||];
			pfunctions = PMap.empty;
			pnfields = -1;
			pinterfaces = PMap.empty;
			pbindings = [];
		} in
		let t = HObj p in
		ctx.cached_types <- PMap.add key_path t ctx.cached_types;
		p.psuper <- Some (match class_type ctx ctx.base_enum [] false with HObj o -> o | _ -> die "" __LOC__);
		t

and alloc_fun_path ctx path name =
	lookup ctx.cfids (name, path) (fun() -> ())

and alloc_fid ctx c f =
	match f.cf_kind with
	| Var _ -> die "" __LOC__
	| _ -> alloc_fun_path ctx c.cl_path f.cf_name

and alloc_eid ctx e f =
	alloc_fun_path ctx e.e_path f.ef_name

and alloc_function_name ctx f =
	alloc_fun_path ctx ([],"") f

and alloc_global ctx name t =
	lookup ctx.cglobals name (fun() -> t)

and class_global ?(resolve=true) ctx c =
	let static = c != ctx.base_class in
	let c = if resolve && is_array_type (HObj { null_proto with pname = s_type_path c.cl_path }) then ctx.array_impl.abase else c in
	let c = resolve_class ctx c (extract_param_types c.cl_params) static in
	let t = class_type ctx c [] static in
	alloc_global ctx ("$" ^ s_type_path c.cl_path) t, t

let resolve_class_global ctx cpath =
	lookup ctx.cglobals ("$" ^ cpath) (fun() -> die "" __LOC__)

let resolve_type ctx path =
	PMap.find path ctx.cached_types

let alloc_std ctx name args ret =
	let lib = "std" in
	(* different from :hlNative to prevent mismatch *)
	let nid = lookup ctx.cnatives ("$" ^ name ^ "@" ^ lib, -1) (fun() ->
		let fid = alloc_fun_path ctx ([],"std") name in
		Hashtbl.add ctx.defined_funs fid ();
		(alloc_string ctx lib, alloc_string ctx name,HFun (args,ret),fid)
	) in
	let _,_,_,fid = DynArray.get ctx.cnatives.arr nid in
	fid

let alloc_fresh ctx t =
	let rid = DynArray.length ctx.m.mregs.arr in
	DynArray.add ctx.m.mregs.arr t;
	rid

let alloc_tmp ctx t =
	if not ctx.optimize then alloc_fresh ctx t else
	let a = try PMap.find t ctx.m.mallocs with Not_found ->
		let a = {
			a_all = [];
			a_hold = [];
		} in
		ctx.m.mallocs <- PMap.add t a ctx.m.mallocs;
		a
	in
	match a.a_all with
	| [] ->
		let r = alloc_fresh ctx t in
		a.a_all <- [r];
		r
	| r :: _ ->
		r

let current_pos ctx =
	DynArray.length ctx.m.mops

let rtype ctx r =
	DynArray.get ctx.m.mregs.arr r

let hold ctx r =
	if not ctx.optimize then () else
	let t = rtype ctx r in
	let a = PMap.find t ctx.m.mallocs in
	let rec loop l =
		match l with
		| [] -> if List.mem r a.a_hold then [] else die "" __LOC__
		| n :: l when n = r -> l
		| n :: l -> n :: loop l
	in
	a.a_all <- loop a.a_all;
	a.a_hold <- r :: a.a_hold

let free ctx r =
	if not ctx.optimize then () else
	let t = rtype ctx r in
	let a = PMap.find t ctx.m.mallocs in
	let last = ref true in
	let rec loop l =
		match l with
		| [] -> die "" __LOC__
		| n :: l when n = r ->
			if List.mem r l then last := false;
			l
		| n :: l -> n :: loop l
	in
	a.a_hold <- loop a.a_hold;
	(* insert sorted *)
	let rec loop l =
		match l with
		| [] -> [r]
		| n :: _ when n > r -> r :: l
		| n :: l -> n :: loop l
	in
	if !last then a.a_all <- loop a.a_all

let decl_var ctx v =
	ctx.m.mdeclared <- v.v_id :: ctx.m.mdeclared

let alloc_var ctx v new_var =
	if new_var then decl_var ctx v;
	try
		Hashtbl.find ctx.m.mvars v.v_id
	with Not_found ->
		let r = alloc_tmp ctx (to_type ctx v.v_type) in
		hold ctx r;
		Hashtbl.add ctx.m.mvars v.v_id r;
		r


let push_op ctx o =
	DynArray.add ctx.m.mdebug ctx.m.mcurpos;
	DynArray.add ctx.m.mops o

let op ctx o =
	match o with
	| OMov (a,b) when a = b ->
		()
	| _ ->
		push_op ctx o

let set_op ctx pos o =
	DynArray.set ctx.m.mops pos o

let jump ctx f =
	let pos = current_pos ctx in
	op ctx (OJAlways (-1)); (* loop *)
	(fun() -> set_op ctx pos (f (current_pos ctx - pos - 1)))

let jump_back ctx =
	let pos = current_pos ctx in
	op ctx (OLabel 0);
	(fun() -> op ctx (OJAlways (pos - current_pos ctx - 1)))

let reg_int ctx v =
	let r = alloc_tmp ctx HI32 in
	op ctx (OInt (r,alloc_i32 ctx (Int32.of_int v)));
	r

let shl ctx idx v =
	if v = 0 then
		idx
	else begin
		hold ctx idx;
		let rv = reg_int ctx v in
		let idx2 = alloc_tmp ctx HI32 in
		op ctx (OShl (idx2, idx, rv));
		free ctx idx;
		idx2;
	end

let set_default ctx r =
	match rtype ctx r with
	| HUI8 | HUI16 | HI32 | HI64 ->
		op ctx (OInt (r,alloc_i32 ctx 0l))
	| HF32 | HF64 ->
		op ctx (OFloat (r,alloc_float ctx 0.))
	| HBool ->
		op ctx (OBool (r, false))
	| HType ->
		op ctx (OType (r, HVoid))
	| _ ->
		op ctx (ONull r)

let read_mem ctx rdst bytes index t =
	match t with
	| HUI8 ->
		op ctx (OGetUI8 (rdst,bytes,index))
	| HUI16 ->
		op ctx (OGetUI16 (rdst,bytes,index))
	| HI32 | HI64 | HF32 | HF64 ->
		op ctx (OGetMem (rdst,bytes,index))
	| _ ->
		die "" __LOC__

let write_mem ctx bytes index t r =
	match t with
	| HUI8 ->
		op ctx (OSetUI8 (bytes,index,r))
	| HUI16 ->
		op ctx (OSetUI16 (bytes,index,r))
	| HI32 | HI64 | HF32 | HF64 ->
		op ctx (OSetMem (bytes,index,r))
	| _ ->
		die "" __LOC__

let common_type ctx e1 e2 for_eq p =
	let t1 = to_type ctx e1.etype in
	let t2 = to_type ctx e2.etype in
	let rec loop t1 t2 =
		if t1 == t2 then t1 else
		match t1, t2 with
		| HUI8, (HUI16 | HI32 | HI64 | HF32 | HF64) -> t2
		| HUI16, (HI32 | HI64 | HF32 | HF64) -> t2
		| (HI32 | HI64), HF32 -> t2 (* possible loss of precision *)
		| (HI32 | HI64 | HF32), HF64 -> t2
		| (HUI8|HUI16|HI32|HI64|HF32|HF64), (HUI8|HUI16|HI32|HI64|HF32|HF64) -> t1
		| (HUI8|HUI16|HI32|HI64|HF32|HF64), (HNull t2) -> if for_eq then HNull (loop t1 t2) else loop t1 t2
		| (HNull t1), (HUI8|HUI16|HI32|HI64|HF32|HF64) -> if for_eq then HNull (loop t1 t2) else loop t1 t2
		| (HNull t1), (HNull t2) -> if for_eq then HNull (loop t1 t2) else loop t1 t2
		| HDyn, (HUI8|HUI16|HI32|HI64|HF32|HF64) -> HF64
		| (HUI8|HUI16|HI32|HI64|HF32|HF64), HDyn -> HF64
		| HDyn, _ -> HDyn
		| _, HDyn -> HDyn
		| _ when for_eq && safe_cast t1 t2 -> t2
		| _ when for_eq && safe_cast t2 t1 -> t1
		| HBool, HNull HBool when for_eq -> t2
		| HNull HBool, HBool when for_eq -> t1
		| HObj _, HVirtual _ | HVirtual _, HObj _ | HVirtual _ , HVirtual _ -> HDyn
		| HFun _, HFun _ -> HDyn
		| _ ->
			abort ("Don't know how to compare " ^ tstr t1 ^ " and " ^ tstr t2) p
	in
	loop t1 t2

let captured_index ctx v =
	if not (has_var_flag v VCaptured) then None else try Some (PMap.find v.v_id ctx.m.mcaptured.c_map) with Not_found -> None

let real_name v =
	let rec loop = function
		| [] -> v.v_name
		| (Meta.RealPath,[EConst (String(name,_)),_],_) :: _ -> name
		| _ :: l -> loop l
	in
	match loop v.v_meta with
	| "_gthis" -> "this"
	| name -> name

let is_gen_local ctx v = match v.v_kind with
	| VUser _ -> false
	| _ -> true

let add_assign ctx v =
	if is_gen_local ctx v then () else
	let name = real_name v in
	ctx.m.massign <- (alloc_string ctx name, current_pos ctx - 1) :: ctx.m.massign

let add_capture ctx r =
	Array.iter (fun v ->
		let name = real_name v in
		ctx.m.massign <- (alloc_string ctx name, -(r+2)) :: ctx.m.massign
	) ctx.m.mcaptured.c_vars

let before_return ctx =
	let rec loop i =
		if i > 0 then begin
			op ctx (OEndTrap false);
			loop (i - 1)
		end
	in
	loop ctx.m.mtrys

let before_break_continue ctx =
	let rec loop i =
		if i > 0 then begin
			op ctx (OEndTrap false);
			loop (i - 1)
		end
	in
	loop (ctx.m.mtrys - ctx.m.mloop_trys)

let type_value ctx t p =
	match t with
	| TClassDecl c ->
		let g, t = class_global ctx c in
		let r = alloc_tmp ctx t in
		op ctx (OGetGlobal (r, g));
		r
	| TAbstractDecl a ->
		let r = alloc_tmp ctx (class_type ctx ctx.base_type [] false) in
		(match a.a_path with
		| [], "Int" -> op ctx (OGetGlobal (r, alloc_global ctx "$Int" (rtype ctx r)))
		| [], "Float" -> op ctx (OGetGlobal (r, alloc_global ctx "$Float" (rtype ctx r)))
		| [], "Bool" -> op ctx (OGetGlobal (r, alloc_global ctx "$Bool" (rtype ctx r)))
		| [], "Class" -> op ctx (OGetGlobal (r, fst (class_global ctx ctx.base_class)))
		| [], "Enum" -> op ctx (OGetGlobal (r, fst (class_global ctx ctx.base_enum)))
		| [], "Dynamic" -> op ctx (OGetGlobal (r, alloc_global ctx "$Dynamic" (rtype ctx r)))
		| _ -> abort ("Unsupported type value " ^ s_type_path (t_path t)) p);
		r
	| TEnumDecl e ->
		let r = alloc_tmp ctx (enum_class ctx e) in
		let rt = rtype ctx r in
		op ctx (OGetGlobal (r, alloc_global ctx (match rt with HObj o -> o.pname | _ -> die "" __LOC__) rt));
		r
	| TTypeDecl _ ->
		die "" __LOC__

let rec eval_to ctx e (t:ttype) =
	match e.eexpr, t with
	| TConst (TInt i), HF64 ->
		let r = alloc_tmp ctx t in
		op ctx (OFloat (r,alloc_float ctx (Int32.to_float i)));
		r
	(* this causes a bug with NG, to be reviewed later
	| TConst (TInt i), HF32 ->
		let r = alloc_tmp ctx t in
		let bits = Int32.bits_of_float (Int32.to_float i) in
		op ctx (OFloat (r,alloc_float ctx (Int64.float_of_bits (Int64.of_int32 bits))));
		r
	| TConst (TFloat f), HF32 ->
		let r = alloc_tmp ctx t in
		let bits = Int32.bits_of_float (float_of_string f) in
		op ctx (OFloat (r,alloc_float ctx (Int64.float_of_bits (Int64.of_int32 bits))));
		r
	*)
	| _ ->
		let r = eval_expr ctx e in
		cast_to ctx r t e.epos

and to_string ctx (r:reg) p =
	let rt = rtype ctx r in
	if safe_cast rt ctx.tstring then r else
	match rt with
	| HUI8 | HUI16 | HI32 ->
		let len = alloc_tmp ctx HI32 in
		hold ctx len;
		let lref = alloc_tmp ctx (HRef HI32) in
		let bytes = alloc_tmp ctx HBytes in
		op ctx (ORef (lref,len));
		op ctx (OCall2 (bytes,alloc_std ctx "itos" [HI32;HRef HI32] HBytes,cast_to ctx r HI32 p,lref));
		let out = alloc_tmp ctx ctx.tstring in
		op ctx (OCall2 (out,alloc_fun_path ctx ([],"String") "__alloc__",bytes,len));
		free ctx len;
		out
	| HF32 | HF64 ->
		let len = alloc_tmp ctx HI32 in
		let lref = alloc_tmp ctx (HRef HI32) in
		let bytes = alloc_tmp ctx HBytes in
		op ctx (ORef (lref,len));
		op ctx (OCall2 (bytes,alloc_std ctx "ftos" [HF64;HRef HI32] HBytes,cast_to ctx r HF64 p,lref));
		let out = alloc_tmp ctx ctx.tstring in
		op ctx (OCall2 (out,alloc_fun_path ctx ([],"String") "__alloc__",bytes,len));
		out
	| _ ->
		let r = cast_to ctx r HDyn p in
		let out = alloc_tmp ctx ctx.tstring in
		op ctx (OJNotNull (r,2));
		op ctx (ONull out);
		op ctx (OJAlways 1);
		op ctx (OCall1 (out,alloc_fun_path ctx ([],"Std") "string",r));
		out

and cast_to ?(force=false) ctx (r:reg) (t:ttype) p =
	let rt = rtype ctx r in
	if safe_cast rt t then r else
	match rt, t with
	| _, HVoid ->
		alloc_tmp ctx HVoid
	| HVirtual _, HVirtual _ ->
		let tmp = alloc_tmp ctx HDyn in
		op ctx (OMov (tmp,r));
		cast_to ctx tmp t p
	| (HUI8 | HUI16 | HI32 | HI64 | HF32 | HF64), (HF32 | HF64) ->
		let tmp = alloc_tmp ctx t in
		op ctx (OToSFloat (tmp, r));
		tmp
	| (HUI8 | HUI16 | HI32 | HI64 | HF32 | HF64), (HUI8 | HUI16 | HI32 | HI64) ->
		let tmp = alloc_tmp ctx t in
		op ctx (OToInt (tmp, r));
		tmp
	| HObj o, HVirtual _ ->
		let out = alloc_tmp ctx t in
		(try
			let rec lookup_intf o =
				try
					PMap.find t o.pinterfaces
				with Not_found ->
					match o.psuper with
					| None -> raise Not_found
					| Some o -> lookup_intf o
			in
			let fid = lookup_intf o in
			(* memoisation *)
			let need_null_check r =
				not (r = 0 && ctx.m.mhasthis)
			in
			let jend = if need_null_check r then
				let jnull = jump ctx (fun d -> OJNotNull (r,d)) in
				op ctx (ONull out);
				let jend = jump ctx (fun d -> OJAlways d) in
				jnull();
				jend
			else
				(fun() -> ())
			in
			op ctx (OField (out, r, fid));
			let j = jump ctx (fun d -> OJNotNull (out,d)) in
			op ctx (OToVirtual (out,r));
			op ctx (OSetField (r, fid, out));
			jend();
			j();
		with Not_found ->
			(* not an interface *)
			op ctx (OToVirtual (out,r)));
		out
	| (HDynObj | HDyn) , HVirtual _ ->
		let out = alloc_tmp ctx t in
		op ctx (OToVirtual (out,r));
		out
	| HDyn, _ ->
		let out = alloc_tmp ctx t in
		op ctx (OSafeCast (out, r));
		out
	| HNull rt, _ when t = rt ->
		let out = alloc_tmp ctx t in
		op ctx (OSafeCast (out, r));
		out
	| HVoid, HDyn ->
		let tmp = alloc_tmp ctx HDyn in
		op ctx (ONull tmp);
		tmp
	| _ , HDyn ->
		let tmp = alloc_tmp ctx HDyn in
		op ctx (OToDyn (tmp, r));
		tmp
	| _, HNull t when rt == t ->
		let tmp = alloc_tmp ctx (HNull t) in
		op ctx (OToDyn (tmp, r));
		tmp
	| HNull t1, HNull t2 ->
		let j = jump ctx (fun n -> OJNull (r,n)) in
		let rtmp = alloc_tmp ctx t1 in
		op ctx (OSafeCast (rtmp,r));
		let out = cast_to ctx rtmp t p in
		op ctx (OJAlways 1);
		j();
		op ctx (ONull out);
		out
	| HRef t1, HNull t2 ->
		let j = jump ctx (fun n -> OJNull (r,n)) in
		let rtmp = alloc_tmp ctx t1 in
		op ctx (OUnref (rtmp,r));
		let out = cast_to ctx rtmp t p in
		op ctx (OJAlways 1);
		j();
		op ctx (ONull out);
		out
	| (HUI8 | HUI16 | HI32 | HI64 | HF32 | HF64), HNull ((HF32 | HF64) as t) ->
		let tmp = alloc_tmp ctx t in
		op ctx (OToSFloat (tmp, r));
		let r = alloc_tmp ctx (HNull t) in
		op ctx (OToDyn (r,tmp));
		r
	| (HUI8 | HUI16 | HI32 | HI64 | HF32 | HF64), HNull ((HUI8 | HUI16 | HI32) as t) ->
		let tmp = alloc_tmp ctx t in
		op ctx (OToInt (tmp, r));
		let r = alloc_tmp ctx (HNull t) in
		op ctx (OToDyn (r,tmp));
		r
	| HNull ((HUI8 | HUI16 | HI32 | HI64) as it), (HF32 | HF64) ->
		let i = alloc_tmp ctx it in
		op ctx (OSafeCast (i,r));
		let tmp = alloc_tmp ctx t in
		op ctx (OToSFloat (tmp, i));
		tmp
	| HNull ((HF32 | HF64) as it), (HUI8 | HUI16 | HI32 | HI64) ->
		let i = alloc_tmp ctx it in
		op ctx (OSafeCast (i,r));
		let tmp = alloc_tmp ctx t in
		op ctx (OToInt (tmp, i));
		tmp
	| HFun (args1,ret1), HFun (args2, ret2) when List.length args1 = List.length args2 ->
		let fid = gen_method_wrapper ctx rt t p in
		let fr = alloc_tmp ctx t in
		op ctx (OJNotNull (r,2));
		op ctx (ONull fr);
		op ctx (OJAlways 1);
		op ctx (OInstanceClosure (fr,fid,r));
		fr
	| HObj _, HObj _ when is_array_type rt && is_array_type t ->
		let out = alloc_tmp ctx t in
		op ctx (OSafeCast (out, r));
		out
	| HNull _, HRef t2 ->
		let out = alloc_tmp ctx t in
		op ctx (OJNotNull (r,2));
		op ctx (ONull out);
		let j = jump ctx (fun n -> OJAlways n) in
		let r = cast_to ctx r t2 p in
		let r2 = alloc_tmp ctx t2 in
		op ctx (OMov (r2, r));
		hold ctx r2; (* retain *)
		op ctx (ORef (out,r2));
		j();
		out
	| _, HRef t2 ->
		let r = cast_to ctx r t2 p in
		let r2 = alloc_tmp ctx t2 in
		op ctx (OMov (r2, r));
		hold ctx r2; (* retain *)
		let out = alloc_tmp ctx t in
		op ctx (ORef (out,r2));
		out
	| _ ->
		if force then
			let out = alloc_tmp ctx t in
			op ctx (OSafeCast (out, r));
			out
		else
			abort ("Don't know how to cast " ^ tstr rt ^ " to " ^ tstr t) p

and unsafe_cast_to ?(debugchk=true) ctx (r:reg) (t:ttype) p =
	let rt = rtype ctx r in
	if safe_cast rt t then
		r
	else
	match rt with
	| HFun _ ->
		cast_to ctx r t p
	| HDyn when is_array_type t ->
		cast_to ctx r t p
	| (HDyn | HObj _) when (match t with HVirtual _ -> true | _ -> false) ->
		cast_to ctx r t p
	| HObj _ when is_array_type rt && is_array_type t ->
		cast_to ctx r t p
	| HVirtual _ when (match t with HObj _ | HVirtual _ -> true | _ -> false) ->
		cast_to ~force:true ctx r t p
	| _ ->
		if is_dynamic (rtype ctx r) && is_dynamic t then
			let r2 = alloc_tmp ctx t in
			op ctx (OUnsafeCast (r2,r));
			if ctx.com.debug && debugchk then begin
				hold ctx r2;
				let r3 = cast_to ~force:true ctx r t p in
				let j = jump ctx (fun n -> OJEq (r2,r3,n)) in
				op ctx (OAssert 0);
				j();
				free ctx r2;
			end;
			r2
		else
			cast_to ~force:true ctx r t p

and object_access ctx eobj t f =
	match t with
	| HObj p | HStruct p ->
		(try
			let fid = fst (get_index f.cf_name p) in
			if f.cf_kind = Method MethNormal then
				AInstanceProto (eobj, -fid-1)
			else
				AInstanceField (eobj, fid)
		with Not_found ->
			ADynamic (eobj, alloc_string ctx f.cf_name))
	| HVirtual v ->
		(try
			let fid = PMap.find f.cf_name v.vindex in
			if f.cf_kind = Method MethNormal then
				AVirtualMethod (eobj, fid)
			else
				AInstanceField (eobj, fid)
		with Not_found ->
			ADynamic (eobj, alloc_string ctx f.cf_name))
	| HDyn ->
		ADynamic (eobj, alloc_string ctx f.cf_name)
	| _ ->
		abort ("Unsupported field access " ^ tstr t) eobj.epos

and direct_method_call ctx c f ethis =
	if (match f.cf_kind with Method m -> m = MethDynamic | Var _ -> true) then
		false
	else if (has_class_flag c CInterface) then
		false
	else if (match c.cl_kind with KTypeParameter _ ->  true | _ -> false) then
		false
	else if is_overridden ctx c f && ethis.eexpr <> TConst(TSuper) then
		false
	else
		true

and get_access ctx e =
	match e.eexpr with
	| TField (ethis, a) ->
		(match a, follow ethis.etype with
		| FStatic (c,({ cf_kind = Var _ | Method MethDynamic } as f)), _ ->
			let g, t = class_global ctx c in
			AStaticVar (g, t, (match t with HObj o -> (try fst (get_index f.cf_name o) with Not_found -> die ~p:e.epos "" __LOC__) | _ -> die ~p:e.epos "" __LOC__))
		| FStatic (c,({ cf_kind = Method _ } as f)), _ ->
			AStaticFun (alloc_fid ctx c f)
		| FClosure (Some (cdef,pl), f), TInst (c,_)
		| FInstance (cdef,pl,f), TInst (c,_) when direct_method_call ctx c f ethis ->
			(* cdef is the original definition, we want the last redefinition *)
			let rec loop c =
				if PMap.mem f.cf_name c.cl_fields then c else (match c.cl_super with None -> cdef | Some (c,_) -> loop c)
			in
			let last_def = loop c in
			AInstanceFun (ethis, alloc_fid ctx (resolve_class ctx last_def pl false) f)
		| (FInstance (cdef,pl,f) | FClosure (Some (cdef,pl), f)), _ ->
			let rec loop t =
				match follow t with
				| TInst (c,pl) -> c, pl
				| TAbstract (a,pl) -> loop (Abstract.get_underlying_type a pl)
				| _ -> abort (s_type (print_context()) ethis.etype ^ " hl type should be interface") ethis.epos
			in
			let cdef, pl = if (has_class_flag cdef CInterface) then loop ethis.etype else cdef,pl in
			object_access ctx ethis (class_type ctx cdef pl false) f
		| (FAnon f | FClosure(None,f)), _ ->
			object_access ctx ethis (to_type ctx ethis.etype) f
		| FDynamic name, _ ->
			ADynamic (ethis, alloc_string ctx name)
		| FEnum (e,ef), _ ->
			(match follow ef.ef_type with
			| TFun _ -> AEnum (e,ef.ef_index)
			| t -> AGlobal (alloc_global ctx (efield_name e ef) (to_type ctx t))))
	| TLocal v ->
		(match captured_index ctx v with
		| None -> ALocal (v, alloc_var ctx v false)
		| Some idx -> ACaptured idx)
	| TParenthesis e ->
		get_access ctx e
	| TArray (a,i) ->
		let rec loop t =
			match follow t with
			| TInst({ cl_path = [],"Array" },[t]) ->
				let a = eval_null_check ctx a in
				hold ctx a;
				let i = eval_to ctx i HI32 in
				free ctx a;
				let t = to_type ctx t in
				AArray (a,(t,t),i)
			| TInst ({ cl_path = ["hl"],"Abstract" },[TInst({ cl_kind = KExpr (EConst (String("hl_carray",_)),_) },_)]) ->
				let a = eval_expr ctx a in
				hold ctx a;
				let i = eval_to ctx i HI32 in
				free ctx a;
				let t = to_type ctx e.etype in
				ACArray (a,t,i)
			| TAbstract (a,pl) ->
				loop (Abstract.get_underlying_type a pl)
			| _ ->
				let a = eval_to ctx a (class_type ctx ctx.array_impl.adyn [] false) in
				op ctx (ONullCheck a);
				hold ctx a;
				let i = eval_to ctx i HI32 in
				free ctx a;
				AArray (a,(HDyn,to_type ctx e.etype),i)
		in
		loop a.etype
	| _ ->
		ANone

and array_read ctx ra (at,vt) ridx p =
	match at with
	| HUI8 | HUI16 | HI32 | HF32 | HF64 ->
		(* check bounds *)
		hold ctx ridx;
		let length = alloc_tmp ctx HI32 in
		free ctx ridx;
		op ctx (OField (length, ra, 0));
		let j = jump ctx (fun i -> OJULt (ridx,length,i)) in
		let r = alloc_tmp ctx (match at with HUI8 | HUI16 -> HI32 | _ -> at) in
		(match at with
		| HUI8 | HUI16 | HI32 ->
			op ctx (OInt (r,alloc_i32 ctx 0l));
		| HF32 | HF64 ->
			op ctx (OFloat (r,alloc_float ctx 0.));
		| _ ->
			die "" __LOC__);
		let jend = jump ctx (fun i -> OJAlways i) in
		j();
		let hbytes = alloc_tmp ctx HBytes in
		op ctx (OField (hbytes, ra, 1));
		read_mem ctx r hbytes (shl ctx ridx (type_size_bits at)) at;
		jend();
		cast_to ctx r vt p
	| HDyn ->
		(* call getDyn *)
		let r = alloc_tmp ctx HDyn in
		op ctx (OCallMethod (r,0,[ra;ridx]));
		unsafe_cast_to ctx r vt p
	| _ ->
		(* check bounds *)
		hold ctx ridx;
		let length = alloc_tmp ctx HI32 in
		free ctx ridx;
		op ctx (OField (length,ra,0));
		let j = jump ctx (fun i -> OJULt (ridx,length,i)) in
		let r = alloc_tmp ctx vt in
		set_default ctx r;
		let jend = jump ctx (fun i -> OJAlways i) in
		j();
		let tmp = alloc_tmp ctx HDyn in
		let harr = alloc_tmp ctx HArray in
		op ctx (OField (harr,ra,1));
		op ctx (OGetArray (tmp,harr,ridx));
		op ctx (OMov (r,unsafe_cast_to ctx tmp vt p));
		jend();
		r

and jump_expr ctx e jcond =
	match e.eexpr with
	| TParenthesis e ->
		jump_expr ctx e jcond
	| TUnop (Not,_,e) ->
		jump_expr ctx e (not jcond)
	| TBinop (OpEq,{ eexpr = TConst(TNull) },e) | TBinop (OpEq,e,{ eexpr = TConst(TNull) }) ->
		let r = eval_expr ctx e in
		if is_nullable(rtype ctx r) then
			jump ctx (fun i -> if jcond then OJNull (r,i) else OJNotNull (r,i))
		else if not jcond then
			jump ctx (fun i -> OJAlways i)
		else
			(fun i -> ())
	| TBinop (OpNotEq,{ eexpr = TConst(TNull) },e) | TBinop (OpNotEq,e,{ eexpr = TConst(TNull) }) ->
		let r = eval_expr ctx e in
		if is_nullable(rtype ctx r) then
			jump ctx (fun i -> if jcond then OJNotNull (r,i) else OJNull (r,i))
		else if jcond then
			jump ctx (fun i -> OJAlways i)
		else
			(fun i -> ())
	| TBinop (OpEq | OpNotEq | OpGt | OpGte | OpLt | OpLte as jop, e1, e2) ->
		let t = common_type ctx e1 e2 (match jop with OpEq | OpNotEq -> true | _ -> false) e.epos in
		let r1 = eval_to ctx e1 t in
		hold ctx r1;
		let r2 = eval_to ctx e2 t in
		free ctx r1;
		let unsigned = unsigned_op e1 e2 in
		jump ctx (fun i ->
			let lt a b = if unsigned then OJULt (a,b,i) else if not jcond && is_float t then OJNotGte (a,b,i) else OJSLt (a,b,i) in
			let gte a b = if unsigned then OJUGte (a,b,i) else if not jcond && is_float t then OJNotLt (a,b,i) else OJSGte (a,b,i) in
			match jop with
			| OpEq -> if jcond then OJEq (r1,r2,i) else OJNotEq (r1,r2,i)
			| OpNotEq -> if jcond then OJNotEq (r1,r2,i) else OJEq (r1,r2,i)
			| OpGt -> if jcond then lt r2 r1 else gte r2 r1
			| OpGte -> if jcond then gte r1 r2 else lt r1 r2
			| OpLt -> if jcond then lt r1 r2 else gte r1 r2
			| OpLte -> if jcond then gte r2 r1 else lt r2 r1
			| _ -> die "" __LOC__
		)
	| TBinop (OpBoolAnd, e1, e2) ->
		let j = jump_expr ctx e1 false in
		let j2 = jump_expr ctx e2 jcond in
		if jcond then j();
		(fun() -> if not jcond then j(); j2());
	| TBinop (OpBoolOr, e1, e2) ->
		let j = jump_expr ctx e1 true in
		let j2 = jump_expr ctx e2 jcond in
		if not jcond then j();
		(fun() -> if jcond then j(); j2());
	| _ ->
		let r = eval_to ctx e HBool in
		jump ctx (fun i -> if jcond then OJTrue (r,i) else OJFalse (r,i))

and eval_args ctx el t p =
	let rl = List.map2 (fun e t ->
		let r = (match e.eexpr, t with
		| TConst TNull, HRef _ ->
			let r = alloc_tmp ctx t in
			op ctx (ONull r);
			r
		| _ ->
			eval_to ctx e t
		) in
		hold ctx r;
		r
	) el (match t with HFun (args,_) -> args | HDyn -> List.map (fun _ -> HDyn) el | _ -> die "" __LOC__) in
	List.iter (free ctx) rl;
	set_curpos ctx p;
	rl

and eval_null_check ctx e =
	let r = eval_expr ctx e in
	(match e.eexpr with
	| TConst TThis | TConst TSuper -> ()
	| _ -> op ctx (ONullCheck r));
	r

and make_const ctx c p =
	let cidx = lookup ctx.cconstants c (fun() ->
		let fields, t = (match c with
		| CString s ->
			let str, len = to_utf8 s p in
			[alloc_string ctx str; alloc_i32 ctx (Int32.of_int len)], ctx.tstring
		) in
		let g = lookup_alloc ctx.cglobals t in
		g, Array.of_list fields
	) in
	let g, _ = DynArray.get ctx.cconstants.arr cidx in
	g

and make_string ctx s p =
	let r = alloc_tmp ctx ctx.tstring in
	op ctx (OGetGlobal (r, make_const ctx (CString s) p));
	r

and get_enum_index ctx v =
	let r = alloc_tmp ctx HI32 in
	let re = eval_expr ctx v in
	op ctx (ONullCheck re);
	op ctx (OEnumIndex (r,re));
	r

and eval_var ctx v =
	match captured_index ctx v with
	| None -> alloc_var ctx v false
	| Some idx ->
		let r = alloc_tmp ctx (to_type ctx v.v_type) in
		op ctx (OEnumField (r,ctx.m.mcaptreg,0,idx));
		r

and eval_expr ctx e =
	set_curpos ctx e.epos;
	match e.eexpr with
	| TConst c ->
		(match c with
		| TInt i ->
			let r = alloc_tmp ctx HI32 in
			op ctx (OInt (r,alloc_i32 ctx i));
			r
		| TFloat f ->
			let r = alloc_tmp ctx HF64 in
			op ctx (OFloat (r,alloc_float ctx (float_of_string f)));
			r
		| TBool b ->
			let r = alloc_tmp ctx HBool in
			op ctx (OBool (r,b));
			r
		| TString s ->
			make_string ctx s e.epos
		| TThis | TSuper ->
			0 (* first reg *)
		| TNull ->
			let r = alloc_tmp ctx (to_type ctx e.etype) in
			op ctx (ONull r);
			r)
	| TVar (v,e) ->
		(match e with
		| None ->
			if captured_index ctx v = None then decl_var ctx v
		| Some e ->
			let ri = eval_to ctx e (to_type ctx v.v_type) in
			match captured_index ctx v with
			| None ->
				let r = alloc_var ctx v true in
				push_op ctx (OMov (r,ri));
				add_assign ctx v;
			| Some idx ->
				op ctx (OSetEnumField (ctx.m.mcaptreg, idx, ri));
		);
		alloc_tmp ctx HVoid
	| TLocal v ->
		cast_to ctx (match captured_index ctx v with
		| None ->
			(* we need to make a copy for cases such as (a - a++) *)
			let r = alloc_var ctx v false in
			let r2 = alloc_tmp ctx (rtype ctx r) in
			op ctx (OMov (r2, r));
			r2
		| Some idx ->
			let r = alloc_tmp ctx (to_type ctx v.v_type) in
			op ctx (OEnumField (r, ctx.m.mcaptreg, 0, idx));
			r) (to_type ctx e.etype) e.epos
	| TReturn None ->
		before_return ctx;
		let r = alloc_tmp ctx HVoid in
		op ctx (ORet r);
		alloc_tmp ctx HDyn
	| TReturn (Some e) ->
		let r = eval_to ctx e ctx.m.mret in
		before_return ctx;
		op ctx (ORet r);
		alloc_tmp ctx HDyn
	| TParenthesis e ->
		eval_expr ctx e
	| TBlock el ->
		let rec loop = function
			| [e] -> eval_expr ctx e
			| [] -> alloc_tmp ctx HVoid
			| e :: l ->
				ignore(eval_expr ctx e);
				loop l
		in
		let old = ctx.m.mdeclared in
		ctx.m.mdeclared <- [];
		let r = loop el in
		List.iter (fun vid ->
			let r = try Hashtbl.find ctx.m.mvars vid with Not_found -> -1 in
			if r >= 0 then begin
				Hashtbl.remove ctx.m.mvars vid;
				free ctx r;
			end
		) ctx.m.mdeclared;
		ctx.m.mdeclared <- old;
		r
	| TCall ({ eexpr = TConst TSuper } as s, el) ->
		(match follow s.etype with
		| TInst (csup,_) ->
			(match csup.cl_constructor with
			| None -> die "" __LOC__
			| Some f ->
				let r = alloc_tmp ctx HVoid in
				let el = eval_args ctx el (to_type ctx f.cf_type) e.epos in
				op ctx (OCallN (r, alloc_fid ctx csup f, 0 :: el));
				r
			)
		| _ -> die "" __LOC__);
	| TCall ({ eexpr = TIdent s }, el) when s.[0] = '$' ->
		let invalid() = abort "Invalid native call" e.epos in
		(match s, el with
		| "$new", [{ eexpr = TTypeExpr (TClassDecl _) }] ->
			(match follow e.etype with
			| TInst (c,pl) ->
				let r = alloc_tmp ctx (class_type ctx c pl false) in
				op ctx (ONew r);
				r
			| _ ->
				invalid())
		| "$int", [{ eexpr = TBinop (OpDiv, e1, e2) }] when is_int (to_type ctx e1.etype) && is_int (to_type ctx e2.etype) ->
			let tmp = alloc_tmp ctx HI32 in
			let r1 = eval_to ctx e1 HI32 in
			hold ctx r1;
			let r2 = eval_to ctx e2 HI32 in
			free ctx r1;
			op ctx (if unsigned_op e1 e2 then OUDiv (tmp,r1,r2) else OSDiv (tmp, r1, r2));
			tmp
		| "$int", [e] ->
			let tmp = alloc_tmp ctx HI32 in
			op ctx (OToInt (tmp, eval_expr ctx e));
			tmp
		| "$bsetui8", [b;pos;v] ->
			let b = eval_to ctx b HBytes in
			hold ctx b;
			let pos = eval_to ctx pos HI32 in
			hold ctx pos;
			let r = eval_to ctx v HI32 in
			free ctx pos;
			free ctx b;
			op ctx (OSetUI8 (b, pos, r));
			r
		| "$bsetui16", [b;pos;v] ->
			let b = eval_to ctx b HBytes in
			hold ctx b;
			let pos = eval_to ctx pos HI32 in
			hold ctx pos;
			let r = eval_to ctx v HI32 in
			free ctx pos;
			free ctx b;
			op ctx (OSetUI16 (b, pos, r));
			r
		| "$bseti32", [b;pos;v] ->
			let b = eval_to ctx b HBytes in
			hold ctx b;
			let pos = eval_to ctx pos HI32 in
			hold ctx pos;
			let r = eval_to ctx v HI32 in
			free ctx pos;
			free ctx b;
			op ctx (OSetMem (b, pos, r));
			r
		| "$bseti64", [b;pos;v] ->
			let b = eval_to ctx b HBytes in
			hold ctx b;
			let pos = eval_to ctx pos HI32 in
			hold ctx pos;
			let r = eval_to ctx v HI64 in
			free ctx pos;
			free ctx b;
			op ctx (OSetMem (b, pos, r));
			r
		| "$bsetf32", [b;pos;v] ->
			let b = eval_to ctx b HBytes in
			hold ctx b;
			let pos = eval_to ctx pos HI32 in
			hold ctx pos;
			let r = eval_to ctx v HF32 in
			free ctx pos;
			free ctx b;
			op ctx (OSetMem (b, pos, r));
			r
		| "$bsetf64", [b;pos;v] ->
			let b = eval_to ctx b HBytes in
			hold ctx b;
			let pos = eval_to ctx pos HI32 in
			hold ctx pos;
			let r = eval_to ctx v HF64 in
			free ctx pos;
			free ctx b;
			op ctx (OSetMem (b, pos, r));
			r
		| "$bytes_sizebits", [eb] ->
			(match follow eb.etype with
			| TAbstract({a_path = ["hl"],"BytesAccess"},[t]) ->
				reg_int ctx (match to_type ctx t with
				| HUI8 -> 0
				| HUI16 -> 1
				| HI32 | HF32 -> 2
				| HI64 | HF64 -> 3
				| t -> abort ("Unsupported basic type " ^ tstr t) e.epos)
			| _ ->
				abort "Invalid BytesAccess" eb.epos);
		| "$bytes_nullvalue", [eb] ->
			(match follow eb.etype with
			| TAbstract({a_path = ["hl"],"BytesAccess"},[t]) ->
				let t = to_type ctx t in
				let r = alloc_tmp ctx t in
				(match t with
				| HUI8 | HUI16 | HI32 | HI64 ->
					op ctx (OInt (r,alloc_i32 ctx 0l))
				| HF32 | HF64 ->
					op ctx (OFloat (r, alloc_float ctx 0.))
				| t ->
					abort ("Unsupported basic type " ^ tstr t) e.epos);
				r
			| _ ->
				abort "Invalid BytesAccess" eb.epos);
		| "$bget", [eb;pos] ->
			(match follow eb.etype with
			| TAbstract({a_path = ["hl"],"BytesAccess"},[t]) ->
				let b = eval_to ctx eb HBytes in
				hold ctx b;
				let pos = eval_to ctx pos HI32 in
				free ctx b;
				let t = to_type ctx t in
				(match t with
				| HUI8 ->
					let r = alloc_tmp ctx HI32 in
					op ctx (OGetUI8 (r, b, pos));
					r
				| HUI16 ->
					let r = alloc_tmp ctx HI32 in
					op ctx (OGetUI16 (r, b, shl ctx pos 1));
					r
				| HI32 ->
					let r = alloc_tmp ctx HI32 in
					op ctx (OGetMem (r, b, shl ctx pos 2));
					r
				| HI64 ->
					let r = alloc_tmp ctx HI64 in
					op ctx (OGetMem (r, b, shl ctx pos 3));
					r
				| HF32 ->
					let r = alloc_tmp ctx HF32 in
					op ctx (OGetMem (r, b, shl ctx pos 2));
					r
				| HF64 ->
					let r = alloc_tmp ctx HF64 in
					op ctx (OGetMem (r, b, shl ctx pos 3));
					r
				| _ ->
					abort ("Unsupported basic type " ^ tstr t) e.epos)
			| _ ->
				abort "Invalid BytesAccess" eb.epos);
		| "$bset", [eb;pos;value] ->
			(match follow eb.etype with
			| TAbstract({a_path = ["hl"],"BytesAccess"},[t]) ->
				let b = eval_to ctx eb HBytes in
				hold ctx b;
				let pos = eval_to ctx pos HI32 in
				hold ctx pos;
				let t = to_type ctx t in
				let v = (match t with
				| HUI8 ->
					let v = eval_to ctx value HI32 in
					op ctx (OSetUI8 (b, pos, v));
					v
				| HUI16 ->
					let v = eval_to ctx value HI32 in
					hold ctx v;
					op ctx (OSetUI16 (b, shl ctx pos 1, v));
					free ctx v;
					v
				| HI32 ->
					let v = eval_to ctx value HI32 in
					hold ctx v;
					op ctx (OSetMem (b, shl ctx pos 2, v));
					free ctx v;
					v
				| HI64 ->
					let v = eval_to ctx value HI64 in
					hold ctx v;
					op ctx (OSetMem (b, shl ctx pos 3, v));
					free ctx v;
					v
				| HF32 ->
					let v = eval_to ctx value HF32 in
					hold ctx v;
					op ctx (OSetMem (b, shl ctx pos 2, v));
					free ctx v;
					v
				| HF64 ->
					let v = eval_to ctx value HF64 in
					hold ctx v;
					op ctx (OSetMem (b, shl ctx pos 3, v));
					free ctx v;
					v
				| _ ->
					abort ("Unsupported basic type " ^ tstr t) e.epos
				) in
				free ctx b;
				free ctx pos;
				v
			| _ ->
				abort "Invalid BytesAccess" eb.epos);
		| "$bgetui8", [b;pos] ->
			let b = eval_to ctx b HBytes in
			hold ctx b;
			let pos = eval_to ctx pos HI32 in
			free ctx b;
			let r = alloc_tmp ctx HI32 in
			op ctx (OGetUI8 (r, b, pos));
			r
		| "$bgetui16", [b;pos] ->
			let b = eval_to ctx b HBytes in
			hold ctx b;
			let pos = eval_to ctx pos HI32 in
			free ctx b;
			let r = alloc_tmp ctx HI32 in
			op ctx (OGetUI16 (r, b, pos));
			r
		| "$bgeti32", [b;pos] ->
			let b = eval_to ctx b HBytes in
			hold ctx b;
			let pos = eval_to ctx pos HI32 in
			free ctx b;
			let r = alloc_tmp ctx HI32 in
			op ctx (OGetMem (r, b, pos));
			r
		| "$bgeti64", [b;pos] ->
			let b = eval_to ctx b HBytes in
			hold ctx b;
			let pos = eval_to ctx pos HI32 in
			free ctx b;
			let r = alloc_tmp ctx HI64 in
			op ctx (OGetMem (r, b, pos));
			r
		| "$bgetf32", [b;pos] ->
			let b = eval_to ctx b HBytes in
			hold ctx b;
			let pos = eval_to ctx pos HI32 in
			free ctx b;
			let r = alloc_tmp ctx HF32 in
			op ctx (OGetMem (r, b, pos));
			r
		| "$bgetf64", [b;pos] ->
			let b = eval_to ctx b HBytes in
			hold ctx b;
			let pos = eval_to ctx pos HI32 in
			free ctx b;
			let r = alloc_tmp ctx HF64 in
			op ctx (OGetMem (r, b, pos));
			r
		| "$asize", [e] ->
			let r = alloc_tmp ctx HI32 in
			(match follow e.etype with
			| TInst ({cl_path=["hl"],"Abstract"},[TInst({ cl_kind = KExpr (EConst (String("hl_carray",_)),_) },_)]) ->
				let arr = eval_expr ctx e in
				op ctx (ONullCheck arr);
				op ctx (OArraySize (r, arr))
			| _ ->
				op ctx (OArraySize (r, eval_to ctx e HArray)));
			r
		| "$aalloc", [esize] ->
			let et = (match follow e.etype with TAbstract ({ a_path = ["hl"],"NativeArray" },[t]) -> to_type ctx t | _ -> invalid()) in
			let size = eval_to ctx esize HI32 in
			let a = alloc_tmp ctx HArray in
			let rt = alloc_tmp ctx HType in
			op ctx (OType (rt,et));
			op ctx (OCall2 (a,alloc_std ctx "alloc_array" [HType;HI32] HArray,rt,size));
			a
		| "$aget", [a; pos] ->
			(*
				read/write on arrays are unsafe : the type of NativeArray needs to be correcly set.
			*)
			let at = (match follow a.etype with TAbstract ({ a_path = ["hl"],"NativeArray" },[t]) -> to_type ctx t | _ -> invalid()) in
			let arr = eval_to ctx a HArray in
			hold ctx arr;
			let pos = eval_to ctx pos HI32 in
			free ctx arr;
			let r = alloc_tmp ctx at in
			op ctx (OGetArray (r, arr, pos));
			cast_to ctx r (to_type ctx e.etype) e.epos
		| "$aset", [a; pos; value] ->
			let et = (match follow a.etype with TAbstract ({ a_path = ["hl"],"NativeArray" },[t]) -> to_type ctx t | _ -> invalid()) in
			let arr = eval_to ctx a HArray in
			hold ctx arr;
			let pos = eval_to ctx pos HI32 in
			hold ctx pos;
			let r = eval_to ctx value et in
			free ctx pos;
			free ctx arr;
			op ctx (OSetArray (arr, pos, r));
			r
		| "$abytes", [a] ->
			(match follow a.etype with
			| TInst ({ cl_path = [], "Array" },[t]) when is_number (to_type ctx t) ->
				let a = eval_expr ctx a in
				let r = alloc_tmp ctx HBytes in
				op ctx (ONullCheck a);
				op ctx (OField (r,a,1));
				r
			| t ->
				abort ("Invalid array type " ^ s_type (print_context()) t) a.epos)
		| "$ref", [v] ->
			(match v.eexpr with
			| TLocal v ->
				let r = alloc_tmp ctx (to_type ctx e.etype) in
				let rv = (match rtype ctx r with HRef t -> alloc_var ctx v false | _ -> invalid()) in
				hold ctx rv; (* infinite hold *)
				op ctx (ORef (r,rv));
				r
			| _ ->
				abort "Ref should be a local variable" v.epos)
		| "$setref", [e1;e2] ->
			let rec loop e = match e.eexpr with
				| TParenthesis e1 | TMeta(_,e1) | TCast(e1,None) -> loop e1
				| TLocal v -> v
				| _ -> invalid()
			in
			let v = loop e1 in
			let r = alloc_var ctx v false in
			let rv = eval_to ctx e2 (match rtype ctx r with HRef t -> t | _ -> invalid()) in
			op ctx (OSetref (r,rv));
			r
		| "$unref", [e1] ->
			let rec loop e = match e.eexpr with
				| TParenthesis e1 | TMeta(_,e1) | TCast(e1,None) -> loop e1
				| TLocal v -> v
				| _ -> invalid()
			in
			let v = loop e1 in
			let r = alloc_var ctx v false in
			let out = alloc_tmp ctx (match rtype ctx r with HRef t -> t | _ -> invalid()) in
			op ctx (OUnref (out,r));
			out
		| "$refdata", [e1] ->
			let v = eval_expr ctx e1 in
			let r = alloc_tmp ctx (match to_type ctx e.etype with HRef _ as t -> t | _ -> invalid()) in
			op ctx (ORefData (r,v));
			r
		| "$refoffset", [r;e1] ->
			let r = eval_expr ctx r in
			let e = eval_to ctx e1 HI32 in
			let r2 = alloc_tmp ctx (match rtype ctx r with HRef _ as t -> t | _ -> invalid()) in
			op ctx (ORefOffset (r2,r,e));
			r2
		| "$ttype", [v] ->
			let r = alloc_tmp ctx HType in
			op ctx (OType (r,to_type ctx v.etype));
			r
		| "$tdyntype", [v] ->
			let r = alloc_tmp ctx HType in
			op ctx (OGetType (r,eval_to ctx v HDyn));
			r
		| "$tkind", [v] ->
			let r = alloc_tmp ctx HI32 in
			op ctx (OGetTID (r,eval_to ctx v HType));
			r
		| "$resources", [] ->
			let tdef = (try List.find (fun t -> (t_infos t).mt_path = (["haxe";"_Resource"],"ResourceContent")) ctx.com.types with Not_found -> die "" __LOC__) in
			let t = class_type ctx (match tdef with TClassDecl c -> c | _ -> die "" __LOC__) [] false in
			let arr = alloc_tmp ctx HArray in
			let rt = alloc_tmp ctx HType in
			op ctx (OType (rt,t));
			let res = Hashtbl.fold (fun k v acc -> (k,v) :: acc) ctx.com.resources [] in
			let size = reg_int ctx (List.length res) in
			op ctx (OCall2 (arr,alloc_std ctx "alloc_array" [HType;HI32] HArray,rt,size));
			let ro = alloc_tmp ctx t in
			let rb = alloc_tmp ctx HBytes in
			let ridx = reg_int ctx 0 in
			hold ctx ridx;
			let has_len = (match t with HObj p -> PMap.mem "dataLen" p.pindex | _ -> die "" __LOC__) in
			list_iteri (fun i (k,v) ->
				op ctx (ONew ro);
				op ctx (OString (rb,alloc_string ctx k));
				op ctx (OSetField (ro,0,rb));
				(* fix for Resource.getString *)
				let str = try ignore(String.index v '\x00'); v with Not_found -> v ^ "\x00" in
				op ctx (OBytes (rb,alloc_bytes ctx (Bytes.of_string str)));
				op ctx (OSetField (ro,1,rb));
				if has_len then op ctx (OSetField (ro,2,reg_int ctx (String.length v)));
				op ctx (OSetArray (arr,ridx,ro));
				op ctx (OIncr ridx);
			) res;
			free ctx ridx;
			arr
		| "$rethrow", [v] ->
			let r = alloc_tmp ctx HVoid in
			op ctx (ORethrow (eval_to ctx v HDyn));
			r
		| "$allTypes", [] ->
			let r = alloc_tmp ctx (to_type ctx e.etype) in
			op ctx (OGetGlobal (r, alloc_global ctx "__types__" (rtype ctx r)));
			r
		| "$allTypes", [v] ->
			let v = eval_expr ctx v in
			op ctx (OSetGlobal (alloc_global ctx "__types__" (rtype ctx v), v));
			v
		| "$hash", [v] ->
			(match v.eexpr with
			| TConst (TString str) ->
				let r = alloc_tmp ctx HI32 in
				op ctx (OInt (r,alloc_i32 ctx (hl_hash str)));
				r
			| _ -> abort "Constant string required" v.epos)
		| "$enumIndex", [v] ->
			get_enum_index ctx v
		| "$__mk_pos__", [{ eexpr = TConst (TString file) };min;max] ->
			(* macros only - generated by reification *)
			let rt = HAbstract ("macro_pos",alloc_string ctx "macro_pos") in
			let r = alloc_tmp ctx rt in
			let rfile = alloc_tmp ctx HBytes in
			op ctx (OBytes (rfile, alloc_bytes ctx (Bytes.of_string file)));
			hold ctx rfile;
			let min = eval_expr ctx min in hold ctx min;
			let max = eval_expr ctx max in
			op ctx (OCall3 (r,alloc_std ctx "make_macro_pos" [HBytes;HI32;HI32] rt,rfile,min,max));
			free ctx rfile;
			free ctx min;
			r
		| "$prefetch", [value; mode] ->
			let mode = (match get_const mode with
				| TInt m -> Int32.to_int m
				| _ -> abort "Constant mode required" e.epos
			) in
			(match get_access ctx value with
			| AInstanceField (f, index) -> op ctx (OPrefetch (eval_expr ctx f, index + 1, mode))
			| _ -> op ctx (OPrefetch (eval_expr ctx value, 0, mode)));
			alloc_tmp ctx HVoid
        | "$unsafecast", [value] ->
			let r = alloc_tmp ctx (to_type ctx e.etype) in
            op ctx (OUnsafeCast (r, eval_expr ctx value));
			r
		| "$asm", [mode; value] ->
			let mode = (match get_const mode with
				| TInt m -> Int32.to_int m
				| _ -> abort "Constant mode required" e.epos
			) in
			let value = (match get_const value with
				| TInt m -> Int32.to_int m
				| _ -> abort "Constant value required" e.epos
			) in
			op ctx (OAsm (mode, value, 0));
			alloc_tmp ctx HVoid
		| "$asm", [mode; value; reg] ->
			let mode = (match get_const mode with
				| TInt m -> Int32.to_int m
				| _ -> abort "Constant mode required" e.epos
			) in
			let value = (match get_const value with
				| TInt m -> Int32.to_int m
				| _ -> abort "Constant value required" e.epos
			) in
			op ctx (OAsm (mode, value, (eval_expr ctx reg) + 1));
			alloc_tmp ctx HVoid
		| _ ->
			abort ("Unknown native call " ^ s) e.epos)
	| TEnumIndex v ->
		get_enum_index ctx v
	| TCall ({ eexpr = TField (_,FStatic ({ cl_path = [],"Type" },{ cf_name = "enumIndex" })) },[{ eexpr = TCast(v,_) }]) when (match follow v.etype with TEnum _ -> true | _ -> false) ->
		get_enum_index ctx v
	| TCall ({ eexpr = TField (_,FStatic ({ cl_path = [],"Type" },{ cf_name = "enumIndex" })) },[v]) when (match follow v.etype with TEnum _ -> true | _ -> false) ->
		get_enum_index ctx v
	| TCall ({ eexpr = TField (ef,FStatic ({ cl_path = [],"Reflect" } as c,{ cf_name = "makeVarArgs" })) } as e1,[v]) ->
		eval_expr ctx {e with eexpr = TCall({e1 with eexpr = TField(ef,FStatic(c, PMap.find "_makeVarArgs" c.cl_statics))},[v])}
	| TCall ({ eexpr = TField (_,FStatic ({ cl_path = [],"Std" },{ cf_name = "instance" })) },[v;vt])
	| TCall ({ eexpr = TField (_,FStatic ({ cl_path = [],"Std" },{ cf_name = "downcast" })) },[v;vt]) ->
		let r = eval_expr ctx v in
		hold ctx r;
		let c = eval_to ctx vt (class_type ctx ctx.base_type [] false) in
		hold ctx c;
		let rv = alloc_tmp ctx (to_type ctx e.etype) in
		let rb = alloc_tmp ctx HBool in
		op ctx (OCall2 (rb, alloc_fun_path ctx (["hl"],"BaseType") "check",c,r));
		let jnext = jump ctx (fun n -> OJFalse (rb,n)) in
		op ctx (OMov (rv, unsafe_cast_to ~debugchk:false ctx r (to_type ctx e.etype) e.epos));
		let jend = jump ctx (fun n -> OJAlways n) in
		jnext();
		op ctx (ONull rv);
		jend();
		free ctx r;
		free ctx c;
		rv
	| TCall (ec,args) ->
		let tfun = real_type ctx ec in
		let el() = eval_args ctx args tfun e.epos in
		let ret = alloc_tmp ctx (match tfun with HFun (_,r) -> r | _ -> HDyn) in
		let def_ret = ref None in
		(match get_access ctx ec with
		| AStaticFun f ->
			(match el() with
			| [] -> op ctx (OCall0 (ret, f))
			| [a] -> op ctx (OCall1 (ret, f, a))
			| [a;b] -> op ctx (OCall2 (ret, f, a, b))
			| [a;b;c] -> op ctx (OCall3 (ret, f, a, b, c))
			| [a;b;c;d] -> op ctx (OCall4 (ret, f, a, b, c, d))
			| el -> op ctx (OCallN (ret, f, el)));
		| AInstanceFun (ethis, f) ->
			let r = eval_null_check ctx ethis in
			hold ctx r;
			let el = r :: el() in
			free ctx r;
			(match el with
			| [a] -> op ctx (OCall1 (ret, f, a))
			| [a;b] -> op ctx (OCall2 (ret, f, a, b))
			| [a;b;c] -> op ctx (OCall3 (ret, f, a, b, c))
			| [a;b;c;d] -> op ctx (OCall4 (ret, f, a, b, c, d))
			| _ -> op ctx (OCallN (ret, f, el)));
		| AInstanceProto ({ eexpr = TConst TThis }, fid) ->
			op ctx (OCallThis (ret, fid, el()))
		| AInstanceProto (ethis, fid) | AVirtualMethod (ethis, fid) ->
			let r = eval_null_check ctx ethis in
			hold ctx r;
			let el = r :: el() in
			free ctx r;
			op ctx (OCallMethod (ret, fid, el))
		| AEnum (_,index) ->
			op ctx (OMakeEnum (ret, index, el()))
		| AArray (a,t,idx) ->
			let r = array_read ctx a t idx ec.epos in
			hold ctx r;
			op ctx (ONullCheck r);
			op ctx (OCallClosure (ret, r, el())); (* if it's a value, it's a closure *)
			free ctx r;
		| _ ->
			(* don't use real_type here *)
			let tfun = to_type ctx ec.etype in
			let r = eval_null_check ctx ec in
			hold ctx r;
			let el = eval_args ctx args tfun e.epos in
			free ctx r;
			let ret = alloc_tmp ctx (match tfun with HFun (_,r) -> r | _ -> HDyn) in
			op ctx (OCallClosure (ret, r, el)); (* if it's a value, it's a closure *)
			def_ret := Some (cast_to ~force:true ctx ret (to_type ctx e.etype) e.epos);
		);
		(match !def_ret with
		| None ->
			let rt = to_type ctx e.etype in
			let is_valid_method t =
				match follow t with
				| TFun (_,rt) ->
					(match follow rt with
					| TInst({ cl_kind = KTypeParameter ttp },_) ->
						(* don't allow if we have a constraint virtual, see hxbit.Serializer.getRef *)
						not (List.exists (fun t -> match to_type ctx t with HVirtual _ -> true | _ -> false) (get_constraints ttp))
					| _ -> false)
				| _ ->
					false
			in
			(match ec.eexpr with
			| TField (_, FInstance(_,_,{ cf_kind = Method (MethNormal|MethInline); cf_type = t })) when is_valid_method t ->
				(* let's trust the compiler when it comes to casting the return value from a type parameter *)
				unsafe_cast_to ctx ret rt e.epos
			| _ ->
				cast_to ~force:true ctx ret rt e.epos)
		| Some r ->
			r)
	| TField (ec,FInstance({ cl_path = [],"Array" },[t],{ cf_name = "length" })) when to_type ctx t = HDyn ->
		let r = alloc_tmp ctx HI32 in
		op ctx (OCall1 (r,alloc_fun_path ctx (["hl";"types"],"ArrayDyn") "get_length", eval_null_check ctx ec));
		r
	| TField (ec,a) ->
		let r = alloc_tmp ctx (to_type ctx (field_type ctx a e.epos)) in
		(match get_access ctx e with
		| AGlobal g ->
			op ctx (OGetGlobal (r,g));
		| AStaticVar (g,t,fid) ->
			let o = alloc_tmp ctx t in
			op ctx (OGetGlobal (o,g));
			op ctx (OField (r,o,fid));
		| AStaticFun f ->
			op ctx (OStaticClosure (r,f));
		| AInstanceFun (ethis, f) ->
			op ctx (OInstanceClosure (r, f, eval_null_check ctx ethis))
		| AInstanceField (ethis,fid) ->
			let robj = eval_null_check ctx ethis in
			op ctx (match ethis.eexpr with TConst TThis -> OGetThis (r,fid) | _ -> OField (r,robj,fid));
		| AInstanceProto (ethis,fid) | AVirtualMethod (ethis, fid) ->
			let robj = eval_null_check ctx ethis in
			(match rtype ctx robj with
			| HObj _ ->
				op ctx (OVirtualClosure (r,robj,fid))
			| HVirtual vp ->
				let _, sid, _ = vp.vfields.(fid) in
				op ctx (ODynGet (r,robj, sid))
			| _ ->
				die "" __LOC__)
		| ADynamic (ethis, f) ->
			let robj = eval_null_check ctx ethis in
			op ctx (ODynGet (r,robj,f))
		| AEnum (en,index) ->
			let cur_fid = DynArray.length ctx.cfids.arr in
			let name = List.nth en.e_names index in
			let fid = alloc_fun_path ctx en.e_path name in
			if fid = cur_fid then begin
				let ef = PMap.find name en.e_constrs in
				let eargs, et = (match follow ef.ef_type with TFun (args,ret) -> args, ret | _ -> die "" __LOC__) in
				let ct = ctx.com.basic in
				let p = ef.ef_pos in
				let eargs = List.map (fun (n,o,t) -> Type.alloc_var VGenerated n t en.e_pos, if o then Some (mk (TConst TNull) t_dynamic null_pos) else None) eargs in
				let ecall = mk (TCall (e,List.map (fun (v,_) -> mk (TLocal v) v.v_type p) eargs)) et p in
				let f = {
					tf_args = eargs;
					tf_type = et;
					tf_expr = mk (TReturn (Some ecall)) ct.tvoid p;
				} in
				ignore(make_fun ctx ("","") fid f None None);
			end;
			op ctx (OStaticClosure (r,fid));
		| ANone | ALocal _ | AArray _ | ACaptured _ | ACArray _ ->
			abort "Invalid access" e.epos);
		let to_t = to_type ctx e.etype in
		(match to_t with
		| HFun _ -> cast_to ctx r to_t e.epos
		| _ -> unsafe_cast_to ctx r to_t e.epos)
	| TObjectDecl fl ->
		(match to_type ctx e.etype with
		| HVirtual vp as t when Array.length vp.vfields = List.length fl && not (List.exists (fun ((s,_,_),e) -> s = "toString" && is_to_string e.etype) fl)  ->
			let r = alloc_tmp ctx t in
			op ctx (ONew r);
			hold ctx r;
			List.iter (fun ((s,_,_),ev) ->
				let fidx = (try PMap.find s vp.vindex with Not_found -> die "" __LOC__) in
				let _, _, ft = vp.vfields.(fidx) in
				let v = eval_to ctx ev ft in
				op ctx (OSetField (r,fidx,v));
			) fl;
			free ctx r;
			r
		| _ ->
			let r = alloc_tmp ctx HDynObj in
			op ctx (ONew r);
			hold ctx r;
			let a = (match follow e.etype with TAnon a -> Some a | t -> if t == t_dynamic then None else die "" __LOC__) in
			List.iter (fun ((s,_,_),ev) ->
				let ft = (try (match a with None -> raise Not_found | Some a -> PMap.find s a.a_fields).cf_type with Not_found -> ev.etype) in
				let v = eval_to ctx ev (to_type ctx ft) in
				op ctx (ODynSet (r,alloc_string ctx s,v));
				if s = "toString" && is_to_string ev.etype then begin
					let f = alloc_tmp ctx (HFun ([],HBytes)) in
					op ctx (OInstanceClosure (f, alloc_fun_path ctx ([],"String") "call_toString", r));
					op ctx (ODynSet (r,alloc_string ctx "__string",f));
				end;
			) fl;
			free ctx r;
			cast_to ctx r (to_type ctx e.etype) e.epos)
	| TNew (c,pl,el) ->
		let c = resolve_class ctx c pl false in
		let r = alloc_tmp ctx (class_type ctx c pl false) in
		op ctx (ONew r);
		hold ctx r;
		(match c.cl_constructor with
		| None -> if c.cl_implements <> [] then die "" __LOC__
		| Some { cf_expr = None } -> abort (s_type_path c.cl_path ^ " does not have a constructor") e.epos
		| Some ({ cf_expr = Some cexpr } as constr) ->
			let rl = eval_args ctx el (to_type ctx cexpr.etype) e.epos in
			let ret = alloc_tmp ctx HVoid in
			let g = alloc_fid ctx c constr in
			op ctx (match rl with
			| [] -> OCall1 (ret,g,r)
			| [a] -> OCall2 (ret,g,r,a)
			| [a;b] -> OCall3 (ret,g,r,a,b)
			| [a;b;c] -> OCall4 (ret,g,r,a,b,c)
			| _ -> OCallN (ret,g,r :: rl));
		);
		free ctx r;
		r
	| TIf (cond,eif,eelse) ->
		let t = to_type ctx e.etype in
		let out = alloc_tmp ctx t in
		let j = jump_expr ctx cond false in
		let rif = if t = HVoid then eval_expr ctx eif else eval_to ctx eif t in
		set_curpos ctx (max_pos eif);
		if t <> HVoid then op ctx (OMov (out,rif));
		(match eelse with
		| None -> j()
		| Some e ->
			let jexit = jump ctx (fun i -> OJAlways i) in
			j();
			if t = HVoid then ignore(eval_expr ctx e) else op ctx (OMov (out,eval_to ctx e t));
			jexit());
		out
	| TBinop (bop, e1, e2) ->
		let is_unsigned() = unsigned_op e1 e2 in
		let boolop r f =
			let j = jump ctx f in
			op ctx (OBool (r,false));
			op ctx (OJAlways 1);
			j();
			op ctx (OBool (r, true));
		in
		let binop r a b =
			let rec loop bop =
				match bop with
				| OpLte -> boolop r (fun d -> if is_unsigned() then OJUGte (b,a,d) else OJSLte (a,b,d))
				| OpGt -> boolop r (fun d -> if is_unsigned() then OJULt (b,a,d) else OJSGt (a,b,d))
				| OpGte -> boolop r (fun d -> if is_unsigned() then OJUGte (a,b,d) else OJSGte (a,b,d))
				| OpLt -> boolop r (fun d -> if is_unsigned() then OJULt (a,b,d) else OJSLt (a,b,d))
				| OpEq -> boolop r (fun d -> OJEq (a,b,d))
				| OpNotEq -> boolop r (fun d -> OJNotEq (a,b,d))
				| OpAdd ->
					(match rtype ctx r with
					| HUI8 | HUI16 | HI32 | HI64 | HF32 | HF64 ->
						op ctx (OAdd (r,a,b))
					| HObj { pname = "String" } ->
						op ctx (OCall2 (r,alloc_fun_path ctx ([],"String") "__add__",to_string ctx a e1.epos,to_string ctx b e2.epos))
					| HDyn ->
						op ctx (OCall2 (r,alloc_fun_path ctx ([],"Std") "__add__",a,b))
					| t ->
						abort ("Cannot add " ^ tstr t) e.epos)
				| OpSub | OpMult | OpMod | OpDiv ->
					(match rtype ctx r with
					| HUI8 | HUI16 | HI32 | HI64 | HF32 | HF64 ->
						(match bop with
						| OpSub -> op ctx (OSub (r,a,b))
						| OpMult -> op ctx (OMul (r,a,b))
						| OpMod -> op ctx (if unsigned e1.etype then OUMod (r,a,b) else OSMod (r,a,b))
						| OpDiv -> op ctx (OSDiv (r,a,b)) (* don't use UDiv since both operands are float already *)
						| _ -> die "" __LOC__)
					| HDyn ->
						op ctx (OCall3 (r, alloc_std ctx "dyn_op" [HI32;HDyn;HDyn] HDyn, reg_int ctx (match bop with OpSub -> 1 | OpMult -> 2 | OpMod -> 3 | OpDiv -> 4 | _ -> die "" __LOC__), a, b))
					| _ ->
						die "" __LOC__)
				| OpShl | OpShr | OpUShr | OpAnd | OpOr | OpXor ->
					(match rtype ctx r with
					| HUI8 | HUI16 | HI32 | HI64 ->
						(match bop with
						| OpShl -> op ctx (OShl (r,a,b))
						| OpShr -> op ctx (if unsigned e1.etype then OUShr (r,a,b) else OSShr (r,a,b))
						| OpUShr -> op ctx (OUShr (r,a,b))
						| OpAnd -> op ctx (OAnd (r,a,b))
						| OpOr -> op ctx (OOr (r,a,b))
						| OpXor -> op ctx (OXor (r,a,b))
						| _ -> ())
					| HDyn ->
						op ctx (OCall3 (r, alloc_std ctx "dyn_op" [HI32;HDyn;HDyn] HDyn, reg_int ctx (match bop with OpShl -> 5 | OpShr -> 6 | OpUShr -> 7 | OpAnd -> 8 | OpOr -> 9 | OpXor -> 10 | _ -> die "" __LOC__), a, b))
					| _ ->
						die "" __LOC__)
				| OpAssignOp bop ->
					loop bop
				| _ ->
					die "" __LOC__
			in
			loop bop
		in
		(match bop with
		| OpLte | OpGt | OpGte | OpLt ->
			let r = alloc_tmp ctx HBool in
			let t = common_type ctx e1 e2 false e.epos in
			let a = eval_to ctx e1 t in
			hold ctx a;
			let b = eval_to ctx e2 t in
			free ctx a;
			binop r a b;
			r
		| OpEq | OpNotEq ->
			let r = alloc_tmp ctx HBool in
			let t = common_type ctx e1 e2 true e.epos in
			let a = eval_to ctx e1 t in
			hold ctx a;
			let b = eval_to ctx e2 t in
			free ctx a;
			binop r a b;
			r
		| OpAdd | OpSub | OpMult | OpDiv | OpMod | OpShl | OpShr | OpUShr | OpAnd | OpOr | OpXor ->
			let t = (match to_type ctx e.etype with HNull t -> t | t -> t) in
			let conv_string = bop = OpAdd && is_string t in
			let eval e =
				if conv_string then
					let r = eval_expr ctx e in
					to_string ctx r e.epos
				else
					eval_to ctx e t
			in
			let r = alloc_tmp ctx t in
			let a = eval e1 in
			hold ctx a;
			let b = eval e2 in
			free ctx a;
			binop r a b;
			r
		| OpAssign ->
			let value() = eval_to ctx e2 (real_type ctx e1) in
			(match get_access ctx e1 with
			| AGlobal g ->
				let r = value() in
				op ctx (OSetGlobal (g,r));
				r
			| AStaticVar (g,t,fid) ->
				let r = value() in
				hold ctx r;
				let o = alloc_tmp ctx t in
				free ctx r;
				op ctx (OGetGlobal (o, g));
				op ctx (OSetField (o, fid, r));
				r
			| AInstanceField ({ eexpr = TConst TThis }, fid) ->
				let r = value() in
				op ctx (OSetThis (fid,r));
				r
			| AInstanceField (ethis, fid) ->
				let rthis = eval_null_check ctx ethis in
				hold ctx rthis;
				let r = value() in
				free ctx rthis;
				op ctx (OSetField (rthis, fid, r));
				r
			| ALocal (v,l) ->
				let r = value() in
				push_op ctx (OMov (l, r));
				add_assign ctx v;
				r
			| AArray (ra,(at,vt),ridx) ->
				hold ctx ra;
				hold ctx ridx;
				let v = cast_to ctx (value()) (match at with HUI16 | HUI8 -> HI32 | _ -> at) e.epos in
				hold ctx v;
				(* bounds check against length *)
				(match at with
				| HDyn ->
					(* call setDyn() *)
					op ctx (OCallMethod (alloc_tmp ctx HVoid,1,[ra;ridx;cast_to ctx v (if is_dynamic at then at else HDyn) e.epos]));
				| _ ->
					let len = alloc_tmp ctx HI32 in
					op ctx (OField (len,ra,0)); (* length *)
					let j = jump ctx (fun i -> OJULt (ridx,len,i)) in
					op ctx (OCall2 (alloc_tmp ctx HVoid, alloc_fun_path ctx (array_class ctx at).cl_path "__expand", ra, ridx));
					j();
					match at with
					| HI32 | HF64 | HUI16 | HF32 ->
						let b = alloc_tmp ctx HBytes in
						op ctx (OField (b,ra,1));
						write_mem ctx b (shl ctx ridx (type_size_bits at)) at v
					| _ ->
						let arr = alloc_tmp ctx HArray in
						op ctx (OField (arr,ra,1));
						op ctx (OSetArray (arr,ridx,cast_to ctx v (if is_dynamic at then at else HDyn) e.epos))
				);
				free ctx v;
				free ctx ra;
				free ctx ridx;
				v
            | ACArray (ra, _, ridx) ->
				hold ctx ra;
				hold ctx ridx;
                let v = value() in
                op ctx (OSetArray (ra,ridx,v));
                free ctx ridx;
                free ctx ra;
                v
			| ADynamic (ethis,f) ->
				let obj = eval_null_check ctx ethis in
				hold ctx obj;
				let r = eval_expr ctx e2 in
				free ctx obj;
				op ctx (ODynSet (obj,f,r));
				r
			| ACaptured index ->
				let r = value() in
				op ctx (OSetEnumField (ctx.m.mcaptreg,index,r));
				r
			| AEnum _ | ANone | AInstanceFun _ | AInstanceProto _ | AStaticFun _ | AVirtualMethod _ ->
				die "" __LOC__)
		| OpBoolOr ->
			let r = alloc_tmp ctx HBool in
			let j = jump_expr ctx e1 true in
			let j2 = jump_expr ctx e2 true in
			op ctx (OBool (r,false));
			let jend = jump ctx (fun b -> OJAlways b) in
			j();
			j2();
			op ctx (OBool (r,true));
			jend();
			r
		| OpBoolAnd ->
			let r = alloc_tmp ctx HBool in
			let j = jump_expr ctx e1 false in
			let j2 = jump_expr ctx e2 false in
			op ctx (OBool (r,true));
			let jend = jump ctx (fun b -> OJAlways b) in
			j();
			j2();
			op ctx (OBool (r,false));
			jend();
			r
		| OpAssignOp bop ->
			(match get_access ctx e1 with
			| ALocal (v,l) ->
				let r = eval_to ctx { e with eexpr = TBinop (bop,e1,e2) } (to_type ctx e1.etype) in
				push_op ctx (OMov (l, r));
				add_assign ctx v;
				r
			| acc ->
				gen_assign_op ctx acc e1 (fun r ->
					hold ctx r;
					let b = if bop = OpAdd && is_string (rtype ctx r) then to_string ctx (eval_expr ctx e2) e2.epos else eval_to ctx e2 (rtype ctx r) in
					free ctx r;
					binop r r b;
					r))
		| OpInterval | OpArrow | OpIn | OpNullCoal ->
			die "" __LOC__)
	| TUnop (Not,_,v) ->
		let tmp = alloc_tmp ctx HBool in
		let r = eval_to ctx v HBool in
		op ctx (ONot (tmp,r));
		tmp
	| TUnop (Neg,_,v) ->
		let t = to_type ctx e.etype in
		let tmp = alloc_tmp ctx t in
		let r = eval_to ctx v t in
		op ctx (ONeg (tmp,r));
		tmp
	| TUnop (Spread,_,_) ->
		die ~p:e.epos "Unexpected spread operator" __LOC__
	| TUnop (NegBits,_,v) ->
		let t = to_type ctx e.etype in
		let tmp = alloc_tmp ctx t in
		let r = eval_to ctx v t in
		let mask = (match t with
			| HUI8 -> 0xFFl
			| HUI16 -> 0xFFFFl
			| HI32 -> 0xFFFFFFFFl
			| _ -> abort ("Unsupported " ^ tstr t) e.epos
		) in
		hold ctx r;
		let r2 = alloc_tmp ctx t in
		free ctx r;
		op ctx (OInt (r2,alloc_i32 ctx mask));
		op ctx (OXor (tmp,r,r2));
		tmp
	| TUnop (Increment|Decrement as uop,fix,v) ->
		let rec unop r =
			match rtype ctx r with
			| HUI8 | HUI16 | HI32 | HI64 ->
				if uop = Increment then op ctx (OIncr r) else op ctx (ODecr r)
			| HF32 | HF64 as t ->
				hold ctx r;
				let tmp = alloc_tmp ctx t in
				free ctx r;
				op ctx (OFloat (tmp,alloc_float ctx 1.));
				if uop = Increment then op ctx (OAdd (r,r,tmp)) else op ctx (OSub (r,r,tmp))
			| HNull (HUI8 | HUI16 | HI32 | HI64 | HF32 | HF64 as t) ->
				hold ctx r;
				let tmp = alloc_tmp ctx t in
				free ctx r;
				op ctx (OSafeCast (tmp,r));
				unop tmp;
				op ctx (OToDyn (r,tmp));
			| HDyn when uop = Increment ->
				hold ctx r;
				let tmp = alloc_tmp ctx HDyn in
				free ctx r;
				op ctx (OToDyn (tmp, reg_int ctx 1));
				op ctx (OCall2 (r,alloc_fun_path ctx ([],"Std") "__add__",r,tmp))
			| HDyn when uop = Decrement ->
				let r2 = alloc_tmp ctx HF64 in
				hold ctx r2;
				let tmp = alloc_tmp ctx HF64 in
				free ctx r2;
				op ctx (OSafeCast (r2, r));
				op ctx (OFloat (tmp, alloc_float ctx 1.));
				op ctx (OSub (r2, r2, tmp));
				op ctx (OSafeCast (r, r2));
			| _ ->
				die "" __LOC__
		in
		(match get_access ctx v, fix with
		| ALocal (v,r), Prefix ->
			unop r;
			r
		| ALocal (v,r), Postfix ->
			let r2 = alloc_tmp ctx (rtype ctx r) in
			hold ctx r2;
			op ctx (OMov (r2,r));
			unop r;
			free ctx r2;
			r2
		| acc, _ ->
			let ret = ref 0 in
			(match acc with AArray (a,_,idx) -> hold ctx a; hold ctx idx | _ -> ());
			ignore(gen_assign_op ctx acc v (fun r ->
				if fix = Prefix then ret := r else begin
					hold ctx r;
					let tmp = alloc_tmp ctx (rtype ctx r) in
					free ctx r;
					op ctx (OMov (tmp, r));
					ret := tmp;
				end;
				hold ctx !ret;
				unop r;
				r)
			);
			free ctx !ret;
			(match acc with AArray (a,_,idx) -> free ctx a; free ctx idx | _ -> ());
			!ret)
	| TFunction f ->
		let fid = alloc_function_name ctx ("function#" ^ string_of_int (DynArray.length ctx.cfids.arr)) in
		let capt = make_fun ctx ("","") fid f None (Some ctx.m.mcaptured) in
		let r = alloc_tmp ctx (to_type ctx e.etype) in
		if capt == ctx.m.mcaptured then
			op ctx (OInstanceClosure (r, fid, ctx.m.mcaptreg))
		else (match Array.length capt.c_vars with
		| 0 ->
			op ctx (OStaticClosure (r, fid))
		| 1 when not capt.c_group ->
			op ctx (OInstanceClosure (r, fid, eval_var ctx capt.c_vars.(0)))
		| _ ->
			let env = alloc_tmp ctx capt.c_type in
			op ctx (OEnumAlloc (env,0));
			hold ctx env;
			Array.iteri (fun i v -> op ctx (OSetEnumField (env,i,eval_var ctx v))) capt.c_vars;
			free ctx env;
			op ctx (OInstanceClosure (r, fid, env)));
		r
	(* throwing a catch var means we want to rethrow an exception *)
	| TThrow ({ eexpr = TLocal v } as e1) when has_var_flag v VCaught ->
		let r = alloc_tmp ctx HVoid in
		op ctx (ORethrow (eval_to ctx e1 HDyn));
		r
	| TThrow v ->
		op ctx (OThrow (eval_to ctx v HDyn));
		alloc_tmp ctx HDyn
	| TWhile (cond,eloop,NormalWhile) ->
		let oldb = ctx.m.mbreaks and oldc = ctx.m.mcontinues and oldtrys = ctx.m.mloop_trys in
		ctx.m.mbreaks <- [];
		ctx.m.mcontinues <- [];
		ctx.m.mloop_trys <- ctx.m.mtrys;
		let continue_pos = current_pos ctx in
		let ret = jump_back ctx in
		let j = jump_expr ctx cond false in
		ignore(eval_expr ctx eloop);
		set_curpos ctx (max_pos e);
		ret();
		j();
		List.iter (fun f -> f (current_pos ctx)) ctx.m.mbreaks;
		List.iter (fun f -> f continue_pos) ctx.m.mcontinues;
		ctx.m.mbreaks <- oldb;
		ctx.m.mcontinues <- oldc;
		ctx.m.mloop_trys <- oldtrys;
		alloc_tmp ctx HVoid
	| TWhile (cond,eloop,DoWhile) ->
		let oldb = ctx.m.mbreaks and oldc = ctx.m.mcontinues and oldtrys = ctx.m.mloop_trys in
		ctx.m.mbreaks <- [];
		ctx.m.mcontinues <- [];
		ctx.m.mloop_trys <- ctx.m.mtrys;
		let continue_pos = current_pos ctx in
		let ret = jump_back ctx in
		ignore(eval_expr ctx eloop);
		let j = jump_expr ctx cond false in
		ret();
		j();
		List.iter (fun f -> f (current_pos ctx)) ctx.m.mbreaks;
		List.iter (fun f -> f continue_pos) ctx.m.mcontinues;
		ctx.m.mbreaks <- oldb;
		ctx.m.mcontinues <- oldc;
		ctx.m.mloop_trys <- oldtrys;
		alloc_tmp ctx HVoid
	| TCast ({ eexpr = TCast (v,None) },None) when not (is_number (to_type ctx e.etype)) ->
		(* coalesce double casts into a single runtime check - temp fix for Map accesses *)
		eval_expr ctx { e with eexpr = TCast(v,None) }
	| TCast (v,None) ->
		let t = to_type ctx e.etype in
		let rv = eval_expr ctx v in
		(match t with
		| HF32 | HF64 when unsigned v.etype ->
			let r = alloc_tmp ctx t in
			op ctx (OToUFloat (r,rv));
			r
		| HDyn when (match rtype ctx rv with HFun _ -> true | _ -> false) ->
			(* if called, a HDyn method will return HDyn, not its usual return type *)
			let r = alloc_tmp ctx t in
			op ctx (OMov (r,rv));
			r
		| _ ->
			cast_to ~force:true ctx rv t e.epos)
	| TArrayDecl el ->
		let r = alloc_tmp ctx (to_type ctx e.etype) in
		let et = (match follow e.etype with TInst (_,[t]) -> to_type ctx t | _ -> die "" __LOC__) in
		let array_bytes bits t tname get_op =
			let b = alloc_tmp ctx HBytes in
			let size = reg_int ctx ((List.length el) lsl bits) in
			op ctx (OCall1 (b,alloc_std ctx "alloc_bytes" [HI32] HBytes,size));
			let idx = reg_int ctx 0 in
			hold ctx idx;
			hold ctx b;
			list_iteri (fun i e ->
				let r = eval_to ctx e t in
				hold ctx r;
				op ctx (get_op b (shl ctx idx bits) r);
				free ctx r;
				op ctx (OIncr idx);
			) el;
			free ctx b;
			free ctx idx;
			op ctx (OCall2 (r, alloc_fun_path ctx (["hl";"types"],"ArrayBase") ("alloc" ^ tname), b, reg_int ctx (List.length el)));
		in
		(match et with
		| HI32 ->
			array_bytes 2 HI32 "I32" (fun b i r -> OSetMem (b,i,r))
		| HUI16 ->
			array_bytes 1 HI32 "UI16" (fun b i r -> OSetUI16 (b,i,r))
		| HF32 ->
			array_bytes 2 HF32 "F32" (fun b i r -> OSetMem (b,i,r))
		| HF64 ->
			array_bytes 3 HF64 "F64" (fun b i r -> OSetMem (b,i,r))
		| _ ->
			let at = if is_dynamic et then et else HDyn in
			let a = alloc_tmp ctx HArray in
			let rt = alloc_tmp ctx HType in
			op ctx (OType (rt,at));
			let size = reg_int ctx (List.length el) in
			op ctx (OCall2 (a,alloc_std ctx "alloc_array" [HType;HI32] HArray,rt,size));
			hold ctx a;
			list_iteri (fun i e ->
				let r = eval_to ctx e at in
				op ctx (OSetArray (a,reg_int ctx i,r));
			) el;
			free ctx a;
			let tmp = if et = HDyn then alloc_tmp ctx (class_type ctx ctx.array_impl.aobj [] false) else r in
			op ctx (OCall1 (tmp, alloc_fun_path ctx (["hl";"types"],"ArrayObj") "alloc", a));
			if tmp <> r then begin
				let re = alloc_tmp ctx HBool in
				op ctx (OBool (re,true));
				let ren = alloc_tmp ctx (HRef HBool) in
				op ctx (ORef (ren, re));
				op ctx (OCall2 (r, alloc_fun_path ctx (["hl";"types"],"ArrayDyn") "alloc", tmp, ren));
			end;
		);
		r
	| TArray _ ->
		(match get_access ctx e with
		| AArray (a,at,idx) ->
			array_read ctx a at idx e.epos
		| ACArray (a,t,idx) ->
			let tmp = alloc_tmp ctx t in
			op ctx (OGetArray (tmp,a,idx));
			tmp
		| _ ->
			die "" __LOC__)
	| TMeta (_,e) ->
		eval_expr ctx e
	| TFor (v,it,loop) ->
		eval_expr ctx (Texpr.for_remap ctx.com.basic v it loop e.epos)
	| TSwitch {switch_subject = en;switch_cases = cases;switch_default = def} ->
		let rt = to_type ctx e.etype in
		let r = alloc_tmp ctx rt in
		(try
			let max = ref (-1) in
			let get_int e =
				match e.eexpr with
				| TConst (TInt i) ->
					let v = Int32.to_int i in
					if Int32.of_int v <> i then raise Exit;
					v
				| _ ->
					raise Exit
			in
			List.iter (fun case ->
				List.iter (fun v ->
					let i = get_int v in
					if i < 0 then raise Exit;
					if i > !max then max := i;
				) case.case_patterns;
			) cases;
			if !max > 255 || cases = [] then raise Exit;
			let ridx = eval_to ctx en HI32 in
			let indexes = Array.make (!max + 1) 0 in
			op ctx (OSwitch (ridx,indexes,0));
			let switch_pos = current_pos ctx in
			(match def with
			| None ->
				if rt <> HVoid then set_default ctx r;
			| Some e ->
				let re = eval_to ctx e rt in
				if rt <> HVoid then op ctx (OMov (r,re)));
			let jends = ref [jump ctx (fun i -> OJAlways i)] in
			List.iter (fun {case_patterns = values;case_expr = ecase} ->
				List.iter (fun v ->
					Array.set indexes (get_int v) (current_pos ctx - switch_pos)
				) values;
				let re = eval_to ctx ecase rt in
				if rt <> HVoid then op ctx (OMov (r,re));
				jends := jump ctx (fun i -> OJAlways i) :: !jends
			) cases;
			set_op ctx (switch_pos - 1) (OSwitch (ridx,indexes,current_pos ctx - switch_pos));
			List.iter (fun j -> j()) (!jends);
		with Exit ->
			let jends = ref [] in
			let rvalue = eval_expr ctx en in
			let loop {case_patterns = cases;case_expr = e} =
				hold ctx rvalue;
				let ok = List.map (fun c ->
					let ct = common_type ctx en c true c.epos in
					match c.eexpr, ct with
					| TConst (TString str), HObj { pname = "String" } ->
						let jnull = jump ctx (fun n -> OJNull (rvalue,n)) in

						(* compare len *)
						let rlen = alloc_tmp ctx HI32 in
						op ctx (OField (rlen, rvalue, 1));
						hold ctx rlen;
						let str, len = to_utf8 str c.epos in
						let rlen2 = reg_int ctx len in
						let jdiff = jump ctx (fun n -> OJNotEq (rlen, rlen2, n)) in
						free ctx rlen;

						(* compare data *)
						let rbytes = alloc_tmp ctx HBytes in
						op ctx (OField (rbytes, rvalue, 0));
						hold ctx rbytes;
						let rbytes2 = alloc_tmp ctx HBytes in
						op ctx (OString (rbytes2,alloc_string ctx str));
						let result = alloc_tmp ctx HI32 in
						op ctx (OCall3 (result, alloc_std ctx "string_compare" [HBytes;HBytes;HI32] HI32,rbytes,rbytes2,rlen));
						free ctx rbytes;

						hold ctx result;
						let zero = reg_int ctx 0 in
						let jok = jump ctx (fun n -> OJEq (result, zero, n)) in
						free ctx result;

						jnull();
						jdiff();
						jok


					| _ ->
						let r = eval_to ctx c ct in
						jump ctx (fun n -> OJEq (r,rvalue,n))
				) cases in
				free ctx rvalue;
				(fun() ->
					List.iter (fun f -> f()) ok;
					let re = eval_to ctx e rt in
					if rt <> HVoid then op ctx (OMov (r,re));
					jends := jump ctx (fun n -> OJAlways n) :: !jends)
			in
			let all = List.map loop cases in
			(match def with
			| None ->
				if rt <> HVoid then op ctx (ONull r)
			| Some e ->
				let rdef = eval_to ctx e rt in
				if rt <> HVoid then op ctx (OMov (r,rdef)));
			jends := jump ctx (fun n -> OJAlways n) :: !jends;
			List.iter (fun f -> f()) all;
			List.iter (fun j -> j()) (!jends);
		);
		r
	| TEnumParameter (ec,f,index) ->
		let pt, is_single = (match to_type ctx ec.etype with
			| HEnum e ->
				let _,_,args = e.efields.(f.ef_index) in
				args.(index), Array.length e.efields = 1
			| _ -> die "" __LOC__
		) in
		let er = eval_expr ctx ec in
		if is_single then op ctx (ONullCheck er); (* #7560 *)
		let r = alloc_tmp ctx pt in
		op ctx (OEnumField (r,er,f.ef_index,index));
		cast_to ctx r (to_type ctx e.etype) e.epos
	| TContinue ->
		before_break_continue ctx;
		let pos = current_pos ctx in
		op ctx (OJAlways (-1)); (* loop *)
		ctx.m.mcontinues <- (fun target -> set_op ctx pos (OJAlways (target - (pos + 1)))) :: ctx.m.mcontinues;
		alloc_tmp ctx HVoid
	| TBreak ->
		before_break_continue ctx;
		let pos = current_pos ctx in
		op ctx (OJAlways (-1)); (* loop *)
		ctx.m.mbreaks <- (fun target -> set_op ctx pos (OJAlways (target - (pos + 1)))) :: ctx.m.mbreaks;
		alloc_tmp ctx HVoid
	| TTry (etry,catches) ->
		let pos = current_pos ctx in
		let rtrap = alloc_tmp ctx HDyn in
		op ctx (OTrap (rtrap,-1)); (* loop *)
		ctx.m.mtrys <- ctx.m.mtrys + 1;
		let tret = to_type ctx e.etype in
		let result = alloc_tmp ctx tret in
		let r = eval_expr ctx etry in
		if tret <> HVoid then op ctx (OMov (result,cast_to ctx r tret etry.epos));
		ctx.m.mtrys <- ctx.m.mtrys - 1;
		op ctx (OEndTrap true);
		let j = jump ctx (fun n -> OJAlways n) in
		set_op ctx pos (OTrap (rtrap, current_pos ctx - (pos + 1)));
		let rec loop l =
			match l with
			| [] ->
				op ctx (ORethrow rtrap);
				[]
			| (v,ec) :: next ->
				let rv = alloc_var ctx v true in
				let jnext = if follow v.v_type == t_dynamic then begin
					op ctx (OMov (rv, rtrap));
					(fun() -> ())
				end else
					let ct = (match follow v.v_type with
					| TInst (c,_) -> TClassDecl c
					| TAbstract (a,_) -> TAbstractDecl a
					| TEnum (e,_) -> TEnumDecl e
					| _ -> die "" __LOC__
					) in
					hold ctx rtrap;
					let r = type_value ctx ct ec.epos in
					free ctx rtrap;
					let rb = alloc_tmp ctx HBool in
					op ctx (OCall2 (rb, alloc_fun_path ctx (["hl"],"BaseType") "check",r,rtrap));
					let jnext = jump ctx (fun n -> OJFalse (rb,n)) in
					op ctx (OMov (rv, unsafe_cast_to ~debugchk:false ctx rtrap (to_type ctx v.v_type) ec.epos));
					jnext
				in
				let r = eval_expr ctx ec in
				if tret <> HVoid then op ctx (OMov (result,cast_to ctx r tret ec.epos));
				if follow v.v_type == t_dynamic then [] else
				let jend = jump ctx (fun n -> OJAlways n) in
				jnext();
				jend :: loop next
		in
		List.iter (fun j -> j()) (loop catches);
		j();
		result
	| TTypeExpr t ->
		type_value ctx t e.epos
	| TCast (ev,Some _) ->
		let t = to_type ctx e.etype in
		let re = eval_expr ctx ev in
		let rt = alloc_tmp ctx t in
		if safe_cast (rtype ctx re) t then
			op ctx (OMov (rt,re))
		else (match Abstract.follow_with_abstracts e.etype with
		| TInst(c,_) when (has_class_flag c CInterface) ->
			hold ctx re;
			let c = eval_to ctx { eexpr = TTypeExpr(TClassDecl c); epos = e.epos; etype = t_dynamic } (class_type ctx ctx.base_type [] false) in
			hold ctx c;
			let rb = alloc_tmp ctx HBool in
			op ctx (OCall2 (rb, alloc_fun_path ctx (["hl"],"BaseType") "check",c,re));
			let jnext = jump ctx (fun n -> OJTrue (rb,n)) in
			let jnext2 = jump ctx (fun n -> OJNull (re,n)) in
			op ctx (OThrow (make_string ctx "Cast error" e.epos));
			jnext();
			jnext2();
			op ctx (OMov (rt, unsafe_cast_to ~debugchk:false ctx re (to_type ctx e.etype) e.epos));
			free ctx c;
			free ctx re;
		| _ ->
			op ctx (OSafeCast (rt,re)));
		rt
	| TIdent s ->
		abort ("Unbound identifier " ^ s) e.epos

and gen_assign_op ctx acc e1 f =
	let f r =
		match rtype ctx r with
		| HNull t ->
			let r2 = alloc_tmp ctx t in
			op ctx (OSafeCast (r2,r));
			let r3 = alloc_tmp ctx (HNull t) in
			op ctx (OToDyn (r3,f r2));
			r3
		| _ ->
			f r
	in
	match acc with
	| AInstanceField (eobj, findex) ->
		let robj = eval_null_check ctx eobj in
		hold ctx robj;
		let t = real_type ctx e1 in
		let r = alloc_tmp ctx t in
		op ctx (OField (r,robj,findex));
		let r = cast_to ctx r (to_type ctx e1.etype) e1.epos in
		let r = f r in
		free ctx robj;
		op ctx (OSetField (robj,findex,cast_to ctx r t e1.epos));
		r
	| AStaticVar (g,t,fid) ->
		let o = alloc_tmp ctx t in
		op ctx (OGetGlobal (o,g));
		let r = alloc_tmp ctx (to_type ctx e1.etype) in
		op ctx (OField (r,o,fid));
		hold ctx o;
		let r = f r in
		free ctx o;
		op ctx (OSetField (o,fid,r));
		r
	| AGlobal g ->
		let r = alloc_tmp ctx (to_type ctx e1.etype) in
		op ctx (OGetGlobal (r,g));
		let r = f r in
		op ctx (OSetGlobal (g,r));
		r
	| ACaptured idx ->
		let r = alloc_tmp ctx (to_type ctx e1.etype) in
		op ctx (OEnumField (r, ctx.m.mcaptreg, 0, idx));
		let r = f r in
		op ctx (OSetEnumField (ctx.m.mcaptreg,idx,r));
		r
	| AArray (ra,(at,_),ridx) ->
		hold ctx ra;
		hold ctx ridx;
		let r = (match at with
		| HDyn ->
			(* call getDyn() *)
			let r = alloc_tmp ctx HDyn in
			op ctx (OCallMethod (r,0,[ra;ridx]));
			let r = f r in
			(* call setDyn() *)
			op ctx (OCallMethod (alloc_tmp ctx HVoid,1,[ra;ridx;r]));
			r
		| _ ->
			(* bounds check against length *)
			let len = alloc_tmp ctx HI32 in
			op ctx (OField (len,ra,0)); (* length *)
			let j = jump ctx (fun i -> OJULt (ridx,len,i)) in
			op ctx (OCall2 (alloc_tmp ctx HVoid, alloc_fun_path ctx (array_class ctx at).cl_path "__expand", ra, ridx));
			j();
			match at with
			| HUI8 | HUI16 | HI32 | HF32 | HF64 ->
				let hbytes = alloc_tmp ctx HBytes in
				op ctx (OField (hbytes, ra, 1));
				let ridx = shl ctx ridx (type_size_bits at) in
				hold ctx ridx;
				hold ctx hbytes;
				let r = alloc_tmp ctx at in
				read_mem ctx r hbytes ridx at;
				let r = f r in
				write_mem ctx hbytes ridx at r;
				free ctx ridx;
				free ctx hbytes;
				r
			| _ ->
				let arr = alloc_tmp ctx HArray in
				op ctx (OField (arr,ra,1));
				let r = alloc_tmp ctx at in
				op ctx (OGetArray (r,arr,ridx));
				hold ctx arr;
				let r = f r in
				free ctx arr;
				op ctx (OSetArray (arr,ridx,r));
				r
		) in
		free ctx ra;
		free ctx ridx;
		r
	| ADynamic (eobj, fid) ->
		let robj = eval_null_check ctx eobj in
		hold ctx robj;
		let t = real_type ctx e1 in
		let r = alloc_tmp ctx t in
		op ctx (ODynGet (r,robj,fid));
		let r = cast_to ctx r (to_type ctx e1.etype) e1.epos in
		let r = f r in
		let r = cast_to ctx r t e1.epos in
		free ctx robj;
		op ctx (ODynSet (robj,fid,r));
		r
	| ANone | ALocal _ | AStaticFun _ | AInstanceFun _ | AInstanceProto _ | AVirtualMethod _ | AEnum _ | ACArray _ ->
		die "" __LOC__

and build_capture_vars ctx f =
	let ignored_vars = ref PMap.empty in
	let used_vars = ref PMap.empty in
	(* get all captured vars in scope, ignore vars that are declared *)
	let decl_var v =
		if has_var_flag v VCaptured then ignored_vars := PMap.add v.v_id () !ignored_vars
	in
	let use_var v =
		if has_var_flag v VCaptured then used_vars := PMap.add v.v_id v !used_vars
	in
	let rec loop e =
		(match e.eexpr with
		| TLocal v ->
			use_var v;
		| TVar (v,_) ->
			decl_var v
		| TTry (_,catches) ->
			List.iter (fun (v,_) -> decl_var v) catches
		| TFunction f ->
			List.iter (fun (v,_) -> decl_var v) f.tf_args;
		| _ ->
			()
		);
		Type.iter loop e
	in
	List.iter (fun (v,_) -> decl_var v) f.tf_args;
	loop f.tf_expr;
	let cvars = Array.of_list (PMap.fold (fun v acc -> if PMap.mem v.v_id !ignored_vars then acc else v :: acc) !used_vars []) in
	Array.sort (fun v1 v2 -> v1.v_id - v2.v_id) cvars;
	let indexes = ref PMap.empty in
	let v0t = (if Array.length cvars = 1 then to_type ctx cvars.(0).v_type else HDyn) in
	let ct, group = (match Array.length cvars with
		| 0 -> HVoid, false
		| 1 when is_nullable v0t -> v0t, false
		| _ ->
			Array.iteri (fun i v -> indexes := PMap.add v.v_id i !indexes) cvars;
			let ctypes = Array.map (fun v -> to_type ctx v.v_type) cvars in
			let ct = tuple_type ctx (Array.to_list ctypes) in
			ct, true
	) in
	{
		c_map = !indexes;
		c_vars = cvars;
		c_type = ct;
		c_group = group;
	}

and gen_method_wrapper ctx rt t p =
	try
		PMap.find (rt,t) ctx.method_wrappers
	with Not_found ->
		let fid = lookup_alloc ctx.cfids () in
		ctx.method_wrappers <- PMap.add (rt,t) fid ctx.method_wrappers;
		let old = ctx.m in
		let targs, tret = (match t with HFun (args, ret) -> args, ret | _ -> die "" __LOC__) in
		let iargs, iret = (match rt with HFun (args, ret) -> args, ret | _ -> die "" __LOC__) in
		ctx.m <- method_context fid HDyn null_capture false;
		let rfun = alloc_tmp ctx rt in
		let rargs = List.map (fun t ->
			let r = alloc_tmp ctx t in
			hold ctx r;
			r
		) targs in
		let casts = List.map2 (fun r t -> let r2 = cast_to ~force:true ctx r t p in hold ctx r2; free ctx r; r2) rargs iargs in
		List.iter (free ctx) casts;
		let rret = alloc_tmp ctx iret in
		op ctx (OCallClosure (rret,rfun,casts));
		op ctx (ORet (cast_to ctx rret tret p));
		let f = {
			fpath = "","";
			findex = fid;
			ftype = HFun (rt :: targs, tret);
			regs = DynArray.to_array ctx.m.mregs.arr;
			code = DynArray.to_array ctx.m.mops;
			debug = make_debug ctx ctx.m.mdebug;
			assigns = Array.of_list (List.rev ctx.m.massign);
		} in
		ctx.m <- old;
		DynArray.add ctx.cfunctions f;
		fid

and make_fun ?gen_content ctx name fidx f cthis cparent =
	let old = ctx.m in
	let capt = build_capture_vars ctx f in
	let has_captured_vars = Array.length capt.c_vars > 0 in
	let capt, use_parent_capture = (match cparent with
		| Some cparent when has_captured_vars && List.for_all (fun v -> PMap.mem v.v_id cparent.c_map) (Array.to_list capt.c_vars) -> cparent, true
		| _ -> capt, false
	) in

	ctx.m <- method_context fidx (to_type ctx f.tf_type) capt (cthis <> None);

	set_curpos ctx f.tf_expr.epos;

	let tthis = (match cthis with
	| None -> None
	| Some c ->
		let t = to_type ctx (TInst (c,[])) in
		hold ctx (alloc_tmp ctx t); (* index 0 *)
		Some t
	) in

	let rcapt = match has_captured_vars && cparent <> None with
		| true when capt.c_group ->
			let r = alloc_tmp ctx capt.c_type in
			hold ctx r;
			Some r
		| true ->
			Some (alloc_var ctx capt.c_vars.(0) true)
		| false ->
			None
	in

	let args = List.map (fun (v,o) ->
		let t = to_type ctx v.v_type in
		let r = alloc_var ctx (if o = None then v else { v with v_type = if not (is_nullable t) then TAbstract(ctx.ref_abstract,[v.v_type]) else v.v_type }) true in
		add_assign ctx v; (* record var name *)
		rtype ctx r
	) f.tf_args in

	if has_captured_vars then ctx.m.mcaptreg <- (match rcapt with
		| None when not capt.c_group ->
			-1
		| None ->
			let r = alloc_tmp ctx capt.c_type in
			hold ctx r;
			op ctx (OEnumAlloc (r,0));
			add_capture ctx r;
			r
		| Some r ->
			add_capture ctx r;
			r
	);

	List.iter (fun (v, o) ->
		let r = alloc_var ctx v false in
		let vt = to_type ctx v.v_type in
		let capt = captured_index ctx v in
		(match o with
		| None | Some {eexpr = TConst TNull} -> ()
		| Some c when not (is_nullable vt) ->
			(* if optional but not null, turn into a not nullable here *)
			let j = jump ctx (fun n -> OJNotNull (r,n)) in
			let t = alloc_tmp ctx vt in
			(match vt with
			| HUI8 | HUI16 | HI32 | HI64 ->
				(match c.eexpr with
				| TConst (TInt i) -> op ctx (OInt (t,alloc_i32 ctx i))
				| TConst (TFloat s) -> op ctx (OInt (t,alloc_i32 ctx  (Int32.of_float (float_of_string s))))
				| _ -> die "" __LOC__)
			| HF32 | HF64 ->
				(match c.eexpr with
				| TConst (TInt i) -> op ctx (OFloat (t,alloc_float ctx (Int32.to_float i)))
				| TConst (TFloat s) -> op ctx (OFloat (t,alloc_float ctx  (float_of_string s)))
				| _ -> die "" __LOC__)
			| HBool ->
				(match c.eexpr with
				| TConst (TBool b) -> op ctx (OBool (t,b))
				| _ -> die "" __LOC__)
			| _ ->
				die "" __LOC__);
			if capt = None then add_assign ctx v;
			let jend = jump ctx (fun n -> OJAlways n) in
			j();
			op ctx (OUnref (t,r));
			if capt = None then add_assign ctx v;
			jend();
			Hashtbl.replace ctx.m.mvars v.v_id t;
			free ctx r;
			hold ctx t
		| Some c ->
			let j = jump ctx (fun n -> OJNotNull (r,n)) in
			(match c.eexpr with
			| TConst (TNull | TThis | TSuper) -> die "" __LOC__
			| TConst (TInt i) when (match to_type ctx (Abstract.follow_with_abstracts v.v_type) with HUI8 | HUI16 | HI32 | HI64 | HDyn -> true | _ -> false) ->
				let tmp = alloc_tmp ctx HI32 in
				op ctx (OInt (tmp, alloc_i32 ctx i));
				op ctx (OToDyn (r, tmp));
			| TConst (TFloat s) when (match to_type ctx (Abstract.follow_with_abstracts v.v_type) with HUI8 | HUI16 | HI32 | HI64 -> true | _ -> false) ->
				let tmp = alloc_tmp ctx HI32 in
				op ctx (OInt (tmp, alloc_i32 ctx (Int32.of_float (float_of_string s))));
				op ctx (OToDyn (r, tmp));
			| TConst (TInt i) ->
				let tmp = alloc_tmp ctx HF64 in
				op ctx (OFloat (tmp, alloc_float ctx (Int32.to_float i)));
				op ctx (OToDyn (r, tmp));
			| TConst (TFloat s) ->
				let tmp = alloc_tmp ctx HF64 in
				op ctx (OFloat (tmp, alloc_float ctx (float_of_string s)));
				op ctx (OToDyn (r, tmp));
			| TConst (TBool b) ->
				let tmp = alloc_tmp ctx HBool in
				op ctx (OBool (tmp, b));
				op ctx (OToDyn (r, tmp));
			| TConst (TString s) ->
				op ctx (OMov (r, make_string ctx s f.tf_expr.epos))
			| _ ->
				op ctx (OMov (r, eval_to ctx c vt))
			);
			j();
		);
		(match capt with
		| None -> ()
		| Some index ->
			op ctx (OSetEnumField (ctx.m.mcaptreg, index, alloc_var ctx v false)));
	) f.tf_args;

	(match gen_content with
	| None -> ()
	| Some f -> f());

	ignore(eval_expr ctx f.tf_expr);
	let tret = to_type ctx f.tf_type in
	let rec has_final_jump e =
		(* prevents a jump outside function bounds error *)
		match e.eexpr with
		| TBlock el -> (match List.rev el with e :: _ -> has_final_jump e | [] -> false)
		| TParenthesis e -> has_final_jump e
		| TReturn _ -> false
		| _ -> true
	in
	set_curpos ctx (max_pos f.tf_expr);
	if tret = HVoid then
		op ctx (ORet (alloc_tmp ctx HVoid))
	else if has_final_jump f.tf_expr then begin
		let r = alloc_tmp ctx tret in
		(match tret with
		| HI32 | HUI8 | HUI16 | HI64 -> op ctx (OInt (r,alloc_i32 ctx 0l))
		| HF32 | HF64 -> op ctx (OFloat (r,alloc_float ctx 0.))
		| HBool -> op ctx (OBool (r,false))
		| _ -> op ctx (ONull r));
		op ctx (ORet r)
	end;
	let fargs = (match tthis with None -> [] | Some t -> [t]) @ (match rcapt with None -> [] | Some r -> [rtype ctx r]) @ args in
	let hlf = {
		fpath = name;
		findex = fidx;
		ftype = HFun (fargs, tret);
		regs = DynArray.to_array ctx.m.mregs.arr;
		code = DynArray.to_array ctx.m.mops;
		debug = make_debug ctx ctx.m.mdebug;
		assigns = Array.of_list (List.rev ctx.m.massign);
	} in
	ctx.m <- old;
	Hashtbl.add ctx.defined_funs fidx ();
	let f = if ctx.optimize && (gen_content = None || name <> ("","")) then begin
		let t = Timer.timer ["generate";"hl";"opt"] in
		let f = Hlopt.optimize ctx.dump_out (DynArray.get ctx.cstrings.arr) hlf f in
		t();
		f
	end else
		hlf
	in
	DynArray.add ctx.cfunctions f;
	capt

let generate_static ctx c f =
	match f.cf_kind with
	| Var _ ->
		()
	| Method _ when has_class_field_flag f CfExtern ->
		()
	| Method m ->
		let add_native lib name =
			let fid = alloc_fid ctx c f in
			ignore(lookup ctx.cnatives (name ^ "@" ^ lib,fid) (fun() ->
				Hashtbl.add ctx.defined_funs fid ();
				(alloc_string ctx lib, alloc_string ctx name,to_type ctx f.cf_type,fid)
			));
		in
		let rec loop = function
			| (Meta.HlNative,[(EConst(String(lib,_)),_);(EConst(String(name,_)),_)] ,_ ) :: _ ->
				add_native lib name
			| (Meta.HlNative,[(EConst(String(lib,_)),_)] ,_ ) :: _ ->
				add_native lib f.cf_name
			| (Meta.HlNative,[(EConst(Float(ver,_)),_)] ,_ ) :: _ ->
				let cur_ver = (try Gctx.defined_value ctx.com Define.HlVer with Not_found -> "") in
				if cur_ver < ver then
					let gen_content() =
						op ctx (OThrow (make_string ctx ("Requires compiling with -D hl-ver=" ^ ver ^ ".0 or higher") null_pos));
					in
					(match f.cf_expr with
					| Some { eexpr = TFunction fn } -> ignore(make_fun ctx ~gen_content (s_type_path c.cl_path,f.cf_name) (alloc_fid ctx c f) fn None None)
					| _ -> if not (Meta.has Meta.NoExpr f.cf_meta) then abort "Missing function body" f.cf_pos)

				else
				add_native "std" f.cf_name
			| (Meta.HlNative,[] ,_ ) :: _ ->
				add_native "std" f.cf_name
			| (Meta.HlNative,_ ,p) :: _ ->
				abort "Invalid @:hlNative decl" p
			| [] ->
				(match f.cf_expr with
				| Some { eexpr = TFunction fn } -> ignore(make_fun ctx (s_type_path c.cl_path,f.cf_name) (alloc_fid ctx c f) fn None None)
				| _ -> if not (Meta.has Meta.NoExpr f.cf_meta) then abort "Missing function body" f.cf_pos)
			| _ :: l ->
				loop l
		in
		loop f.cf_meta


let generate_member ctx c f =
	match f.cf_kind with
	| Var _ -> ()
	| _ when is_extern_field f -> ()
	| Method m ->
		let gen_content = if f.cf_name <> "new" then None else Some (fun() ->

			let o = (match class_type ctx c (extract_param_types c.cl_params) false with
				| HObj o | HStruct o -> o
				| _ -> die "" __LOC__
			) in

			(*
				init dynamic functions
			*)
			List.iter (fun f ->
				match f.cf_kind with
				| Method MethDynamic ->
					let r = alloc_tmp ctx (to_type ctx f.cf_type) in
					let fid = (try fst (get_index f.cf_name o) with Not_found -> die "" __LOC__) in
					op ctx (OGetThis (r,fid));
					op ctx (OJNotNull (r,2));
					op ctx (OInstanceClosure (r,alloc_fid ctx c f,0));
					op ctx (OSetThis (fid,r));
				| _ -> ()
			) c.cl_ordered_fields;
		) in
		let ff = match f.cf_expr with
			| Some { eexpr = TFunction f } -> f
			| None when has_class_field_flag f CfAbstract ->
				let tl,tr = match follow f.cf_type with
					| TFun(tl,tr) -> tl,tr
					| _ -> die "" __LOC__
				in
				let args = List.map (fun (n,_,t) ->
					let v = Type.alloc_var VGenerated n t null_pos in
					(v,None)
				) tl in
				{
					tf_args = args;
					tf_type = tr;
					tf_expr = mk (TThrow (mk (TConst TNull) t_dynamic null_pos)) t_dynamic null_pos;
				}
			| _ -> abort "Missing function body" f.cf_pos
		in
		ignore(make_fun ?gen_content ctx (s_type_path c.cl_path,f.cf_name) (alloc_fid ctx c f) ff (Some c) None);
		if f.cf_name = "toString" && not (has_class_field_flag f CfOverride) && not (PMap.mem "__string" c.cl_fields) && is_to_string f.cf_type then begin
			let p = f.cf_pos in
			(* function __string() return this.toString().bytes *)
			let ethis = mk (TConst TThis) (TInst (c,extract_param_types c.cl_params)) p in
			let tstr = mk (TCall (mk (TField (ethis,FInstance(c,extract_param_types c.cl_params,f))) f.cf_type p,[])) ctx.com.basic.tstring p in
			let cstr, cf_bytes = (try (match ctx.com.basic.tstring with TInst(c,_) -> c, PMap.find "bytes" c.cl_fields | _ -> die "" __LOC__) with Not_found -> die "" __LOC__) in
			let estr = mk (TReturn (Some (mk (TField (tstr,FInstance (cstr,[],cf_bytes))) cf_bytes.cf_type p))) ctx.com.basic.tvoid p in
			ignore(make_fun ctx (s_type_path c.cl_path,"__string") (alloc_fun_path ctx c.cl_path "__string") { tf_expr = estr; tf_args = []; tf_type = cf_bytes.cf_type; } (Some c) None)
		end

let generate_type ctx t =
	match t with
	| TClassDecl c when (has_class_flag c CInterface) ->
		()
	| TClassDecl c when (has_class_flag c CExtern) ->
		List.iter (fun f ->
			List.iter (fun (name,args,pos) ->
				match name with
				| Meta.HlNative -> generate_static ctx c f
				| _ -> ()
			) f.cf_meta
		) c.cl_ordered_statics
	| TClassDecl c ->
		List.iter (generate_static ctx c) c.cl_ordered_statics;
		(match c.cl_constructor with
		| None -> ()
		| Some f ->
			let merge_inits e =
				match e with
				| Some ({ eexpr = TFunction ({ tf_expr = { eexpr = TBlock el } as ef } as f) } as e) ->
					let merge ei =
						let rec loop ei =
							let ei = Type.map_expr loop ei in
							{ ei with epos = e.epos }
						in
						if ei.epos.pmin < e.epos.pmin || ei.epos.pmax > e.epos.pmax then loop ei else ei
					in
					Some { e with eexpr = TFunction({ f with tf_expr = { ef with eexpr = TBlock (List.map merge el) }}) }
				| _ ->
					e
 			in
			generate_member ctx c { f with cf_expr = merge_inits f.cf_expr });
		List.iter (generate_member ctx c) c.cl_ordered_fields;
	| TEnumDecl _ | TTypeDecl _ | TAbstractDecl _ ->
		()

let generate_static_init ctx types main =
	let exprs = ref [] in
	let t_void = ctx.com.basic.tvoid in

	let gen_content() =

		let is_init = alloc_tmp ctx HBool in
		op ctx (OCall0 (is_init, alloc_fun_path ctx ([],"Type") "init"));
		hold ctx is_init;

		(* init class values *)
		List.iter (fun t ->
			match t with
			| TClassDecl c when not (has_class_flag c CExtern) && not (is_array_class (s_type_path c.cl_path) && snd c.cl_path <> "ArrayDyn") && c != ctx.core_type && c != ctx.core_enum ->

				let path = if c == ctx.array_impl.abase then [],"Array" else if c == ctx.base_class then [],"Class" else c.cl_path in

				let g, ct = class_global ~resolve:false ctx c in
				let ctype = if c == ctx.array_impl.abase then ctx.array_impl.aall else c in
				let t = class_type ctx ctype (extract_param_types ctype.cl_params) false in

				let index name =
					match ct with
					| HObj o ->
						fst (try get_index name o with Not_found -> die "" __LOC__)
					| _ ->
						die "" __LOC__
				in

				let rc = (match t with
				| HObj o when (match o.pclassglobal with None -> -1 | Some i -> i) <> g ->
					(* manual registration for objects with prototype tricks (Array) *)

					let rc = alloc_tmp ctx ct in
					op ctx (ONew rc);
					op ctx (OSetGlobal (g,rc));
					hold ctx rc;

					let rt = alloc_tmp ctx HType in
					op ctx (OType (rt, t));
					op ctx (OSetField (rc,index "__type__",rt));
					op ctx (OSetField (rc,index "__name__",eval_expr ctx { eexpr = TConst (TString (s_type_path path)); epos = c.cl_pos; etype = ctx.com.basic.tstring }));

					let rname = alloc_tmp ctx HBytes in
					op ctx (OString (rname, alloc_string ctx (s_type_path path)));
					op ctx (OCall2 (alloc_tmp ctx HVoid, alloc_fun_path ctx ([],"Type") "register",rname,rc));
					rc

				| _ ->

					let rct = alloc_tmp ctx HType in
					op ctx (OType (rct, ct));
					hold ctx rct;

					let rt = alloc_tmp ctx HType in
					op ctx (OType (rt, t));

					let rname = alloc_tmp ctx HBytes in
					op ctx (OString (rname, alloc_string ctx (s_type_path path)));

					let rc = alloc_tmp ctx (class_type ctx ctx.base_class [] false) in
					op ctx (OCall3 (rc, alloc_fun_path ctx ([],"Type") "initClass", rct, rt, rname));
					hold ctx rc;
					free ctx rct;
					rc
				) in

				let gather_implements() =
					let classes = ref [] in
					let rec lookup cv =
						List.exists (fun (i,_) -> i == c || lookup i) cv.cl_implements
					in
					let check = function
						| TClassDecl c when (has_class_flag c CInterface) = false && not (has_class_flag c CExtern) -> if lookup c then classes := c :: !classes
						| _ -> ()
					in
					List.iter check ctx.com.types;
					!classes
				in
				if (has_class_flag c CInterface) then begin
					let l = gather_implements() in
					let ra = alloc_tmp ctx HArray in
					let rt = alloc_tmp ctx HType in
					op ctx (OType (rt, HType));
					op ctx (OCall2 (ra, alloc_std ctx "alloc_array" [HType;HI32] HArray, rt, reg_int ctx (List.length l)));
					list_iteri (fun i intf ->
						op ctx (OType (rt, to_type ctx (TInst (intf,[]))));
						op ctx (OSetArray (ra, reg_int ctx i, rt));
					) l;
					op ctx (OSetField (rc,index "__implementedBy__",ra));

					(* TODO : use a plain class for interface object since we don't allow statics *)
					let rt = alloc_tmp ctx ct in
					op ctx (OSafeCast (rt, rc));
					op ctx (OSetGlobal (g, rt));
				end;

				(match Texpr.build_metadata ctx.com.basic (TClassDecl c) with
				| None -> ()
				| Some e ->
					let r = eval_to ctx e HDyn in
					op ctx (OSetField (rc,index "__meta__",r)));

				free ctx rc;

			| TEnumDecl e when not e.e_extern ->

				let et = enum_class ctx e in
				let t = enum_type ctx e in

				let ret = alloc_tmp ctx HType in
				op ctx (OType (ret, et));
				hold ctx ret;
				let rt = alloc_tmp ctx HType in
				op ctx (OType (rt, t));
				let r = alloc_tmp ctx (class_type ctx ctx.base_enum [] false) in
				op ctx (OCall2 (r, alloc_fun_path ctx ([],"Type") "initEnum", ret, rt));
				free ctx ret;

				let index name =
					match et with
					| HObj o ->
						fst (try get_index name o with Not_found -> die "" __LOC__)
					| _ ->
						die "" __LOC__
				in

				let avalues = alloc_tmp ctx HArray in
				op ctx (OField (avalues, r, index "__evalues__"));

				List.iter (fun n ->
					let f = PMap.find n e.e_constrs in
					match follow f.ef_type with
					| TFun _ -> ()
					| _ ->
						let g = alloc_global ctx (efield_name e f) t in
						let r = alloc_tmp ctx t in
						let rd = alloc_tmp ctx HDyn in
						op ctx (OGetArray (rd,avalues, reg_int ctx f.ef_index));
						op ctx (OSafeCast (r, rd));
						op ctx (OSetGlobal (g,r));
				) e.e_names;

				(match Texpr.build_metadata ctx.com.basic (TEnumDecl e) with
				| None -> ()
				| Some e -> op ctx (OSetField (r,index "__meta__",eval_to ctx e HDyn)));


			| TAbstractDecl { a_path = [], name; a_pos = pos } ->
				(match name with
				| "Int" | "Float" | "Dynamic" | "Bool" ->
					let is_bool = name = "Bool" in
					let t = class_type ctx (if is_bool then ctx.core_enum else ctx.core_type) [] false in

					let index name =
						match t with
						| HObj o ->
							fst (try get_index name o with Not_found -> die "" __LOC__)
						| _ ->
							die "" __LOC__
					in

					let g = alloc_global ctx ("$" ^ name) t in
					let r = alloc_tmp ctx t in
					let rt = alloc_tmp ctx HType in
					op ctx (ONew r);
					op ctx (OType (rt,(match name with "Int" -> HI32 | "Float" -> HF64 | "Dynamic" -> HDyn | "Bool" -> HBool | _ -> die "" __LOC__)));
					op ctx (OSetField (r,index "__type__",rt));
					op ctx (OSetField (r,index (if is_bool then "__ename__" else "__name__"),make_string ctx name pos));
					op ctx (OSetGlobal (g,r));

					let bytes = alloc_tmp ctx HBytes in
					op ctx (OString (bytes, alloc_string ctx name));
					op ctx (OCall2 (alloc_tmp ctx HVoid, alloc_fun_path ctx ([],"Type") "register",bytes,r));
				| _ ->
					())
			| _ ->
				()

		) types;

		let j = jump ctx (fun d -> OJTrue (is_init,d)) in
		op ctx (ORet (alloc_tmp ctx HVoid));
		j();
		free ctx is_init;
	in
	(* init class statics *)
	let init_exprs = ref [] in
	List.iter (fun t ->
		(match t with TClassDecl { cl_init = Some {cf_expr = Some e} } -> init_exprs := e :: !init_exprs | _ -> ());
		match t with
		| TClassDecl c when not (has_class_flag c CExtern) ->
			List.iter (fun f ->
				match f.cf_kind, f.cf_expr with
				| Var _, Some e ->
					let p = e.epos in
					let e = mk (TBinop (OpAssign,(mk (TField (mk (TTypeExpr t) t_dynamic p,FStatic (c,f))) f.cf_type p), e)) f.cf_type p in
					exprs := e :: !exprs;
				| _ ->
					()
			) c.cl_ordered_statics;
		| _ -> ()
	) types;
	(* call main() *)
	(match main with
	| None -> ()
	| Some e -> exprs := e :: !exprs);
	let fid = lookup_alloc ctx.cfids () in
	let exprs = List.rev !init_exprs @ List.rev !exprs in
	ignore(make_fun ~gen_content ctx ("","") fid { tf_expr = mk (TBlock exprs) t_void null_pos; tf_args = []; tf_type = t_void } None None);
	fid

(* --------------------------------------------------------------------------------------------------------------------- *)
(* WRITE *)


(* 	from -500M to +500M
	0[7] = 0-127
	10[+/-][5] [8] = -x2000/+x2000
	11[+/-][5] [24] = -x20000000/+x20000000
*)
let write_index_gen b i =
	if i < 0 then
		let i = -i in
		if i < 0x2000 then begin
			b ((i lsr 8) lor 0xA0);
			b (i land 0xFF);
		end else if i >= 0x20000000 then die "" __LOC__ else begin
			b ((i lsr 24) lor 0xE0);
			b ((i lsr 16) land 0xFF);
			b ((i lsr 8) land 0xFF);
			b (i land 0xFF);
		end
	else if i < 0x80 then
		b i
	else if i < 0x2000 then begin
		b ((i lsr 8) lor 0x80);
		b (i land 0xFF);
	end else if i >= 0x20000000 then die "" __LOC__ else begin
		b ((i lsr 24) lor 0xC0);
		b ((i lsr 16) land 0xFF);
		b ((i lsr 8) land 0xFF);
		b (i land 0xFF);
	end

let write_code ch code debug =

	let all_types, htypes = gather_types code in
	let byte = IO.write_byte ch in
	let write_index = write_index_gen byte in

	let write_type t =
		write_index (try PMap.find t htypes with Not_found -> die (tstr t) __LOC__)
	in

	let write_op op =

		let o = Obj.repr op in
		let oid = Obj.tag o in

		match op with
		| OLabel _ | ONop _ | OAssert _ ->
			byte oid
		| OCall2 (r,g,a,b) ->
			byte oid;
			write_index r;
			write_index g;
			write_index a;
			write_index b;
		| OCall3 (r,g,a,b,c) ->
			byte oid;
			write_index r;
			write_index g;
			write_index a;
			write_index b;
			write_index c;
		| OCall4 (r,g,a,b,c,d) ->
			byte oid;
			write_index r;
			write_index g;
			write_index a;
			write_index b;
			write_index c;
			write_index d;
		| OCallN (r,f,rl) | OCallClosure (r,f,rl) | OCallMethod (r,f,rl) | OCallThis (r,f,rl) | OMakeEnum (r,f,rl) ->
			byte oid;
			write_index r;
			write_index f;
			let n = List.length rl in
			if n > 0xFF then die "" __LOC__;
			byte n;
			List.iter write_index rl
		| OType (r,t) ->
			byte oid;
			write_index r;
			write_type t
		| OSwitch (r,pl,eend) ->
			byte oid;
			write_index r;
			write_index (Array.length pl);
			Array.iter write_index pl;
			write_index eend
		| OEnumField (r,e,i,idx) ->
			byte oid;
			write_index r;
			write_index e;
			write_index i;
			write_index idx;
		| _ ->
			let field n = (Obj.magic (Obj.field o n) : int) in
			match Obj.size o with
			| 1 ->
				let a = field 0 in
				byte oid;
				write_index a;
			| 2 ->
				let a = field 0 in
				let b = field 1 in
				byte oid;
				write_index a;
				write_index b;
			| 3 ->
				let a = field 0 in
				let b = field 1 in
				let c = field 2 in
				byte oid;
				write_index a;
				write_index b;
				write_index c;
			| _ ->
				die "" __LOC__
	in

	IO.nwrite_string ch "HLB";
	byte code.version;

	let flags = ref 0 in
	if debug then flags := !flags lor 1;
	byte !flags;

	write_index (Array.length code.ints);
	write_index (Array.length code.floats);
	write_index (Array.length code.strings);
	if code.version >= 5 then write_index (Array.length code.bytes);
	write_index (Array.length all_types);
	write_index (Array.length code.globals);
	write_index (Array.length code.natives);
	write_index (Array.length code.functions);
	write_index (Array.length code.constants);
	write_index code.entrypoint;

	Array.iter (IO.write_real_i32 ch) code.ints;
	Array.iter (IO.write_double ch) code.floats;

	let write_strings strings =
		let str_length = ref 0 in
		Array.iter (fun str -> str_length := !str_length + String.length str + 1) strings;
		IO.write_i32 ch !str_length;
		Array.iter (IO.write_string ch) strings;
		Array.iter (fun str -> write_index (String.length str)) strings;
	in
	write_strings code.strings;

	let write_bytes bytes =
		let bytes_length = ref 0 in
		Array.iter (fun b -> bytes_length := !bytes_length + Bytes.length b) bytes;
		IO.write_i32 ch !bytes_length;
		Array.iter (IO.nwrite ch) bytes;
		let bytes_pos = ref 0 in
		Array.iter (fun b ->
			write_index (!bytes_pos);
			bytes_pos := !bytes_pos + Bytes.length b
		) bytes;
	in
	if code.version >= 5 then write_bytes code.bytes;

	if debug then begin
		write_index (Array.length code.debugfiles);
		write_strings code.debugfiles;
	end;

	Array.iter (fun t ->
		match t with
		| HVoid -> byte 0
		| HUI8 -> byte 1
		| HUI16 -> byte 2
		| HI32 -> byte 3
		| HI64 -> byte 4
		| HF32 -> byte 5
		| HF64 -> byte 6
		| HBool -> byte 7
		| HBytes -> byte 8
		| HDyn -> byte 9
		| HFun (args,ret) | HMethod (args,ret) ->
			let n = List.length args in
			if n > 0xFF then die "" __LOC__;
			byte (match t with HFun _ -> 10 | _ -> 20);
			byte n;
			List.iter write_type args;
			write_type ret
		| HObj p | HStruct p ->
			byte (if is_struct t then 21 else 11);
			write_index p.pid;
			(match p.psuper with
			| None -> write_index (-1)
			| Some tsup -> write_type (match t with HObj _ -> HObj tsup | _ -> HStruct tsup));
			(match p.pclassglobal with
			| None -> write_index 0
			| Some g -> write_index (g + 1));
			write_index (Array.length p.pfields);
			write_index (Array.length p.pproto);
			write_index (List.length p.pbindings);
			Array.iter (fun (_,n,t) -> write_index n; write_type t) p.pfields;
			Array.iter (fun f -> write_index f.fid; write_index f.fmethod; write_index (match f.fvirtual with None -> -1 | Some i -> i)) p.pproto;
			List.iter (fun (fid,fidx) -> write_index fid; write_index fidx) p.pbindings;
		| HArray ->
			byte 12
		| HType ->
			byte 13
		| HRef t ->
			byte 14;
			write_type t
		| HVirtual v ->
			byte 15;
			write_index (Array.length v.vfields);
			Array.iter (fun (_,sid,t) -> write_index sid; write_type t) v.vfields
		| HDynObj ->
			byte 16
		| HAbstract (_,i) ->
			byte 17;
			write_index i
		| HEnum e ->
			byte 18;
			write_index e.eid;
			(match e.eglobal with
			| None -> write_index 0
			| Some g -> write_index (g + 1));
			write_index (Array.length e.efields);
			Array.iter (fun (_,nid,tl) ->
				write_index nid;
				if Array.length tl > 0xFF then die "" __LOC__;
				byte (Array.length tl);
				Array.iter write_type tl;
			) e.efields
		| HNull t ->
			byte 19;
			write_type t
		| HPacked t ->
			byte 22;
			write_type t
	) all_types;

	let write_debug_infos debug =
		let curfile = ref (-1) in
		let curpos = ref 0 in
		let rcount = ref 0 in
		let rec flush_repeat p =
			if !rcount > 0 then begin
				if !rcount > 15 then begin
					byte ((15 lsl 2) lor 2);
					rcount := !rcount - 15;
					flush_repeat(p)
				end else begin
					let delta = p - !curpos in
					let delta = (if delta > 0 && delta < 4 then delta else 0) in
					byte ((delta lsl 6) lor (!rcount lsl 2) lor 2);
					rcount := 0;
					curpos := !curpos + delta;
				end
			end
		in
		Array.iter (fun (f,p) ->
			if f <> !curfile then begin
				flush_repeat(p);
				curfile := f;
				byte ((f lsr 7) lor 1);
				byte (f land 0xFF);
			end;
			if p <> !curpos then flush_repeat(p);
			if p = !curpos then
				rcount := !rcount + 1
			else
				let delta = p - !curpos in
				if delta > 0 && delta < 32 then
					byte ((delta lsl 3) lor 4)
				else begin
					byte (p lsl 3);
					byte (p lsr 5);
					byte (p lsr 13);
				end;
				curpos := p;
		) debug;
		flush_repeat(!curpos)
	in

	Array.iter write_type code.globals;
	Array.iter (fun (lib_index, name_index,ttype,findex) ->
		write_index lib_index;
		write_index name_index;
		write_type ttype;
		write_index findex;
	) code.natives;
	Array.iter (fun f ->
		write_type f.ftype;
		write_index f.findex;
		write_index (Array.length f.regs);
		write_index (Array.length f.code);
		Array.iter write_type f.regs;
		Array.iter write_op f.code;
		if debug then begin
			write_debug_infos f.debug;
			write_index (Array.length f.assigns);
			Array.iter (fun (i,p) ->
				write_index i;
				write_index (p + 1);
			) f.assigns;
		end;
	) code.functions;
	Array.iter (fun (g,fields) ->
		write_index g;
		write_index (Array.length fields);
		Array.iter write_index fields;
	) code.constants

(* --------------------------------------------------------------------------------------------------------------------- *)

let create_context com is_macro dump =
	let get_type name =
		try
			List.find (fun t -> (t_infos t).mt_path = (["hl"],name)) com.types
		with Not_found -> try
			List.find (fun t -> (t_infos t).mt_path = (["hl";"types"],name)) com.types
		with Not_found ->
			failwith ("hl type " ^ name ^ " not found")
	in
	let get_class name =
		match get_type name with
		| TClassDecl c -> c
		| _ -> die "" __LOC__
	in
	let get_abstract name =
		match get_type name with
		| TAbstractDecl a -> a
		| _ -> die "" __LOC__
	in
	let ctx = {
		com = com;
		is_macro = is_macro;
		optimize = not (Gctx.raw_defined com "hl_no_opt");
		dump_out = if dump then Some (IO.output_channel (open_out_bin "dump/hlopt.txt")) else None;
		m = method_context 0 HVoid null_capture false;
		cints = new_lookup();
		cstrings = new_lookup();
		cbytes = new_lookup();
		cfloats = new_lookup();
		cglobals = new_lookup();
		cnatives = new_lookup();
		cconstants = new_lookup();
		cfunctions = DynArray.create();
		overrides = Hashtbl.create 0;
		cached_types = PMap.empty;
		cached_tuples = PMap.empty;
		cfids = new_lookup();
		defined_funs = Hashtbl.create 0;
		tstring = HVoid;
		array_impl = {
			aall = get_class "ArrayAccess";
			abase = get_class "ArrayBase";
			adyn = get_class "ArrayDyn";
			aobj = get_class "ArrayObj";
			aui16 = get_class "ArrayBytes_hl_UI16";
			ai32 = get_class "ArrayBytes_Int";
			af32 = get_class "ArrayBytes_hl_F32";
			af64 = get_class "ArrayBytes_Float";
		};
		base_class = get_class "Class";
		base_enum = get_class "Enum";
		base_type = get_class "BaseType";
		core_type = get_class "CoreType";
		core_enum = get_class "CoreEnum";
		ref_abstract = get_abstract "Ref";
		anons_cache = PMap.empty;
		rec_cache = [];
		method_wrappers = PMap.empty;
		cdebug_files = new_lookup();
		macro_typedefs = Hashtbl.create 0;
		ct_delayed = [];
		ct_depth = 0;
	} in
	ctx.tstring <- to_type ctx ctx.com.basic.tstring;
	ignore(alloc_string ctx "");
	ignore(class_type ctx ctx.base_class [] false);
	ctx

let add_types ctx types =
	List.iter (fun t ->
		match t with
		| TClassDecl ({ cl_path = ["hl";"types"], ("BytesIterator"|"BytesKeyValueIterator"|"ArrayBytes") } as c) ->
			add_class_flag c CExtern
		| TClassDecl c ->
			let rec loop p f =
				match p with
				| Some (p,_) when PMap.mem f.cf_name p.cl_fields || loop p.cl_super f ->
					Hashtbl.replace ctx.overrides (f.cf_name,p.cl_path) true;
					true
				| _ ->
					false
			in
			if not ctx.is_macro then List.iter (fun f -> if has_class_field_flag f CfOverride then ignore(loop c.cl_super f)) c.cl_ordered_fields;
			List.iter (fun (m,args,p) ->
				if m = Meta.HlNative then
					let lib, prefix = (match args with
					| [(EConst (String(lib,_)),_)] -> lib, ""
					| [(EConst (String(lib,_)),_);(EConst (String(p,_)),_)] -> lib, p
					| _ -> abort "hlNative on class requires library name" p
					) in
					(* adds :hlNative for all empty methods *)
					List.iter (fun f ->
						match f.cf_kind with
						| Method MethNormal when not (List.exists (fun (m,_,_) -> m = Meta.HlNative) f.cf_meta) ->
							(match f.cf_expr with
							| Some { eexpr = TFunction { tf_expr = { eexpr = TBlock ([] | [{ eexpr = TReturn (Some { eexpr = TConst _ })}]) } } } | None ->
								let name = prefix ^ String.lowercase_ascii (Str.global_replace (Str.regexp "[A-Z]+") "_\\0" f.cf_name) in
								f.cf_meta <- (Meta.HlNative, [(EConst (String(lib,SDoubleQuotes)),p);(EConst (String(name,SDoubleQuotes)),p)], p) :: f.cf_meta;
							| _ -> ())
						| _ -> ()
					) c.cl_ordered_statics
			) c.cl_meta;
 		| _ -> ()
	) types;
	List.iter (generate_type ctx) types

let build_code ctx types main =
	let ep = generate_static_init ctx types main in
	let bytes = DynArray.to_array ctx.cbytes.arr in
	{
		version = if Array.length bytes = 0 then 4 else 5;
		entrypoint = ep;
		strings = DynArray.to_array ctx.cstrings.arr;
		bytes = bytes;
		ints = DynArray.to_array ctx.cints.arr;
		floats = DynArray.to_array ctx.cfloats.arr;
		globals = DynArray.to_array ctx.cglobals.arr;
		natives = DynArray.to_array ctx.cnatives.arr;
		functions = DynArray.to_array ctx.cfunctions;
		debugfiles = DynArray.to_array ctx.cdebug_files.arr;
		constants = DynArray.to_array ctx.cconstants.arr;
	}

let check ctx =
	PMap.iter (fun (s,p) fid ->
		if not (Hashtbl.mem ctx.defined_funs fid) then failwith (Printf.sprintf "Unresolved method %s:%s(@%d)" (s_type_path p) s fid)
	) ctx.cfids.map

let make_context_sign com =
	let mhash = Hashtbl.create 0 in
	List.iter (fun t ->
		let mt = t_infos t in
		let mid = mt.mt_module.m_id in
		Hashtbl.add mhash mid true
	) com.types;
	let data = Marshal.to_string mhash [No_sharing] in
	Digest.to_hex (Digest.string data)

let prev_sign = ref "" and prev_data = ref ""

let generate com =
	let dump = Gctx.defined com Define.Dump in
	let hl_check = Gctx.raw_defined com "hl_check" in

	let sign = make_context_sign com in
	if sign = !prev_sign && not dump && not hl_check then begin
		(* reuse previously generated data *)
		let ch = open_out_bin com.file in
		output_string ch !prev_data;
		close_out ch;
	end else

	let ctx = create_context com false dump in
	add_types ctx com.types;
	let code = build_code ctx com.types com.main in
	Array.sort (fun (lib1,_,_,_) (lib2,_,_,_) -> lib1 - lib2) code.natives;
	if dump then begin
		(match ctx.dump_out with None -> () | Some ch -> IO.close_out ch);
		let ch = open_out_bin "dump/hlcode.txt" in
		Hlcode.dump (fun s -> output_string ch (s ^ "\n")) code;
		close_out ch;
	end;
	(*if Gctx.raw_defined com "hl_dump_spec" then begin
		let ch = open_out_bin "dump/hlspec.txt" in
		let write s = output_string ch (s ^ "\n") in
		Array.iter (fun f ->
			write (fundecl_name f);
			let spec = Hlinterp.make_spec code f in
			List.iter (fun s -> write ("\t" ^ Hlinterp.spec_string s)) spec;
			write "";
		) code.functions;
		close_out ch;
	end;*)
	if hl_check then begin
		check ctx;
		Hlinterp.check code false;
	end;
	let t = Timer.timer ["generate";"hl";"write"] in

	let escape_command s =
		let b = Buffer.create 0 in
		String.iter (fun ch -> if (ch=='"' || ch=='\\' ) then Buffer.add_string b "\\";  Buffer.add_char b ch) s;
		"\"" ^ Buffer.contents b ^ "\""
	in

	if Path.file_extension com.file = "c" then begin
		let gnames = Array.make (Array.length code.globals) "" in
		PMap.iter (fun n i -> gnames.(i) <- n) ctx.cglobals.map;
		if not (Gctx.defined com Define.SourceHeader) then begin
			let version_major = com.version / 1000 in
			let version_minor = (com.version mod 1000) / 100 in
			let version_revision = (com.version mod 100) in
			Gctx.define_value com Define.SourceHeader (Printf.sprintf "Generated by HLC %d.%d.%d (HL v%d)" version_major version_minor version_revision code.version);
		end;
		Hl2c.write_c com com.file code gnames;
		let t = Timer.timer ["nativecompile";"hl"] in
		if not (Gctx.defined com Define.NoCompilation) && com.run_command_args "haxelib" ["run";"hashlink";"build";escape_command com.file] <> 0 then failwith "Build failed";
		t();
	end else begin
		let ch = IO.output_string() in
		write_code ch code (not (Gctx.raw_defined com "hl_no_debug"));
		let str = IO.close_out ch in
		let ch = open_out_bin com.file in
		output_string ch str;
		close_out ch;
		prev_sign := sign;
		prev_data := str;
	end;
	Hlopt.clean_cache();
	t();
	if Gctx.raw_defined com "run" then begin
		if com.run_command_args "haxelib" ["run";"hashlink";"run";escape_command com.file] <> 0 then failwith "Failed to run HL";
	end;
	if Gctx.defined com Define.Interp then
		try
			let t = Timer.timer ["generate";"hl";"interp"] in
			let ctx = Hlinterp.create true in
			Hlinterp.add_code ctx code;
			t();
		with
			Failure msg -> abort msg null_pos<|MERGE_RESOLUTION|>--- conflicted
+++ resolved
@@ -333,13 +333,8 @@
 				let path = path#path in
 				let l = String.length path in
 				len > l && String.sub p.pfile 0 l = path
-<<<<<<< HEAD
-			) ctx.com.Gctx.class_path in
-			let l = String.length base in
-=======
 			) in
 			let l = String.length base#path in
->>>>>>> 1d7b7f93
 			String.sub p.pfile l (len - l)
 		with Not_found ->
 			p.pfile
