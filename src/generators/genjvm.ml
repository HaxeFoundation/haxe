--- conflicted
+++ resolved
@@ -1861,40 +1861,25 @@
 				)
 		| TSwitch(e1,cases,def) ->
 			self#switch ret e1 cases def
-<<<<<<< HEAD
 		| TWhile(e1,e2,flag) ->
-			(* TODO: could optimize a bit *)
-			block_exits <- ExitLoop :: block_exits;
-			let is_true_loop = match (Texpr.skip e1).eexpr with TConst (TBool true) -> true | _ -> false in
-			let fp_into = ref code#get_fp in
-			(* TODO: not sure if this is how the pros do it *)
-			if flag = DoWhile then code#goto fp_into;
-			jm#add_stack_frame;
-			let fp = code#get_fp in
-=======
-		| TWhile(e1,e2,flag) -> (* TODO: do-while *)
 			block_exits <- ExitLoop :: block_exits;
 			let is_true_loop = match (Texpr.skip e1).eexpr with TConst (TBool true) -> true | _ -> false in
 			let continue_label = jm#spawn_label "continue" in
 			let break_label = jm#spawn_label "break" in
 			let body_label = jm#spawn_label "body" in
->>>>>>> c9663d7a
+			let restore = jm#start_branch in
+			if flag = DoWhile then begin
+				body_label#goto;
+				restore();
+			end;
 			let old_continue = continue in
 			continue <- Some continue_label;
 			let old_break = break in
 			break <- Some break_label;
 			continue_label#here;
-			let restore = jm#start_branch in
 			if not is_true_loop then self#condition false e1 body_label break_label;
 			let pop_scope = jm#push_scope in
-<<<<<<< HEAD
-			if flag = DoWhile then begin
-				jm#add_stack_frame;
-				fp_into := code#get_fp - !fp_into;
-			end;
-=======
 			body_label#here;
->>>>>>> c9663d7a
 			self#texpr RVoid e2;
 			if not jm#is_terminated then continue_label#goto;
 			pop_scope();
