(*
	The Haxe Compiler
	Copyright (C) 2005-2019  Haxe Foundation

	This program is free software; you can redistribute it and/or
	modify it under the terms of the GNU General Public License
	as published by the Free Software Foundation; either version 2
	of the License, or (at your option) any later version.

	This program is distributed in the hope that it will be useful,
	but WITHOUT ANY WARRANTY; without even the implied warranty of
	MERCHANTABILITY or FITNESS FOR A PARTICULAR PURPOSE.  See the
	GNU General Public License for more details.

	You should have received a copy of the GNU General Public License
	along with this program; if not, write to the Free Software
	Foundation, Inc., 51 Franklin Street, Fifth Floor, Boston, MA  02110-1301, USA.
 *)

open Globals
open Ast
open Common
open Type
open Path
open JvmGlobals
open MethodAccessFlags
open FieldAccessFlags
open JvmData
open JvmAttribute
open JvmSignature
open JvmMethod
open JvmBuilder
open Genshared

(* Note: This module is the bridge between Haxe structures and JVM structures. No module in generators/jvm should reference any
   Haxe-specific type. *)

(* hacks *)

let is_really_int t =
	not (is_nullable t) && ExtType.is_int (follow t)

(* Due to @:native, the usual String path doesn't match *)
let is_string t = match t with
| TInst({cl_path=([],"String") | (["java";"lang"],"String")},_) -> true
| _ -> false

let get_construction_mode c cf =
	if Meta.has Meta.HxGen cf.cf_meta then ConstructInitPlusNew
	else ConstructInit

class virtual jvm_output = object(self)
	method virtual add_entry : string -> string -> unit
	method virtual close : unit
end

(* Haxe *)

type generation_context = {
	com : Common.context;
	out : jvm_output;
	t_runtime_exception : Type.t;
	entry_point : (tclass * texpr) option;
	t_exception : Type.t;
	t_throwable : Type.t;
	anon_identification : jsignature tanon_identification;
	mutable preprocessor : jsignature preprocessor;
	default_export_config : export_config;
	typed_functions : JvmFunctions.typed_functions;
	closure_paths : (path * string * jsignature,path) Hashtbl.t;
	enum_paths : (path,unit) Hashtbl.t;
	detail_times : bool;
	mutable timer : Timer.timer;
	mutable typedef_interfaces : jsignature typedef_interfaces;
	jar_compression_level : int;
	dynamic_level : int;
}

type ret =
	| RValue of jsignature option * string option
	| RVoid
	| RReturn

type access_kind =
	| AKPost
	| AKPre
	| AKNone

type compare_kind =
	| CmpNormal of jcmp * jsignature
	| CmpSpecial of (jbranchoffset ref -> unit)

type block_exit =
	| ExitExecute of (unit -> unit)
	| ExitLoop

let need_val = function
	| RValue _ -> true
	| _ -> false

let run_timed gctx detail name f =
	if detail && not gctx.detail_times then
		f()
	else begin
		let sub = gctx.timer#nest name in
		let old = gctx.timer in
		gctx.timer <- sub;
		sub#run_finally f (fun () -> gctx.timer <- old)
	end

class jar_output
	(jar_path : string)
	(compression_level : int)
= object(self)
	inherit jvm_output
	val jar = Zip.open_out jar_path

	method add_entry (content : string) (name : string) =
		Zip.add_entry ~level:compression_level content jar name

	method close =
		Zip.close_out jar
end

class file_output
	(base_path : string)
	= object(self)
	inherit jvm_output

	method add_entry (content : string) (name : string) =
		let path = base_path ^ name in
		Path.mkdir_from_path path;
		let ch = open_out path in
		output_string ch content;
		close_out ch

	method close =
		()
end

open NativeSignatures

let rec jsignature_of_type gctx stack t =
	if List.exists (fast_eq t) stack then object_sig else
	let jsignature_of_type = jsignature_of_type gctx (t :: stack) in
	let jtype_argument_of_type t = jtype_argument_of_type gctx stack t in
	match t with
	| TAbstract(a,tl) ->
		begin match a.a_path with
			| [],"Bool" -> TBool
			| ["java"],"Int8" -> TByte
			| ["java"],"Int16" -> TShort
			| [],"Int" -> TInt
			| ["haxe"],"Int32" -> TInt
			| ["haxe"],"Int64" -> TLong
			| ["java"],"Int64" -> TLong
			| ["java"],"Char16" -> TChar
			| [],"Single" -> TFloat
			| [],"Float" -> TDouble
			| [],"Void" -> void_sig
			| [],"Null" ->
				begin match tl with
				| [t] -> get_boxed_type (jsignature_of_type t)
				| _ -> die "" __LOC__
				end
			| ["haxe";"ds"],"Vector" ->
				begin match tl with
				| [t] -> TArray(jsignature_of_type t,None)
				| _ -> die "" __LOC__
				end
			| ["haxe"],"Rest" ->
				begin match tl with
				| [t] -> TArray(get_boxed_type (jsignature_of_type t),None)
				| _ -> die "" __LOC__
				end
			(* | ["haxe"],"Rest" -> TArray(object_sig,None) *)
			| [],"Dynamic" ->
				object_sig
			| [],("Class" | "Enum") ->
				begin match tl with
				| [t] -> TObject(java_class_path,[TType(WNone,jsignature_of_type t)])
				| _ -> java_class_sig
				end
			| [],"EnumValue" ->
				java_enum_sig object_sig
			| _ ->
				if Meta.has Meta.CoreType a.a_meta then
					TObject(a.a_path,List.map jtype_argument_of_type tl)
				else
					jsignature_of_type (Abstract.get_underlying_type a tl)
		end
	| TDynamic _ -> object_sig
	| TMono r ->
		begin match r.tm_type with
		| Some t -> jsignature_of_type t
		| None -> object_sig
		end
	| TInst({cl_path = (["haxe";"root"],"String")},[]) -> string_sig
	| TInst({cl_path = (["haxe";"root"],"Array")},[t]) ->
		let t = get_boxed_type (jsignature_of_type t) in
		TObject((["haxe";"root"],"Array"),[TType(WNone,t)])
	| TInst({cl_path = (["java"],"NativeArray")},[t]) ->
		TArray(jsignature_of_type t,None)
	| TInst({cl_kind = KTypeParameter [t]},_) when t != t_dynamic -> jsignature_of_type t
	| TInst({cl_kind = KTypeParameter _; cl_path = (_,name)},_) -> TTypeParameter name
	| TInst({cl_path = ["_Class"],"Class_Impl_"},_) -> java_class_sig
	| TInst({cl_path = ["_Enum"],"Enum_Impl_"},_) -> java_class_sig
	| TInst(c,tl) -> TObject(c.cl_path,List.map jtype_argument_of_type tl)
	| TEnum(en,tl) ->
		Hashtbl.replace gctx.enum_paths en.e_path ();
		TObject(en.e_path,List.map jtype_argument_of_type tl)
	| TFun(tl,tr) -> method_sig (List.map (fun (_,o,t) ->
		let jsig = jsignature_of_type t in
		let jsig = if o then get_boxed_type jsig else jsig in
		jsig
	) tl) (return_of_type gctx stack tr)
	| TAnon an -> object_sig
	| TType({ t_path = ["haxe"],"Rest$NativeRest" },[t]) ->
		TArray(get_boxed_type (jsignature_of_type t),None)
	| TType(td,tl) ->
		begin match gctx.typedef_interfaces#get_interface_class td.t_path with
		| Some c -> TObject(c.cl_path,[])
		| None -> jsignature_of_type (apply_typedef td tl)
		end
	| TLazy f -> jsignature_of_type (lazy_type f)

and jtype_argument_of_type gctx stack t =
	let jsig = jsignature_of_type gctx stack t in
	let jsig = get_boxed_type jsig in
	TType(WNone,jsig)

and return_of_type gctx stack t =
	if ExtType.is_void (follow t) then None else Some (jsignature_of_type gctx stack t)

let jsignature_of_type gctx t =
	jsignature_of_type gctx [] t

let return_of_type gctx t =
	return_of_type gctx [] t

let convert_fields gctx pfm =
	match pfm.pfm_converted with
	| Some l ->
		l
	| None ->
		let l = PMap.foldi (fun s cf acc -> (s,cf) :: acc) pfm.pfm_fields [] in
		let l = List.sort (fun (s1,_) (s2,_) -> compare s1 s2) l in
		let l = List.map (fun (s,cf) -> s,jsignature_of_type gctx cf.cf_type) l in
		pfm.pfm_converted <- Some l;
		l

module AnnotationHandler = struct
	let convert_annotations meta =
		let parse_path e =
			let sl = try string_list_of_expr_path_raise e with Exit -> Error.typing_error "Field expression expected" (pos e) in
			let path = match sl with
				| s :: sl -> List.rev sl,s
				| _ -> Error.typing_error "Field expression expected" (pos e)
			in
			path
		in
		let rec parse_value e = match fst e with
			| EConst (Int (s, _)) -> AInt (Int32.of_string s)
			| EConst (Float (s, _)) -> ADouble (float_of_string s)
			| EConst (String(s,_)) -> AString s
			| EConst (Ident "true") -> ABool true
			| EConst (Ident "false") -> ABool false
			| EArrayDecl el -> AArray (List.map parse_value el)
			| EField(e1,s,_) ->
				let path = parse_path e1 in
				AEnum(object_path_sig path,s)
			| _ -> Error.typing_error "Expected value expression" (pos e)
		in
		let parse_value_pair e = match fst e with
			| EBinop(OpAssign,(EConst(Ident s),_),e1) ->
				s,parse_value e1
			| _ ->
				Error.typing_error "Assignment expression expected" (pos e)
		in
		let parse_expr e = match fst e with
			| ECall(e1,el) ->
				let path = parse_path e1 in
				let _,name = ExtString.String.replace (snd path) "." "$" in
				let path = (fst path,name) in
				let values = List.map parse_value_pair el in
				path,values
			| _ ->
				Error.typing_error "Call expression expected" (pos e)
		in
		ExtList.List.filter_map (fun (m,el,_) -> match m,el with
			| Meta.Meta,[e] ->
				let path,annotation = parse_expr e in
				let path = match path with
					| [],name -> ["haxe";"root"],name
					| _ -> path
				in
				Some(path,annotation)
			| _ ->
				None
		) meta

	let generate_annotations builder meta =
		List.iter (fun (path,annotation) ->
			builder#add_annotation path annotation
		) (convert_annotations meta)
end

let enum_ctor_sig =
	let ta = TArray(object_sig,None) in
	method_sig [TInt;ta] None

let convert_cmp_op = function
	| OpEq -> CmpEq
	| OpNotEq -> CmpNe
	| OpLt -> CmpLt
	| OpLte -> CmpLe
	| OpGt -> CmpGt
	| OpGte -> CmpGe
	| _ -> die "" __LOC__

let flip_cmp_op = function
	| CmpEq -> CmpNe
	| CmpNe -> CmpEq
	| CmpLt -> CmpGe
	| CmpLe -> CmpGt
	| CmpGt -> CmpLe
	| CmpGe -> CmpLt

let resolve_class com path =
	let rec loop types = match types with
		| (TClassDecl c) :: types when c.cl_path = path ->
			c
		| _ :: types ->
			loop types
		| [] ->
			jerror ("No such type: " ^ s_type_path path)
	in
	loop com.types

let write_class gctx path jc =
	let dir = match path with
		| ([],s) -> s
		| (sl,s) -> String.concat "/" sl ^ "/" ^ s
	in
	let path = dir ^ ".class" in
	let t = Timer.timer ["jvm";"write"] in
	let ch = IO.output_bytes() in
	JvmWriter.write_jvm_class ch jc;
	gctx.out#add_entry (Bytes.unsafe_to_string (IO.close_out ch)) path;
	t()

let is_const_int_pattern (el,_) =
	List.for_all (fun e -> match e.eexpr with
		| TConst (TInt _) -> true
		| _ -> false
	) el

let is_const_string_pattern (el,_) =
	List.for_all (fun e -> match e.eexpr with
		| TConst (TString _) -> true
		| _ -> false
	) el

let is_interface_var_access c cf =
	(has_class_flag c CInterface) && match cf.cf_kind with
		| Var _ | Method MethDynamic -> true
		| _ -> false

let follow = Abstract.follow_with_abstracts

class haxe_exception gctx (t : Type.t) =
	let is_haxe_exception = Exceptions.is_haxe_exception t
	and native_type = jsignature_of_type gctx t in
object(self)
	val native_path = (match native_type with TObject(path,_) -> path | _ -> die "" __LOC__)

	method is_assignable_to (exc2 : haxe_exception) =
		match self#is_haxe_exception,exc2#is_haxe_exception with
		| true, true | false, false ->
			does_unify t exc2#get_type
		(* `haxe.Exception` is assignable to java.lang.RuntimeException/Exception/Throwable *)
		| false,true ->
			List.mem exc2#get_native_type [throwable_sig; exception_sig; runtime_exception_sig]
		| _ ->
			false

	method is_haxe_exception = is_haxe_exception

	method get_native_type = native_type
	method get_native_path = native_path
	method get_type = t
end

let generate_equals_function (jc : JvmClass.builder) jsig_arg =
	let jm_equals = jc#spawn_method "equals" (method_sig [jsig_arg] (Some TBool)) [MPublic] in
	let code = jm_equals#get_code in
	let _,load,_ = jm_equals#add_local "other" jsig_arg VarArgument in
	jm_equals#finalize_arguments;
	load();
	code#instanceof jc#get_this_path;
	jm_equals#if_then
		(code#if_ CmpNe)
		(fun () ->
			code#bconst false;
			jm_equals#return;
		);
	load();
	let _,load,save = jm_equals#add_local "other" jc#get_jsig VarWillInit in
	jm_equals#cast jc#get_jsig;
	save();
	jm_equals,load

let create_field_closure gctx jc path_this jm name jsig =
	let jsig_this = object_path_sig path_this in
	let context = ["this",jsig_this] in
	let wf = new JvmFunctions.typed_function gctx.typed_functions (FuncMember(path_this,name)) jc jm context in
	let jc_closure = wf#get_class in
	ignore(wf#generate_constructor true);
	let args,ret = match jsig with
		| TMethod(args,ret) ->
			List.mapi (fun i jsig -> (Printf.sprintf "arg%i" i,jsig)) args,ret
		| _ ->
			die "" __LOC__
	in
	let jm_invoke = wf#generate_invoke args ret [] in
	let vars = List.map (fun (name,jsig) ->
		jm_invoke#add_local name jsig VarArgument
	) args in
	jm_invoke#finalize_arguments;
	jm_invoke#load_this;
	jm_invoke#getfield jc_closure#get_this_path "this" jsig_this;
	List.iter (fun (_,load,_) ->
		load();
	) vars;
	jm_invoke#invokevirtual path_this name (method_sig (List.map snd args) ret);
	jm_invoke#return;
	(* equals *)
	begin
		let jm_equals,load = generate_equals_function jc_closure object_sig in
		let code = jm_equals#get_code in
		jm_equals#load_this;
		jm_equals#getfield jc_closure#get_this_path "this" jsig_this;
		load();
		jm_equals#getfield jc_closure#get_this_path "this" jsig_this;
		jm_equals#if_then
			(code#if_acmp_eq jc_closure#get_jsig jc_closure#get_jsig)
			(fun () ->
				code#bconst false;
				jm_equals#return;
			);
		code#bconst true;
		jm_equals#return;
	end;
	write_class gctx jc_closure#get_this_path (jc_closure#export_class gctx.default_export_config);
	jc_closure#get_this_path

let create_field_closure gctx jc path_this jm name jsig f =
	let jsig_this = object_path_sig path_this in
	let closure_path = try
		Hashtbl.find gctx.closure_paths (path_this,name,jsig)
	with Not_found ->
		let closure_path = create_field_closure gctx jc path_this jm name jsig in
		Hashtbl.add gctx.closure_paths (path_this,name,jsig) closure_path;
		closure_path
	in
	jm#construct ConstructInit closure_path (fun () ->
		f();
		[jsig_this]
	)

let rvalue_any = RValue(None,None)
let rvalue_sig jsig = RValue (Some jsig,None)
let rvalue_type gctx t name = RValue (Some (jsignature_of_type gctx t),name)

class texpr_to_jvm
	(gctx : generation_context)
	(field_info : field_generation_info option)
	(jc : JvmClass.builder)
	(jm : JvmMethod.builder)
	(return_type : jsignature option)
= object(self)
	val com = gctx.com
	val code = jm#get_code
	val pool : JvmConstantPool.constant_pool = jc#get_pool

	val mutable local_lookup = Hashtbl.create 0;
	val mutable last_line = 0

	val mutable break = None
	val mutable continue = None
	val mutable caught_exceptions = []
	val mutable block_exits = []
	val mutable env = None

	method vtype t =
		jsignature_of_type gctx t

	method mknull t = com.basic.tnull (follow t)

	(* locals *)

	method add_named_local (name : string) (jsig : jsignature) =
		jm#add_local name jsig VarArgument

	method add_local v init_state : (int * (unit -> unit) * (unit -> unit)) =
		let t = self#vtype v.v_type in
		let slot,load,store = jm#add_local v.v_name t init_state in
		Hashtbl.add local_lookup v.v_id (slot,load,store);
		slot,load,store

	method get_local_by_id (vid,vname) =
		if vid = 0 && env = None then
			(0,(fun () -> jm#load_this),(fun () -> die "" __LOC__))
		else try
			Hashtbl.find local_lookup vid
		with Not_found -> try
			begin match env with
			| Some env ->
				let name,jsig = List.assoc vid env in
				(-1,
					(fun () ->
						jm#load_this;
						jm#getfield jc#get_this_path name jsig
					),
					(fun () ->
						jm#load_this;
						jm#putfield jc#get_this_path name jsig
					)
				)
			| None ->
				raise Not_found
			end
		with Not_found ->
			failwith ("Unbound local: " ^ vname)

	method get_local v =
		self#get_local_by_id (v.v_id,v.v_name)

	method set_env (env' : (int * (string * jsignature)) list) =
		env <- Some env'

	(* casting *)

	method expect_reference_type = jm#expect_reference_type

	method cast t =
		let vt = self#vtype t in
		jm#cast vt

	method cast_expect ret t = match ret with
		| RValue (Some jsig,_) -> jm#cast jsig
		| _ -> self#cast t

	method make_static_closure_field (name : string) (jc_closure : JvmClass.builder) =
		let jm_init = jc_closure#get_static_init_method in
		let jf_closure = jc_closure#spawn_field name jc_closure#get_jsig [FdStatic;FdPublic;FdFinal] in
		jm_init#construct ConstructInit jc_closure#get_this_path (fun () -> []);
		jm_init#putstatic jc_closure#get_this_path jf_closure#get_name jf_closure#get_jsig;

	method tfunction ret e tf =
		let outside,accesses_this = Texpr.collect_captured_vars e in
		let env = List.map (fun v ->
			v.v_id,(v.v_name,self#vtype v.v_type)
		) outside in
		let env = if accesses_this then ((0,("this",jc#get_jsig)) :: env) else env in
		let context = List.map snd env in
		let name = match ret with
			| RValue(_,Some s) -> Some s
			| _ -> None
		in
		let wf = new JvmFunctions.typed_function gctx.typed_functions (FuncLocal name) jc jm context in
		let jc_closure = wf#get_class in
		ignore(wf#generate_constructor (env <> []));
		let filter = match ret with
			| RValue (Some (TObject(path,_))) -> [path]
			| _ -> []
		in
		let args,ret =
			let args = List.map (fun (v,eo) ->
				(* TODO: Can we do this differently? *)
				if eo <> None then v.v_type <- self#mknull v.v_type;
				v.v_name,self#vtype v.v_type
			) tf.tf_args in
			args,(return_of_type gctx tf.tf_type)
		in
<<<<<<< HEAD
		let jm_invoke = wf#generate_invoke args ret filter in
		let handler = new texpr_to_jvm gctx jc_closure jm_invoke ret in
=======
		let jm_invoke = wf#generate_invoke args ret in
		let handler = new texpr_to_jvm gctx field_info jc_closure jm_invoke ret in
>>>>>>> 2cbe1d05
		handler#set_env env;
		let args = List.map (fun (v,eo) ->
			handler#add_local v VarArgument,v,eo
		) tf.tf_args in
		jm_invoke#finalize_arguments;
		List.iter (fun ((_,load,save),v,eo) -> match eo with
			| Some e when (match e.eexpr with TConst TNull -> false | _ -> true) ->
				load();
				let jsig = self#vtype v.v_type in
				jm_invoke#if_then
					(jm_invoke#get_code#if_nonnull jsig)
					(fun () ->
						handler#texpr (rvalue_sig jsig) e;
						jm_invoke#cast jsig;
						save();
					)
			| _ ->
				()
		) args;
		handler#texpr RReturn tf.tf_expr;
		begin match env with
		| [] ->
			let name = snd jc_closure#get_this_path in
			self#make_static_closure_field name jc_closure;
			jm#getstatic jc_closure#get_this_path name (object_path_sig jc_closure#get_this_path);
		| _ ->
			jm#construct ConstructInit jc_closure#get_this_path (fun () ->
				(List.map (fun (id,(name,jsig)) ->
					let _,load,_ = self#get_local_by_id (id,name) in
					load();
					jsig
				) env);
			);
		end;
		write_class gctx jc_closure#get_this_path (jc_closure#export_class gctx.default_export_config);

	(* access *)

	method read_native_array vta vte =
		NativeArray.read code vta vte

	method write_native_array vta vte =
		NativeArray.write code vta vte

	method read_anon_field cast t cf =
		let default () =
			jm#string cf.cf_name;
			jm#invokestatic haxe_jvm_path "readField" (method_sig [object_sig;string_sig] (Some object_sig));
			cast();
		in
		match gctx.anon_identification#identify true t with
		| Some pfm ->
			let cf = PMap.find cf.cf_name pfm.pfm_fields in
			let path = pfm.pfm_path in
			code#dup;
			code#instanceof path;
			jm#if_then_else
				(code#if_ CmpEq)
				(fun () ->
					jm#cast (object_path_sig path);
					jm#getfield path cf.cf_name (self#vtype cf.cf_type);
					cast();
				)
				(fun () -> default());
		| None ->
			default();

	method read_static_closure (path : path) (name : string) (args : (string * jsignature) list) (ret : jsignature option) =
		let jsig = method_sig (List.map snd args) ret in
		let closure_path = try
			Hashtbl.find gctx.closure_paths (path,name,jsig)
		with Not_found ->
			let wf = new JvmFunctions.typed_function gctx.typed_functions (FuncStatic(path,name)) jc jm [] in
			let jc_closure = wf#get_class in
			ignore(wf#generate_constructor false);
			let jm_invoke = wf#generate_invoke args ret [] in
			let vars = List.map (fun (name,jsig) ->
				jm_invoke#add_local name jsig VarArgument
			) args in
			jm_invoke#finalize_arguments;
			List.iter (fun (_,load,_) ->
				load();
			) vars;
			jm_invoke#invokestatic path name (method_sig (List.map snd args) ret);
			jm_invoke#return;
			Hashtbl.add gctx.closure_paths (path,name,jsig) jc_closure#get_this_path;
			(* Static init *)
			self#make_static_closure_field name jc_closure;
			write_class gctx jc_closure#get_this_path (jc_closure#export_class gctx.default_export_config);
			jc_closure#get_this_path;
		in
		jm#getstatic closure_path name (object_path_sig closure_path);

	method read cast e1 fa =
		let read_static_closure path cf =
			let args,ret = match follow cf.cf_type with
				| TFun(tl,tr) -> List.map (fun (n,_,t) -> n,self#vtype t) tl,(return_of_type gctx tr)
				| _ -> die "" __LOC__
			in
			self#read_static_closure path cf.cf_name args ret
		in
		let dynamic_read s =
			self#texpr rvalue_any e1;
			jm#string s;
			jm#invokestatic haxe_jvm_path "readField" (method_sig [object_sig;string_sig] (Some object_sig));
			cast();
		in
		match fa with
		| FStatic({cl_path = (["java";"lang"],"Math")},({cf_name = "NaN" | "POSITIVE_INFINITY" | "NEGATIVE_INFINITY"} as cf)) ->
			jm#getstatic double_path cf.cf_name TDouble
		| FStatic({cl_path = (["java";"lang"],"Math")},({cf_name = "isNaN" | "isFinite"} as cf)) ->
			read_static_closure double_path cf;
		| FStatic({cl_path = (["java";"lang"],"String")},({cf_name = "fromCharCode"} as cf)) ->
			read_static_closure (["haxe";"jvm"],"StringExt") cf
		| FStatic(c,({cf_kind = Method (MethNormal | MethInline)} as cf)) ->
			read_static_closure c.cl_path cf
		| FStatic(c,cf) ->
			jm#getstatic c.cl_path cf.cf_name (self#vtype cf.cf_type);
			cast();
		| FInstance({cl_path = (["java";"lang"],"String")},_,{cf_name = "length"}) ->
			self#texpr rvalue_any e1;
			jm#invokevirtual string_path "length" (method_sig [] (Some TInt))
		| FInstance({cl_path = (["java"],"NativeArray")},_,{cf_name = "length"}) ->
			self#texpr rvalue_any e1;
			let vtobj = self#vtype e1.etype in
			code#arraylength vtobj;
		| FInstance(c,tl,cf) | FClosure(Some(c,tl),({cf_kind = Method MethDynamic} as cf)) when not (is_interface_var_access c cf) ->
			self#texpr rvalue_any e1;
			jm#getfield c.cl_path cf.cf_name (self#vtype cf.cf_type);
			cast();
		| FEnum(en,ef) when not (match follow ef.ef_type with TFun _ -> true | _ -> false) ->
			let jsig = self#vtype ef.ef_type in
			let offset = pool#add_field en.e_path ef.ef_name jsig FKField in
			code#getstatic offset jsig;
			cast();
		| FAnon cf ->
			self#texpr rvalue_any e1;
			self#read_anon_field cast e1.etype cf;
		| FDynamic s | FInstance(_,_,{cf_name = s}) | FEnum(_,{ef_name = s}) | FClosure(None,{cf_name = s}) ->
			dynamic_read s
		| FClosure((Some(c,_)),cf) ->
			if has_class_flag c CInterface then
				dynamic_read cf.cf_name
			else
				create_field_closure gctx jc c.cl_path jm cf.cf_name (self#vtype cf.cf_type) (fun () ->
					self#texpr rvalue_any e1;
				)

	method read_write ret ak e (f : unit -> unit) =
		let apply dup =
			if need_val ret && ak = AKPost then dup();
			f();
			if need_val ret && ak <> AKPost then dup();
		in
		let default s t =
			if ak <> AKNone then code#dup;
			jm#string s;
			if ak <> AKNone then begin
				code#dup_x1;
				jm#invokestatic haxe_jvm_path "readField" (method_sig [object_sig;string_sig] (Some object_sig));
				self#cast_expect ret t;
			end;
			apply (fun () -> code#dup_x2);
			self#cast (self#mknull t);
			jm#invokestatic haxe_jvm_path "writeField" (method_sig [object_sig;string_sig;object_sig] None)
		in
		match (Texpr.skip e).eexpr with
		| TLocal v ->
			let _,load,store = self#get_local v in
			if ak <> AKNone then load();
			apply (fun () -> code#dup);
			self#cast v.v_type;
			store();
		| TField(_,FStatic(c,cf)) ->
			let jsig_cf = self#vtype cf.cf_type in
			if ak <> AKNone then jm#getstatic c.cl_path cf.cf_name jsig_cf;
			apply (fun () -> code#dup);
			jm#cast jsig_cf;
			jm#putstatic c.cl_path cf.cf_name jsig_cf;
		| TField(e1,FInstance(c,tl,cf)) when not (is_interface_var_access c cf) ->
			self#texpr rvalue_any e1;
			let jsig_cf = self#vtype cf.cf_type in
			if ak <> AKNone then begin
				code#dup;
				jm#getfield c.cl_path cf.cf_name jsig_cf
			end;
			apply (fun () -> code#dup_x1);
			self#cast cf.cf_type;
			jm#putfield c.cl_path cf.cf_name jsig_cf
		| TField(e1,FAnon cf) ->
			self#texpr rvalue_any e1;
			begin match gctx.anon_identification#identify true e1.etype with
			| Some pfm ->
				let cf = PMap.find cf.cf_name pfm.pfm_fields in
				let path = pfm.pfm_path in
				code#dup;
				code#instanceof path;
				let jsig_cf = self#vtype cf.cf_type in
				jm#if_then_else
					(code#if_ CmpEq)
					(fun () ->
						jm#cast (object_path_sig path);
						if ak <> AKNone then begin
							code#dup;
							jm#getfield path cf.cf_name jsig_cf;
						end;
						apply (fun () -> code#dup_x1);
						jm#cast jsig_cf;
						jm#putfield path cf.cf_name jsig_cf;
					)
					(fun () ->
						default cf.cf_name cf.cf_type;
						if need_val ret then jm#cast jsig_cf;
					);
			| None ->
				default cf.cf_name cf.cf_type;
			end
		| TField(e1,(FDynamic s | FInstance(_,_,{cf_name = s}))) ->
			self#texpr rvalue_any e1;
			default s e.etype;
		| TArray(e1,e2) ->
			begin match follow e1.etype with
				| TInst({cl_path = (["haxe";"root"],"Array")} as c,[t]) ->
					self#texpr rvalue_any e1;
					if ak <> AKNone then code#dup;
					self#texpr rvalue_any e2;
					jm#cast TInt;
					if ak <> AKNone then begin
						code#dup_x1;
						jm#invokevirtual c.cl_path "__get" (method_sig [TInt] (Some object_sig));
						self#cast_expect ret e.etype;
					end;
					apply (fun () -> code#dup_x2;);
					jm#expect_reference_type;
					jm#invokevirtual c.cl_path "__set" (method_sig [TInt;object_sig] None);
				| TInst({cl_path = (["java"],"NativeArray")},[t]) ->
					let vte = self#vtype t in
					let vta = self#vtype e1.etype in
					self#texpr rvalue_any e1;
					if ak <> AKNone then code#dup;
					self#texpr rvalue_any e2;
					if ak <> AKNone then begin
						code#dup_x1;
						self#read_native_array vta vte
					end;
					apply (fun () -> code#dup_x2);
					self#cast t;
					self#write_native_array vta vte
				| _ ->
					self#texpr rvalue_any e1;
					if ak <> AKNone then code#dup;
					self#texpr rvalue_any e2;
					jm#cast TInt;
					if ak <> AKNone then begin
						code#dup_x1;
						jm#invokestatic haxe_jvm_path "arrayRead" (method_sig [object_sig;TInt] (Some object_sig));
					end;
					apply (fun () -> code#dup_x2;);
					self#cast e.etype;
					self#expect_reference_type;
					jm#invokestatic haxe_jvm_path "arrayWrite" (method_sig [object_sig;TInt;object_sig] None);
				end
		| _ ->
			print_endline (s_expr_ast false "" (s_type (print_context())) e);
			die "" __LOC__

	(* branching *)

	method apply_cmp = function
		| CmpNormal(op,_) -> code#if_ op
		| CmpSpecial f -> f

	method condition (flip : bool) (e : texpr) (label_then : label) (label_else : label) =
		let stack = jm#get_code#get_stack in
		let (_,before) = stack#save in
		let bool_and flip e1 e2 =
			let label_then2 = jm#spawn_label "then2" in
			self#condition flip e1 label_then2 label_else;
			label_then2#here;
			self#condition flip e2 label_then label_else;
		in
		let bool_or flip e1 e2 =
			let label_else2 = jm#spawn_label "else2" in
			self#condition (not flip) e1 label_else2 label_then;
			label_else2#here;
			self#condition flip e2 label_then label_else;
		in
		let involves_float_compare e =
			let rec loop e = match e.eexpr with
				| TBinop((OpEq | OpNotEq | OpLt | OpGt | OpLte | OpGte),e1,e2) ->
					if ExtType.is_float (follow e1.etype) || ExtType.is_float (follow e2.etype) then raise Exit;
					loop e1;
					loop e2;
				| _ ->
					Type.iter loop e
			in
			try
				loop e;
				false
			with Exit ->
				true
		in
		begin match (Texpr.skip e).eexpr with
		| TBinop((OpEq | OpNotEq | OpLt | OpGt | OpLte | OpGte) as op,e1,e2) ->
			let op = convert_cmp_op op in
			let op = if flip then flip_cmp_op op else op in
			label_else#apply (self#apply_cmp (self#binop_compare op e1 e2))
		| TBinop(OpBoolAnd,e1,e2) when not flip ->
			bool_and false e1 e2
		| TBinop(OpBoolAnd,e1,e2) when not (involves_float_compare e1) ->
			bool_or true e1 e2
		| TBinop(OpBoolOr,e1,e2) when flip ->
			bool_and true e1 e2
		| TBinop(OpBoolOr,e1,e2) when not (involves_float_compare e1) ->
			bool_or false e1 e2
		| TUnop(Not,_,e1) when not (involves_float_compare e1) ->
			self#condition (not flip) e1 label_then label_else
		| _ ->
			self#texpr (rvalue_sig TBool) e;
		end;
		let (_,after) = stack#save in
		if after > before then begin
			jm#cast TBool;
			label_else#if_ (if flip then CmpNe else CmpEq)
		end

	method switch ret e1 cases def =
		let need_val = match ret with
			| RValue _ -> true
			| RReturn -> return_type <> None
			| _ -> false
		in
		if cases = [] then
			self#texpr ret e1
		else if List.for_all is_const_int_pattern cases then begin
			let cases = List.map (fun (el,e) ->
				let il = List.map (fun e -> match e.eexpr with
					| TConst (TInt i32) -> i32
					| _ -> die "" __LOC__
				) el in
				(il,(fun () -> self#texpr ret e))
			) cases in
			let def = match def with
				| None -> None
				| Some e -> Some (fun () -> self#texpr ret e)
			in
			self#texpr rvalue_any e1;
			jm#cast TInt;
			jm#int_switch need_val cases def
		end else if List.for_all is_const_string_pattern cases then begin
			let cases = List.map (fun (el,e) ->
				let sl = List.map (fun e -> match e.eexpr with
					| TConst (TString s) -> s
					| _ -> die "" __LOC__
				) el in
				(sl,(fun () -> self#texpr ret e))
			) cases in
			let def = match def with
				| None -> None
				| Some e -> Some (fun () -> self#texpr ret e)
			in
			self#texpr rvalue_any e1;
			jm#cast string_sig;
			let _,load,save = jm#add_local "_hx_tmp" string_sig VarWillInit in
			save();
			jm#string_switch need_val load cases def;
		end else begin
			(* TODO: rewriting this is stupid *)
			let pop_scope = jm#push_scope in
			self#texpr rvalue_any e1;
			let v = alloc_var VGenerated "tmp" e1.etype null_pos in
			let _,_,store = self#add_local v VarWillInit in
			self#cast v.v_type;
			store();
			let ev = mk (TLocal v) v.v_type null_pos in
			let el = List.rev_map (fun (el,e) ->
				let f e' = mk (TBinop(OpEq,ev,e')) com.basic.tbool e'.epos in
				let e_cond = match el with
					| [] -> die "" __LOC__
					| [e] -> f e
					| e :: el ->
						List.fold_left (fun eacc e ->
							mk (TBinop(OpBoolOr,eacc,f e)) com.basic.tbool e.epos
						) (f e) el
				in
				(e_cond,e)
			) cases in
			(* If we rewrite an exhaustive switch that has no default value, treat the last case as the default case to satisfy control flow. *)
			let cases,def = if need_val && def = None then (match List.rev cases with (_,e) :: cases -> List.rev cases,Some e | _ -> die "" __LOC__) else cases,def in
			let e = List.fold_left (fun e_else (e_cond,e_then) -> Some (mk (TIf(e_cond,e_then,e_else)) e_then.etype e_then.epos)) def el in
			self#texpr ret (Option.get e);
			pop_scope()
		end

	(* binops *)

	method binop_exprs cast_type f1 f2 =
		f1 (rvalue_sig cast_type);
		jm#cast cast_type;
		f2 (rvalue_sig cast_type);
		jm#cast cast_type;

	method get_binop_type_sig jsig1 jsig2 =
		match get_unboxed_type jsig1, get_unboxed_type jsig2 with
		| TObject((["java";"lang"],"String"),_),_
		| _,TObject((["java";"lang"],"String"),_) ->
			string_sig
		| TLong,_ | _,TLong -> TLong
		| TDouble,_ | _,TDouble -> TDouble
		| TFloat,_ | _,TFloat -> TFloat
		| TInt,_ | _,TInt -> TInt
		| TShort,_ | _,TShort -> TShort
		| TChar,_ | _,TChar -> TChar
		| TByte,_ | _,TByte -> TByte
		| TBool,_ | _,TBool -> TBool
		| jsig1,jsig2 ->
			if jsig1 = string_sig || jsig2 = string_sig then
				string_sig
			else
				object_sig

	method get_binop_type t1 t2 = self#get_binop_type_sig (jsignature_of_type gctx t1) (jsignature_of_type gctx t2)

	method do_compare op =
		match code#get_stack#get_stack_items 2 with
		| [TInt | TByte | TChar | TBool;TInt | TByte | TChar | TBool] ->
			let op = flip_cmp_op op in
			CmpSpecial (code#if_icmp op)
		| [TObject((["java";"lang"],"String"),[]);TObject((["java";"lang"],"String"),[])] ->
			jm#invokestatic haxe_jvm_path "stringCompare" (method_sig [string_sig;string_sig] (Some TInt));
			let op = flip_cmp_op op in
			CmpNormal(op,TBool)
		| [TObject((["java";"lang"],"Object"),[]) | TTypeParameter _;_]
		| [_;TObject((["java";"lang"],"Object"),[]) | TTypeParameter _] ->
			jm#invokestatic haxe_jvm_path "compare" (method_sig [object_sig;object_sig] (Some TInt));
			let op = flip_cmp_op op in
			CmpNormal(op,TBool)
		| [(TObject _ | TArray _ | TMethod _) as t1;(TObject _ | TArray _ | TMethod _) as t2] ->
			CmpSpecial ((if op = CmpEq then code#if_acmp_ne else code#if_acmp_eq) t1 t2)
		| [TDouble;TDouble] ->
			let op = flip_cmp_op op in
			begin match op with
			| CmpGe | CmpGt -> code#dcmpg;
			| _ -> code#dcmpl;
			end;
			CmpNormal(op,TDouble)
		| [TFloat;TFloat] ->
			let op = flip_cmp_op op in
			begin match op with
			| CmpGe | CmpGt -> code#fcmpg;
			| _ -> code#fcmpl;
			end;
			CmpNormal(op,TFloat)
		| [TLong;TLong] ->
			let op = flip_cmp_op op in
			code#lcmpl;
			CmpNormal(op,TLong)
		| [t1;t2] ->
			jerror (Printf.sprintf "Can't compare %s and %s" (generate_signature false t1) (generate_signature false t2))
		| tl ->
			jerror (Printf.sprintf "Bad stack: %s" (String.concat ", " (List.map (generate_signature false) tl)));

	method binop_compare op e1 e2 =
		let sig1 = jsignature_of_type gctx e1.etype in
		let sig2 = jsignature_of_type gctx e2.etype in
		match (Texpr.skip e1),(Texpr.skip e2) with
		| {eexpr = TConst TNull},_ when not (is_unboxed sig2) ->
			self#texpr rvalue_any e2;
			CmpSpecial ((if op = CmpEq then jm#get_code#if_nonnull else jm#get_code#if_null) sig2)
		| _,{eexpr = TConst TNull} when not (is_unboxed sig1) ->
			self#texpr rvalue_any e1;
			CmpSpecial ((if op = CmpEq then jm#get_code#if_nonnull else jm#get_code#if_null) sig1)
		| {eexpr = TConst (TInt i32);etype = t2},e1 when Int32.to_int i32 = 0 && sig2 = TInt ->
			let op = match op with
				| CmpGt -> CmpGe
				| CmpLt -> CmpLe
				| CmpLe -> CmpLt
				| CmpGe -> CmpGt
				| CmpEq -> CmpNe
				| CmpNe -> CmpEq
			in
			self#texpr rvalue_any e1;
			self#cast t2;
			CmpNormal(op,TInt)
		| e1,{eexpr = TConst (TInt i32); etype = t2;} when Int32.to_int i32 = 0 && sig1 = TInt->
			let op = flip_cmp_op op in
			self#texpr rvalue_any e1;
			self#cast t2;
			CmpNormal(op,TInt)
		| _ ->
			match is_unboxed sig1,is_unboxed sig2 with
			| true,true ->
				let f e ret = self#texpr ret e in
				self#binop_exprs (self#get_binop_type e1.etype e2.etype) (f e1) (f e2);
				self#do_compare op
			| false,false ->
				let sig_unboxed1 = get_unboxed_type sig1 in
				let sig_unboxed2 = get_unboxed_type sig2 in
				if sig1 = sig_unboxed1 && sig2 = sig_unboxed2 then begin
					(* No basic types involved, do normal comparison *)
					self#texpr rvalue_any e1;
					self#texpr rvalue_any e2;
					self#do_compare op
				end else begin
					(* At least one of the types is a wrapped numeric one *)
					let cast_type = self#get_binop_type_sig sig_unboxed1 sig_unboxed2 in
					self#texpr rvalue_any e1;
					jm#get_code#dup;
					jm#if_then_else
						(jm#get_code#if_nonnull sig1)
						(fun () ->
							jm#get_code#pop;
							self#texpr rvalue_any e2;
							match op with
							| CmpEq | CmpGe | CmpLe ->
								self#boolop (CmpSpecial (jm#get_code#if_nonnull sig2))
							| CmpNe ->
								self#boolop (CmpSpecial (jm#get_code#if_null sig2))
							| _ ->
								jm#get_code#pop;
								jm#get_code#bconst false
						)
						(fun () ->
							jm#cast ~not_null:true cast_type;
							self#texpr rvalue_any e2;
							jm#get_code#dup;
							jm#if_then_else
								(jm#get_code#if_nonnull sig2)
								(fun () ->
									jm#get_code#pop;
									jm#get_code#pop;
									jm#get_code#bconst (op = CmpNe);
								)
								(fun () ->
									jm#cast ~not_null:true cast_type;
									self#boolop (self#do_compare op);
								)
						);
					CmpNormal(CmpEq,TBool)
				end
			| false,true ->
				self#texpr rvalue_any e1;
				jm#get_code#dup;
				jm#if_then_else
					(jm#get_code#if_nonnull sig1)
					(fun () ->
						jm#get_code#pop;
						jm#get_code#bconst (op = CmpNe)
					)
					(fun () ->
						(match (get_unboxed_type sig1), sig2 with
						| (TFloat | TDouble as unboxed_sig1), TInt ->
							jm#cast ~not_null:true unboxed_sig1;
							self#texpr rvalue_any e2;
							jm#cast ~not_null:true unboxed_sig1
						| _ ->
							jm#cast ~not_null:true sig2;
							self#texpr rvalue_any e2
						);
						self#boolop (self#do_compare op)
					);
				CmpNormal(CmpEq,TBool)
			| true,false ->
				self#texpr rvalue_any e1;
				let cast =
					match sig1, (get_unboxed_type sig2) with
					| TInt, (TFloat | TDouble as unboxed_sig2) ->
						jm#cast ~not_null:true unboxed_sig2;
						self#texpr rvalue_any e2;
						(fun() -> jm#cast ~not_null:true unboxed_sig2)
					| _ ->
						self#texpr rvalue_any e2;
						(fun() -> jm#cast ~not_null:true sig1)
				in
				jm#get_code#dup;
				jm#if_then_else
					(jm#get_code#if_nonnull sig2)
					(fun () ->
						jm#get_code#pop;
						jm#get_code#pop;
						jm#get_code#bconst (op = CmpNe);
					)
					(fun () ->
						cast();
						self#boolop (self#do_compare op)
					);
				CmpNormal(CmpEq,TBool)

	method binop_basic ret op cast_type f1 f2 =
		let emit_exprs () = self#binop_exprs cast_type f1 f2 in
		let method_name () = match op with
			| OpAdd -> "opAdd"
			| OpSub -> "opSub"
			| OpMult -> "opMul"
			| OpDiv -> "opDiv"
			| OpMod -> "opMod"
			| OpAnd -> "opAnd"
			| OpOr -> "opOr"
			| OpXor -> "opXor"
			| OpShl -> "opShl"
			| OpShr -> "opShr"
			| OpUShr -> "opUshr"
			| _ -> die "" __LOC__
		in
		begin match cast_type with
			| TByte | TShort | TInt ->
				begin match op with
				| OpAdd ->
					emit_exprs();
					code#iadd
				| OpSub ->
					emit_exprs();
					code#isub
				| OpMult ->
					emit_exprs();
					code#imul
				| OpDiv ->
					f1 (rvalue_sig TDouble);
					jm#cast TDouble;
					f2 (rvalue_sig TDouble);
					jm#cast TDouble;
					code#ddiv;
				| OpAnd ->
					emit_exprs();
					code#iand
				| OpOr ->
					emit_exprs();
					code#ior
				| OpXor ->
					emit_exprs();
					code#ixor
				| OpShl ->
					emit_exprs();
					code#ishl
				| OpShr ->
					emit_exprs();
					code#ishr
				| OpUShr ->
					emit_exprs();
					code#iushr
				| OpMod ->
					emit_exprs();
					code#irem
				| _ -> jerror (Printf.sprintf "Unsupported binop on TInt: %s" (s_binop op))
				end
			| TFloat ->
				emit_exprs();
				begin match op with
				| OpAdd -> code#fadd
				| OpSub -> code#fsub
				| OpMult -> code#fmul
				| OpDiv -> code#fdiv
				| OpMod -> code#frem
				| _ -> jerror (Printf.sprintf "Unsupported binop on TFloat: %s" (s_binop op))
				end
			| TDouble ->
				emit_exprs();
				begin match op with
				| OpAdd -> code#dadd
				| OpSub -> code#dsub
				| OpMult -> code#dmul
				| OpDiv -> code#ddiv
				| OpMod -> code#drem
				| _ -> jerror (Printf.sprintf "Unsupported binop on TDouble: %s" (s_binop op))
				end
			| TLong ->
				begin match op with
				| OpAdd ->
					emit_exprs();
					code#ladd
				| OpSub ->
					emit_exprs();
					code#lsub
				| OpMult ->
					emit_exprs();
					code#lmul
				| OpDiv ->
					emit_exprs();
					code#ldiv
				| OpAnd ->
					emit_exprs();
					code#land_
				| OpOr ->
					emit_exprs();
					code#lor_
				| OpXor ->
					emit_exprs();
					code#lxor_
				| OpShl ->
					f1 (rvalue_sig TLong);
					jm#cast TLong;
					f2 (rvalue_sig TLong);
					jm#cast TInt;
					code#lshl;
				| OpShr ->
					f1 (rvalue_sig TLong);
					jm#cast TLong;
					f2 (rvalue_sig TInt);
					jm#cast TInt;
					code#lshr;
				| OpUShr ->
					f1 (rvalue_sig TLong);
					jm#cast TLong;
					f2 (rvalue_sig TInt);
					jm#cast TInt;
					code#lushr;
				| OpMod ->
					emit_exprs();
					code#lrem
				| _ -> jerror (Printf.sprintf "Unsupported binop on TInt: %s" (s_binop op))
				end
			| TBool | TObject((["java";"lang"],"Object"),_) | TTypeParameter _ ->
				begin match op with
				| OpBoolAnd ->
					let operand f =
						f (rvalue_sig TBool);
						jm#cast TBool;
					in
					operand f1;
					jm#if_then_else
						(code#if_ CmpEq)
						(fun () -> operand f2)
						(fun () -> code#bconst false)
				| OpBoolOr ->
					let operand f =
						f (rvalue_sig TBool);
						jm#cast TBool;
					in
					operand f1;
					jm#if_then_else
						(code#if_ CmpEq)
						(fun () -> code#bconst true)
						(fun () -> operand f2)
				| _ ->
					emit_exprs();
					let name = method_name () in
					jm#invokestatic haxe_jvm_path name (method_sig [object_sig;object_sig] (Some object_sig))
				end
			| TObject(path,_) ->
				if path = string_path then begin
					f1 rvalue_any;
					jm#cast ~allow_to_string:true cast_type;
					f2 rvalue_any;
					jm#cast ~allow_to_string:true cast_type;
					jm#invokestatic haxe_jvm_path "stringConcat" (method_sig [object_sig;object_sig] (Some string_sig))
				end else begin
					emit_exprs();
					let name = method_name () in
					jm#invokestatic haxe_jvm_path name (method_sig [object_sig;object_sig] (Some object_sig))
				end
			| _ ->
				jerror (Printf.sprintf "Unsupported operation %s on %s" (s_binop op) (generate_signature false cast_type))
		end;

	method boolop cmp =
		jm#if_then_else
			(self#apply_cmp cmp)
			(fun () -> code#bconst true)
			(fun () -> code#bconst false)

	method var_slot_is_in_int8_range v =
		let slot,_,_ = self#get_local v in
		in_range true Int8Range slot

	method binop ret op e1 e2 = match op,ret with
		| (OpEq | OpNotEq | OpLt | OpGt | OpLte | OpGte),_ ->
			let op = convert_cmp_op op in
			self#boolop (self#binop_compare op e1 e2)
		| OpAssign,_ ->
			let f () =
				self#texpr (rvalue_type gctx e1.etype None) e2;
				self#cast e1.etype;
			in
			self#read_write ret AKNone e1 f
		| OpAssignOp op,_ ->
			let jsig1 = jsignature_of_type gctx e1.etype in
			begin match op,(Texpr.skip e1).eexpr,(Texpr.skip e2).eexpr with
			| OpAdd,TLocal v,TConst (TInt i32) when is_really_int v.v_type && in_range false Int8Range (Int32.to_int i32) && self#var_slot_is_in_int8_range v->
				let slot,load,_ = self#get_local v in
				let i = Int32.to_int i32 in
				code#iinc slot i;
				if need_val ret then load();
			| OpSub,TLocal v,TConst (TInt i32) when is_really_int v.v_type && in_range false Int8Range (-Int32.to_int i32) && self#var_slot_is_in_int8_range v ->
				let slot,load,_ = self#get_local v in
				let i = -Int32.to_int i32 in
				code#iinc slot i;
				if need_val ret then load();
			| _ ->
				let f () =
					self#binop_basic ret op (self#get_binop_type e1.etype e2.etype) (fun _ -> ()) (fun ret -> self#texpr ret e2);
					jm#cast jsig1;
				in
				self#read_write ret AKPre e1 f
			end
		| _ ->
			let f e ret = self#texpr ret e in
			self#binop_basic ret op (self#get_binop_type e1.etype e2.etype) (f e1) (f e2)

	method unop ret op flag e =
		match op,(Texpr.skip e).eexpr with
		| (Increment | Decrement),TLocal v when is_really_int v.v_type && self#var_slot_is_in_int8_range v ->
			let slot,load,_ = self#get_local v in
			if flag = Postfix && need_val ret then load();
			code#iinc slot (if op = Increment then 1 else -1);
			if flag = Prefix && need_val ret then load();
		| (Increment | Decrement),_ ->
			let is_null = is_null e.etype in
			let f () =
				begin match jm#get_code#get_stack#top with
				| TLong ->
					code#lconst Int64.one;
					if op = Increment then code#ladd else code#lsub
				| TDouble ->
					code#dconst 1.;
					if op = Increment then code#dadd else code#dsub
				| TByte | TShort | TInt ->
					code#iconst Int32.one;
					if op = Increment then code#iadd else code#isub;
					if is_null then self#expect_reference_type;
				| _ ->
					jm#invokestatic haxe_jvm_path (if op = Increment then "opIncrement" else "opDecrement") (method_sig [object_sig] (Some object_sig))
				end
			in
			self#read_write ret (if flag = Prefix then AKPre else AKPost) e f;
		| Neg,_ ->
			self#texpr rvalue_any e;
			let jsig = jsignature_of_type gctx (follow e.etype) in
			jm#cast jsig;
			begin match jsig with
			| TLong -> code#lneg;
			| TDouble -> code#dneg;
			| TByte | TShort | TInt -> code#ineg;
			| _ -> jm#invokestatic haxe_jvm_path "opNeg" (method_sig [object_sig] (Some object_sig))
			end;
			self#cast e.etype;
		| Not,_ ->
			jm#if_then_else_labeled
				(self#condition false e)
				(fun () -> code#bconst false)
				(fun () -> code#bconst true)
		| Spread, _ ->
			self#texpr (rvalue_type gctx e.etype None) e
		| NegBits,_ ->
			let jsig = jsignature_of_type gctx (follow e.etype) in
			self#texpr rvalue_any e;
			jm#cast jsig;
			begin match jsig with
			| TByte | TShort | TInt ->
				code#iconst Int32.minus_one;
				code#ixor;
			| TLong ->
				code#lconst Int64.minus_one;
				code#lxor_;
			| _ ->
				jm#invokestatic haxe_jvm_path "opNegBits" (method_sig [object_sig] (Some object_sig))
			end;
			self#cast e.etype;

	(* calls *)

	method call_arguments ?(cast=true) t el =
		let tl,tr = match follow t with
			| TFun(tl,tr) ->
				tl,return_of_type gctx tr
			| _ ->
				List.map (fun e -> ("",false,e.etype)) el,Some (object_sig)
		in
		let rec loop acc tl el = match tl,el with
			| (_,_,t) :: tl,e :: el ->
				let jsig = jsignature_of_type gctx t in
				begin match tl,Type.follow t with
				| [],(TAbstract({a_path = ["haxe"],"Rest"},[t1])) ->
					(match e.eexpr with
					| TUnop (Spread,_,e) ->
						self#texpr (rvalue_sig jsig) e
					| _ ->
						self#new_native_array (get_boxed_type (jsignature_of_type gctx t1)) (e :: el)
					);
					List.rev (jsig :: acc)
				| _ ->
					self#texpr (rvalue_sig jsig) e;
					let acc = if cast then begin
						jm#cast jsig;
						jsig :: acc
					end else
						code#get_stack#top :: acc
					in
					loop acc tl el
				end
			| [(_,_,t)],[] ->
				(match Type.follow t with
				| TAbstract({a_path = ["haxe"],"Rest"},[t1]) ->
					let jsig = jsignature_of_type gctx t in
					self#new_native_array (get_boxed_type (jsignature_of_type gctx t1)) [];
					List.rev (jsig :: acc)
				| _ -> List.rev acc)
			| _,[] -> List.rev acc
			| [],e :: el ->
				(* TODO: this sucks *)
				self#texpr rvalue_any e;
				loop (self#vtype e.etype :: acc) [] el
		in
		let tl = loop [] tl el in
		tl,tr

	method call ret tr e1 el =
		let invoke t =
			jm#cast haxe_function_sig;
			(* We don't want to cast because typed functions handle that for us. *)
			let tl,tr = self#call_arguments ~cast:false t el in
			let meth = gctx.typed_functions#register_signature tl tr in
			jm#invokevirtual haxe_function_path meth.name (method_sig meth.dargs meth.dret);
			tr
		in
		let tro = match (Texpr.skip e1).eexpr with
		| TField(_,FStatic({cl_path = ["haxe";"jvm"],"Jvm"},({cf_name = "referenceEquals"} as cf))) ->
			let tl,tr = self#call_arguments cf.cf_type el in
			begin match tl with
				| [t1;t2] -> self#boolop (CmpSpecial (code#if_acmp_ne t1 t2))
				| _ -> die "" __LOC__
			end;
			tr
		| TField(_,FStatic({cl_path = ["haxe";"jvm"],"Jvm"},({cf_name = "instanceof"}))) ->
			begin match el with
				| [e1;{eexpr = TTypeExpr mt;epos = pe}] ->
					self#texpr rvalue_any e1;
					self#expect_reference_type;
					let path = match jsignature_of_type gctx (type_of_module_type mt) with
						| TObject(path,_) -> path
						| _ -> Error.typing_error "Class expected" pe
					in
					code#instanceof path;
					Some TBool
				| _ -> Error.typing_error "Type expression expected" e1.epos
			end;
		| TField(_,FStatic({cl_path = (["java";"lang"],"Math")},{cf_name = ("isNaN" | "isFinite") as name})) ->
			begin match el with
			| [e1] ->
				self#texpr rvalue_any e1;
				jm#cast TDouble;
				jm#invokestatic (["java";"lang"],"Double") name (method_sig [TDouble] (Some TBool));
				Some TBool
			| _ ->
				die "" __LOC__
			end;
		| TField(_,FStatic({cl_path = (["java";"lang"],"Math")},{cf_name = ("floor" | "ceil" | "round") as name})) ->
			begin match el with
			| [e1] ->
				self#texpr rvalue_any e1;
				jm#cast TDouble;
				let rsig = if name = "round" then TLong else TDouble in
				jm#invokestatic (["java";"lang"],"Math") name (method_sig [TDouble] (Some rsig));
				jm#cast TInt;
				Some TInt
			| _ ->
				die "" __LOC__
			end;
		| TField(_,FStatic({cl_path = (["java";"lang"],"Math")} as c,({cf_name = ("ffloor" | "fceil")} as cf))) ->
			let tl,tr = self#call_arguments cf.cf_type el in
			jm#invokestatic c.cl_path (String.sub cf.cf_name 1 (String.length cf.cf_name - 1)) (method_sig tl tr);
			tr
		| TField(_,FStatic({cl_path = (["haxe"],"Int64$Int64_Impl_")},{cf_name = "make"})) ->
			begin match el with
			| [{eexpr = TConst (TInt i1)};{eexpr = TConst (TInt i2)}] ->
				let high = Int64.of_int32 i1 in
				let high = Int64.shift_left high 32 in
				let low = Int64.of_int32 i2 in
				let low = Int64.logand low (Int64.of_string "0xFFFFFFFF") in
				let i = Int64.logor high low in
				jm#get_code#lconst i;
				Some TLong
			| [e1;e2] ->
				self#texpr (rvalue_sig TLong) e1;
				jm#cast TLong;
				jm#get_code#iconst (Int32.of_int 32);
				jm#get_code#lshl;
				self#texpr (rvalue_sig TLong) e2;
				jm#cast TLong;
				jm#get_code#lconst (Int64.of_string "0xFFFFFFFF");
				jm#get_code#land_;
				jm#get_code#lor_;
				Some TLong
			| _ ->
				die "" __LOC__
			end
		| TIdent "__array__" | TField(_,FStatic({cl_path = (["java"],"NativeArray")},{cf_name = "make"})) ->
			begin match follow tr with
			| TInst({cl_path = (["java"],"NativeArray")},[t]) ->
				let jsig = self#vtype t in
				self#new_native_array jsig el;
				Some (array_sig jsig)
			| _ ->
				Error.typing_error (Printf.sprintf "Bad __array__ type: %s" (s_type (print_context()) tr)) e1.epos;
			end
		| TField(_,FStatic({cl_path = (["haxe"],"Rest$Rest_Impl_")},{cf_name = "createNative"})) ->
			begin match tr, el with
			| TType({ t_path = ["haxe"],"Rest$NativeRest" },[t]), [e2] ->
				self#texpr (if need_val ret then rvalue_any else RVoid) e2;
				let jsig = get_boxed_type (self#vtype t) in
				ignore(NativeArray.create jm#get_code jc#get_pool jsig);
				Some (array_sig jsig)
			| _ ->
				Error.typing_error (Printf.sprintf "Bad __array__ type: %s" (s_type (print_context()) tr)) e1.epos;
			end
		| TField(_,FStatic({cl_path = (["haxe"],"EnumTools")}, {cf_name = "values"})) ->
			begin match el with
			| [e1] ->
				let jsig_ret = array_sig (object_path_sig object_path) in
				let meth = gctx.typed_functions#register_signature [] (Some jsig_ret) in
				let jsig_meth = (method_sig meth.dargs meth.dret) in
				self#read (fun () -> jm#cast jsig_meth) e1 (FDynamic "values");
				jm#invokevirtual haxe_function_path meth.name jsig_meth;
				Some jsig_ret
			| _ ->
				die "" __LOC__
			end
		| TField(e1,FStatic(c,({cf_kind = Method (MethNormal | MethInline)} as cf))) ->
			let tl,tr = self#call_arguments cf.cf_type el in
			jm#invokestatic c.cl_path cf.cf_name (method_sig tl tr);
			tr
		| TField(e1,FInstance({cl_path=(["haxe";"root"],"StringBuf");cl_descendants=[]} as c,_,({cf_name="add"} as cf))) ->
			self#texpr rvalue_any e1;
			let jsig = match el with
			| [ea1] ->
				self#texpr rvalue_any ea1;
				begin match code#get_stack#top with
				| TBool | TChar | TDouble | TFloat | TInt | TLong | TObject((["java";"lang"],"String"),_) as jsig ->
					jsig
				| TByte | TShort ->
					jm#cast TInt;
					TInt
				| _ ->
					jm#cast object_sig;
					object_sig
				end;
			| _ ->
				ignore(self#call_arguments cf.cf_type el);
				object_sig
			in
			jm#invokevirtual c.cl_path "add" (method_sig [jsig] None);
			None
		| TField(e1,FInstance(c,tl,({cf_kind = Method (MethNormal | MethInline)} as cf))) ->
			let is_super = match e1.eexpr with
			| TConst TSuper ->
				code#aload jc#get_jsig 0;
				true
			| _ ->
				self#texpr rvalue_any e1;
				false
			in
			let tl,tr = self#call_arguments cf.cf_type el in
			(if is_super then jm#invokespecial else if (has_class_flag c CInterface) then jm#invokeinterface else jm#invokevirtual) c.cl_path cf.cf_name (method_sig tl tr);
			tr
		| TField(_,FEnum(en,ef)) ->
			let tl,_ = self#call_arguments ef.ef_type el in
			let tr = self#vtype tr in
			jm#invokestatic en.e_path ef.ef_name (method_sig tl (Some tr));
			Some tr
		| TField(e11,FAnon cf) ->
			begin match gctx.anon_identification#identify false e11.etype with
			| Some {pfm_path=path_anon} ->
				begin match gctx.typedef_interfaces#get_interface_class path_anon with
				| Some c ->
					let c,_,cf = raw_class_field (fun cf -> cf.cf_type) c [] cf.cf_name in
					let path_inner = match c with
						| Some(c,_) -> c.cl_path
						| _ -> die "" __LOC__
					in
					self#texpr rvalue_any e11;
					let tl,tr = self#call_arguments cf.cf_type el in
					jm#invokeinterface path_inner cf.cf_name (self#vtype cf.cf_type);
					Option.may jm#cast tr;
					tr
				| None ->
					self#texpr rvalue_any e1;
					invoke e1.etype
				end
			| None ->
				self#texpr rvalue_any e1;
				invoke e1.etype
			end
		| TConst TSuper ->
			let c,cf = match field_info with
				| Some ({super_call_fields = hd :: tl} as info) ->
					info.super_call_fields <- tl;
					hd
				| _ ->
					Error.typing_error "Something went wrong" e1.epos
			in
			let kind = get_construction_mode c cf in
			begin match kind with
				| ConstructInitPlusNew when jm#get_name = "<init>" ->
					jm#load_this;
					jm#get_code#aconst_null haxe_empty_constructor_sig;
					jm#call_super_ctor ConstructInit (method_sig [haxe_empty_constructor_sig] None);
				| _ ->
					()
			end;
			jm#load_this;
			let tl,_ = self#call_arguments cf.cf_type el in
			jm#call_super_ctor kind (method_sig tl None);
			None
		| TIdent "__lock__" ->
			begin match el with
				| [e1;e2] ->
					self#texpr rvalue_any e1;
					jm#get_code#dup;
					let _,load,save = jm#add_local "tmp" (self#vtype e1.etype) VarWillInit in
					save();
					jm#get_code#monitorenter;
					let f_exit () =
						load();
						jm#get_code#monitorexit;
					in
					block_exits <- (ExitExecute f_exit) :: block_exits;
					let fp_from = jm#get_code#get_fp in
					self#texpr RVoid e2;
					let term_try = jm#is_terminated in
					if not jm#is_terminated then f_exit();
					let fp_to = jm#get_code#get_fp in
					let r_try = jm#maybe_make_jump in
					let fp_target = jm#get_code#get_fp in
					let pop_scope = jm#push_scope in
					code#get_stack#push throwable_sig;
					jm#add_stack_frame;
					jm#add_exception {
						exc_start_pc = fp_from;
						exc_end_pc = fp_to;
						exc_handler_pc = fp_target;
						exc_catch_type = None;
					};
					begin
						let _,load,save = jm#add_local "tmp" throwable_sig VarWillInit in
						save();
						f_exit();
						jm#add_exception {
							exc_start_pc = fp_target;
							exc_end_pc = jm#get_code#get_fp;
							exc_handler_pc = fp_target;
							exc_catch_type = None;
						};
						load();
						jm#get_code#athrow;
					end;
					pop_scope();
					block_exits <- List.tl block_exits;
					if not term_try then jm#add_stack_frame;
					jm#close_jumps true ([term_try,r_try]);
					None
				| _ -> die "" __LOC__
			end
		| _ ->
			self#texpr rvalue_any e1;
			invoke e1.etype;
		in
		match need_val ret,tro with
		| false,Some _ -> code#pop
		| false,None -> ()
		| true,Some _ -> self#cast tr;
		| true,None -> die "" __LOC__

	(* exceptions *)

	method try_catch ret e1 catches =
		let restore = jm#start_branch in
		let fp_from = code#get_fp in
		let old_exceptions = caught_exceptions in
		let excl = List.map (fun (v,e) ->
			let exc = new haxe_exception gctx v.v_type in
			caught_exceptions <- exc :: caught_exceptions;
			exc,v,e
		) catches in
		self#texpr ret e1;
		caught_exceptions <- old_exceptions;
		let term_try = jm#is_terminated in
		let r_try = jm#maybe_make_jump in
		let fp_to = code#get_fp in
		let start_exception_block path jsig =
			restore();
			let fp_target = code#get_fp in
			let offset = pool#add_path path in
			jm#add_exception {
				exc_start_pc = fp_from;
				exc_end_pc = fp_to;
				exc_handler_pc = fp_target;
				exc_catch_type = Some offset;
			};
			code#get_stack#push jsig;
			jm#add_stack_frame;
		in
		let run_catch_expr v e =
			let pop_scope = jm#push_scope in
			let _,_,store = self#add_local v VarWillInit in
			store();
			self#texpr ret e;
			pop_scope();
			jm#is_terminated
		in
		let add_catch (exc,v,e) =
			start_exception_block exc#get_native_path exc#get_native_type;
			let term = run_catch_expr v e in
			let r = jm#maybe_make_jump in
			term,r
		in
		let rec loop acc excl = match excl with
			| (exc,v,e) :: excl ->
				let res = add_catch (exc,v,e) in
				loop (res :: acc) excl
			| [] ->
				acc
		in
		let rl = loop [] excl in
		jm#close_jumps true ((term_try,r_try) :: rl)

	method emit_block_exits is_loop_exit =
		let rec loop stack = match stack with
			| [] ->
				()
			| ExitLoop :: stack ->
				if not is_loop_exit then loop stack
			| ExitExecute f :: stack ->
				f();
				loop stack
		in
		loop block_exits

	(* texpr *)

	method const ret t ct = match ct with
		| Type.TInt i32 ->
			begin match ret with
			| RValue (Some (TLong | TObject((["java";"lang"],"Long"),_)),_) -> code#lconst (Int64.of_int32 i32)
			| RValue (Some (TDouble | TObject((["java";"lang"],"Double"),_)),_) -> code#dconst (Int32.to_float i32)
			| _ -> code#iconst i32
			end
		| TFloat f ->
			begin match ret with
			| RValue (Some (TFloat | TObject((["java";"lang"],"Float"),_)),_) -> code#fconst (float_of_string f)
			| _ -> code#dconst (float_of_string f)
			end
		| TBool true -> code#bconst true
		| TBool false -> code#bconst false
		| TNull -> jm#load_default_value (self#vtype t)
		| TThis ->
			let _,load,_ = self#get_local_by_id (0,"this") in
			load()
		| TString s -> jm#string s
		| TSuper -> failwith "Invalid super access"

	method new_native_array jsig el =
		jm#new_native_array jsig (List.map (fun e -> fun () -> self#texpr (rvalue_sig jsig) e) el)

	method spawn_compiled_pattern_field (s1 : string) (s2 : string) =
		let name = Printf.sprintf "_hx_pattern_%s_%i" (patch_name jm#get_name) jm#get_next_regex_id in
		let jf = jc#spawn_field name NativeSignatures.haxe_compiled_pattern_sig [FdStatic;FdPrivate;FdFinal] in
		let jm = jc#get_static_init_method in
		jm#string s1;
		jm#string s2;
		jm#invokestatic NativeSignatures.haxe_ereg_path "compilePattern" (method_sig [string_sig;string_sig] (Some NativeSignatures.haxe_compiled_pattern_sig));
		jm#putstatic jc#get_this_path jf#get_name jf#get_jsig;
		jf

	method texpr ret e =
		if not jm#is_terminated then self#texpr' ret e

	method texpr' ret e =
		code#set_line (Lexer.get_error_line e.epos);
		match e.eexpr with
		| TVar(v,Some e1) ->
			self#texpr (rvalue_type gctx v.v_type (Some v.v_name)) e1;
			self#cast v.v_type;
			let _,_,store = self#add_local v VarWillInit in
			store()
		| TVar(v,None) ->
			ignore(self#add_local v VarNeedDefault);
		| TLocal _ | TConst _  | TTypeExpr _ when not (need_val ret) ->
			()
		| TLocal v ->
			let _,load,_ = self#get_local v in
			load()
		| TTypeExpr mt ->
			let t = type_of_module_type mt in
			if ExtType.is_void (follow t) then jm#get_basic_type_class "Void"
			else jm#get_class (jsignature_of_type gctx t)
		| TUnop(op,flag,e1) ->
			begin match op with
			| Not | Neg | NegBits when not (need_val ret) -> self#texpr ret e1
			| _ -> self#unop ret op flag e1
			end
		| TBinop(OpAdd,e1,e2) when is_string (follow e.etype) ->
			let string_builder_path = (["java";"lang"],"StringBuilder") in
			let string_builder_sig = object_path_sig string_builder_path in
			jm#construct ConstructInit string_builder_path (fun () -> []);
			let rec loop e = match e.eexpr with
				| TBinop(OpAdd,e1,e2) when is_string (follow e.etype) ->
					loop e1;
					loop e2;
				| _ ->
					self#texpr rvalue_any e;
					let jsig = jm#get_code#get_stack#top in
					let jsig = match jsig with
						| TByte | TBool | TChar | TShort | TInt | TLong ->
							jsig
						| TFloat | TDouble ->
							(* Haxe mandates 2.0 be printed as 2, so we have to wrap here... *)
							jm#expect_reference_type;
							jm#invokestatic haxe_jvm_path "toString" (method_sig [object_sig] (Some string_sig));
							string_sig
						| _ ->
							object_sig
					in
					jm#invokevirtual string_builder_path "append" (method_sig [jsig] (Some string_builder_sig));
			in
			loop e1;
			loop e2;
			jm#invokevirtual string_builder_path "toString" (method_sig [] (Some string_sig));
		| TBinop(op,e1,e2) ->
			begin match op with
			| OpAssign | OpAssignOp _ -> self#binop ret op e1 e2
			| _ when not (need_val ret) ->
				self#texpr ret e1;
				self#texpr ret e2;
			| _ ->
				self#binop ret op e1 e2
			end
		| TConst ct ->
			self#const ret e.etype ct
		| TIf(e1,e2,None) ->
			jm#if_then_labeled
				(self#condition false e1)
				(fun () -> self#texpr RVoid (mk_block e2));
		| TIf(e1,e2,Some e3) ->
			jm#if_then_else_labeled
				(self#condition false e1)
				(fun () ->
					self#texpr ret (mk_block e2);
					if need_val ret then self#cast e.etype
				)
				(fun () ->
					self#texpr ret (mk_block e3);
					if need_val ret then self#cast e.etype;
				)
		| TSwitch(e1,cases,def) ->
			self#switch ret e1 cases def
		| TWhile(e1,e2,flag) -> (* TODO: do-while *)
			block_exits <- ExitLoop :: block_exits;
			let is_true_loop = match (Texpr.skip e1).eexpr with TConst (TBool true) -> true | _ -> false in
			let continue_label = jm#spawn_label "continue" in
			let break_label = jm#spawn_label "break" in
			let body_label = jm#spawn_label "body" in
			let old_continue = continue in
			continue <- Some continue_label;
			let old_break = break in
			break <- Some break_label;
			continue_label#here;
			let restore = jm#start_branch in
			if not is_true_loop then self#condition false e1 body_label break_label;
			let pop_scope = jm#push_scope in
			body_label#here;
			self#texpr RVoid e2;
			if not jm#is_terminated then continue_label#goto;
			pop_scope();
			restore();
			if break_label#was_jumped_to || not is_true_loop then
				break_label#here
			else
				jm#set_terminated true;
			continue <- old_continue;
			break <- old_break;
			block_exits <- List.tl block_exits;
		| TBreak ->
			self#emit_block_exits true;
			begin match break with
			| None ->
				jerror "break outside loop"
			| Some label ->
				label#goto;
			end;
		| TContinue ->
			self#emit_block_exits true;
			begin match continue with
			| None ->
				jerror "continue outside loop"
			| Some label ->
				label#goto;
			end;
		| TTry(e1,catches) ->
			self#try_catch ret e1 catches
		| TField(e1,fa) ->
			if not (need_val ret) then self#texpr ret e1
			else self#read (fun () -> self#cast_expect ret e.etype) e1 fa;
		| TCall(e1,el) ->
			self#call ret e.etype e1 el
		| TNew({cl_path = (["java"],"NativeArray")},[t],[e1]) ->
			self#texpr (if need_val ret then rvalue_any else RVoid) e1;
			(* Technically this could throw... but whatever *)
			if need_val ret then ignore(NativeArray.create jm#get_code jc#get_pool (jsignature_of_type gctx t))
		| TNew({cl_path=(["haxe";"root"],"EReg") as ereg_path},[],[{eexpr = TConst (TString s1)};{eexpr = TConst (TString s2)}]) when jm != jc#get_static_init_method ->
			let jf = self#spawn_compiled_pattern_field s1 s2 in
			jm#construct ConstructInit ereg_path (fun () ->
				jm#getstatic jc#get_this_path jf#get_name jf#get_jsig;
				[jf#get_jsig]
			)
		| TNew(c,tl,el) ->
			begin match OverloadResolution.maybe_resolve_constructor_overload c tl el with
			| None -> Error.typing_error "Could not find overload" e.epos
			| Some (c',cf,_) ->
				let f () =
					let tl,_ = self#call_arguments cf.cf_type el in
					tl
				in
				jm#construct ~no_value:(if not (need_val ret) then true else false) (get_construction_mode c' cf) c.cl_path f
			end
		| TReturn None ->
			self#emit_block_exits false;
			jm#return;
		| TReturn (Some e1) ->
			self#texpr rvalue_any e1;
			let jsig = Option.get return_type in
			jm#cast jsig;
			self#emit_block_exits false;
			jm#return;
		| TFunction tf ->
			self#tfunction ret e tf
		| TArrayDecl el when not (need_val ret) ->
			List.iter (self#texpr ret) el
		| TArrayDecl el ->
			begin match follow e.etype with
			| TInst({cl_path = (["haxe";"root"],"Array")},[t]) ->
				self#new_native_array (jsignature_of_type gctx (self#mknull t)) el;
				jm#invokestatic (["haxe";"root"],"Array") "ofNative" (method_sig [array_sig object_sig] (Some (object_path_sig (["haxe";"root"],"Array"))));
				self#cast e.etype
			| _ ->
				die "" __LOC__
			end
		| TArray(e1,e2) when not (need_val ret) ->
			(* Array access never throws so this should be fine... *)
			self#texpr ret e1;
			self#texpr ret e2;
		| TArray(e1,e2) ->
			begin match follow e1.etype with
			| TInst({cl_path = (["haxe";"root"],"Array")} as c,[t]) ->
				self#texpr rvalue_any e1;
				self#texpr (rvalue_sig TInt) e2;
				jm#cast TInt;
				jm#invokevirtual c.cl_path "__get" (method_sig [TInt] (Some object_sig));
				self#cast e.etype
			| TInst({cl_path = (["java"],"NativeArray")},[t]) ->
				self#texpr rvalue_any e1;
				let vt = self#vtype e1.etype in
				let vte =
					let vte = self#vtype t in
					match e1.etype with
					| TType ({ t_path = ["haxe"],"Rest$NativeRest" },_) -> get_boxed_type vte
					| _ -> vte
				in
				self#texpr rvalue_any e2;
				self#read_native_array vt vte
			| t ->
				self#texpr rvalue_any e1;
				self#texpr rvalue_any e2;
				jm#cast TInt;
				jm#invokestatic (["haxe";"jvm"],"Jvm") "arrayRead" (method_sig [object_sig;TInt] (Some object_sig));
				self#cast e.etype;
			end
		| TBlock [] ->
			if ret = RReturn && not jm#is_terminated then jm#return;
		| TBlock el ->
			let rec loop el = match el with
				| [] -> die "" __LOC__
				| [e1] ->
					self#texpr ret e1;
					if ret = RReturn && not jm#is_terminated then jm#return;
				| e1 :: el ->
					self#texpr RVoid e1;
					loop el
			in
			let pop_scope = jm#push_scope in
			loop el;
			pop_scope();
		| TCast(e1,None) ->
			self#texpr ret e1;
			if need_val ret then self#cast e.etype
		| TCast(e1,Some mt) ->
			self#texpr rvalue_any e1;
			let jsig = jsignature_of_type gctx (type_of_module_type mt) in
			if is_unboxed jsig || is_unboxed jm#get_code#get_stack#top then jm#cast jsig
			else code#checkcast (t_infos mt).mt_path;
			if not (need_val ret) then code#pop;
		| TParenthesis e1 | TMeta(_,e1) ->
			self#texpr ret e1
		| TFor(v,e1,e2) ->
			self#texpr ret (Texpr.for_remap com.basic v e1 e2 e.epos)
		| TEnumIndex e1 ->
			self#texpr rvalue_any e1;
			jm#invokevirtual java_enum_path "ordinal" (method_sig [] (Some TInt))
		| TEnumParameter(e1,ef,i) ->
			self#texpr rvalue_any e1;
			let path,name,jsig_arg = match follow ef.ef_type with
				| TFun(tl,TEnum(en,_)) ->
					let n,_,t = List.nth tl i in
					en.e_path,n,self#vtype t
				| _ -> die "" __LOC__
			in
			let cpath = ((fst path),Printf.sprintf "%s$%s" (snd path) ef.ef_name) in
			let jsig = (object_path_sig cpath) in
			jm#cast jsig;
			jm#getfield cpath name jsig_arg;
			self#cast e.etype;
		| TThrow e1 ->
			self#texpr rvalue_any e1;
			(* There could be something like `throw throw`, so we should only throw if we aren't terminated (issue #10363) *)
			if not (jm#is_terminated) then begin
				if not (Exceptions.is_haxe_exception e1.etype) && not (does_unify e1.etype gctx.t_runtime_exception) then begin
					let exc = new haxe_exception gctx e1.etype in
					if not (List.exists (fun exc' -> exc#is_assignable_to exc') caught_exceptions) then
						jm#add_thrown_exception exc#get_native_path;
				end;
				code#athrow;
				jm#set_terminated true
			end
		| TObjectDecl fl ->
			let had_invalid_field_name = ref false in
			(* We cannot rely on e.etype because it might have optional field shit, so we need to build a concrete type from the fields... *)
			let fields = List.fold_left (fun acc ((name,_,_),e) ->
				let cf = mk_field name e.etype e.epos e.epos in
				if not (Lexer.is_valid_identifier name) then had_invalid_field_name := true;
				PMap.add name cf acc
			) PMap.empty fl in
			let t = mk_anon ~fields (ref Closed) in
			let td = gctx.anon_identification#identify true t in
			begin match td with
			| Some pfm when not !had_invalid_field_name ->
				let lut = Hashtbl.create 0 in
				jm#construct ConstructInit pfm.pfm_path (fun () ->
					(* Step 1: Expressions in order with temp vars *)
					let rec loop fl = match fl with
						| ((name,_,_),e) :: fl ->
							let jsig = self#vtype e.etype in
							let load = match (Texpr.skip e).eexpr with
							| TConst _ | TTypeExpr _ | TFunction _ ->
								(fun () -> self#texpr rvalue_any e)
							| _ ->
								let _,load,save = jm#add_local (Printf.sprintf "_hx_tmp_%s" name) jsig VarWillInit in
								self#texpr rvalue_any e;
								save();
								load
							in
							Hashtbl.add lut name load;
							loop fl;
						| [] ->
							()
					in
					loop fl;
					(* Step 2: Fields in order of constructor arguments *)
					let order = List.sort (fun ((name1,_,_),_) ((name2,_,_),_) -> compare name1 name2) fl in
					List.map (fun ((name,_,_),_) ->
						let load = Hashtbl.find lut name in
						load();
						let cf = PMap.find name pfm.pfm_fields in
						let jsig = self#vtype cf.cf_type in
						jm#cast jsig;
						jsig
					) order;
				)
			| _ ->
				jm#construct ConstructInit haxe_dynamic_object_path (fun () -> []);
				List.iter (fun ((name,_,_),e) ->
					code#dup;
					jm#string name;
					self#texpr rvalue_any e;
					self#expect_reference_type;
					jm#invokevirtual haxe_dynamic_object_path "_hx_setField" (method_sig [string_sig;object_sig] None);
				) fl;
			end
		| TIdent _ ->
			Error.typing_error (s_expr_ast false "" (s_type (print_context())) e) e.epos;

	(* api *)

	method object_constructor =
		let path = jc#get_super_path in
		let offset = pool#add_field path "<init>" (method_sig [] None) FKMethod in
		jm#load_this;
		code#invokespecial offset jc#get_jsig [] [];
		jm#set_this_initialized
end

type super_ctor_mode =
	| SCNone
	| SCJava
	| SCHaxe

let generate_dynamic_access gctx (jc : JvmClass.builder) fields is_anon =
	begin match fields with
	| [] ->
		()
	| _ ->
		let jsig = method_sig [string_sig] (Some object_sig) in
		let jm = jc#spawn_method "_hx_getField" jsig [MPublic;MSynthetic] in
		let _,load,_ = jm#add_local "name" string_sig VarArgument in
		jm#finalize_arguments;
		let cases = List.map (fun (name,jsig,kind) ->
			[name],(fun () ->
			begin match kind,jsig with
				| Method (MethNormal | MethInline),TMethod(args,_) ->
					if gctx.dynamic_level >= 2 then begin
						create_field_closure gctx jc jc#get_this_path jm name jsig (fun () -> jm#load_this)
					end else begin
						jm#load_this;
						jm#string name;
						jm#new_native_array java_class_sig (List.map (fun jsig -> fun () -> jm#get_class jsig) args);
						jm#invokestatic haxe_jvm_path "readFieldClosure" (method_sig [object_sig;string_sig;array_sig (java_class_sig)] (Some (object_sig)))
					end
				| _ ->
					jm#load_this;
					jm#getfield jc#get_this_path name jsig;
					jm#expect_reference_type;
				end;
				jm#replace_top object_sig;
			)
		) fields in
		let def = (fun () ->
			jm#load_this;
			load();
			jm#invokespecial jc#get_super_path "_hx_getField" jsig;
		) in
		jm#string_switch true load cases (Some def);
		jm#return
	end;
	let fields = List.filter (fun (_,_,kind) -> match kind with
		| Method (MethNormal | MethInline) -> false
		| Var {v_write = AccNever} -> false
		| _ -> true
	) fields in
	begin match fields with
	| [] ->
		()
	| _ ->
		let jsig = method_sig [string_sig;object_sig] None in
		let jm = jc#spawn_method "_hx_setField" jsig [MPublic;MSynthetic] in
		let _,load1,_ = jm#add_local "name" string_sig VarArgument in
		let _,load2,_ = jm#add_local "value" object_sig VarArgument in
		jm#finalize_arguments;
		load1();
		jm#invokevirtual string_path "hashCode" (method_sig [] (Some TInt));
		let def = (fun () ->
			jm#load_this;
			load1();
			load2();
			jm#invokespecial jc#get_super_path "_hx_setField" jsig;
		) in
		let cases = List.map (fun (name,jsig,_) ->
			let hash = java_hash name in
			[hash],(fun () ->
				jm#load_this;
				load2();
				jm#cast jsig;
				jm#putfield jc#get_this_path name jsig;
				(* Have to deal with Reflect.deleteField crap here... *)
				if is_anon then begin
					jm#load_this;
					jm#getfield jc#get_this_path "_hx_deletedAField" boolean_sig;
					jm#if_then
						(jm#get_code#if_null boolean_sig)
						(fun () ->
							def();
						)
				end;
			)
		) fields in
		jm#int_switch false cases (Some def);
		jm#return
	end

class tclass_to_jvm gctx c = object(self)
	val is_annotation = Meta.has Meta.Annotation c.cl_meta
	val field_inits = DynArray.create ()
	val delayed_field_inits = DynArray.create ()

	val jc = new JvmClass.builder c.cl_path (match c.cl_super with
		| Some(c,_) -> c.cl_path
		| None ->
			if (has_class_flag c CInterface) || Meta.has Meta.NativeGen c.cl_meta then object_path else haxe_object_path
		)

	method private set_access_flags =
		jc#add_access_flag 1; (* public *)
		if has_class_flag c CFinal then jc#add_access_flag 0x10;
		if (has_class_flag c CInterface) then begin
			jc#add_access_flag 0x200;
			jc#add_access_flag 0x400;
		end;
		if is_annotation then begin
			jc#add_access_flag 0x2000;
			jc#add_interface (["java";"lang";"annotation"],"Annotation") [];
			(* TODO: this should be done via Haxe metadata instead of hardcoding it here *)
			jc#add_annotation retention_path ["value",(AEnum(retention_policy_sig,"RUNTIME"))];
		end;
		if (has_class_flag c CAbstract) then jc#add_access_flag 0x0400; (* abstract *)
		if Meta.has Meta.JvmSynthetic c.cl_meta then jc#add_access_flag 0x1000 (* synthetic *)

	method private build_bridges =
		let make_bridge name jsig_from jsig_to =
			let args_from,ret_from = match jsig_from with
				| TMethod(jsigs,jsig) -> jsigs,jsig
				| _ -> die "" __LOC__
			in
			let args_to,ret_to = match jsig_to with
				| TMethod(jsigs,jsig) -> jsigs,jsig
				| _ -> die "" __LOC__
			in
			let jm = jc#spawn_method name jsig_from [MPublic;MSynthetic;MBridge] in
			gctx.typed_functions#make_forward_method_jsig jc jm name args_from ret_from args_to ret_to
		in
		let maybe_make_bridge name jsig_from jsig_to =
			if not (jc#has_method name jsig_from) then make_bridge name jsig_from jsig_to
		in
		let compare_fields cf_impl cf_super =
			let jsig_super = jsignature_of_type gctx cf_super.cf_type in
			let jsig_impl = jsignature_of_type gctx cf_impl.cf_type in
			if jsig_super <> jsig_impl then
				maybe_make_bridge cf_impl.cf_name jsig_super jsig_impl
		in
		let find_overload map_type c cf =
			let tl = match follow (map_type cf.cf_type) with
				| TFun(tl,_) -> tl
				| _ -> die "" __LOC__
			in
			OverloadResolution.resolve_instance_overload false map_type c cf.cf_name (List.map (fun (_,_,t) -> Texpr.Builder.make_null t null_pos) tl)
		in
		let if_method f cf = match cf.cf_kind with
			| Method _ ->
				f cf;
				List.iter f cf.cf_overloads
			| _ ->
				()
		in
		begin match c.cl_super with
		| Some (c_sup,tl) ->
			let map_type = apply_params c_sup.cl_params tl in
			let check_override cf =
				if has_class_field_flag cf CfOverload then begin match find_overload map_type c_sup cf with
				| Some (_,cf_super,_) ->
					compare_fields cf cf_super
				| None ->
					()
				end else begin
					let _,_,cf_super = raw_class_field (fun cf -> cf.cf_type) c_sup (extract_param_types c_sup.cl_params) cf.cf_name in
					compare_fields cf cf_super
				end
			in
			let check cf =
				if has_class_field_flag cf CfOverride then check_override cf;
			in
			List.iter (if_method check) c.cl_ordered_fields
		| None ->
			()
		end;
		let rec check_interface map_type (c_int,tl) =
			let map_type t = map_type (apply_params c_int.cl_params tl t) in
			let check cf =
				begin match find_overload map_type c cf with
				| Some (_,cf_impl,_) ->
					compare_fields cf_impl cf
				| None ->
					()
				end
			in
			List.iter (if_method check) c_int.cl_ordered_fields;
			List.iter (check_interface map_type) c_int.cl_implements
		in
		List.iter (check_interface (fun t -> t)) c.cl_implements

	method private set_interfaces =
		List.iter (fun (c_int,tl) ->
			if is_annotation && c_int.cl_path = (["java";"lang";"annotation"],"Annotation") then
				()
			else begin
				jc#add_interface c_int.cl_path (List.map (jtype_argument_of_type gctx []) tl)
			end
		) c.cl_implements

	method private generate_empty_ctor =
		let jsig_empty = method_sig [haxe_empty_constructor_sig] None in
		let jm_empty_ctor = jc#spawn_method "<init>" jsig_empty [MPublic;MSynthetic] in
		let _,load,_ = jm_empty_ctor#add_local "_" haxe_empty_constructor_sig VarArgument in
		jm_empty_ctor#load_this;
		if c.cl_constructor = None then begin
			let handler = new texpr_to_jvm gctx None jc jm_empty_ctor None in
			DynArray.iter (fun e ->
				handler#texpr RVoid e;
			) field_inits;
		end;
		begin match c.cl_super with
		| None ->
			(* Haxe type with no parent class, call Object.<init>() *)
			jm_empty_ctor#call_super_ctor ConstructInit (method_sig [] None)
		| _ ->
			(* Parent class exists, call SuperClass.<init>(EmptyConstructor) *)
			load();
			jm_empty_ctor#call_super_ctor ConstructInit jsig_empty
		end;
		if c.cl_constructor = None then begin
			let handler = new texpr_to_jvm gctx None jc jm_empty_ctor None in
			DynArray.iter (fun e ->
				handler#texpr RVoid e;
			) delayed_field_inits;
		end;
		jm_empty_ctor#return;

	method private generate_implicit_ctors =
		try
			let sm = gctx.preprocessor#get_implicit_ctor c in
			PMap.iter (fun _ (c,cf) ->
				let cmode = get_construction_mode c cf in
				let jm = jc#spawn_method (if cmode = ConstructInit then "<init>" else "new") (jsignature_of_type gctx cf.cf_type) [MPublic] in
				let handler = new texpr_to_jvm gctx None jc jm None in
				jm#load_this;
				DynArray.iter (fun e ->
					handler#texpr RVoid e;
				) field_inits;
				let tl = match follow cf.cf_type with TFun(tl,_) -> tl | _ -> die "" __LOC__ in
				List.iter (fun (n,_,t) ->
					let _,load,_ = jm#add_local n (jsignature_of_type gctx t) VarArgument in
					load();
				) tl;
				jm#call_super_ctor cmode jm#get_jsig;
				DynArray.iter (fun e ->
					handler#texpr RVoid e;
				) delayed_field_inits;
				jm#return
			) sm
		with Not_found ->
			()

	method generate_expr gctx field_info jc jm e scmode mtype =
		let e,args,tr = match e.eexpr with
			| TFunction tf ->
				tf.tf_expr,tf.tf_args,(return_of_type gctx tf.tf_type)
			| _ ->
				e,[],None
		in
		let handler = new texpr_to_jvm gctx field_info jc jm tr in
		List.iter (fun (v,_) ->
			let slot,_,_ = handler#add_local v VarArgument in
			let annot = AnnotationHandler.convert_annotations v.v_meta in
			match annot with
			| [] ->
				()
			| _ ->
				jm#add_argument_annotation slot annot;
		) args;
		jm#finalize_arguments;
		begin match mtype with
		| MConstructor ->
			DynArray.iter (fun e ->
				handler#texpr RVoid e;
			) field_inits;
			begin match scmode with
			| SCJava ->
				handler#object_constructor
			| SCHaxe ->
				jm#load_this;
				jm#get_code#aconst_null jc#get_jsig;
				jm#call_super_ctor ConstructInit (method_sig [haxe_empty_constructor_sig] None);
			| SCNone ->
				()
			end;
			DynArray.iter (fun e ->
				handler#texpr RVoid e;
			) delayed_field_inits;
		| _ ->
			()
		end;
			handler#texpr RReturn e

	method generate_method gctx jc c mtype cf =
		let jsig = jsignature_of_type gctx cf.cf_type in
		let flags = if Meta.has Meta.Private cf.cf_meta then [MPrivate] else if Meta.has Meta.Protected cf.cf_meta then [MProtected] else [MPublic] in
		let flags = if (has_class_flag c CInterface) then MAbstract :: flags else flags in
		let flags = if mtype = MStatic then MethodAccessFlags.MStatic :: flags else flags in
		let flags = if has_class_field_flag cf CfFinal then MFinal :: flags else flags in
		let flags = if Meta.has Meta.JvmSynthetic cf.cf_meta then MSynthetic :: flags else flags in
		let flags = if Meta.has Meta.NativeJni cf.cf_meta then MNative :: flags else flags in
		let flags = if (has_class_field_flag cf CfAbstract) then MAbstract :: flags else flags in
		let name,scmode,flags = match mtype with
			| MConstructor ->
				let rec has_super_ctor c = match c.cl_super with
					| None -> false
					| Some(c,_) -> c.cl_constructor <> None || has_super_ctor c
				in
				let get_scmode () = if c.cl_super = None then SCJava else if not (has_super_ctor c) then SCHaxe else SCNone in
				if get_construction_mode c cf = ConstructInit then "<init>",get_scmode(),flags
				else cf.cf_name,SCNone,flags
			| _ -> cf.cf_name,SCNone,flags
		in
		let jm = jc#spawn_method name jsig flags in
		begin match cf.cf_expr with
		| None -> ()
		| Some e ->
			let field_info = gctx.preprocessor#get_field_info cf.cf_meta in
			self#generate_expr gctx field_info jc jm e scmode mtype;
		end;
		begin match cf.cf_params with
			| [] when c.cl_params = [] ->
				()
			| _ ->
				let stl = String.concat "" (List.map (fun tp ->
					Printf.sprintf "%s:Ljava/lang/Object;" tp.ttp_name
				) cf.cf_params) in
				let ssig = generate_method_signature true (jsignature_of_type gctx cf.cf_type) in
				let s = if cf.cf_params = [] then ssig else Printf.sprintf "<%s>%s" stl ssig in
				let offset = jc#get_pool#add_string s in
				jm#add_attribute (AttributeSignature offset);
		end;
		AnnotationHandler.generate_annotations (jm :> JvmBuilder.base_builder) cf.cf_meta;

	method generate_field gctx (jc : JvmClass.builder) c mtype cf =
		let jsig = jsignature_of_type gctx cf.cf_type in
		let flags = if Meta.has Meta.Private cf.cf_meta then [FdPrivate] else if Meta.has Meta.Protected cf.cf_meta then [FdProtected] else [FdPublic] in
		let flags = if mtype = MStatic then FdStatic :: flags else flags in
		let flags = if Meta.has Meta.JvmSynthetic cf.cf_meta then FdSynthetic :: flags else flags in
		let flags = if Meta.has Meta.Volatile cf.cf_meta then FdVolatile :: flags else flags in
		let jm = jc#spawn_field cf.cf_name jsig flags in
		let default e =
			let p = null_pos in
			let efield = Texpr.Builder.make_static_field c cf p in
			let eop = mk (TBinop(OpAssign,efield,e)) cf.cf_type p in
			begin match c.cl_init with
			| None -> c.cl_init <- Some eop
			| Some e -> c.cl_init <- Some (concat e eop)
			end
		in
		begin match cf.cf_expr with
			| None ->
				if c.cl_path = (["haxe"],"Resource") && cf.cf_name = "content" then begin
					let el = Hashtbl.fold (fun name _ acc ->
						Texpr.Builder.make_string gctx.com.basic name null_pos :: acc
					) gctx.com.resources [] in
					let e = mk (TArrayDecl el) (gctx.com.basic.tarray gctx.com.basic.tstring) null_pos in
					default e;
				end;
			| Some e when mtype <> MStatic ->
				let tl = extract_param_types c.cl_params in
				let ethis = mk (TConst TThis) (TInst(c,tl)) null_pos in
				let efield = mk (TField(ethis,FInstance(c,tl,cf))) cf.cf_type null_pos in
				let eop = mk (TBinop(OpAssign,efield,e)) cf.cf_type null_pos in
				DynArray.add (match cf.cf_kind with Method MethDynamic -> delayed_field_inits | _ -> field_inits) eop;
			| Some e ->
				match e.eexpr with
				| TConst ct ->
					begin match ct with
					| TInt i32 when not (is_nullable cf.cf_type) ->
						let offset = jc#get_pool#add (ConstInt i32) in
						jm#add_attribute (AttributeConstantValue offset);
					| TString s ->
						let offset = jc#get_pool#add_const_string s in
						jm#add_attribute (AttributeConstantValue offset);
					| _ ->
						default e;
					end
				| _ ->
					default e;
		end;
		let jsig = jsignature_of_type gctx cf.cf_type in
		(* see https://docs.oracle.com/javase/specs/jvms/se7/html/jvms-4.html#jvms-4.3.4 *)
		begin match jsig with
			| TObject _ | TArray _ | TTypeParameter _ ->
				let ssig = generate_signature true jsig in
				let offset = jc#get_pool#add_string ssig in
				jm#add_attribute (AttributeSignature offset);
			| _ ->
				()
		end;
		AnnotationHandler.generate_annotations (jm :> JvmBuilder.base_builder) cf.cf_meta;

	method generate_main e =
		let jsig = method_sig [array_sig string_sig] None in
		let jm = jc#spawn_method "main" jsig [MPublic;MStatic] in
		let _,load,_ = jm#add_local "args" (TArray(string_sig,None)) VarArgument in
		if has_feature gctx.com "haxe.root.Sys.args" then begin
			load();
			jm#putstatic (["haxe";"root"],"Sys") "_args" (TArray(string_sig,None))
		end;
		jm#invokestatic (["haxe"; "java"], "Init") "init" (method_sig [] None);
		self#generate_expr gctx None jc jm e SCNone MStatic;
		if not jm#is_terminated then jm#return

	method private generate_fields =
		let field mtype cf = match cf.cf_kind with
			| Method (MethNormal | MethInline) ->
				List.iter (fun cf ->
					if not (has_class_field_flag cf CfExtern) then self#generate_method gctx jc c mtype cf
				) (cf :: List.filter (fun cf -> has_class_field_flag cf CfOverload) cf.cf_overloads)
			| _ ->
				if not (has_class_flag c CInterface) && is_physical_field cf then self#generate_field gctx jc c mtype cf
		in
		let field mtype cf =
			run_timed gctx true cf.cf_name (fun () -> field mtype cf)
		in
		Option.may (fun (c2,e) -> if c2 == c then self#generate_main e) gctx.entry_point;
		List.iter (field MStatic) c.cl_ordered_statics;
		List.iter (field MInstance) c.cl_ordered_fields;
		begin match c.cl_constructor,c.cl_super with
			| Some cf,Some _ -> field MConstructor cf
			| Some cf,None -> field MConstructor cf
			| None,_ -> ()
		end;
		begin match c.cl_init with
			| None ->
				()
			| Some e ->
				let jm = jc#get_static_init_method in
				let handler = new texpr_to_jvm gctx None jc jm None in
				handler#texpr RReturn (mk_block e);
		end

	method private generate_signature =
		jc#set_type_parameters (List.map (fun tp ->
			let jsigs = match follow tp.ttp_type with
			| TInst({cl_kind = KTypeParameter tl},_) ->
				List.map (fun t ->
					get_boxed_type (jsignature_of_type gctx t)
				 ) tl
			| _ ->
				[]
			in
			(tp.ttp_name,jsigs)
		) c.cl_params);
		match c.cl_super with
			| Some(c,tl) -> jc#set_super_parameters (List.map (jtype_argument_of_type gctx []) tl)
			| _ -> ()

	method generate_annotations =
		AnnotationHandler.generate_annotations (jc :> JvmBuilder.base_builder) c.cl_meta;
		jc#add_annotation (["haxe";"jvm";"annotation"],"ClassReflectionInformation") (["hasSuperClass",(ABool (c.cl_super <> None))])

	method private do_generate =
		self#set_access_flags;
		jc#set_source_file c.cl_pos.pfile;
		run_timed gctx true "fields" (fun () -> self#generate_fields);
		self#set_interfaces;
		if not (has_class_flag c CInterface) then begin
			self#generate_empty_ctor;
			self#generate_implicit_ctors;
			self#build_bridges;
		end;
		self#generate_signature;
		if gctx.dynamic_level > 0 && not (Meta.has Meta.NativeGen c.cl_meta) && not (has_class_flag c CInterface) then
			generate_dynamic_access gctx jc (List.map (fun cf -> cf.cf_name,jsignature_of_type gctx cf.cf_type,cf.cf_kind) c.cl_ordered_fields) false;
		self#generate_annotations;
		let jc = jc#export_class gctx.default_export_config in
		write_class gctx c.cl_path jc

	method generate =
		run_timed gctx true (s_type_path c.cl_path) (fun () -> self#do_generate)
end

let generate_class gctx c =
	let conv = new tclass_to_jvm gctx c in
	conv#generate

let generate_enum_equals gctx (jc_ctor : JvmClass.builder) =
	let jm_equals,load = generate_equals_function jc_ctor (haxe_enum_sig object_sig) in
	let code = jm_equals#get_code in
	let jm_equals_handler = new texpr_to_jvm gctx None jc_ctor jm_equals (Some TBool) in
	let is_haxe_enum jsig = match jsig with
		| TObject(path,_) ->
			Hashtbl.mem gctx.enum_paths path
		| _ ->
			false
	in
	let compare_whatever jsig =
		jm_equals#invokestatic haxe_jvm_path "maybeEnumEq" (method_sig [object_sig;object_sig] (Some TBool));
		jm_equals#if_then
			(code#if_ CmpNe)
			(fun () ->
				code#bconst false;
				jm_equals#return;
			)
	in
	let compare_haxe_enum jsig =
		jm_equals#invokestatic haxe_type_path "enumEq" (method_sig [object_sig;object_sig] (Some TBool));
		jm_equals#if_then
			(code#if_ CmpNe)
			(fun () ->
				code#bconst false;
				jm_equals#return;
			)
	in
	let compare_standard jsig =
		jm_equals#if_then
			(jm_equals_handler#apply_cmp (jm_equals_handler#do_compare CmpNe))
			(fun () ->
				code#bconst false;
				jm_equals#return;
			);
	in
	let compare jsig =
		if NativeSignatures.is_dynamic_at_runtime jsig then
			compare_whatever jsig
		else if is_haxe_enum jsig then
			compare_haxe_enum jsig
		else
			compare_standard jsig
	in
	load();
	jm_equals#invokevirtual java_enum_path "ordinal" (method_sig [] (Some TInt));
	jm_equals#load_this;
	jm_equals#invokevirtual java_enum_path "ordinal" (method_sig [] (Some TInt));
	compare TInt;
	let compare_field n jsig =
		load();
		jm_equals#getfield jc_ctor#get_this_path n jsig;
		jm_equals#load_this;
		jm_equals#getfield jc_ctor#get_this_path n jsig;
		compare jsig;
	in
	jm_equals,compare_field

let generate_enum gctx en =
	let jc_enum = new JvmClass.builder en.e_path haxe_enum_path in
	jc_enum#add_access_flag 0x1; (* public *)
	jc_enum#add_access_flag 0x400; (* abstract *)
	if Meta.has Meta.JvmSynthetic en.e_meta then jc_enum#add_access_flag 0x1000; (* synthetic *)
	let jsig_enum_ctor = method_sig [TInt;string_sig] None in
	(* Create base constructor *)
	 begin
		let jm_ctor = jc_enum#spawn_method "<init>" jsig_enum_ctor [MProtected] in
		jm_ctor#load_this;
		let _,load1,_ = jm_ctor#add_local "index" TInt VarArgument in
		let _,load2,_ = jm_ctor#add_local "name" string_sig VarArgument in
		load1();
		load2();
		jm_ctor#call_super_ctor ConstructInit jsig_enum_ctor;
		jm_ctor#return;
	end;
	let inits = DynArray.create () in
	let names = List.map (fun name ->
		let ef = PMap.find name en.e_constrs in
		let args = match follow ef.ef_type with
			| TFun(tl,_) -> List.map (fun (n,_,t) -> n,jsignature_of_type gctx t) tl
			| _ -> []
		in
		let jsigs = List.map snd args in
		(* Create class for constructor *)
		let jc_ctor = begin
			let jc_ctor = jc_enum#spawn_inner_class None jc_enum#get_this_path (Some ef.ef_name) in
			jc_ctor#add_access_flag 0x10; (* final *)
			let jsig_method = method_sig jsigs None in
			let jm_ctor = jc_ctor#spawn_method "<init>" jsig_method [MPublic] in
			jm_ctor#load_this;
			jm_ctor#get_code#iconst (Int32.of_int ef.ef_index);
			jm_ctor#string ef.ef_name;
			jm_ctor#call_super_ctor ConstructInit jsig_enum_ctor;
			List.iter (fun (n,jsig) ->
				jm_ctor#add_argument_and_field n jsig [FdPublic;FdFinal]
			) args;
			jm_ctor#return;
			jc_ctor#add_annotation (["haxe";"jvm";"annotation"],"EnumValueReflectionInformation") (["argumentNames",AArray (List.map (fun (name,_) -> AString name) args)]);
			if args <> [] then begin
				let jm_params = jc_ctor#spawn_method "_hx_getParameters" (method_sig [] (Some (array_sig object_sig))) [MPublic;MSynthetic] in
				let jm_equals,compare_field = generate_enum_equals gctx jc_ctor in
				let fl = List.map (fun (n,jsig) ->
					compare_field n jsig;
					(fun () ->
						jm_params#load_this;
						jm_params#getfield jc_ctor#get_this_path n jsig;
						jm_params#cast object_sig;
					)
				) args in
				jm_equals#get_code#bconst true;
				jm_equals#return;
				jm_params#new_native_array object_sig fl;
				jm_params#return
			end;
			jc_ctor
		end in
		write_class gctx jc_ctor#get_this_path (jc_ctor#export_class gctx.default_export_config);
		begin match args with
			| [] ->
				(* Create static field for ctor without args *)
				let jm_static = jc_enum#spawn_field ef.ef_name jc_enum#get_jsig [FdPublic;FdStatic;FdFinal;FdEnum] in
				DynArray.add inits (jm_static,jc_ctor);
			| _ ->
				(* Create static function for ctor with args *)
				let jsig_static = method_sig jsigs (Some jc_enum#get_jsig) in
				let jm_static = jc_enum#spawn_method ef.ef_name jsig_static [MPublic;MStatic] in
				jm_static#construct ConstructInit jc_ctor#get_this_path (fun () ->
					List.iter (fun (n,jsig) ->
						let _,load,_ = jm_static#add_local n jsig VarArgument in
						load();
					) args;
					jsigs;
				);
				jm_static#return;
		end;
		AString name
	) en.e_names in
	if DynArray.length inits > 0 then begin
		(* Assign static fields for ctors without args *)
		let jm_clinit = jc_enum#spawn_method "<clinit>" (method_sig [] None) [MStatic] in
		let jm_values = jc_enum#spawn_method "values" (method_sig [] (Some (array_sig (object_path_sig jc_enum#get_this_path)))) [MPublic;MStatic] in
		let inits = DynArray.to_list inits in
		let fl = List.map (fun (jm_static,jc_ctor) ->
			jm_clinit#construct ConstructInit jc_ctor#get_this_path (fun () -> []);
			jm_clinit#putstatic jc_enum#get_this_path jm_static#get_name jm_static#get_jsig;
			(fun () ->
				jm_values#getstatic jc_enum#get_this_path jm_static#get_name jm_static#get_jsig;
			)
		) inits in
		jm_values#new_native_array (object_path_sig jc_enum#get_this_path) fl;
		jm_values#return;
		(* Add __meta__ TODO: do this via annotations instead? *)
		begin match Texpr.build_metadata gctx.com.basic (TEnumDecl en) with
		| None ->
			()
		| Some e ->
			ignore(jc_enum#spawn_field "__meta__" object_sig [FdStatic;FdPublic]);
			let handler = new texpr_to_jvm gctx None jc_enum jm_clinit None in
			handler#texpr rvalue_any e;
			jm_clinit#putstatic jc_enum#get_this_path "__meta__" object_sig
		end;
		jm_clinit#return;
	end;
	AnnotationHandler.generate_annotations (jc_enum :> JvmBuilder.base_builder) en.e_meta;
	jc_enum#add_annotation (["haxe";"jvm";"annotation"],"EnumReflectionInformation") (["constructorNames",AArray names]);
	write_class gctx en.e_path (jc_enum#export_class gctx.default_export_config)

let generate_module_type ctx mt =
	match mt with
		| TClassDecl c when not (has_class_flag c CExtern) -> generate_class ctx c
		| TEnumDecl en when not en.e_extern -> generate_enum ctx en
		| _ -> ()

let generate_anons gctx =
	Hashtbl.iter (fun _ pfm ->
		let path = pfm.pfm_path in
		let fields = convert_fields gctx pfm in
		let jc = new JvmClass.builder path haxe_dynamic_object_path in
		jc#add_access_flag 0x1;
		begin
			let jm_ctor = jc#spawn_method "<init>" (method_sig (List.map snd fields) None) [MPublic] in
			jm_ctor#load_this;
			jm_ctor#get_code#aconst_null haxe_empty_constructor_sig;
			jm_ctor#call_super_ctor ConstructInit (method_sig [haxe_empty_constructor_sig] None);
			List.iter (fun (name,jsig) ->
				jm_ctor#add_argument_and_field name jsig [FdPublic]
			) fields;
			jm_ctor#return;
		end;
		begin
			let string_map_path = (["haxe";"ds"],"StringMap") in
			let string_map_sig = object_path_sig string_map_path in
			let jm_fields = jc#spawn_method "_hx_getKnownFields" (method_sig [] (Some string_map_sig)) [MProtected;MSynthetic] in
			let _,load,save = jm_fields#add_local "tmp" string_map_sig VarWillInit in
			jm_fields#construct ConstructInit string_map_path (fun () -> []);
			save();
			List.iter (fun (name,jsig) ->
				load();
				let offset = jc#get_pool#add_const_string name in
				jm_fields#get_code#sconst (string_sig) offset;
				jm_fields#load_this;
				jm_fields#getfield jc#get_this_path name jsig;
				jm_fields#expect_reference_type;
				jm_fields#invokevirtual string_map_path "set" (method_sig [string_sig;object_sig] None);
			) fields;
			load();
			jm_fields#return
		end;
		(* This has to run even with dynamic_level = 0 because the entire DynamicObject logic depends on it. *)
		generate_dynamic_access gctx jc (List.map (fun (name,jsig) -> name,jsig,Var {v_write = AccNormal;v_read = AccNormal}) fields) true;
		begin match gctx.typedef_interfaces#get_interface_class path with
		| None ->
			()
		| Some c ->
			jc#add_interface c.cl_path [];
			List.iter (fun cf ->
				let jsig_cf = jsignature_of_type gctx cf.cf_type in
				let jm = jc#spawn_method cf.cf_name jsig_cf [MPublic] in
				let tl,tr = match follow cf.cf_type with
					| TFun(tl,tr) -> tl,tr
					| _ -> die "" __LOC__
				in
				let locals = List.map (fun (n,_,t) ->
					let jsig = jsignature_of_type gctx t in
					jm#add_local n jsig VarArgument,jsig
				) tl in
				jm#finalize_arguments;
				jm#load_this;
				jm#getfield path cf.cf_name jsig_cf;
				List.iter (fun ((_,load,_),_) ->
					load();
				) locals;
				let jret = return_of_type gctx tr in
				let meth = gctx.typed_functions#register_signature (List.map snd locals) jret in
				jm#invokevirtual haxe_function_path meth.name (method_sig meth.dargs meth.dret);
				Option.may jm#cast jret;
				jm#return
			) c.cl_ordered_fields
		end;
		write_class gctx path (jc#export_class gctx.default_export_config)
	) gctx.anon_identification#get_pfms

let generate_typed_functions gctx =
	let jc_function = gctx.typed_functions#generate in
	write_class gctx jc_function#get_this_path (jc_function#export_class gctx.default_export_config);
	let jc_varargs = gctx.typed_functions#generate_var_args in
	write_class gctx jc_varargs#get_this_path (jc_varargs#export_class gctx.default_export_config);
	let jc_closure_dispatch = gctx.typed_functions#generate_closure_dispatch in
	write_class gctx jc_closure_dispatch#get_this_path (jc_closure_dispatch#export_class gctx.default_export_config)

module Preprocessor = struct
	let make_root path =
		["haxe";"root"],snd path

	let has_primary_type m =
		List.exists (fun mt -> snd (t_infos mt).mt_path = snd m.m_path) m.m_types

	let check_path mt =
		if mt.mt_private && has_primary_type mt.mt_module && not (Meta.has Meta.Native mt.mt_meta) then begin
			let m = mt.mt_module in
			let pack = match fst m.m_path with
				| [] -> ["haxe";"root"]
				| pack -> pack
			in
			mt.mt_path <- (pack,Printf.sprintf "%s$%s" (snd m.m_path) (snd mt.mt_path))
		end else if fst mt.mt_path = [] then
			mt.mt_path <- make_root mt.mt_path

	let check_single_method_interface gctx c =
		let rec loop m l = match l with
			| [] ->
				m
			| cf :: l ->
				if not (has_class_field_flag cf CfDefault) then begin match m with
					| None ->
						loop (Some cf) l
					| Some _ ->
						None
				end else
					loop m l
		in
		match loop None c.cl_ordered_fields with
		| None ->
			()
		| Some cf ->
			match jsignature_of_type gctx cf.cf_type with
			| TMethod(args,ret) ->
				JvmFunctions.JavaFunctionalInterfaces.add args ret c.cl_path cf.cf_name (List.map fst (c.cl_params @ cf.cf_params));
			| _ ->
				()

	let preprocess gctx =
		let rec has_runtime_meta = function
			| (Meta.Custom s,_,_) :: _ when String.length s > 0 && s.[0] <> ':' ->
				true
			| _ :: l ->
				has_runtime_meta l
			| [] ->
				false
		in
		(* go through com.modules so we can also pick up private typedefs *)
		List.iter (fun m ->
			List.iter (fun mt ->
				match mt with
				| TClassDecl c when has_runtime_meta c.cl_meta && has_class_flag c CInterface ->
					() (* TODO: run-time interface metadata is a problem (issue #2042) *)
				| TClassDecl _ | TEnumDecl _ ->
					check_path (t_infos mt);
				| TTypeDecl td ->
					check_path (t_infos mt);
					gctx.anon_identification#identify_typedef td
				| _ ->
					()
			) m.m_types
		) gctx.com.modules;
		(* preprocess classes *)
		List.iter (fun mt ->
			match mt with
			| TClassDecl c ->
				if not (has_class_flag c CInterface) then gctx.preprocessor#preprocess_class c
				else check_single_method_interface gctx c;
			| _ -> ()
		) gctx.com.types;
		(* find typedef-interface implementations *)
		List.iter (fun mt -> match mt with
			| TClassDecl c when not (has_class_flag c CInterface) && not (has_class_flag c CExtern) ->
				gctx.typedef_interfaces#process_class c;
			| _ ->
				()
		) gctx.com.types
end

let generate jvm_flag com =
	let path = FilePath.parse com.file in
	let jar_name,entry_point = match get_entry_point com with
		| Some (jarname,cl,expr) -> jarname, Some (cl,expr)
		| None -> "jar",None
	in
	let compression_level = try
		int_of_string (Define.defined_value com.defines Define.JvmCompressionLevel)
	with _ ->
		6
	in
	if compression_level < 0 || compression_level > 9 then failwith "Invalid value for -D jvm.compression-level: Must be >=0 and <= 9";
	let create_jar path =
		new jar_output path compression_level
	in
	let out_dir,out = if jvm_flag then begin
		match path.file_name with
		| Some _ ->
			begin match path.directory with
				| None ->
					"./",create_jar ("./" ^ com.file)
				| Some dir ->
					mkdir_from_path dir;
					add_trailing_slash dir,create_jar com.file
			end
		| None -> match path.directory with
			| Some dir ->
				let dir = add_trailing_slash dir in
				dir,new file_output dir
			| None ->
				failwith "Please specify an output file name"
	end else begin
		let jar_name = if com.debug then jar_name ^ "-Debug" else jar_name in
		let jar_dir = add_trailing_slash com.file in
		let jar_path = Printf.sprintf "%s%s.jar" jar_dir jar_name in
		jar_dir,create_jar jar_path
	end in
	let anon_identification = new tanon_identification haxe_dynamic_object_path in
	let dynamic_level = try
		int_of_string (Define.defined_value com.defines Define.JvmDynamicLevel)
	with _ ->
		1
	in
	if dynamic_level < 0 || dynamic_level > 2 then failwith "Invalid value for -D jvm.dynamic-level: Must be >=0 and <= 2";
	let gctx = {
		com = com;
		out = out;
		t_runtime_exception = TInst(resolve_class com (["java";"lang"],"RuntimeException"),[]);
		entry_point = entry_point;
		t_exception = TInst(resolve_class com (["java";"lang"],"Exception"),[]);
		t_throwable = TInst(resolve_class com (["java";"lang"],"Throwable"),[]);
		anon_identification = anon_identification;
		preprocessor = Obj.magic ();
		typedef_interfaces = Obj.magic ();
		typed_functions = new JvmFunctions.typed_functions;
		closure_paths = Hashtbl.create 0;
		enum_paths = Hashtbl.create 0;
		default_export_config = {
			export_debug = true;
		};
		detail_times = Common.raw_defined com "jvm_times";
		timer = new Timer.timer ["generate";"java"];
		jar_compression_level = compression_level;
		dynamic_level = dynamic_level;
	} in
	gctx.preprocessor <- new preprocessor com.basic (jsignature_of_type gctx);
	gctx.typedef_interfaces <- new typedef_interfaces gctx.preprocessor#get_infos anon_identification;
	gctx.typedef_interfaces#add_interface_rewrite (["haxe";"root"],"Iterator") (["java";"util"],"Iterator") true;
	let class_paths = ExtList.List.filter_map (fun java_lib ->
		if java_lib#has_flag NativeLibraries.FlagIsStd || java_lib#has_flag FlagIsExtern then None
		else begin
			let dir = Printf.sprintf "%slib/" out_dir in
			Path.mkdir_from_path dir;
			let name = FilePath.name_and_extension (FilePath.parse java_lib#get_file_path) in
			let ch_in = open_in_bin java_lib#get_file_path in
			let ch_out = open_out_bin (Printf.sprintf "%s%s" dir name) in
			let b = IO.read_all (IO.input_channel ch_in) in
			output_string ch_out b;
			close_in ch_in;
			close_out ch_out;
			Some (Printf.sprintf "lib/%s \n" name)
		end
	) com.native_libs.java_libs in
	Hashtbl.iter (fun name v ->
		let filename = Codegen.escape_res_name name true in
		gctx.out#add_entry v filename;
	) com.resources;
	let generate_real_types () =
		List.iter (generate_module_type gctx) com.types;
	in
	let generate_typed_interfaces () =
		Hashtbl.iter (fun _ c -> generate_module_type gctx (TClassDecl c)) gctx.typedef_interfaces#get_interfaces;
	in
	run_timed gctx false "preprocess" (fun () -> Preprocessor.preprocess gctx);
	run_timed gctx false "real types" generate_real_types;
	run_timed gctx false "typed interfaces" generate_typed_interfaces;
	run_timed gctx false "anons" (fun () -> generate_anons gctx);
	run_timed gctx false "typed_functions" (fun () -> generate_typed_functions gctx);

	let manifest_content =
		"Manifest-Version: 1.0\n" ^
		"Created-By: Haxe (Haxe Foundation)" ^
		(Option.map_default (fun (cl,_) ->  "\nMain-Class: " ^ (s_type_path cl.cl_path)) "" entry_point) ^
		(match class_paths with [] -> "" | _ -> "\nClass-Path: " ^ (String.concat " " class_paths)) ^
		"\n\n"
	in
	gctx.out#add_entry manifest_content "META-INF/MANIFEST.MF";
	gctx.out#close;<|MERGE_RESOLUTION|>--- conflicted
+++ resolved
@@ -572,7 +572,7 @@
 		let jc_closure = wf#get_class in
 		ignore(wf#generate_constructor (env <> []));
 		let filter = match ret with
-			| RValue (Some (TObject(path,_))) -> [path]
+			| RValue (Some (TObject(path,_)),_) -> [path]
 			| _ -> []
 		in
 		let args,ret =
@@ -583,13 +583,8 @@
 			) tf.tf_args in
 			args,(return_of_type gctx tf.tf_type)
 		in
-<<<<<<< HEAD
 		let jm_invoke = wf#generate_invoke args ret filter in
-		let handler = new texpr_to_jvm gctx jc_closure jm_invoke ret in
-=======
-		let jm_invoke = wf#generate_invoke args ret in
 		let handler = new texpr_to_jvm gctx field_info jc_closure jm_invoke ret in
->>>>>>> 2cbe1d05
 		handler#set_env env;
 		let args = List.map (fun (v,eo) ->
 			handler#add_local v VarArgument,v,eo
@@ -2940,7 +2935,7 @@
 		| Some cf ->
 			match jsignature_of_type gctx cf.cf_type with
 			| TMethod(args,ret) ->
-				JvmFunctions.JavaFunctionalInterfaces.add args ret c.cl_path cf.cf_name (List.map fst (c.cl_params @ cf.cf_params));
+				JvmFunctions.JavaFunctionalInterfaces.add args ret c.cl_path cf.cf_name (List.map extract_param_name (c.cl_params @ cf.cf_params));
 			| _ ->
 				()
 
