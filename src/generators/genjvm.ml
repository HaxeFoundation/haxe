(*
	The Haxe Compiler
	Copyright (C) 2005-2019  Haxe Foundation

	This program is free software; you can redistribute it and/or
	modify it under the terms of the GNU General Public License
	as published by the Free Software Foundation; either version 2
	of the License, or (at your option) any later version.

	This program is distributed in the hope that it will be useful,
	but WITHOUT ANY WARRANTY; without even the implied warranty of
	MERCHANTABILITY or FITNESS FOR A PARTICULAR PURPOSE.  See the
	GNU General Public License for more details.

	You should have received a copy of the GNU General Public License
	along with this program; if not, write to the Free Software
	Foundation, Inc., 51 Franklin Street, Fifth Floor, Boston, MA  02110-1301, USA.
 *)

open Globals
open Ast
open Common
open Type
open Path
open JvmGlobals
open MethodAccessFlags
open FieldAccessFlags
open JvmData
open JvmAttribute
open JvmSignature
open JvmMethod
open JvmBuilder
open Genshared
open Tanon_identification

(* Note: This module is the bridge between Haxe structures and JVM structures. No module in generators/jvm should reference any
   Haxe-specific type. *)

(* hacks *)

let is_really_int t =
	not (is_nullable t) && ExtType.is_int (follow t)

(* Due to @:native, the usual String path doesn't match *)
let is_string t = match t with
| TInst({cl_path=([],"String") | (["java";"lang"],"String")},_) -> true
| _ -> false

let get_construction_mode c cf =
	if Meta.has Meta.HxGen cf.cf_meta then ConstructInitPlusNew
	else ConstructInit

class virtual jvm_output = object(self)
	method virtual add_entry : string -> string -> unit
	method virtual close : unit
end

(* Haxe *)

type generation_context = {
	com : Common.context;
	out : jvm_output;
	t_runtime_exception : Type.t;
	entry_point : (tclass * texpr) option;
	t_exception : Type.t;
	t_throwable : Type.t;
	anon_identification : jsignature tanon_identification;
	mutable preprocessor : jsignature preprocessor;
	default_export_config : export_config;
	typed_functions : JvmFunctions.typed_functions;
	closure_paths : (path * string * jsignature,path) Hashtbl.t;
	enum_paths : (path,unit) Hashtbl.t;
	detail_times : bool;
	mutable timer : Timer.timer;
	mutable typedef_interfaces : jsignature typedef_interfaces;
	jar_compression_level : int;
	dynamic_level : int;
}

type ret =
	| RValue of jsignature option * string option
	| RVoid
	| RReturn

type access_kind =
	| AKPost
	| AKPre
	| AKNone

type compare_kind =
	| CmpNormal of jcmp * jsignature
	| CmpSpecial of (jbranchoffset ref -> unit)

type block_exit =
	| ExitExecute of (unit -> unit)
	| ExitLoop

let need_val = function
	| RValue _ -> true
	| _ -> false

let run_timed gctx detail name f =
	if detail && not gctx.detail_times then
		f()
	else begin
		let sub = gctx.timer#nest name in
		let old = gctx.timer in
		gctx.timer <- sub;
		sub#run_finally f (fun () -> gctx.timer <- old)
	end

class jar_output
	(jar_path : string)
	(compression_level : int)
= object(self)
	inherit jvm_output
	val jar = Zip.open_out jar_path

	method add_entry (content : string) (name : string) =
		Zip.add_entry ~level:compression_level content jar name

	method close =
		Zip.close_out jar
end

class file_output
	(base_path : string)
	= object(self)
	inherit jvm_output

	method add_entry (content : string) (name : string) =
		let path = base_path ^ name in
		Path.mkdir_from_path path;
		let ch = open_out_bin path in
		output_string ch content;
		close_out ch

	method close =
		()
end

open NativeSignatures

let jsignature_of_path path = match path with
	| [],"Bool" -> TBool
	| ["java"],"Int8" -> TByte
	| ["java"],"Int16" -> TShort
	| [],"Int" -> TInt
	| ["haxe"],"Int32" -> TInt
	| ["haxe"],"Int64" -> TLong
	| ["java"],"Int64" -> TLong
	| ["java"],"Char16" -> TChar
	| [],"Single" -> TFloat
	| [],"Float" -> TDouble
	| [],"Dynamic" -> object_sig
	| _ -> raise Exit

let rec jsignature_of_type gctx stack t =
	if List.exists (fast_eq t) stack then object_sig else
	let jsignature_of_type = jsignature_of_type gctx (t :: stack) in
	let jtype_argument_of_type t = jtype_argument_of_type gctx stack t in
	match t with
	| TAbstract(a,tl) ->
		begin try
			jsignature_of_path a.a_path
		with Exit ->
			begin match a.a_path with
				| [],"Void" -> void_sig
				| [],"Null" ->
					begin match tl with
					| [t] -> get_boxed_type (jsignature_of_type t)
					| _ -> die "" __LOC__
					end
				| ["haxe";"ds"],"Vector" ->
					begin match tl with
					| [t] -> TArray(jsignature_of_type t,None)
					| _ -> die "" __LOC__
					end
				| [],("Class" | "Enum") ->
					begin match tl with
					| [t] -> TObject(java_class_path,[TType(WNone,jsignature_of_type t)])
					| _ -> java_class_sig
					end
				| [],"EnumValue" ->
					java_enum_sig object_sig
				| _ ->
					if Meta.has Meta.CoreType a.a_meta then
						TObject(a.a_path,List.map jtype_argument_of_type tl)
					else
						jsignature_of_type (Abstract.get_underlying_type a tl)
			end
		end
	| TDynamic _ -> object_sig
	| TMono r ->
		begin match r.tm_type with
		| Some t -> jsignature_of_type t
		| None -> object_sig
		end
	| TInst({cl_path = (["haxe";"root"],"String")},[]) -> string_sig
	| TInst({cl_path = (["haxe";"root"],"Array")},[t]) ->
		let t = get_boxed_type (jsignature_of_type t) in
		TObject((["haxe";"root"],"Array"),[TType(WNone,t)])
	| TInst({cl_path = (["java"],"NativeArray")},[t]) ->
		TArray(jsignature_of_type t,None)
	| TInst({cl_kind = KTypeParameter ttp; cl_path = (_,name)},_) ->
		begin match get_constraints ttp with
			| [t] when t != t_dynamic -> jsignature_of_type t
			| _ -> TTypeParameter name
		end
	| TInst({cl_path = ["_Class"],"Class_Impl_"},_) -> java_class_sig
	| TInst({cl_path = ["_Enum"],"Enum_Impl_"},_) -> java_class_sig
	| TInst(c,tl) -> TObject(c.cl_path,List.map jtype_argument_of_type tl)
	| TEnum(en,tl) ->
		Hashtbl.replace gctx.enum_paths en.e_path ();
		TObject(en.e_path,List.map jtype_argument_of_type tl)
	| TFun(tl,tr,_) -> method_sig (List.map (fun (_,o,t) ->
		let jsig = jsignature_of_type t in
		let jsig = if o then get_boxed_type jsig else jsig in
		jsig
	) tl) (return_of_type gctx stack tr)
	| TAnon an -> object_sig
	| TType(td,tl) ->
		begin match gctx.typedef_interfaces#get_interface_class td.t_path with
		| Some c -> TObject(c.cl_path,[])
		| None -> jsignature_of_type (apply_typedef td tl)
		end
	| TLazy f -> jsignature_of_type (lazy_type f)

and jtype_argument_of_type gctx stack t =
	let jsig = jsignature_of_type gctx stack t in
	let jsig = get_boxed_type jsig in
	TType(WNone,jsig)

and return_of_type gctx stack t =
	if ExtType.is_void (follow t) then None else Some (jsignature_of_type gctx stack t)

let jsignature_of_type gctx t =
	jsignature_of_type gctx [] t

let return_of_type gctx t =
	return_of_type gctx [] t

let convert_fields gctx pfm =
	match pfm.pfm_converted with
	| Some l ->
		l
	| None ->
		let l = PMap.foldi (fun s cf acc -> (s,cf) :: acc) pfm.pfm_fields [] in
		let l = List.sort (fun (s1,_) (s2,_) -> compare s1 s2) l in
		let l = List.map (fun (s,cf) -> s,jsignature_of_type gctx cf.cf_type) l in
		pfm.pfm_converted <- Some l;
		l

module AnnotationHandler = struct
	let convert_annotations meta =
		let parse_path e =
			let sl = try string_list_of_expr_path_raise e with Exit -> Error.raise_typing_error "Field expression expected" (pos e) in
			let path = match sl with
				| s :: sl -> List.rev sl,s
				| _ -> Error.raise_typing_error "Field expression expected" (pos e)
			in
			path
		in
		let rec parse_value e = match fst e with
			| EConst (Int (s, _)) -> AInt (Int32.of_string s)
			| EConst (Float (s, _)) -> ADouble (float_of_string s)
			| EConst (String(s,_)) -> AString s
			| EConst (Ident "true") -> ABool true
			| EConst (Ident "false") -> ABool false
			| EArrayDecl el -> AArray (List.map parse_value el)
			| EField(e1,"class",_) ->
				let path = parse_path e1 in
				let jsig =  try
					Some (jsignature_of_path path)
				with Exit -> match path with
					| ([],"Void") ->
						None
					| ([],name) ->
						Some (TObject((["haxe";"root"],name),[]))
					| _ ->
						Some (TObject(path,[]))
				in
				AClass jsig
			| EField(e1,s,_) ->
				let path = parse_path e1 in
				AEnum(object_path_sig path,s)
			| ECall(e1, el) ->
				let path = parse_path e1 in
				let _,name = ExtString.String.replace (snd path) "." "$" in
				let path = (fst path, name) in
				let values = List.map parse_value_pair el in
				AAnnotation(TObject(path, []),values)

			| _ -> Error.raise_typing_error "Expected value expression" (pos e)
		and parse_value_pair e = match fst e with
			| EBinop(OpAssign,(EConst(Ident s),_),e1) ->
				s,parse_value e1
			| _ ->
				Error.raise_typing_error "Assignment expression expected" (pos e)
		in
		let parse_expr e = match fst e with
			| ECall(e1,el) ->
				let path = parse_path e1 in
				let _,name = ExtString.String.replace (snd path) "." "$" in
				let path = (fst path,name) in
				let values = List.map parse_value_pair el in
				path,values
			| _ ->
				Error.raise_typing_error "Call expression expected" (pos e)
		in
		ExtList.List.filter_map (fun (m,el,_) -> match m,el with
			| Meta.Meta,(e1 :: el) ->
				let path,annotation = parse_expr e1 in
				let path = match path with
					| [],name -> ["haxe";"root"],name
					| _ -> path
				in
				(* If there's no value this was an untyped @:meta. Let's assume RUNTIME retention. *)
				let is_runtime_visible = match el with
					| [(EConst (String("CLASS",_)),_)] -> false
					| _ -> true
				in
				Some(path,annotation,is_runtime_visible)
			| _ ->
				None
		) meta

	let generate_annotations builder meta =
		List.iter (fun (path,annotation,is_runtime_visible) ->
			builder#add_annotation path annotation is_runtime_visible
		) (convert_annotations meta)
end

let enum_ctor_sig =
	let ta = TArray(object_sig,None) in
	method_sig [TInt;ta] None

let convert_cmp_op = function
	| OpEq -> CmpEq
	| OpNotEq -> CmpNe
	| OpLt -> CmpLt
	| OpLte -> CmpLe
	| OpGt -> CmpGt
	| OpGte -> CmpGe
	| _ -> die "" __LOC__

let flip_cmp_op = function
	| CmpEq -> CmpNe
	| CmpNe -> CmpEq
	| CmpLt -> CmpGe
	| CmpLe -> CmpGt
	| CmpGt -> CmpLe
	| CmpGe -> CmpLt

let resolve_class com path =
	let rec loop types = match types with
		| (TClassDecl c) :: types when c.cl_path = path ->
			c
		| _ :: types ->
			loop types
		| [] ->
			jerror ("No such type: " ^ s_type_path path)
	in
	loop com.types

let write_class gctx path jc =
	let dir = match path with
		| ([],s) -> s
		| (sl,s) -> String.concat "/" sl ^ "/" ^ s
	in
	let path = dir ^ ".class" in
	let t = Timer.timer ["jvm";"write"] in
	let ch = IO.output_bytes() in
	JvmWriter.write_jvm_class ch jc;
	gctx.out#add_entry (Bytes.unsafe_to_string (IO.close_out ch)) path;
	t()

let is_const_int_pattern case =
	List.for_all (fun e -> match e.eexpr with
		| TConst (TInt _) -> true
		| _ -> false
	) case.case_patterns

let is_const_string_pattern case =
	List.for_all (fun e -> match e.eexpr with
		| TConst (TString _) -> true
		| _ -> false
	) case.case_patterns

let is_interface_var_access c cf =
	(has_class_flag c CInterface) && match cf.cf_kind with
		| Var _ | Method MethDynamic -> true
		| _ -> false

let follow = Abstract.follow_with_abstracts

class haxe_exception gctx (t : Type.t) =
	let is_haxe_exception = ExceptionFunctions.is_haxe_exception t
	and native_type = jsignature_of_type gctx t in
object(self)
	val native_path = (match native_type with TObject(path,_) -> path | _ -> die "" __LOC__)

	method is_assignable_to (exc2 : haxe_exception) =
		match self#is_haxe_exception,exc2#is_haxe_exception with
		| true, true | false, false ->
			does_unify t exc2#get_type
		(* `haxe.Exception` is assignable to java.lang.RuntimeException/Exception/Throwable *)
		| false,true ->
			List.mem exc2#get_native_type [throwable_sig; exception_sig; runtime_exception_sig]
		| _ ->
			false

	method is_haxe_exception = is_haxe_exception

	method get_native_type = native_type
	method get_native_path = native_path
	method get_type = t
end

let generate_equals_function (jc : JvmClass.builder) jsig_arg =
	let jm_equals = jc#spawn_method "equals" (method_sig [jsig_arg] (Some TBool)) [MPublic] in
	let code = jm_equals#get_code in
	let _,load,_ = jm_equals#add_local "other" jsig_arg VarArgument in
	jm_equals#finalize_arguments;
	load();
	code#instanceof jc#get_this_path;
	jm_equals#if_then
		(code#if_ CmpNe)
		(fun () ->
			code#bconst false;
			jm_equals#return;
		);
	load();
	let _,load,save = jm_equals#add_local "other" jc#get_jsig VarWillInit in
	jm_equals#cast jc#get_jsig;
	save();
	jm_equals,load

let create_field_closure gctx jc path_this jm name jsig =
	let jsig_this = object_path_sig path_this in
	let context = ["this",jsig_this] in
	let wf = new JvmFunctions.typed_function gctx.typed_functions (FuncMember(path_this,name)) jc jm context in
	let jc_closure = wf#get_class in
	ignore(wf#generate_constructor true);
	let args,ret = match jsig with
		| TMethod(args,ret) ->
			List.mapi (fun i jsig -> (Printf.sprintf "arg%i" i,jsig)) args,ret
		| _ ->
			die "" __LOC__
	in
	let jm_invoke = wf#generate_invoke args ret [] in
	let vars = List.map (fun (name,jsig) ->
		jm_invoke#add_local name jsig VarArgument
	) args in
	jm_invoke#finalize_arguments;
	jm_invoke#load_this;
	jm_invoke#getfield jc_closure#get_this_path "this" jsig_this;
	List.iter (fun (_,load,_) ->
		load();
	) vars;
	jm_invoke#invokevirtual path_this name (method_sig (List.map snd args) ret);
	jm_invoke#return;
	(* equals *)
	begin
		let jm_equals,load = generate_equals_function jc_closure object_sig in
		let code = jm_equals#get_code in
		jm_equals#load_this;
		jm_equals#getfield jc_closure#get_this_path "this" jsig_this;
		load();
		jm_equals#getfield jc_closure#get_this_path "this" jsig_this;
		jm_equals#if_then
			(code#if_acmp_eq jc_closure#get_jsig jc_closure#get_jsig)
			(fun () ->
				code#bconst false;
				jm_equals#return;
			);
		code#bconst true;
		jm_equals#return;
	end;
	write_class gctx jc_closure#get_this_path (jc_closure#export_class gctx.default_export_config);
	jc_closure#get_this_path

let create_field_closure gctx jc path_this jm name jsig f =
	let jsig_this = object_path_sig path_this in
	let closure_path = try
		Hashtbl.find gctx.closure_paths (path_this,name,jsig)
	with Not_found ->
		let closure_path = create_field_closure gctx jc path_this jm name jsig in
		Hashtbl.add gctx.closure_paths (path_this,name,jsig) closure_path;
		closure_path
	in
	jm#construct ConstructInit closure_path (fun () ->
		f();
		[jsig_this]
	)

let rvalue_any = RValue(None,None)
let rvalue_sig jsig = RValue (Some jsig,None)
let rvalue_type gctx t name = RValue (Some (jsignature_of_type gctx t),name)

class texpr_to_jvm
	(gctx : generation_context)
	(field_info : field_generation_info option)
	(jc : JvmClass.builder)
	(jm : JvmMethod.builder)
	(return_type : jsignature option)
= object(self)
	val com = gctx.com
	val code = jm#get_code
	val pool : JvmConstantPool.constant_pool = jc#get_pool

	val mutable local_lookup = Hashtbl.create 0;
	val mutable last_line = 0

	val mutable break = None
	val mutable continue = None
	val mutable caught_exceptions = []
	val mutable block_exits = []
	val mutable env = None

	method vtype t =
		jsignature_of_type gctx t

	method mknull t = com.basic.tnull (follow t)

	(* locals *)

	method add_named_local (name : string) (jsig : jsignature) =
		jm#add_local name jsig VarArgument

	method add_local v init_state : (int * (unit -> unit) * (unit -> unit)) =
		let t = self#vtype v.v_type in
		let slot,load,store = jm#add_local v.v_name t init_state in
		Hashtbl.add local_lookup v.v_id (slot,load,store);
		slot,load,store

	method get_local_by_id (vid,vname) =
		if vid = 0 && env = None then
			(0,(fun () -> jm#load_this),(fun () -> die "" __LOC__))
		else try
			Hashtbl.find local_lookup vid
		with Not_found -> try
			begin match env with
			| Some env ->
				let name,jsig = List.assoc vid env in
				(-1,
					(fun () ->
						jm#load_this;
						jm#getfield jc#get_this_path name jsig
					),
					(fun () ->
						jm#load_this;
						jm#putfield jc#get_this_path name jsig
					)
				)
			| None ->
				raise Not_found
			end
		with Not_found ->
			failwith ("Unbound local: " ^ vname)

	method get_local v =
		self#get_local_by_id (v.v_id,v.v_name)

	method set_env (env' : (int * (string * jsignature)) list) =
		env <- Some env'

	(* casting *)

	method expect_reference_type = jm#expect_reference_type

	method cast t =
		let vt = self#vtype t in
		jm#cast vt

	method cast_expect ret t = match ret with
		| RValue (Some jsig,_) -> jm#cast jsig
		| _ -> self#cast t

	method make_static_closure_field (name : string) (jc_closure : JvmClass.builder) =
		let jm_init = jc_closure#get_static_init_method in
		let jf_closure = jc_closure#spawn_field name jc_closure#get_jsig [FdStatic;FdPublic;FdFinal] in
		jm_init#construct ConstructInit jc_closure#get_this_path (fun () -> []);
		jm_init#putstatic jc_closure#get_this_path jf_closure#get_name jf_closure#get_jsig;

	method tfunction ret e tf =
		let outside,accesses_this = Texpr.collect_captured_vars e in
		let env = List.map (fun v ->
			v.v_id,(v.v_name,self#vtype v.v_type)
		) outside in
		let env = if accesses_this then ((0,("this",jc#get_jsig)) :: env) else env in
		let context = List.map snd env in
		let name = match ret with
			| RValue(_,Some s) -> Some s
			| _ -> None
		in
		let wf = new JvmFunctions.typed_function gctx.typed_functions (FuncLocal name) jc jm context in
		let jc_closure = wf#get_class in
		ignore(wf#generate_constructor (env <> []));
		let filter = match ret with
			| RValue (Some (TObject(path,_)),_) -> [path]
			| _ -> []
		in
		let args,ret =
			let args = List.map (fun (v,eo) ->
				(* TODO: Can we do this differently? *)
				if eo <> None then v.v_type <- self#mknull v.v_type;
				v.v_name,self#vtype v.v_type
			) tf.tf_args in
			args,(return_of_type gctx tf.tf_type)
		in
		let jm_invoke = wf#generate_invoke args ret filter in
		let handler = new texpr_to_jvm gctx field_info jc_closure jm_invoke ret in
		handler#set_env env;
		let args = List.map (fun (v,eo) ->
			handler#add_local v VarArgument,v,eo
		) tf.tf_args in
		jm_invoke#finalize_arguments;
		List.iter (fun ((_,load,save),v,eo) -> match eo with
			| Some e when (match e.eexpr with TConst TNull -> false | _ -> true) ->
				load();
				let jsig = self#vtype v.v_type in
				jm_invoke#if_then
					(jm_invoke#get_code#if_nonnull jsig)
					(fun () ->
						handler#texpr (rvalue_sig jsig) e;
						jm_invoke#cast jsig;
						save();
					)
			| _ ->
				()
		) args;
		handler#texpr RReturn tf.tf_expr;
		begin match env with
		| [] ->
			let name = snd jc_closure#get_this_path in
			self#make_static_closure_field name jc_closure;
			jm#getstatic jc_closure#get_this_path name (object_path_sig jc_closure#get_this_path);
		| _ ->
			jm#construct ConstructInit jc_closure#get_this_path (fun () ->
				(List.map (fun (id,(name,jsig)) ->
					let _,load,_ = self#get_local_by_id (id,name) in
					load();
					jsig
				) env);
			);
		end;
		write_class gctx jc_closure#get_this_path (jc_closure#export_class gctx.default_export_config);

	(* access *)

	method read_native_array vta vte =
		NativeArray.read code vta vte

	method write_native_array vta vte =
		NativeArray.write code vta vte

	method read_anon_field cast t cf =
		let default () =
			jm#string cf.cf_name;
			jm#invokestatic haxe_jvm_path "readField" (method_sig [object_sig;string_sig] (Some object_sig));
			cast();
		in
		match gctx.anon_identification#identify true t with
		| Some pfm ->
			let cf = PMap.find cf.cf_name pfm.pfm_fields in
			let path = pfm.pfm_path in
			code#dup;
			code#instanceof path;
			jm#if_then_else
				(code#if_ CmpEq)
				(fun () ->
					jm#cast (object_path_sig path);
					jm#getfield path cf.cf_name (self#vtype cf.cf_type);
					cast();
				)
				(fun () -> default());
		| None ->
			default();

	method read_static_closure (path : path) (name : string) (args : (string * jsignature) list) (ret : jsignature option) =
		let jsig = method_sig (List.map snd args) ret in
		let closure_path = try
			Hashtbl.find gctx.closure_paths (path,name,jsig)
		with Not_found ->
			let wf = new JvmFunctions.typed_function gctx.typed_functions (FuncStatic(path,name)) jc jm [] in
			let jc_closure = wf#get_class in
			ignore(wf#generate_constructor false);
			let jm_invoke = wf#generate_invoke args ret [] in
			let vars = List.map (fun (name,jsig) ->
				jm_invoke#add_local name jsig VarArgument
			) args in
			jm_invoke#finalize_arguments;
			List.iter (fun (_,load,_) ->
				load();
			) vars;
			jm_invoke#invokestatic path name (method_sig (List.map snd args) ret);
			jm_invoke#return;
			Hashtbl.add gctx.closure_paths (path,name,jsig) jc_closure#get_this_path;
			(* Static init *)
			self#make_static_closure_field name jc_closure;
			write_class gctx jc_closure#get_this_path (jc_closure#export_class gctx.default_export_config);
			jc_closure#get_this_path;
		in
		jm#getstatic closure_path name (object_path_sig closure_path);

	method read cast e1 fa =
		let read_static_closure path cf =
			let args,ret = match follow cf.cf_type with
				| TFun(tl,tr,_) -> List.map (fun (n,_,t) -> n,self#vtype t) tl,(return_of_type gctx tr)
				| _ -> die "" __LOC__
			in
			self#read_static_closure path cf.cf_name args ret
		in
		let dynamic_read s =
			self#texpr rvalue_any e1;
			jm#string s;
			jm#invokestatic haxe_jvm_path "readField" (method_sig [object_sig;string_sig] (Some object_sig));
			cast();
		in
		match fa with
		| FStatic({cl_path = (["java";"lang"],"Math")},({cf_name = "NaN" | "POSITIVE_INFINITY" | "NEGATIVE_INFINITY"} as cf)) ->
			jm#getstatic double_path cf.cf_name TDouble
		| FStatic({cl_path = (["java";"lang"],"Math")},({cf_name = "isNaN" | "isFinite"} as cf)) ->
			read_static_closure double_path cf;
		| FStatic({cl_path = (["java";"lang"],"String")},({cf_name = "fromCharCode"} as cf)) ->
			read_static_closure (["haxe";"jvm"],"StringExt") cf
		| FStatic(c,({cf_kind = Method (MethNormal | MethInline)} as cf)) ->
			read_static_closure c.cl_path cf
		| FStatic(c,cf) ->
			jm#getstatic c.cl_path cf.cf_name (self#vtype cf.cf_type);
			cast();
		| FInstance({cl_path = (["java";"lang"],"String")},_,{cf_name = "length"}) ->
			self#texpr rvalue_any e1;
			jm#invokevirtual string_path "length" (method_sig [] (Some TInt))
		| FInstance({cl_path = (["java"],"NativeArray")},_,{cf_name = "length"}) ->
			self#texpr rvalue_any e1;
			let vtobj = self#vtype e1.etype in
			code#arraylength vtobj;
		| FInstance(c,tl,cf) | FClosure(Some(c,tl),({cf_kind = Method MethDynamic} as cf)) when not (is_interface_var_access c cf) ->
			self#texpr rvalue_any e1;
			jm#getfield c.cl_path cf.cf_name (self#vtype cf.cf_type);
			cast();
		| FEnum(en,ef) when not (match follow ef.ef_type with TFun _ -> true | _ -> false) ->
			let jsig = self#vtype ef.ef_type in
			let offset = pool#add_field en.e_path ef.ef_name jsig FKField in
			code#getstatic offset jsig;
			cast();
		| FAnon cf ->
			self#texpr rvalue_any e1;
			self#read_anon_field cast e1.etype cf;
		| FDynamic s | FInstance(_,_,{cf_name = s}) | FEnum(_,{ef_name = s}) | FClosure(None,{cf_name = s}) ->
			dynamic_read s
		| FClosure((Some(c,_)),cf) ->
			if has_class_flag c CInterface then
				dynamic_read cf.cf_name
			else
				create_field_closure gctx jc c.cl_path jm cf.cf_name (self#vtype cf.cf_type) (fun () ->
					self#texpr rvalue_any e1;
				)

	method read_write ret ak e (f : unit -> unit) =
		let apply dup =
			if need_val ret && ak = AKPost then dup();
			f();
			if need_val ret && ak <> AKPost then dup();
		in
		let default s t =
			if ak <> AKNone then code#dup;
			jm#string s;
			if ak <> AKNone then begin
				code#dup_x1;
				jm#invokestatic haxe_jvm_path "readField" (method_sig [object_sig;string_sig] (Some object_sig));
				self#cast_expect ret t;
			end;
			apply (fun () -> code#dup_x2);
			self#cast (self#mknull t);
			jm#invokestatic haxe_jvm_path "writeField" (method_sig [object_sig;string_sig;object_sig] None)
		in
		match (Texpr.skip e).eexpr with
		| TLocal v ->
			let _,load,store = self#get_local v in
			if ak <> AKNone then load();
			apply (fun () -> code#dup);
			self#cast v.v_type;
			store();
		| TField(_,FStatic(c,cf)) ->
			let jsig_cf = self#vtype cf.cf_type in
			if ak <> AKNone then jm#getstatic c.cl_path cf.cf_name jsig_cf;
			apply (fun () -> code#dup);
			jm#cast jsig_cf;
			jm#putstatic c.cl_path cf.cf_name jsig_cf;
		| TField(e1,FInstance(c,tl,cf)) when not (is_interface_var_access c cf) ->
			self#texpr rvalue_any e1;
			let jsig_cf = self#vtype cf.cf_type in
			if ak <> AKNone then begin
				code#dup;
				jm#getfield c.cl_path cf.cf_name jsig_cf
			end;
			apply (fun () -> code#dup_x1);
			self#cast cf.cf_type;
			jm#putfield c.cl_path cf.cf_name jsig_cf
		| TField(e1,FAnon cf) ->
			self#texpr rvalue_any e1;
			begin match gctx.anon_identification#identify true e1.etype with
			| Some pfm ->
				let cf = PMap.find cf.cf_name pfm.pfm_fields in
				let path = pfm.pfm_path in
				code#dup;
				code#instanceof path;
				let jsig_cf = self#vtype cf.cf_type in
				jm#if_then_else
					(code#if_ CmpEq)
					(fun () ->
						jm#cast (object_path_sig path);
						if ak <> AKNone then begin
							code#dup;
							jm#getfield path cf.cf_name jsig_cf;
						end;
						apply (fun () -> code#dup_x1);
						jm#cast jsig_cf;
						jm#putfield path cf.cf_name jsig_cf;
					)
					(fun () ->
						default cf.cf_name cf.cf_type;
						if need_val ret then jm#cast jsig_cf;
					);
			| None ->
				default cf.cf_name cf.cf_type;
			end
		| TField(e1,(FDynamic s | FInstance(_,_,{cf_name = s}))) ->
			self#texpr rvalue_any e1;
			default s e.etype;
		| TArray(e1,e2) ->
			begin match follow e1.etype with
				| TInst({cl_path = (["haxe";"root"],"Array")} as c,[t]) ->
					self#texpr rvalue_any e1;
					if ak <> AKNone then code#dup;
					self#texpr rvalue_any e2;
					jm#cast TInt;
					if ak <> AKNone then begin
						code#dup_x1;
						jm#invokevirtual c.cl_path "__get" (method_sig [TInt] (Some object_sig));
						self#cast_expect ret e.etype;
					end;
					apply (fun () -> code#dup_x2;);
					jm#expect_reference_type;
					jm#invokevirtual c.cl_path "__set" (method_sig [TInt;object_sig] None);
				| TInst({cl_path = (["java"],"NativeArray")},[t]) ->
					let vte = self#vtype t in
					let vta = self#vtype e1.etype in
					self#texpr rvalue_any e1;
					if ak <> AKNone then code#dup;
					self#texpr rvalue_any e2;
					if ak <> AKNone then begin
						code#dup_x1;
						self#read_native_array vta vte
					end;
					apply (fun () -> code#dup_x2);
					self#cast t;
					self#write_native_array vta vte
				| _ ->
					self#texpr rvalue_any e1;
					if ak <> AKNone then code#dup;
					self#texpr rvalue_any e2;
					jm#cast TInt;
					if ak <> AKNone then begin
						code#dup_x1;
						jm#invokestatic haxe_jvm_path "arrayRead" (method_sig [object_sig;TInt] (Some object_sig));
					end;
					apply (fun () -> code#dup_x2;);
					self#cast e.etype;
					self#expect_reference_type;
					jm#invokestatic haxe_jvm_path "arrayWrite" (method_sig [object_sig;TInt;object_sig] None);
				end
		| _ ->
			print_endline (s_expr_ast false "" (s_type (print_context())) e);
			die "" __LOC__

	(* branching *)

	method apply_cmp = function
		| CmpNormal(op,_) -> code#if_ op
		| CmpSpecial f -> f

	method condition (flip : bool) (e : texpr) (label_then : label) (label_else : label) =
		let stack = jm#get_code#get_stack in
		let (_,before) = stack#save in
		let bool_and flip e1 e2 =
			let label_then2 = jm#spawn_label "then2" in
			self#condition flip e1 label_then2 label_else;
			label_then2#here;
			self#condition flip e2 label_then label_else;
		in
		let bool_or flip e1 e2 =
			let label_else2 = jm#spawn_label "else2" in
			self#condition (not flip) e1 label_else2 label_then;
			label_else2#here;
			self#condition flip e2 label_then label_else;
		in
		let involves_float_compare e =
			let rec loop e = match e.eexpr with
				| TBinop((OpEq | OpNotEq | OpLt | OpGt | OpLte | OpGte),e1,e2) ->
					if ExtType.is_float (follow e1.etype) || ExtType.is_float (follow e2.etype) then raise Exit;
					loop e1;
					loop e2;
				| _ ->
					Type.iter loop e
			in
			try
				loop e;
				false
			with Exit ->
				true
		in
		begin match (Texpr.skip e).eexpr with
		| TBinop((OpEq | OpNotEq | OpLt | OpGt | OpLte | OpGte) as op,e1,e2) ->
			let op = convert_cmp_op op in
			let op = if flip then flip_cmp_op op else op in
			label_else#apply (self#apply_cmp (self#binop_compare op e1 e2))
		| TBinop(OpBoolAnd,e1,e2) when not flip ->
			bool_and false e1 e2
		| TBinop(OpBoolAnd,e1,e2) when not (involves_float_compare e1) ->
			bool_or true e1 e2
		| TBinop(OpBoolOr,e1,e2) when flip ->
			bool_and true e1 e2
		| TBinop(OpBoolOr,e1,e2) when not (involves_float_compare e1) ->
			bool_or false e1 e2
		| TUnop(Not,_,e1) when not (involves_float_compare e1) ->
			self#condition (not flip) e1 label_then label_else
		| _ ->
			self#texpr (rvalue_sig TBool) e;
		end;
		let (_,after) = stack#save in
		if after > before then begin
			jm#cast TBool;
			label_else#if_ (if flip then CmpNe else CmpEq)
		end

	method switch ret {switch_subject = e1;switch_cases = cases;switch_default = def} =
		let need_val = match ret with
			| RValue _ -> true
			| RReturn -> return_type <> None
			| _ -> false
		in
		(* TODO: this seems to be missing the default, though in that case there probably wouldn't be a TSwitch in the AST *)
		if cases = [] then
			self#texpr ret e1
		else if List.for_all is_const_int_pattern cases then begin
			let cases = List.map (fun case ->
				let il = List.map (fun e -> match e.eexpr with
					| TConst (TInt i32) -> i32
					| _ -> die "" __LOC__
				) case.case_patterns in
				(il,(fun () -> self#texpr ret case.case_expr))
			) cases in
			let def = match def with
				| None -> None
				| Some e -> Some (fun () -> self#texpr ret e)
			in
			self#texpr rvalue_any e1;
			jm#cast TInt;
			jm#int_switch need_val cases def
		end else if List.for_all is_const_string_pattern cases then begin
			let cases = List.map (fun case ->
				let sl = List.map (fun e -> match e.eexpr with
					| TConst (TString s) -> s
					| _ -> die "" __LOC__
				) case.case_patterns in
				(sl,(fun () -> self#texpr ret case.case_expr))
			) cases in
			let def = match def with
				| None -> None
				| Some e -> Some (fun () -> self#texpr ret e)
			in
			self#texpr rvalue_any e1;
			jm#cast string_sig;
			let _,load,save = jm#add_local "_hx_tmp" string_sig VarWillInit in
			save();
			jm#string_switch need_val load cases def;
		end else begin
			(* TODO: rewriting this is stupid *)
			let pop_scope = jm#push_scope in
			self#texpr rvalue_any e1;
			let v = alloc_var VGenerated "tmp" e1.etype null_pos in
			let _,_,store = self#add_local v VarWillInit in
			self#cast v.v_type;
			store();
			let ev = mk (TLocal v) v.v_type null_pos in
			let el = List.rev_map (fun case ->
				let f e' = mk (TBinop(OpEq,ev,e')) com.basic.tbool e'.epos in
				let e_cond = match case.case_patterns with
					| [] -> die "" __LOC__
					| [e] -> f e
					| e :: el ->
						List.fold_left (fun eacc e ->
							mk (TBinop(OpBoolOr,eacc,f e)) com.basic.tbool e.epos
						) (f e) el
				in
				(e_cond,case.case_expr)
			) cases in
			(* If we rewrite an exhaustive switch that has no default value, treat the last case as the default case to satisfy control flow. *)
			let cases,def = if need_val && def = None then (match List.rev cases with case :: cases -> List.rev cases,Some case.case_expr | _ -> die "" __LOC__) else cases,def in
			let e = List.fold_left (fun e_else (e_cond,e_then) -> Some (mk (TIf(e_cond,e_then,e_else)) e_then.etype e_then.epos)) def el in
			self#texpr ret (Option.get e);
			pop_scope()
		end

	(* binops *)

	method binop_exprs cast_type f1 f2 =
		f1 (rvalue_sig cast_type);
		jm#cast cast_type;
		f2 (rvalue_sig cast_type);
		jm#cast cast_type;

	method get_binop_type_sig jsig1 jsig2 =
		match get_unboxed_type jsig1, get_unboxed_type jsig2 with
		| TObject((["java";"lang"],"String"),_),_
		| _,TObject((["java";"lang"],"String"),_) ->
			string_sig
		| TLong,_ | _,TLong -> TLong
		| TDouble,_ | _,TDouble -> TDouble
		| TFloat,_ | _,TFloat -> TFloat
		| TInt,_ | _,TInt -> TInt
		| TShort,_ | _,TShort -> TShort
		| TChar,_ | _,TChar -> TChar
		| TByte,_ | _,TByte -> TByte
		| TBool,_ | _,TBool -> TBool
		| jsig1,jsig2 ->
			if jsig1 = string_sig || jsig2 = string_sig then
				string_sig
			else
				object_sig

	method get_binop_type t1 t2 = self#get_binop_type_sig (jsignature_of_type gctx t1) (jsignature_of_type gctx t2)

	method do_compare op =
		match code#get_stack#get_stack_items 2 with
		| [TInt | TByte | TChar | TShort | TBool;TInt | TByte | TChar | TShort | TBool] ->
			let op = flip_cmp_op op in
			CmpSpecial (code#if_icmp op)
		| [TObject((["java";"lang"],"String"),[]);TObject((["java";"lang"],"String"),[])] ->
			jm#invokestatic haxe_jvm_path "stringCompare" (method_sig [string_sig;string_sig] (Some TInt));
			let op = flip_cmp_op op in
			CmpNormal(op,TBool)
		| [TObject((["java";"lang"],"Object"),[]) | TTypeParameter _;_]
		| [_;TObject((["java";"lang"],"Object"),[]) | TTypeParameter _] ->
			jm#invokestatic haxe_jvm_path "compare" (method_sig [object_sig;object_sig] (Some TInt));
			let op = flip_cmp_op op in
			CmpNormal(op,TBool)
		| [(TObject _ | TArray _ | TMethod _) as t1;(TObject _ | TArray _ | TMethod _) as t2] ->
			CmpSpecial ((if op = CmpEq then code#if_acmp_ne else code#if_acmp_eq) t1 t2)
		| [TDouble;TDouble] ->
			let op = flip_cmp_op op in
			begin match op with
			| CmpGe | CmpGt -> code#dcmpg;
			| _ -> code#dcmpl;
			end;
			CmpNormal(op,TDouble)
		| [TFloat;TFloat] ->
			let op = flip_cmp_op op in
			begin match op with
			| CmpGe | CmpGt -> code#fcmpg;
			| _ -> code#fcmpl;
			end;
			CmpNormal(op,TFloat)
		| [TLong;TLong] ->
			let op = flip_cmp_op op in
			code#lcmpl;
			CmpNormal(op,TLong)
		| [t1;t2] ->
			jerror (Printf.sprintf "Can't compare %s and %s" (generate_signature false t1) (generate_signature false t2))
		| tl ->
			jerror (Printf.sprintf "Bad stack: %s" (String.concat ", " (List.map (generate_signature false) tl)));

	method binop_compare op e1 e2 =
		let sig1 = jsignature_of_type gctx e1.etype in
		let sig2 = jsignature_of_type gctx e2.etype in
		match (Texpr.skip e1),(Texpr.skip e2) with
		| {eexpr = TConst TNull},_ when not (is_unboxed sig2) ->
			self#texpr rvalue_any e2;
			CmpSpecial ((if op = CmpEq then jm#get_code#if_nonnull else jm#get_code#if_null) sig2)
		| _,{eexpr = TConst TNull} when not (is_unboxed sig1) ->
			self#texpr rvalue_any e1;
			CmpSpecial ((if op = CmpEq then jm#get_code#if_nonnull else jm#get_code#if_null) sig1)
		| {eexpr = TConst (TInt i32);etype = t2},e1 when Int32.to_int i32 = 0 && sig2 = TInt ->
			let op = match op with
				| CmpGt -> CmpGe
				| CmpLt -> CmpLe
				| CmpLe -> CmpLt
				| CmpGe -> CmpGt
				| CmpEq -> CmpNe
				| CmpNe -> CmpEq
			in
			self#texpr rvalue_any e1;
			self#cast t2;
			CmpNormal(op,TInt)
		| e1,{eexpr = TConst (TInt i32); etype = t2;} when Int32.to_int i32 = 0 && sig1 = TInt->
			let op = flip_cmp_op op in
			self#texpr rvalue_any e1;
			self#cast t2;
			CmpNormal(op,TInt)
		| _ ->
			match is_unboxed sig1,is_unboxed sig2 with
			| true,true ->
				let f e ret = self#texpr ret e in
				self#binop_exprs (self#get_binop_type e1.etype e2.etype) (f e1) (f e2);
				self#do_compare op
			| false,false ->
				let sig_unboxed1 = get_unboxed_type sig1 in
				let sig_unboxed2 = get_unboxed_type sig2 in
				if sig1 = sig_unboxed1 && sig2 = sig_unboxed2 then begin
					(* No basic types involved, do normal comparison *)
					self#texpr rvalue_any e1;
					self#texpr rvalue_any e2;
					self#do_compare op
				end else begin
					(* At least one of the types is a wrapped numeric one *)
					let cast_type = self#get_binop_type_sig sig_unboxed1 sig_unboxed2 in
					self#texpr rvalue_any e1;
					jm#get_code#dup;
					jm#if_then_else
						(jm#get_code#if_nonnull sig1)
						(fun () ->
							jm#get_code#pop;
							self#texpr rvalue_any e2;
							match op with
							| CmpEq | CmpGe | CmpLe ->
								self#boolop (CmpSpecial (jm#get_code#if_nonnull sig2))
							| CmpNe ->
								self#boolop (CmpSpecial (jm#get_code#if_null sig2))
							| _ ->
								jm#get_code#pop;
								jm#get_code#bconst false
						)
						(fun () ->
							jm#cast ~not_null:true cast_type;
							self#texpr rvalue_any e2;
							jm#get_code#dup;
							jm#if_then_else
								(jm#get_code#if_nonnull sig2)
								(fun () ->
									jm#get_code#pop;
									jm#get_code#pop;
									jm#get_code#bconst (op = CmpNe);
								)
								(fun () ->
									jm#cast ~not_null:true cast_type;
									self#boolop (self#do_compare op);
								)
						);
					CmpNormal(CmpEq,TBool)
				end
			| false,true ->
				self#texpr rvalue_any e1;
				jm#get_code#dup;
				jm#if_then_else
					(jm#get_code#if_nonnull sig1)
					(fun () ->
						jm#get_code#pop;
						jm#get_code#bconst (op = CmpNe)
					)
					(fun () ->
						(match (get_unboxed_type sig1), sig2 with
						| (TFloat | TDouble as unboxed_sig1), TInt ->
							jm#cast ~not_null:true unboxed_sig1;
							self#texpr rvalue_any e2;
							jm#cast ~not_null:true unboxed_sig1
						| _ ->
							jm#cast ~not_null:true sig2;
							self#texpr rvalue_any e2
						);
						self#boolop (self#do_compare op)
					);
				CmpNormal(CmpEq,TBool)
			| true,false ->
				self#texpr rvalue_any e1;
				let cast =
					match sig1, (get_unboxed_type sig2) with
					| TInt, (TFloat | TDouble as unboxed_sig2) ->
						jm#cast ~not_null:true unboxed_sig2;
						self#texpr rvalue_any e2;
						(fun() -> jm#cast ~not_null:true unboxed_sig2)
					| _ ->
						self#texpr rvalue_any e2;
						(fun() -> jm#cast ~not_null:true sig1)
				in
				jm#get_code#dup;
				jm#if_then_else
					(jm#get_code#if_nonnull sig2)
					(fun () ->
						jm#get_code#pop;
						jm#get_code#pop;
						jm#get_code#bconst (op = CmpNe);
					)
					(fun () ->
						cast();
						self#boolop (self#do_compare op)
					);
				CmpNormal(CmpEq,TBool)

	method binop_basic ret op cast_type f1 f2 =
		let emit_exprs () = self#binop_exprs cast_type f1 f2 in
		let method_name () = match op with
			| OpAdd -> "opAdd"
			| OpSub -> "opSub"
			| OpMult -> "opMul"
			| OpDiv -> "opDiv"
			| OpMod -> "opMod"
			| OpAnd -> "opAnd"
			| OpOr -> "opOr"
			| OpXor -> "opXor"
			| OpShl -> "opShl"
			| OpShr -> "opShr"
			| OpUShr -> "opUshr"
			| _ -> die "" __LOC__
		in
		begin match cast_type with
			| TByte | TShort | TInt ->
				begin match op with
				| OpAdd ->
					emit_exprs();
					code#iadd
				| OpSub ->
					emit_exprs();
					code#isub
				| OpMult ->
					emit_exprs();
					code#imul
				| OpDiv ->
					f1 (rvalue_sig TDouble);
					jm#cast TDouble;
					f2 (rvalue_sig TDouble);
					jm#cast TDouble;
					code#ddiv;
				| OpAnd ->
					emit_exprs();
					code#iand
				| OpOr ->
					emit_exprs();
					code#ior
				| OpXor ->
					emit_exprs();
					code#ixor
				| OpShl ->
					emit_exprs();
					code#ishl
				| OpShr ->
					emit_exprs();
					code#ishr
				| OpUShr ->
					emit_exprs();
					code#iushr
				| OpMod ->
					emit_exprs();
					code#irem
				| _ -> jerror (Printf.sprintf "Unsupported binop on TInt: %s" (s_binop op))
				end
			| TFloat ->
				emit_exprs();
				begin match op with
				| OpAdd -> code#fadd
				| OpSub -> code#fsub
				| OpMult -> code#fmul
				| OpDiv -> code#fdiv
				| OpMod -> code#frem
				| _ -> jerror (Printf.sprintf "Unsupported binop on TFloat: %s" (s_binop op))
				end
			| TDouble ->
				emit_exprs();
				begin match op with
				| OpAdd -> code#dadd
				| OpSub -> code#dsub
				| OpMult -> code#dmul
				| OpDiv -> code#ddiv
				| OpMod -> code#drem
				| _ -> jerror (Printf.sprintf "Unsupported binop on TDouble: %s" (s_binop op))
				end
			| TLong ->
				begin match op with
				| OpAdd ->
					emit_exprs();
					code#ladd
				| OpSub ->
					emit_exprs();
					code#lsub
				| OpMult ->
					emit_exprs();
					code#lmul
				| OpDiv ->
					emit_exprs();
					code#ldiv
				| OpAnd ->
					emit_exprs();
					code#land_
				| OpOr ->
					emit_exprs();
					code#lor_
				| OpXor ->
					emit_exprs();
					code#lxor_
				| OpShl ->
					f1 (rvalue_sig TLong);
					jm#cast TLong;
					f2 (rvalue_sig TLong);
					jm#cast TInt;
					code#lshl;
				| OpShr ->
					f1 (rvalue_sig TLong);
					jm#cast TLong;
					f2 (rvalue_sig TInt);
					jm#cast TInt;
					code#lshr;
				| OpUShr ->
					f1 (rvalue_sig TLong);
					jm#cast TLong;
					f2 (rvalue_sig TInt);
					jm#cast TInt;
					code#lushr;
				| OpMod ->
					emit_exprs();
					code#lrem
				| _ -> jerror (Printf.sprintf "Unsupported binop on TInt: %s" (s_binop op))
				end
			| TBool | TObject((["java";"lang"],"Object"),_) | TTypeParameter _ ->
				begin match op with
				| OpBoolAnd ->
					let operand f =
						f (rvalue_sig TBool);
						jm#cast TBool;
					in
					operand f1;
					jm#if_then_else
						(code#if_ CmpEq)
						(fun () -> operand f2)
						(fun () -> code#bconst false)
				| OpBoolOr ->
					let operand f =
						f (rvalue_sig TBool);
						jm#cast TBool;
					in
					operand f1;
					jm#if_then_else
						(code#if_ CmpEq)
						(fun () -> code#bconst true)
						(fun () -> operand f2)
				| _ ->
					emit_exprs();
					let name = method_name () in
					jm#invokestatic haxe_jvm_path name (method_sig [object_sig;object_sig] (Some object_sig))
				end
			| TObject(path,_) ->
				if path = string_path then begin
					f1 rvalue_any;
					jm#cast ~allow_to_string:true cast_type;
					f2 rvalue_any;
					jm#cast ~allow_to_string:true cast_type;
					jm#invokestatic haxe_jvm_path "stringConcat" (method_sig [object_sig;object_sig] (Some string_sig))
				end else begin
					emit_exprs();
					let name = method_name () in
					jm#invokestatic haxe_jvm_path name (method_sig [object_sig;object_sig] (Some object_sig))
				end
			| _ ->
				jerror (Printf.sprintf "Unsupported operation %s on %s" (s_binop op) (generate_signature false cast_type))
		end;

	method boolop cmp =
		jm#if_then_else
			(self#apply_cmp cmp)
			(fun () -> code#bconst true)
			(fun () -> code#bconst false)

	method var_slot_is_in_int8_range v =
		let slot,_,_ = self#get_local v in
		in_range true Int8Range slot

	method binop ret op e1 e2 = match op,ret with
		| (OpEq | OpNotEq | OpLt | OpGt | OpLte | OpGte),_ ->
			let op = convert_cmp_op op in
			self#boolop (self#binop_compare op e1 e2)
		| OpAssign,_ ->
			let f () =
				self#texpr (rvalue_type gctx e1.etype None) e2;
				self#cast e1.etype;
			in
			self#read_write ret AKNone e1 f
		| OpAssignOp op,_ ->
			let jsig1 = jsignature_of_type gctx e1.etype in
			begin match op,(Texpr.skip e1).eexpr,(Texpr.skip e2).eexpr with
			| OpAdd,TLocal v,TConst (TInt i32) when is_really_int v.v_type && in_range false Int8Range (Int32.to_int i32) && self#var_slot_is_in_int8_range v->
				let slot,load,_ = self#get_local v in
				let i = Int32.to_int i32 in
				code#iinc slot i;
				if need_val ret then load();
			| OpSub,TLocal v,TConst (TInt i32) when is_really_int v.v_type && in_range false Int8Range (-Int32.to_int i32) && self#var_slot_is_in_int8_range v ->
				let slot,load,_ = self#get_local v in
				let i = -Int32.to_int i32 in
				code#iinc slot i;
				if need_val ret then load();
			| _ ->
				let f () =
					self#binop_basic ret op (self#get_binop_type e1.etype e2.etype) (fun _ -> ()) (fun ret -> self#texpr ret e2);
					jm#cast jsig1;
				in
				self#read_write ret AKPre e1 f
			end
		| _ ->
			let f e ret = self#texpr ret e in
			self#binop_basic ret op (self#get_binop_type e1.etype e2.etype) (f e1) (f e2)

	method unop ret op flag e =
		match op,(Texpr.skip e).eexpr with
		| (Increment | Decrement),TLocal v when is_really_int v.v_type && self#var_slot_is_in_int8_range v ->
			let slot,load,_ = self#get_local v in
			if flag = Postfix && need_val ret then load();
			code#iinc slot (if op = Increment then 1 else -1);
			if flag = Prefix && need_val ret then load();
		| (Increment | Decrement),_ ->
			let is_null = is_null e.etype in
			let f () =
				begin match jm#get_code#get_stack#top with
				| TLong ->
					code#lconst Int64.one;
					if op = Increment then code#ladd else code#lsub
				| TDouble ->
					code#dconst 1.;
					if op = Increment then code#dadd else code#dsub
				| TFloat ->
					code#fconst 1.;
					if op = Increment then code#fadd else code#fsub
				| TByte | TShort | TInt ->
					code#iconst Int32.one;
					if op = Increment then code#iadd else code#isub;
					if is_null then self#expect_reference_type;
				| _ ->
					jm#invokestatic haxe_jvm_path (if op = Increment then "opIncrement" else "opDecrement") (method_sig [object_sig] (Some object_sig))
				end
			in
			self#read_write ret (if flag = Prefix then AKPre else AKPost) e f;
		| Neg,_ ->
			self#texpr rvalue_any e;
			let jsig = jsignature_of_type gctx (follow e.etype) in
			jm#cast jsig;
			begin match jsig with
			| TLong -> code#lneg;
			| TDouble -> code#dneg;
			| TFloat -> code#fneg;
			| TByte | TShort | TInt -> code#ineg;
			| _ -> jm#invokestatic haxe_jvm_path "opNeg" (method_sig [object_sig] (Some object_sig))
			end;
			self#cast e.etype;
		| Not,_ ->
			jm#if_then_else_labeled
				(self#condition false e)
				(fun () -> code#bconst false)
				(fun () -> code#bconst true)
		| Spread, _ ->
			self#texpr (rvalue_type gctx e.etype None) e
		| NegBits,_ ->
			let jsig = jsignature_of_type gctx (follow e.etype) in
			self#texpr rvalue_any e;
			jm#cast jsig;
			begin match jsig with
			| TByte | TShort | TInt ->
				code#iconst Int32.minus_one;
				code#ixor;
			| TLong ->
				code#lconst Int64.minus_one;
				code#lxor_;
			| _ ->
				jm#invokestatic haxe_jvm_path "opNegBits" (method_sig [object_sig] (Some object_sig))
			end;
			self#cast e.etype;

	(* calls *)

	method call_arguments ?(cast=true) t el =
		let tl,tr = match follow t with
			| TFun(tl,tr,_) ->
				tl,return_of_type gctx tr
			| _ ->
				List.map (fun e -> ("",false,e.etype)) el,Some (object_sig)
		in
		let rec loop acc tl el = match tl,el with
			| (_,_,t) :: tl,e :: el ->
				let jsig = jsignature_of_type gctx t in
				begin match tl,Type.follow t with
				| [],(TAbstract({a_path = ["haxe"],"Rest"},[t1])) ->
					(match e.eexpr with
					| TUnop (Spread,_,e) ->
						self#texpr (rvalue_sig jsig) e
					| _ ->
						self#new_native_array (jsignature_of_type gctx t1) (e :: el)
					);
					List.rev (jsig :: acc)
				| _ ->
					self#texpr (rvalue_sig jsig) e;
					let acc = if cast then begin
						jm#cast jsig;
						jsig :: acc
					end else
						code#get_stack#top :: acc
					in
					loop acc tl el
				end
			| [(_,_,t)],[] ->
				(match Type.follow t with
				| TAbstract({a_path = ["haxe"],"Rest"},[t1]) ->
					let jsig = jsignature_of_type gctx t in
					self#new_native_array (jsignature_of_type gctx t1) [];
					List.rev (jsig :: acc)
				| _ -> List.rev acc)
			| _,[] -> List.rev acc
			| [],e :: el ->
				(* TODO: this sucks *)
				self#texpr rvalue_any e;
				loop (self#vtype e.etype :: acc) [] el
		in
		let tl = loop [] tl el in
		tl,tr

	method call ret tr e1 el =
		let invoke t =
			jm#cast haxe_function_sig;
			(* We don't want to cast because typed functions handle that for us. *)
			let tl,tr = self#call_arguments ~cast:false t el in
			let meth = gctx.typed_functions#register_signature tl tr in
			jm#invokevirtual haxe_function_path meth.name (method_sig meth.dargs meth.dret);
			tr
		in
		let tro = match (Texpr.skip e1).eexpr with
		| TField(_,FStatic({cl_path = ["haxe";"jvm"],"Jvm"},({cf_name = "referenceEquals"} as cf))) ->
			let tl,tr = self#call_arguments cf.cf_type el in
			begin match tl with
				| [t1;t2] -> self#boolop (CmpSpecial (code#if_acmp_ne t1 t2))
				| _ -> die "" __LOC__
			end;
			tr
		| TField(_,FStatic({cl_path = ["haxe";"jvm"],"Jvm"},({cf_name = "instanceof"}))) ->
			begin match el with
				| [e1;{eexpr = TTypeExpr mt;epos = pe}] ->
					self#texpr rvalue_any e1;
					self#expect_reference_type;
					let path = match jsignature_of_type gctx (type_of_module_type mt) with
						| TObject(path,_) -> path
						| _ -> Error.raise_typing_error "Class expected" pe
					in
					code#instanceof path;
					Some TBool
				| _ -> Error.raise_typing_error "Type expression expected" e1.epos
			end;
		| TField(_,FStatic({cl_path = (["java";"lang"],"Math")},{cf_name = ("isNaN" | "isFinite") as name})) ->
			begin match el with
			| [e1] ->
				self#texpr rvalue_any e1;
				jm#cast TDouble;
				jm#invokestatic (["java";"lang"],"Double") name (method_sig [TDouble] (Some TBool));
				Some TBool
			| _ ->
				die "" __LOC__
			end;
		| TField(_,FStatic({cl_path = (["java";"lang"],"Math")},{cf_name = ("floor" | "ceil" | "round") as name})) ->
			begin match el with
			| [e1] ->
				self#texpr rvalue_any e1;
				jm#cast TDouble;
				let rsig = if name = "round" then TLong else TDouble in
				jm#invokestatic (["java";"lang"],"Math") name (method_sig [TDouble] (Some rsig));
				jm#cast TInt;
				Some TInt
			| _ ->
				die "" __LOC__
			end;
		| TField(_,FStatic({cl_path = (["java";"lang"],"Math")} as c,({cf_name = ("ffloor" | "fceil")} as cf))) ->
			let tl,tr = self#call_arguments cf.cf_type el in
			jm#invokestatic c.cl_path (String.sub cf.cf_name 1 (String.length cf.cf_name - 1)) (method_sig tl tr);
			tr
		| TField(_,FStatic({cl_path = (["haxe"],"Int64$Int64_Impl_")},{cf_name = "make"})) ->
			begin match el with
			| [{eexpr = TConst (TInt i1)};{eexpr = TConst (TInt i2)}] ->
				let high = Int64.of_int32 i1 in
				let high = Int64.shift_left high 32 in
				let low = Int64.of_int32 i2 in
				let low = Int64.logand low (Int64.of_string "0xFFFFFFFF") in
				let i = Int64.logor high low in
				jm#get_code#lconst i;
				Some TLong
			| [e1;e2] ->
				self#texpr (rvalue_sig TLong) e1;
				jm#cast TLong;
				jm#get_code#iconst (Int32.of_int 32);
				jm#get_code#lshl;
				self#texpr (rvalue_sig TLong) e2;
				jm#cast TLong;
				jm#get_code#lconst (Int64.of_string "0xFFFFFFFF");
				jm#get_code#land_;
				jm#get_code#lor_;
				Some TLong
			| _ ->
				die "" __LOC__
			end
		| TIdent "__array__" | TField(_,FStatic({cl_path = (["java"],"NativeArray")},{cf_name = "make"})) ->
			begin match follow tr with
			| TInst({cl_path = (["java"],"NativeArray")},[t]) ->
				let jsig = self#vtype t in
				self#new_native_array jsig el;
				Some (array_sig jsig)
			| _ ->
				Error.raise_typing_error (Printf.sprintf "Bad __array__ type: %s" (s_type (print_context()) tr)) e1.epos;
			end
		| TField(_,FStatic({cl_path = (["haxe"],"EnumTools")}, {cf_name = "values"})) ->
			begin match el with
			| [e1] ->
				let jsig_ret = array_sig (object_path_sig object_path) in
				let meth = gctx.typed_functions#register_signature [] (Some jsig_ret) in
				let jsig_meth = (method_sig meth.dargs meth.dret) in
				self#read (fun () -> jm#cast jsig_meth) e1 (FDynamic "values");
				jm#invokevirtual haxe_function_path meth.name jsig_meth;
				Some jsig_ret
			| _ ->
				die "" __LOC__
			end
		| TField(e1,FStatic(c,({cf_kind = Method (MethNormal | MethInline)} as cf))) ->
			let tl,tr = self#call_arguments cf.cf_type el in
			let kind = if has_class_flag c CInterface then FKInterfaceMethod else FKMethod in
			jm#invokestatic c.cl_path cf.cf_name ~kind (method_sig tl tr);
			tr
		| TField(e1,FInstance({cl_path=(["haxe";"root"],"StringBuf");cl_descendants=[]} as c,_,({cf_name="add"} as cf))) ->
			self#texpr rvalue_any e1;
			let jsig = match el with
			| [ea1] ->
				self#texpr rvalue_any ea1;
				begin match code#get_stack#top with
				| TBool | TChar | TDouble | TFloat | TInt | TLong | TObject((["java";"lang"],"String"),_) as jsig ->
					jsig
				| TByte | TShort ->
					jm#cast TInt;
					TInt
				| _ ->
					jm#cast object_sig;
					object_sig
				end;
			| _ ->
				ignore(self#call_arguments cf.cf_type el);
				object_sig
			in
			jm#invokevirtual c.cl_path "add" (method_sig [jsig] None);
			None
		| TField(e1,FInstance(c,tl,({cf_kind = Method (MethNormal | MethInline)} as cf))) ->
			let is_super = match e1.eexpr with
			| TConst TSuper ->
				code#aload jc#get_jsig 0;
				true
			| _ ->
				self#texpr rvalue_any e1;
				false
			in
			let tl,tr = self#call_arguments cf.cf_type el in
			(if is_super then jm#invokespecial else if (has_class_flag c CInterface) then jm#invokeinterface else jm#invokevirtual) c.cl_path cf.cf_name (method_sig tl tr);
			tr
		| TField(_,FEnum(en,ef)) ->
			let tl,_ = self#call_arguments ef.ef_type el in
			let tr = self#vtype tr in
			jm#invokestatic en.e_path ef.ef_name (method_sig tl (Some tr));
			Some tr
		| TField(e11,FAnon cf) ->
			begin match gctx.anon_identification#identify false e11.etype with
			| Some {pfm_path=path_anon} ->
				begin match gctx.typedef_interfaces#get_interface_class path_anon with
				| Some c ->
					let c,_,cf = raw_class_field (fun cf -> cf.cf_type) c [] cf.cf_name in
					let path_inner = match c with
						| Some(c,_) -> c.cl_path
						| _ -> die "" __LOC__
					in
					self#texpr rvalue_any e11;
					let tl,tr = self#call_arguments cf.cf_type el in
					jm#invokeinterface path_inner cf.cf_name (self#vtype cf.cf_type);
					Option.may jm#cast tr;
					tr
				| None ->
					self#texpr rvalue_any e1;
					invoke e1.etype
				end
			| None ->
				self#texpr rvalue_any e1;
				invoke e1.etype
			end
		| TConst TSuper ->
			let c,cf = match field_info with
				| Some ({super_call_fields = hd :: tl} as info) ->
					info.super_call_fields <- tl;
					hd
				| _ ->
					Error.raise_typing_error "Something went wrong" e1.epos
			in
			let kind = get_construction_mode c cf in
			begin match kind with
				| ConstructInitPlusNew when jm#get_name = "<init>" ->
					jm#load_this;
					jm#get_code#aconst_null haxe_empty_constructor_sig;
					jm#call_super_ctor ConstructInit (method_sig [haxe_empty_constructor_sig] None);
				| _ ->
					()
			end;
			jm#load_this;
			let tl,_ = self#call_arguments cf.cf_type el in
			jm#call_super_ctor kind (method_sig tl None);
			None
		| TIdent "__lock__" ->
			begin match el with
				| [e1;e2] ->
					self#texpr rvalue_any e1;
					jm#get_code#dup;
					let _,load,save = jm#add_local "tmp" (self#vtype e1.etype) VarWillInit in
					save();
					jm#get_code#monitorenter;
					let f_exit () =
						load();
						jm#get_code#monitorexit;
					in
					block_exits <- (ExitExecute f_exit) :: block_exits;
					let fp_from = jm#get_code#get_fp in
					self#texpr RVoid e2;
					let term_try = jm#is_terminated in
					if not jm#is_terminated then f_exit();
					let fp_to = jm#get_code#get_fp in
					let r_try = jm#maybe_make_jump in
					let fp_target = jm#get_code#get_fp in
					let pop_scope = jm#push_scope in
					code#get_stack#push throwable_sig;
					jm#add_stack_frame;
					jm#add_exception {
						exc_start_pc = fp_from;
						exc_end_pc = fp_to;
						exc_handler_pc = fp_target;
						exc_catch_type = None;
					};
					begin
						let _,load,save = jm#add_local "tmp" throwable_sig VarWillInit in
						save();
						f_exit();
						jm#add_exception {
							exc_start_pc = fp_target;
							exc_end_pc = jm#get_code#get_fp;
							exc_handler_pc = fp_target;
							exc_catch_type = None;
						};
						load();
						jm#get_code#athrow;
					end;
					pop_scope();
					block_exits <- List.tl block_exits;
					if not term_try then jm#add_stack_frame;
					jm#close_jumps true ([term_try,r_try]);
					None
				| _ -> die "" __LOC__
			end
		| _ ->
			self#texpr rvalue_any e1;
			let t = match e1.eexpr with
				| TLocal ({v_extra = Some {v_params = l}} as v) when l <> [] ->
					(* If we call a local variable with type parameters, we want to use the general (unapplied)
					   type, which is the variable type itself. This is necessary for some special situations
					   like the Rest<T> case in issue #10906. *)
					v.v_type
				| _ ->
					e1.etype
			in
			invoke t;
		in
		match need_val ret,tro with
		| false,Some _ -> code#pop
		| false,None -> ()
		| true,Some _ -> self#cast tr;
		| true,None -> die "" __LOC__

	(* exceptions *)

	method try_catch ret e1 catches =
		let restore = jm#start_branch in
		let fp_from = code#get_fp in
		let old_exceptions = caught_exceptions in
		let excl = List.map (fun (v,e) ->
			let exc = new haxe_exception gctx v.v_type in
			caught_exceptions <- exc :: caught_exceptions;
			exc,v,e
		) catches in
		self#texpr ret e1;
		caught_exceptions <- old_exceptions;
		let term_try = jm#is_terminated in
		let r_try = jm#maybe_make_jump in
		let fp_to = code#get_fp in
		let start_exception_block path jsig =
			restore();
			let fp_target = code#get_fp in
			let offset = pool#add_path path in
			jm#add_exception {
				exc_start_pc = fp_from;
				exc_end_pc = fp_to;
				exc_handler_pc = fp_target;
				exc_catch_type = Some offset;
			};
			code#get_stack#push jsig;
			jm#add_stack_frame;
		in
		let run_catch_expr v e =
			let pop_scope = jm#push_scope in
			let _,_,store = self#add_local v VarWillInit in
			store();
			self#texpr ret e;
			pop_scope();
			jm#is_terminated
		in
		let add_catch (exc,v,e) =
			start_exception_block exc#get_native_path exc#get_native_type;
			let term = run_catch_expr v e in
			let r = jm#maybe_make_jump in
			term,r
		in
		let rec loop acc excl = match excl with
			| (exc,v,e) :: excl ->
				let res = add_catch (exc,v,e) in
				loop (res :: acc) excl
			| [] ->
				acc
		in
		let rl = loop [] excl in
		jm#close_jumps true ((term_try,r_try) :: rl)

	method emit_block_exits is_loop_exit =
		let rec loop stack = match stack with
			| [] ->
				()
			| ExitLoop :: stack ->
				if not is_loop_exit then loop stack
			| ExitExecute f :: stack ->
				f();
				loop stack
		in
		loop block_exits

	(* texpr *)

	method const ret t ct = match ct with
		| Type.TInt i32 ->
			begin match ret with
			| RValue (Some (TLong | TObject((["java";"lang"],"Long"),_)),_) -> code#lconst (Int64.of_int32 i32)
			| RValue (Some (TDouble | TObject((["java";"lang"],"Double"),_)),_) -> code#dconst (Int32.to_float i32)
			| _ -> code#iconst i32
			end
		| TFloat f ->
			begin match ret with
			| RValue (Some (TFloat | TObject((["java";"lang"],"Float"),_)),_) -> code#fconst (float_of_string f)
			| _ -> code#dconst (float_of_string f)
			end
		| TBool true -> code#bconst true
		| TBool false -> code#bconst false
		| TNull -> jm#load_default_value (self#vtype t)
		| TThis ->
			let _,load,_ = self#get_local_by_id (0,"this") in
			load()
		| TString s -> jm#string s
		| TSuper -> failwith "Invalid super access"

	method new_native_array jsig el =
		jm#new_native_array jsig (List.map (fun e -> fun () -> self#texpr (rvalue_sig jsig) e) el)

	method spawn_compiled_pattern_field (s1 : string) (s2 : string) =
		let name = Printf.sprintf "_hx_pattern_%s_%i" (patch_name jm#get_name) jm#get_next_regex_id in
		let jf = jc#spawn_field name NativeSignatures.haxe_compiled_pattern_sig [FdStatic;FdPrivate;FdFinal] in
		let jm = jc#get_static_init_method in
		jm#string s1;
		jm#string s2;
		jm#invokestatic NativeSignatures.haxe_ereg_path "compilePattern" (method_sig [string_sig;string_sig] (Some NativeSignatures.haxe_compiled_pattern_sig));
		jm#putstatic jc#get_this_path jf#get_name jf#get_jsig;
		jf

	method texpr ret e =
		if not jm#is_terminated then self#texpr' ret e

	method texpr' ret e =
		code#set_line (Lexer.get_error_line e.epos);
		match e.eexpr with
		| TVar(v,Some e1) ->
			self#texpr (rvalue_type gctx v.v_type (Some v.v_name)) e1;
			self#cast v.v_type;
			let _,_,store = self#add_local v VarWillInit in
			store()
		| TVar(v,None) ->
			ignore(self#add_local v VarNeedDefault);
		| TLocal _ | TConst _  | TTypeExpr _ when not (need_val ret) ->
			()
		| TLocal v ->
			let _,load,_ = self#get_local v in
			load()
		| TTypeExpr mt ->
			let t = type_of_module_type mt in
			if ExtType.is_void (follow t) then jm#get_basic_type_class "Void"
			else jm#get_class (jsignature_of_type gctx t)
		| TUnop(op,flag,e1) ->
			begin match op with
			| Not | Neg | NegBits when not (need_val ret) -> self#texpr ret e1
			| _ -> self#unop ret op flag e1
			end
		| TBinop(OpAdd,e1,e2) when is_string (follow e.etype) ->
			let string_builder_path = (["java";"lang"],"StringBuilder") in
			let string_builder_sig = object_path_sig string_builder_path in
			jm#construct ConstructInit string_builder_path (fun () -> []);
			let rec loop e = match e.eexpr with
				| TBinop(OpAdd,e1,e2) when is_string (follow e.etype) ->
					loop e1;
					loop e2;
				| _ ->
					self#texpr rvalue_any e;
					let jsig = jm#get_code#get_stack#top in
					let jsig = match jsig with
						| TByte | TBool | TChar | TShort | TInt | TLong ->
							jsig
						| TFloat | TDouble ->
							(* Haxe mandates 2.0 be printed as 2, so we have to wrap here... *)
							jm#expect_reference_type;
							jm#invokestatic haxe_jvm_path "toString" (method_sig [object_sig] (Some string_sig));
							string_sig
						| _ ->
							object_sig
					in
					jm#invokevirtual string_builder_path "append" (method_sig [jsig] (Some string_builder_sig));
			in
			loop e1;
			loop e2;
			jm#invokevirtual string_builder_path "toString" (method_sig [] (Some string_sig));
		| TBinop(op,e1,e2) ->
			begin match op with
			| OpAssign | OpAssignOp _ -> self#binop ret op e1 e2
			| _ when not (need_val ret) ->
				self#texpr ret e1;
				self#texpr ret e2;
			| _ ->
				self#binop ret op e1 e2
			end
		| TConst ct ->
			self#const ret e.etype ct
		| TIf(e1,e2,None) ->
			jm#if_then_labeled
				(self#condition false e1)
				(fun () -> self#texpr RVoid (mk_block e2));
		| TIf(e1,e2,Some e3) ->
			jm#if_then_else_labeled
				(self#condition false e1)
				(fun () ->
					self#texpr ret (mk_block e2);
					if need_val ret then self#cast e.etype
				)
				(fun () ->
					self#texpr ret (mk_block e3);
					if need_val ret then self#cast e.etype;
				)
		| TSwitch switch ->
			self#switch ret switch
		| TWhile(e1,e2,flag) ->
			block_exits <- ExitLoop :: block_exits;
			let is_true_loop = match (Texpr.skip e1).eexpr with TConst (TBool true) -> true | _ -> false in
			let continue_label = jm#spawn_label "continue" in
			let break_label = jm#spawn_label "break" in
			let body_label = jm#spawn_label "body" in
			let restore = jm#start_branch in
			if flag = DoWhile then begin
				body_label#goto;
				restore();
			end;
			let old_continue = continue in
			continue <- Some continue_label;
			let old_break = break in
			break <- Some break_label;
			continue_label#here;
			if not is_true_loop then self#condition false e1 body_label break_label;
			let pop_scope = jm#push_scope in
			body_label#here;
			self#texpr RVoid e2;
			if not jm#is_terminated then continue_label#goto;
			pop_scope();
			restore();
			if break_label#was_jumped_to || not is_true_loop then
				break_label#here
			else
				jm#set_terminated true;
			continue <- old_continue;
			break <- old_break;
			block_exits <- List.tl block_exits;
		| TBreak ->
			self#emit_block_exits true;
			begin match break with
			| None ->
				jerror "break outside loop"
			| Some label ->
				label#goto;
			end;
		| TContinue ->
			self#emit_block_exits true;
			begin match continue with
			| None ->
				jerror "continue outside loop"
			| Some label ->
				label#goto;
			end;
		| TTry(e1,catches) ->
			self#try_catch ret e1 catches
		| TField(e1,fa) ->
			if not (need_val ret) then self#texpr ret e1
			else self#read (fun () -> self#cast_expect ret e.etype) e1 fa;
		| TCall(e1,el) ->
			self#call ret e.etype e1 el
		| TNew({cl_path = (["java"],"NativeArray")},[t],[e1]) ->
			self#texpr (if need_val ret then rvalue_any else RVoid) e1;
			(* Technically this could throw... but whatever *)
			if need_val ret then ignore(NativeArray.create jm#get_code jc#get_pool (jsignature_of_type gctx t))
		| TNew({cl_path=(["haxe";"root"],"EReg") as ereg_path},[],[{eexpr = TConst (TString s1)};{eexpr = TConst (TString s2)}]) when jm != jc#get_static_init_method ->
			let jf = self#spawn_compiled_pattern_field s1 s2 in
			jm#construct ConstructInit ereg_path (fun () ->
				jm#getstatic jc#get_this_path jf#get_name jf#get_jsig;
				[jf#get_jsig]
			)
		| TNew(c,tl,el) ->
			begin match OverloadResolution.maybe_resolve_constructor_overload c tl el with
			| None -> Error.raise_typing_error "Could not find overload" e.epos
			| Some (c',cf,_) ->
				let f () =
					let tl,_ = self#call_arguments cf.cf_type el in
					tl
				in
				jm#construct ~no_value:(if not (need_val ret) then true else false) (get_construction_mode c' cf) c.cl_path f
			end
		| TReturn None ->
			self#emit_block_exits false;
			jm#return;
		| TReturn (Some e1) ->
			self#texpr rvalue_any e1;
			if not (jm#is_terminated) then begin
				let jsig = Option.get return_type in
				jm#cast jsig;
				self#emit_block_exits false;
				jm#return;
			end
		| TFunction tf ->
			self#tfunction ret e tf
		| TArrayDecl el when not (need_val ret) ->
			List.iter (self#texpr ret) el
		| TArrayDecl el ->
			begin match follow e.etype with
			| TInst({cl_path = (["haxe";"root"],"Array")},[t]) ->
				self#new_native_array (jsignature_of_type gctx (self#mknull t)) el;
				jm#invokestatic (["haxe";"root"],"Array") "ofNative" (method_sig [array_sig object_sig] (Some (object_path_sig (["haxe";"root"],"Array"))));
				self#cast e.etype
			| _ ->
				die "" __LOC__
			end
		| TArray(e1,e2) when not (need_val ret) ->
			(* Array access never throws so this should be fine... *)
			self#texpr ret e1;
			self#texpr ret e2;
		| TArray(e1,e2) ->
			begin match follow e1.etype with
			| TInst({cl_path = (["haxe";"root"],"Array")} as c,[t]) ->
				self#texpr rvalue_any e1;
				self#texpr (rvalue_sig TInt) e2;
				jm#cast TInt;
				jm#invokevirtual c.cl_path "__get" (method_sig [TInt] (Some object_sig));
				self#cast e.etype
			| TInst({cl_path = (["java"],"NativeArray")},[t]) ->
				self#texpr rvalue_any e1;
				let vt = self#vtype e1.etype in
				let vte = self#vtype t in
				self#texpr rvalue_any e2;
				self#read_native_array vt vte
			| t ->
				self#texpr rvalue_any e1;
				self#texpr rvalue_any e2;
				jm#cast TInt;
				jm#invokestatic (["haxe";"jvm"],"Jvm") "arrayRead" (method_sig [object_sig;TInt] (Some object_sig));
				self#cast e.etype;
			end
		| TBlock [] ->
			if ret = RReturn && not jm#is_terminated then jm#return;
		| TBlock el ->
			let rec loop el = match el with
				| [] -> die "" __LOC__
				| [e1] ->
					self#texpr ret e1;
					if ret = RReturn && not jm#is_terminated then jm#return;
				| e1 :: el ->
					self#texpr RVoid e1;
					loop el
			in
			let pop_scope = jm#push_scope in
			loop el;
			pop_scope();
		| TCast(e1,None) ->
			self#texpr ret e1;
			if need_val ret then self#cast e.etype
		| TCast(e1,Some mt) ->
			self#texpr rvalue_any e1;
			let jsig = jsignature_of_type gctx (type_of_module_type mt) in
			if is_unboxed jsig || is_unboxed jm#get_code#get_stack#top then jm#cast jsig
			else code#checkcast (t_infos mt).mt_path;
			if not (need_val ret) then code#pop;
		| TParenthesis e1 | TMeta(_,e1) ->
			self#texpr ret e1
		| TFor(v,e1,e2) ->
			self#texpr ret (Texpr.for_remap com.basic v e1 e2 e.epos)
		| TEnumIndex e1 ->
			self#texpr rvalue_any e1;
			jm#invokevirtual java_enum_path "ordinal" (method_sig [] (Some TInt))
		| TEnumParameter(e1,ef,i) ->
			self#texpr rvalue_any e1;
			let path,name,jsig_arg = match follow ef.ef_type with
<<<<<<< HEAD
				| TFun(tl,TEnum(en,_),_) ->
=======
				| TFun(tl,tr) ->
					let en = match follow tr with
						| TEnum(en,_) -> en
						| _ -> die "" __LOC__
					in
>>>>>>> adef8b3e
					let n,_,t = List.nth tl i in
					en.e_path,n,self#vtype t
				| _ -> die "" __LOC__
			in
			let cpath = ((fst path),Printf.sprintf "%s$%s" (snd path) ef.ef_name) in
			let jsig = (object_path_sig cpath) in
			jm#cast jsig;
			jm#getfield cpath name jsig_arg;
			self#cast e.etype;
		| TThrow e1 ->
			self#texpr rvalue_any e1;
			(* There could be something like `throw throw`, so we should only throw if we aren't terminated (issue #10363) *)
			if not (jm#is_terminated) then begin
				if not (ExceptionFunctions.is_haxe_exception e1.etype) && not (does_unify e1.etype gctx.t_runtime_exception) then begin
					let exc = new haxe_exception gctx e1.etype in
					if not (List.exists (fun exc' -> exc#is_assignable_to exc') caught_exceptions) then
						jm#add_thrown_exception exc#get_native_path;
				end;
				code#athrow;
				jm#set_terminated true
			end
		| TObjectDecl fl ->
			let had_invalid_field_name = ref false in
			(* We cannot rely on e.etype because it might have optional field shit, so we need to build a concrete type from the fields... *)
			let fields = List.fold_left (fun acc ((name,_,_),e) ->
				let cf = mk_field name e.etype e.epos e.epos in
				if not (Lexer.is_valid_identifier name) then had_invalid_field_name := true;
				PMap.add name cf acc
			) PMap.empty fl in
			let t = mk_anon ~fields (ref Closed) in
			let td = gctx.anon_identification#identify true t in
			begin match td with
			| Some pfm when not !had_invalid_field_name ->
				let lut = Hashtbl.create 0 in
				jm#construct ConstructInit pfm.pfm_path (fun () ->
					(* Step 1: Expressions in order with temp vars *)
					let rec loop fl = match fl with
						| ((name,_,_),e) :: fl ->
							let jsig = self#vtype e.etype in
							let load = match (Texpr.skip e).eexpr with
							| TConst _ | TTypeExpr _ | TFunction _ ->
								(fun () -> self#texpr rvalue_any e)
							| _ ->
								let _,load,save = jm#add_local (Printf.sprintf "_hx_tmp_%s" name) jsig VarWillInit in
								self#texpr rvalue_any e;
								save();
								load
							in
							Hashtbl.add lut name load;
							loop fl;
						| [] ->
							()
					in
					loop fl;
					(* Step 2: Fields in order of constructor arguments *)
					let order = List.sort (fun ((name1,_,_),_) ((name2,_,_),_) -> compare name1 name2) fl in
					List.map (fun ((name,_,_),_) ->
						let load = Hashtbl.find lut name in
						load();
						let cf = PMap.find name pfm.pfm_fields in
						let jsig = self#vtype cf.cf_type in
						jm#cast jsig;
						jsig
					) order;
				)
			| _ ->
				jm#construct ConstructInit haxe_dynamic_object_path (fun () -> []);
				List.iter (fun ((name,_,_),e) ->
					code#dup;
					jm#string name;
					self#texpr rvalue_any e;
					self#expect_reference_type;
					jm#invokevirtual haxe_dynamic_object_path "_hx_setField" (method_sig [string_sig;object_sig] None);
				) fl;
			end
		| TIdent _ ->
			Error.raise_typing_error (s_expr_ast false "" (s_type (print_context())) e) e.epos;

	(* api *)

	method object_constructor =
		let path = jc#get_super_path in
		let offset = pool#add_field path "<init>" (method_sig [] None) FKMethod in
		jm#load_this;
		code#invokespecial offset jc#get_jsig [] [];
		jm#set_this_initialized
end

type super_ctor_mode =
	| SCNone
	| SCJava
	| SCHaxe

let generate_dynamic_access gctx (jc : JvmClass.builder) fields is_anon =
	begin match fields with
	| [] ->
		()
	| _ ->
		let jsig = method_sig [string_sig] (Some object_sig) in
		let jm = jc#spawn_method "_hx_getField" jsig [MPublic;MSynthetic] in
		let _,load,_ = jm#add_local "name" string_sig VarArgument in
		jm#finalize_arguments;
		let cases = List.map (fun (name,jsig,kind) ->
			[name],(fun () ->
			begin match kind,jsig with
				| Method (MethNormal | MethInline),TMethod(args,_) ->
					if gctx.dynamic_level >= 2 then begin
						create_field_closure gctx jc jc#get_this_path jm name jsig (fun () -> jm#load_this)
					end else begin
						jm#load_this;
						jm#string name;
						jm#new_native_array java_class_sig (List.map (fun jsig -> fun () -> jm#get_class jsig) args);
						jm#invokestatic haxe_jvm_path "readFieldClosure" (method_sig [object_sig;string_sig;array_sig (java_class_sig)] (Some (object_sig)))
					end
				| _ ->
					jm#load_this;
					jm#getfield jc#get_this_path name jsig;
					jm#expect_reference_type;
				end;
				jm#replace_top object_sig;
			)
		) fields in
		let def = (fun () ->
			jm#load_this;
			load();
			jm#invokespecial jc#get_super_path "_hx_getField" jsig;
		) in
		jm#string_switch true load cases (Some def);
		jm#return
	end;
	let fields = List.filter (fun (_,_,kind) -> match kind with
		| Method (MethNormal | MethInline) -> false
		| Var {v_write = AccNever} -> false
		| _ -> true
	) fields in
	begin match fields with
	| [] ->
		()
	| _ ->
		let jsig = method_sig [string_sig;object_sig] None in
		let jm = jc#spawn_method "_hx_setField" jsig [MPublic;MSynthetic] in
		let _,load1,_ = jm#add_local "name" string_sig VarArgument in
		let _,load2,_ = jm#add_local "value" object_sig VarArgument in
		jm#finalize_arguments;
		load1();
		jm#invokevirtual string_path "hashCode" (method_sig [] (Some TInt));
		let def = (fun () ->
			jm#load_this;
			load1();
			load2();
			jm#invokespecial jc#get_super_path "_hx_setField" jsig;
		) in
		let cases = List.map (fun (name,jsig,_) ->
			let hash = java_hash name in
			[hash],(fun () ->
				jm#load_this;
				load2();
				jm#cast jsig;
				jm#putfield jc#get_this_path name jsig;
				(* Have to deal with Reflect.deleteField crap here... *)
				if is_anon then begin
					jm#load_this;
					jm#getfield jc#get_this_path "_hx_deletedAField" boolean_sig;
					jm#if_then
						(jm#get_code#if_null boolean_sig)
						(fun () ->
							def();
						)
				end;
			)
		) fields in
		jm#int_switch false cases (Some def);
		jm#return
	end

class tclass_to_jvm gctx c = object(self)
	val is_annotation = Meta.has Meta.Annotation c.cl_meta
	val field_inits = DynArray.create ()
	val delayed_field_inits = DynArray.create ()

	val jc = new JvmClass.builder c.cl_path (match c.cl_super with
		| Some(c,_) -> c.cl_path
		| None ->
			if (has_class_flag c CInterface) || Meta.has Meta.NativeGen c.cl_meta then object_path else haxe_object_path
		)

	method private set_access_flags =
		jc#add_access_flag 1; (* public *)
		if has_class_flag c CFinal then jc#add_access_flag 0x10;
		if (has_class_flag c CInterface) then begin
			jc#add_access_flag 0x200;
			jc#add_access_flag 0x400;
		end;
		if is_annotation then begin
			jc#add_access_flag 0x2000;
			jc#add_interface (["java";"lang";"annotation"],"Annotation") [];
			let value = match get_meta_string c.cl_meta Meta.Annotation with
				| None -> "CLASS"
				| Some value -> value
			in
			jc#add_annotation retention_path ["value",(AEnum(retention_policy_sig,value))] true;
		end;
		if (has_class_flag c CAbstract) then jc#add_access_flag 0x0400; (* abstract *)
		if Meta.has Meta.JvmSynthetic c.cl_meta then jc#add_access_flag 0x1000 (* synthetic *)

	method private build_bridges =
		let make_bridge name jsig_from jsig_to =
			let args_from,ret_from = match jsig_from with
				| TMethod(jsigs,jsig) -> jsigs,jsig
				| _ -> die "" __LOC__
			in
			let args_to,ret_to = match jsig_to with
				| TMethod(jsigs,jsig) -> jsigs,jsig
				| _ -> die "" __LOC__
			in
			let jm = jc#spawn_method name jsig_from [MPublic;MSynthetic;MBridge] in
			gctx.typed_functions#make_forward_method_jsig jc jm name args_from ret_from args_to ret_to
		in
		let maybe_make_bridge name jsig_from jsig_to =
			if not (jc#has_method name jsig_from) then make_bridge name jsig_from jsig_to
		in
		let compare_fields cf_impl cf_super =
			let jsig_super = jsignature_of_type gctx cf_super.cf_type in
			let jsig_impl = jsignature_of_type gctx cf_impl.cf_type in
			if jsig_super <> jsig_impl then
				maybe_make_bridge cf_impl.cf_name jsig_super jsig_impl
		in
		let find_overload map_type c cf =
			let tl = match follow (map_type cf.cf_type) with
				| TFun(tl,_,_) -> tl
				| _ -> die "" __LOC__
			in
			OverloadResolution.resolve_instance_overload false map_type c cf.cf_name (List.map (fun (_,_,t) -> Texpr.Builder.make_null t null_pos) tl)
		in
		let if_method f cf = match cf.cf_kind with
			| Method _ ->
				f cf;
				List.iter f cf.cf_overloads
			| _ ->
				()
		in
		begin match c.cl_super with
		| Some (c_sup,tl) ->
			let map_type = apply_params c_sup.cl_params tl in
			let check_override cf =
				if has_class_field_flag cf CfOverload then begin match find_overload map_type c_sup cf with
				| Some (_,cf_super,_) ->
					compare_fields cf cf_super
				| None ->
					()
				end else begin
					let _,_,cf_super = raw_class_field (fun cf -> cf.cf_type) c_sup (extract_param_types c_sup.cl_params) cf.cf_name in
					compare_fields cf cf_super
				end
			in
			let check cf =
				if has_class_field_flag cf CfOverride then check_override cf;
			in
			List.iter (if_method check) c.cl_ordered_fields
		| None ->
			()
		end;
		let rec check_interface map_type (c_int,tl) =
			let map_type t = map_type (apply_params c_int.cl_params tl t) in
			let check cf =
				begin match find_overload map_type c cf with
				| Some (_,cf_impl,_) ->
					compare_fields cf_impl cf
				| None ->
					()
				end
			in
			List.iter (if_method check) c_int.cl_ordered_fields;
			List.iter (check_interface map_type) c_int.cl_implements
		in
		List.iter (check_interface (fun t -> t)) c.cl_implements

	method private set_interfaces =
		List.iter (fun (c_int,tl) ->
			if is_annotation && c_int.cl_path = (["java";"lang";"annotation"],"Annotation") then
				()
			else begin
				jc#add_interface c_int.cl_path (List.map (jtype_argument_of_type gctx []) tl)
			end
		) c.cl_implements

	method private generate_empty_ctor =
		let jsig_empty = method_sig [haxe_empty_constructor_sig] None in
		let jm_empty_ctor = jc#spawn_method "<init>" jsig_empty [MPublic;MSynthetic] in
		let _,load,_ = jm_empty_ctor#add_local "_" haxe_empty_constructor_sig VarArgument in
		jm_empty_ctor#load_this;
		if c.cl_constructor = None then begin
			let handler = new texpr_to_jvm gctx None jc jm_empty_ctor None in
			DynArray.iter (fun e ->
				handler#texpr RVoid e;
			) field_inits;
		end;
		begin match c.cl_super with
		| None ->
			(* Haxe type with no parent class, call Object.<init>() *)
			jm_empty_ctor#call_super_ctor ConstructInit (method_sig [] None)
		| _ ->
			(* Parent class exists, call SuperClass.<init>(EmptyConstructor) *)
			load();
			jm_empty_ctor#call_super_ctor ConstructInit jsig_empty
		end;
		if c.cl_constructor = None then begin
			let handler = new texpr_to_jvm gctx None jc jm_empty_ctor None in
			DynArray.iter (fun e ->
				handler#texpr RVoid e;
			) delayed_field_inits;
		end;
		jm_empty_ctor#return;

	method private generate_implicit_ctors =
		try
			let sm = gctx.preprocessor#get_implicit_ctor c in
			PMap.iter (fun _ (c,cf) ->
				let cmode = get_construction_mode c cf in
				let jm = jc#spawn_method (if cmode = ConstructInit then "<init>" else "new") (jsignature_of_type gctx cf.cf_type) [MPublic] in
				let handler = new texpr_to_jvm gctx None jc jm None in
				jm#load_this;
				DynArray.iter (fun e ->
					handler#texpr RVoid e;
				) field_inits;
				let tl = match follow cf.cf_type with TFun(tl,_,_) -> tl | _ -> die "" __LOC__ in
				List.iter (fun (n,_,t) ->
					let _,load,_ = jm#add_local n (jsignature_of_type gctx t) VarArgument in
					load();
				) tl;
				jm#call_super_ctor cmode jm#get_jsig;
				DynArray.iter (fun e ->
					handler#texpr RVoid e;
				) delayed_field_inits;
				jm#return
			) sm
		with Not_found ->
			()

	method generate_expr gctx field_info jc jm e scmode mtype =
		let e,args,tr = match e.eexpr with
			| TFunction tf ->
				tf.tf_expr,tf.tf_args,(return_of_type gctx tf.tf_type)
			| _ ->
				e,[],None
		in
		let handler = new texpr_to_jvm gctx field_info jc jm tr in
		List.iter (fun (v,_) ->
			let slot,_,_ = handler#add_local v VarArgument in
			let l = AnnotationHandler.convert_annotations v.v_meta in
			List.iter (fun (path,annotation,is_runtime_visible) -> jm#add_argument_annotation slot path annotation is_runtime_visible) l;
		) args;
		jm#finalize_arguments;
		begin match mtype with
		| MConstructor ->
			DynArray.iter (fun e ->
				handler#texpr RVoid e;
			) field_inits;
			begin match scmode with
			| SCJava ->
				handler#object_constructor
			| SCHaxe ->
				jm#load_this;
				jm#get_code#aconst_null jc#get_jsig;
				jm#call_super_ctor ConstructInit (method_sig [haxe_empty_constructor_sig] None);
			| SCNone ->
				()
			end;
			DynArray.iter (fun e ->
				handler#texpr RVoid e;
			) delayed_field_inits;
		| _ ->
			()
		end;
			handler#texpr RReturn e

	method generate_method gctx jc c mtype cf =
		let jsig = jsignature_of_type gctx cf.cf_type in
		let flags = if Meta.has Meta.Private cf.cf_meta then [MPrivate] else if Meta.has Meta.Protected cf.cf_meta then [MProtected] else [MPublic] in
		let flags = if (has_class_flag c CInterface) then MAbstract :: flags else flags in
		let flags = if mtype = MStatic then MethodAccessFlags.MStatic :: flags else flags in
		let flags = if has_class_field_flag cf CfFinal then MFinal :: flags else flags in
		let flags = if Meta.has Meta.JvmSynthetic cf.cf_meta then MSynthetic :: flags else flags in
		let flags = if Meta.has Meta.NativeJni cf.cf_meta then MNative :: flags else flags in
		let flags = if (has_class_field_flag cf CfAbstract) then MAbstract :: flags else flags in
		let name,scmode,flags = match mtype with
			| MConstructor ->
				let rec has_super_ctor c = match c.cl_super with
					| None -> false
					| Some(c,_) -> c.cl_constructor <> None || has_super_ctor c
				in
				let get_scmode () = if c.cl_super = None then SCJava else if not (has_super_ctor c) then SCHaxe else SCNone in
				if get_construction_mode c cf = ConstructInit then "<init>",get_scmode(),flags
				else cf.cf_name,SCNone,flags
			| _ -> cf.cf_name,SCNone,flags
		in
		let jm = jc#spawn_method name jsig flags in
		begin match cf.cf_expr with
		| None -> ()
		| Some e ->
			let field_info = gctx.preprocessor#get_field_info cf.cf_meta in
			self#generate_expr gctx field_info jc jm e scmode mtype;
		end;
		let ssig = generate_method_signature true jsig in
		let ssig = match cf.cf_params with
			| [] ->
				ssig
			| _ ->
				let stl = String.concat "" (List.map (fun tp ->
					Printf.sprintf "%s:Ljava/lang/Object;" tp.ttp_name
				) cf.cf_params) in
				Printf.sprintf "<%s>%s" stl ssig
		in
		if ssig <> jm#get_descriptor then begin
			let offset = jc#get_pool#add_string ssig in
			jm#add_attribute (AttributeSignature offset);
		end;
		AnnotationHandler.generate_annotations (jm :> JvmBuilder.base_builder) cf.cf_meta

	method generate_field gctx (jc : JvmClass.builder) c mtype cf =
		let jsig = jsignature_of_type gctx cf.cf_type in
		let flags = if Meta.has Meta.Private cf.cf_meta then [FdPrivate] else if Meta.has Meta.Protected cf.cf_meta then [FdProtected] else [FdPublic] in
		let flags = if mtype = MStatic then FdStatic :: flags else flags in
		let flags = if Meta.has Meta.JvmSynthetic cf.cf_meta then FdSynthetic :: flags else flags in
		let flags = if Meta.has Meta.Volatile cf.cf_meta then FdVolatile :: flags else flags in
		let jm = jc#spawn_field cf.cf_name jsig flags in
		let default e =
			let p = null_pos in
			let efield = Texpr.Builder.make_static_field c cf p in
			let eop = mk (TBinop(OpAssign,efield,e)) cf.cf_type p in
			begin match c.cl_init with
			| None -> c.cl_init <- Some eop
			| Some e -> c.cl_init <- Some (concat e eop)
			end
		in
		begin match cf.cf_expr with
			| None ->
				if c.cl_path = (["haxe"],"Resource") && cf.cf_name = "content" then begin
					let el = Hashtbl.fold (fun name _ acc ->
						Texpr.Builder.make_string gctx.com.basic name null_pos :: acc
					) gctx.com.resources [] in
					let e = mk (TArrayDecl el) (gctx.com.basic.tarray gctx.com.basic.tstring) null_pos in
					default e;
				end;
			| Some e when mtype <> MStatic ->
				let tl = extract_param_types c.cl_params in
				let ethis = mk (TConst TThis) (TInst(c,tl)) null_pos in
				let efield = mk (TField(ethis,FInstance(c,tl,cf))) cf.cf_type null_pos in
				let eop = mk (TBinop(OpAssign,efield,e)) cf.cf_type null_pos in
				DynArray.add (match cf.cf_kind with Method MethDynamic -> delayed_field_inits | _ -> field_inits) eop;
			| Some e ->
				match e.eexpr with
				| TConst ct ->
					begin match ct with
					| TInt i32 when not (is_nullable cf.cf_type) ->
						let offset = jc#get_pool#add (ConstInt i32) in
						jm#add_attribute (AttributeConstantValue offset);
					| TString s ->
						let offset = jc#get_pool#add_const_string s in
						jm#add_attribute (AttributeConstantValue offset);
					| _ ->
						default e;
					end
				| _ ->
					default e;
		end;
		let jsig = jsignature_of_type gctx cf.cf_type in
		(* see https://docs.oracle.com/javase/specs/jvms/se7/html/jvms-4.html#jvms-4.3.4 *)
		begin match jsig with
			| TObject _ | TArray _ | TTypeParameter _ ->
				let ssig = generate_signature true jsig in
				let offset = jc#get_pool#add_string ssig in
				jm#add_attribute (AttributeSignature offset);
			| _ ->
				()
		end;
		AnnotationHandler.generate_annotations (jm :> JvmBuilder.base_builder) cf.cf_meta;

	method generate_main e =
		let jsig = method_sig [array_sig string_sig] None in
		let jm = jc#spawn_method "main" jsig [MPublic;MStatic] in
		let _,load,_ = jm#add_local "args" (TArray(string_sig,None)) VarArgument in
		if has_feature gctx.com "haxe.root.Sys.args" then begin
			load();
			jm#putstatic (["haxe";"root"],"Sys") "_args" (TArray(string_sig,None))
		end;
		jm#invokestatic (["haxe"; "java"], "Init") "init" (method_sig [] None);
		self#generate_expr gctx None jc jm e SCNone MStatic;
		if not jm#is_terminated then jm#return

	method private generate_fields =
		let field mtype cf = match cf.cf_kind with
			| Method (MethNormal | MethInline) ->
				List.iter (fun cf ->
					let is_weird_abstract_field_without_expression = match cf.cf_expr,c.cl_kind with
						| None,KAbstractImpl _ ->
							true
						| _ ->
							false
					in
					if not (has_class_field_flag cf CfExtern) && not (is_weird_abstract_field_without_expression) then self#generate_method gctx jc c mtype cf
				) (cf :: List.filter (fun cf -> has_class_field_flag cf CfOverload) cf.cf_overloads)
			| _ ->
				if not (has_class_flag c CInterface) && is_physical_field cf then self#generate_field gctx jc c mtype cf
		in
		let field mtype cf =
			run_timed gctx true cf.cf_name (fun () -> field mtype cf)
		in
		Option.may (fun (c2,e) -> if c2 == c then self#generate_main e) gctx.entry_point;
		List.iter (field MStatic) c.cl_ordered_statics;
		List.iter (field MInstance) c.cl_ordered_fields;
		begin match c.cl_constructor,c.cl_super with
			| Some cf,Some _ -> field MConstructor cf
			| Some cf,None -> field MConstructor cf
			| None,_ -> ()
		end;
		begin match c.cl_init with
			| None ->
				()
			| Some e ->
				let jm = jc#get_static_init_method in
				let handler = new texpr_to_jvm gctx None jc jm None in
				handler#texpr RReturn (mk_block e);
		end

	method private generate_signature =
		jc#set_type_parameters (List.map (fun ttp ->
			let jsigs = List.map (fun t ->
				get_boxed_type (jsignature_of_type gctx t)
			) (get_constraints ttp) in
			(ttp.ttp_name,jsigs)
		) c.cl_params);
		match c.cl_super with
			| Some(c,tl) -> jc#set_super_parameters (List.map (jtype_argument_of_type gctx []) tl)
			| _ -> ()

	method generate_annotations =
		AnnotationHandler.generate_annotations (jc :> JvmBuilder.base_builder) c.cl_meta;
		jc#add_annotation (["haxe";"jvm";"annotation"],"ClassReflectionInformation") (["hasSuperClass",(ABool (c.cl_super <> None))]) true

	method private do_generate =
		self#set_access_flags;
		jc#set_source_file c.cl_pos.pfile;
		run_timed gctx true "fields" (fun () -> self#generate_fields);
		self#set_interfaces;
		if not (has_class_flag c CInterface) then begin
			self#generate_empty_ctor;
			self#generate_implicit_ctors;
			self#build_bridges;
		end;
		self#generate_signature;
		if gctx.dynamic_level > 0 && not (Meta.has Meta.NativeGen c.cl_meta) && not (has_class_flag c CInterface) then
			generate_dynamic_access gctx jc (List.map (fun cf -> cf.cf_name,jsignature_of_type gctx cf.cf_type,cf.cf_kind) c.cl_ordered_fields) false;
		self#generate_annotations;
		let jc = jc#export_class gctx.default_export_config in
		write_class gctx c.cl_path jc

	method generate =
		run_timed gctx true (s_type_path c.cl_path) (fun () -> self#do_generate)
end

let generate_class gctx c =
	let conv = new tclass_to_jvm gctx c in
	conv#generate

let generate_enum_equals gctx (jc_ctor : JvmClass.builder) =
	let jm_equals,load = generate_equals_function jc_ctor (haxe_enum_sig object_sig) in
	let code = jm_equals#get_code in
	let jm_equals_handler = new texpr_to_jvm gctx None jc_ctor jm_equals (Some TBool) in
	let is_haxe_enum jsig = match jsig with
		| TObject(path,_) ->
			Hashtbl.mem gctx.enum_paths path
		| _ ->
			false
	in
	let compare_whatever jsig =
		jm_equals#invokestatic haxe_jvm_path "maybeEnumEq" (method_sig [object_sig;object_sig] (Some TBool));
		jm_equals#if_then
			(code#if_ CmpNe)
			(fun () ->
				code#bconst false;
				jm_equals#return;
			)
	in
	let compare_haxe_enum jsig =
		jm_equals#invokestatic haxe_type_path "enumEq" (method_sig [object_sig;object_sig] (Some TBool));
		jm_equals#if_then
			(code#if_ CmpNe)
			(fun () ->
				code#bconst false;
				jm_equals#return;
			)
	in
	let compare_standard jsig =
		jm_equals#if_then
			(jm_equals_handler#apply_cmp (jm_equals_handler#do_compare CmpNe))
			(fun () ->
				code#bconst false;
				jm_equals#return;
			);
	in
	let compare jsig =
		if NativeSignatures.is_dynamic_at_runtime jsig then
			compare_whatever jsig
		else if is_haxe_enum jsig then
			compare_haxe_enum jsig
		else
			compare_standard jsig
	in
	load();
	jm_equals#invokevirtual java_enum_path "ordinal" (method_sig [] (Some TInt));
	jm_equals#load_this;
	jm_equals#invokevirtual java_enum_path "ordinal" (method_sig [] (Some TInt));
	compare TInt;
	let compare_field n jsig =
		load();
		jm_equals#getfield jc_ctor#get_this_path n jsig;
		jm_equals#load_this;
		jm_equals#getfield jc_ctor#get_this_path n jsig;
		compare jsig;
	in
	jm_equals,compare_field

let generate_enum gctx en =
	let jc_enum = new JvmClass.builder en.e_path haxe_enum_path in
	jc_enum#add_access_flag 0x1; (* public *)
	jc_enum#add_access_flag 0x400; (* abstract *)
	if Meta.has Meta.JvmSynthetic en.e_meta then jc_enum#add_access_flag 0x1000; (* synthetic *)
	let jsig_enum_ctor = method_sig [TInt;string_sig] None in
	(* Create base constructor *)
	 begin
		let jm_ctor = jc_enum#spawn_method "<init>" jsig_enum_ctor [MProtected] in
		jm_ctor#load_this;
		let _,load1,_ = jm_ctor#add_local "index" TInt VarArgument in
		let _,load2,_ = jm_ctor#add_local "name" string_sig VarArgument in
		load1();
		load2();
		jm_ctor#call_super_ctor ConstructInit jsig_enum_ctor;
		jm_ctor#return;
	end;
	let inits = DynArray.create () in
	let names = List.map (fun name ->
		let ef = PMap.find name en.e_constrs in
		let args = match follow ef.ef_type with
			| TFun(tl,_,_) -> List.map (fun (n,_,t) -> n,jsignature_of_type gctx t) tl
			| _ -> []
		in
		let jsigs = List.map snd args in
		(* Create class for constructor *)
		let jc_ctor = begin
			let jc_ctor = jc_enum#spawn_inner_class None jc_enum#get_this_path (Some ef.ef_name) in
			jc_ctor#add_access_flag 0x10; (* final *)
			let jsig_method = method_sig jsigs None in
			let jm_ctor = jc_ctor#spawn_method "<init>" jsig_method [MPublic] in
			jm_ctor#load_this;
			jm_ctor#get_code#iconst (Int32.of_int ef.ef_index);
			jm_ctor#string ef.ef_name;
			jm_ctor#call_super_ctor ConstructInit jsig_enum_ctor;
			List.iter (fun (n,jsig) ->
				jm_ctor#add_argument_and_field n jsig [FdPublic;FdFinal]
			) args;
			jm_ctor#return;
			jc_ctor#add_annotation (["haxe";"jvm";"annotation"],"EnumValueReflectionInformation") (["argumentNames",AArray (List.map (fun (name,_) -> AString name) args)]) true;
			if args <> [] then begin
				let jm_params = jc_ctor#spawn_method "_hx_getParameters" (method_sig [] (Some (array_sig object_sig))) [MPublic;MSynthetic] in
				let jm_equals,compare_field = generate_enum_equals gctx jc_ctor in
				let fl = List.map (fun (n,jsig) ->
					compare_field n jsig;
					(fun () ->
						jm_params#load_this;
						jm_params#getfield jc_ctor#get_this_path n jsig;
						jm_params#cast object_sig;
					)
				) args in
				jm_equals#get_code#bconst true;
				jm_equals#return;
				jm_params#new_native_array object_sig fl;
				jm_params#return
			end;
			jc_ctor
		end in
		write_class gctx jc_ctor#get_this_path (jc_ctor#export_class gctx.default_export_config);
		begin match args with
			| [] ->
				(* Create static field for ctor without args *)
				let jm_static = jc_enum#spawn_field ef.ef_name jc_enum#get_jsig [FdPublic;FdStatic;FdFinal;FdEnum] in
				DynArray.add inits (jm_static,jc_ctor);
			| _ ->
				(* Create static function for ctor with args *)
				let jsig_static = method_sig jsigs (Some jc_enum#get_jsig) in
				let jm_static = jc_enum#spawn_method ef.ef_name jsig_static [MPublic;MStatic] in
				jm_static#construct ConstructInit jc_ctor#get_this_path (fun () ->
					List.iter (fun (n,jsig) ->
						let _,load,_ = jm_static#add_local n jsig VarArgument in
						load();
					) args;
					jsigs;
				);
				jm_static#return;
		end;
		AString name
	) en.e_names in
	if DynArray.length inits > 0 then begin
		(* Assign static fields for ctors without args *)
		let jm_clinit = jc_enum#spawn_method "<clinit>" (method_sig [] None) [MStatic] in
		let jm_values = jc_enum#spawn_method "values" (method_sig [] (Some (array_sig (object_path_sig jc_enum#get_this_path)))) [MPublic;MStatic] in
		let inits = DynArray.to_list inits in
		let fl = List.map (fun (jm_static,jc_ctor) ->
			jm_clinit#construct ConstructInit jc_ctor#get_this_path (fun () -> []);
			jm_clinit#putstatic jc_enum#get_this_path jm_static#get_name jm_static#get_jsig;
			(fun () ->
				jm_values#getstatic jc_enum#get_this_path jm_static#get_name jm_static#get_jsig;
			)
		) inits in
		jm_values#new_native_array (object_path_sig jc_enum#get_this_path) fl;
		jm_values#return;
		(* Add __meta__ TODO: do this via annotations instead? *)
		begin match Texpr.build_metadata gctx.com.basic (TEnumDecl en) with
		| None ->
			()
		| Some e ->
			ignore(jc_enum#spawn_field "__meta__" object_sig [FdStatic;FdPublic]);
			let handler = new texpr_to_jvm gctx None jc_enum jm_clinit None in
			handler#texpr rvalue_any e;
			jm_clinit#putstatic jc_enum#get_this_path "__meta__" object_sig
		end;
		jm_clinit#return;
	end;
	AnnotationHandler.generate_annotations (jc_enum :> JvmBuilder.base_builder) en.e_meta;
	jc_enum#add_annotation (["haxe";"jvm";"annotation"],"EnumReflectionInformation") (["constructorNames",AArray names]) true;
	write_class gctx en.e_path (jc_enum#export_class gctx.default_export_config)

let generate_module_type ctx mt =
	match mt with
		| TClassDecl c when not (has_class_flag c CExtern) -> generate_class ctx c
		| TEnumDecl en when not en.e_extern -> generate_enum ctx en
		| _ -> ()

let generate_anons gctx =
	Hashtbl.iter (fun _ pfm ->
		let path = pfm.pfm_path in
		let fields = convert_fields gctx pfm in
		let jc = new JvmClass.builder path haxe_dynamic_object_path in
		jc#add_access_flag 0x1;
		begin
			let jm_ctor = jc#spawn_method "<init>" (method_sig (List.map snd fields) None) [MPublic] in
			jm_ctor#load_this;
			jm_ctor#get_code#aconst_null haxe_empty_constructor_sig;
			jm_ctor#call_super_ctor ConstructInit (method_sig [haxe_empty_constructor_sig] None);
			List.iter (fun (name,jsig) ->
				jm_ctor#add_argument_and_field name jsig [FdPublic]
			) fields;
			jm_ctor#return;
		end;
		begin
			let string_map_path = (["haxe";"ds"],"StringMap") in
			let string_map_sig = object_path_sig string_map_path in
			let jm_fields = jc#spawn_method "_hx_getKnownFields" (method_sig [] (Some string_map_sig)) [MProtected;MSynthetic] in
			let _,load,save = jm_fields#add_local "tmp" string_map_sig VarWillInit in
			jm_fields#construct ConstructInit string_map_path (fun () -> []);
			save();
			List.iter (fun (name,jsig) ->
				load();
				let offset = jc#get_pool#add_const_string name in
				jm_fields#get_code#sconst (string_sig) offset;
				jm_fields#load_this;
				jm_fields#getfield jc#get_this_path name jsig;
				jm_fields#expect_reference_type;
				jm_fields#invokevirtual string_map_path "set" (method_sig [string_sig;object_sig] None);
			) fields;
			load();
			jm_fields#return
		end;
		(* This has to run even with dynamic_level = 0 because the entire DynamicObject logic depends on it. *)
		generate_dynamic_access gctx jc (List.map (fun (name,jsig) -> name,jsig,Var {v_write = AccNormal;v_read = AccNormal}) fields) true;
		begin match gctx.typedef_interfaces#get_interface_class path with
		| None ->
			()
		| Some c ->
			jc#add_interface c.cl_path [];
			List.iter (fun cf ->
				let jsig_cf = jsignature_of_type gctx cf.cf_type in
				let jm = jc#spawn_method cf.cf_name jsig_cf [MPublic] in
				let tl,tr = match follow cf.cf_type with
					| TFun(tl,tr,_) -> tl,tr
					| _ -> die "" __LOC__
				in
				let locals = List.map (fun (n,_,t) ->
					let jsig = jsignature_of_type gctx t in
					jm#add_local n jsig VarArgument,jsig
				) tl in
				jm#finalize_arguments;
				jm#load_this;
				jm#getfield path cf.cf_name jsig_cf;
				List.iter (fun ((_,load,_),_) ->
					load();
				) locals;
				let jret = return_of_type gctx tr in
				let meth = gctx.typed_functions#register_signature (List.map snd locals) jret in
				jm#invokevirtual haxe_function_path meth.name (method_sig meth.dargs meth.dret);
				Option.may jm#cast jret;
				jm#return
			) c.cl_ordered_fields
		end;
		write_class gctx path (jc#export_class gctx.default_export_config)
	) gctx.anon_identification#get_pfms

let generate_typed_functions gctx =
	let jc_function = gctx.typed_functions#generate in
	write_class gctx jc_function#get_this_path (jc_function#export_class gctx.default_export_config);
	let jc_varargs = gctx.typed_functions#generate_var_args in
	write_class gctx jc_varargs#get_this_path (jc_varargs#export_class gctx.default_export_config);
	let jc_closure_dispatch = gctx.typed_functions#generate_closure_dispatch in
	write_class gctx jc_closure_dispatch#get_this_path (jc_closure_dispatch#export_class gctx.default_export_config)

module Preprocessor = struct
	let make_root path =
		["haxe";"root"],snd path

	let has_primary_type m =
		List.exists (fun mt -> snd (t_infos mt).mt_path = snd m.m_path) m.m_types

	let check_path mt =
		if mt.mt_private && has_primary_type mt.mt_module && not (Meta.has Meta.Native mt.mt_meta) then begin
			let m = mt.mt_module in
			let pack = match fst m.m_path with
				| [] -> ["haxe";"root"]
				| pack -> pack
			in
			mt.mt_path <- (pack,Printf.sprintf "%s$%s" (snd m.m_path) (snd mt.mt_path))
		end else if fst mt.mt_path = [] then
			mt.mt_path <- make_root mt.mt_path

	let check_single_method_interface gctx c =
		let rec loop m l = match l with
			| [] ->
				m
			| cf :: l ->
				if not (has_class_field_flag cf CfDefault) then begin match m with
					| None ->
						loop (Some cf) l
					| Some _ ->
						None
				end else
					loop m l
		in
		match loop None c.cl_ordered_fields with
		| None ->
			()
		| Some cf ->
			match jsignature_of_type gctx cf.cf_type with
			| TMethod(args,ret) ->
				JvmFunctions.JavaFunctionalInterfaces.add args ret c.cl_path cf.cf_name (List.map extract_param_name (c.cl_params @ cf.cf_params));
			| _ ->
				()

	let preprocess gctx =
		let rec has_runtime_meta = function
			| (Meta.Custom s,_,_) :: _ when String.length s > 0 && s.[0] <> ':' ->
				true
			| _ :: l ->
				has_runtime_meta l
			| [] ->
				false
		in
		(* go through com.modules so we can also pick up private typedefs *)
		List.iter (fun m ->
			List.iter (fun mt ->
				match mt with
				| TClassDecl c when has_runtime_meta c.cl_meta && has_class_flag c CInterface ->
					() (* TODO: run-time interface metadata is a problem (issue #2042) *)
				| TClassDecl _ | TEnumDecl _ ->
					check_path (t_infos mt);
				| TTypeDecl td ->
					check_path (t_infos mt);
					gctx.anon_identification#identify_typedef td
				| _ ->
					()
			) m.m_types
		) gctx.com.modules;
		(* preprocess classes *)
		List.iter (fun mt ->
			match mt with
			| TClassDecl c ->
				if not (has_class_flag c CInterface) then gctx.preprocessor#preprocess_class c
				else check_single_method_interface gctx c;
			| _ -> ()
		) gctx.com.types;
		(* find typedef-interface implementations *)
		List.iter (fun mt -> match mt with
			| TClassDecl c when not (has_class_flag c CInterface) && not (has_class_flag c CExtern) ->
				gctx.typedef_interfaces#process_class c;
			| _ ->
				()
		) gctx.com.types
end

let generate jvm_flag com =
	let path = FilePath.parse com.file in
	let jar_name,entry_point = match get_entry_point com with
		| Some (jarname,cl,expr) -> jarname, Some (cl,expr)
		| None -> "jar",None
	in
	let compression_level = try
		int_of_string (Define.defined_value com.defines Define.JvmCompressionLevel)
	with _ ->
		6
	in
	if compression_level < 0 || compression_level > 9 then failwith "Invalid value for -D jvm.compression-level: Must be >=0 and <= 9";
	let create_jar path =
		new jar_output path compression_level
	in
	let out_dir,out = if jvm_flag then begin
		match path.file_name with
		| Some _ ->
			begin match path.directory with
				| None ->
					"./",create_jar ("./" ^ com.file)
				| Some dir ->
					mkdir_from_path dir;
					add_trailing_slash dir,create_jar com.file
			end
		| None -> match path.directory with
			| Some dir ->
				let dir = add_trailing_slash dir in
				dir,new file_output dir
			| None ->
				failwith "Please specify an output file name"
	end else begin
		let jar_name = if com.debug then jar_name ^ "-Debug" else jar_name in
		let jar_dir = add_trailing_slash com.file in
		let jar_path = Printf.sprintf "%s%s.jar" jar_dir jar_name in
		jar_dir,create_jar jar_path
	end in
	let anon_identification = new tanon_identification haxe_dynamic_object_path in
	let dynamic_level = try
		int_of_string (Define.defined_value com.defines Define.JvmDynamicLevel)
	with _ ->
		1
	in
	if dynamic_level < 0 || dynamic_level > 2 then failwith "Invalid value for -D jvm.dynamic-level: Must be >=0 and <= 2";
	let gctx = {
		com = com;
		out = out;
		t_runtime_exception = TInst(resolve_class com (["java";"lang"],"RuntimeException"),[]);
		entry_point = entry_point;
		t_exception = TInst(resolve_class com (["java";"lang"],"Exception"),[]);
		t_throwable = TInst(resolve_class com (["java";"lang"],"Throwable"),[]);
		anon_identification = anon_identification;
		preprocessor = Obj.magic ();
		typedef_interfaces = Obj.magic ();
		typed_functions = new JvmFunctions.typed_functions;
		closure_paths = Hashtbl.create 0;
		enum_paths = Hashtbl.create 0;
		default_export_config = {
			export_debug = true;
		};
		detail_times = Common.raw_defined com "jvm_times";
		timer = new Timer.timer ["generate";"java"];
		jar_compression_level = compression_level;
		dynamic_level = dynamic_level;
	} in
	gctx.preprocessor <- new preprocessor com.basic (jsignature_of_type gctx);
	gctx.typedef_interfaces <- new typedef_interfaces gctx.preprocessor#get_infos anon_identification;
	gctx.typedef_interfaces#add_interface_rewrite (["haxe";"root"],"Iterator") (["java";"util"],"Iterator") true;
	let class_paths = ExtList.List.filter_map (fun java_lib ->
		if java_lib#has_flag NativeLibraries.FlagIsStd || java_lib#has_flag FlagIsExtern then None
		else begin
			let dir = Printf.sprintf "%slib/" out_dir in
			Path.mkdir_from_path dir;
			let name = FilePath.name_and_extension (FilePath.parse java_lib#get_file_path) in
			let ch_in = open_in_bin java_lib#get_file_path in
			let ch_out = open_out_bin (Printf.sprintf "%s%s" dir name) in
			let b = IO.read_all (IO.input_channel ch_in) in
			output_string ch_out b;
			close_in ch_in;
			close_out ch_out;
			Some (Printf.sprintf "lib/%s \n" name)
		end
	) com.native_libs.java_libs in
	Hashtbl.iter (fun name v ->
		let filename = Codegen.escape_res_name name ['/';'-'] in
		gctx.out#add_entry v filename;
	) com.resources;
	let generate_real_types () =
		List.iter (generate_module_type gctx) com.types;
	in
	let generate_typed_interfaces () =
		Hashtbl.iter (fun _ c -> generate_module_type gctx (TClassDecl c)) gctx.typedef_interfaces#get_interfaces;
	in
	run_timed gctx false "preprocess" (fun () -> Preprocessor.preprocess gctx);
	run_timed gctx false "real types" generate_real_types;
	run_timed gctx false "typed interfaces" generate_typed_interfaces;
	run_timed gctx false "anons" (fun () -> generate_anons gctx);
	run_timed gctx false "typed_functions" (fun () -> generate_typed_functions gctx);

	let manifest_content =
		"Manifest-Version: 1.0\n" ^
		"Created-By: Haxe (Haxe Foundation)" ^
		(Option.map_default (fun (cl,_) ->  "\nMain-Class: " ^ (s_type_path cl.cl_path)) "" entry_point) ^
		(match class_paths with [] -> "" | _ -> "\nClass-Path: " ^ (String.concat " " class_paths)) ^
		"\n\n"
	in
	gctx.out#add_entry manifest_content "META-INF/MANIFEST.MF";
	gctx.out#close;<|MERGE_RESOLUTION|>--- conflicted
+++ resolved
@@ -2116,15 +2116,11 @@
 		| TEnumParameter(e1,ef,i) ->
 			self#texpr rvalue_any e1;
 			let path,name,jsig_arg = match follow ef.ef_type with
-<<<<<<< HEAD
-				| TFun(tl,TEnum(en,_),_) ->
-=======
-				| TFun(tl,tr) ->
+				| TFun(tl,tr,_) ->
 					let en = match follow tr with
 						| TEnum(en,_) -> en
 						| _ -> die "" __LOC__
 					in
->>>>>>> adef8b3e
 					let n,_,t = List.nth tl i in
 					en.e_path,n,self#vtype t
 				| _ -> die "" __LOC__
