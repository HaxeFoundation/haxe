--- conflicted
+++ resolved
@@ -1572,14 +1572,6 @@
 
 	(* exceptions *)
 
-<<<<<<< HEAD
-=======
-	method throw vt =
-		jm#expect_reference_type;
-		jm#invokestatic (["haxe";"jvm"],"Exception") "wrap" (method_sig [object_sig] (Some exception_sig));
-		code#athrow;
-
->>>>>>> 4e69fda5
 	method try_catch ret e1 catches =
 		let restore = jm#start_branch in
 		let fp_from = code#get_fp in
@@ -1594,20 +1586,6 @@
 		let term_try = jm#is_terminated in
 		let r_try = jm#maybe_make_jump in
 		let fp_to = code#get_fp in
-<<<<<<< HEAD
-=======
-		let unwrap () =
-			code#dup;
-			code#instanceof haxe_exception_path;
-			jm#if_then_else
-				(code#if_ CmpEq)
-				(fun () ->
-					jm#cast haxe_exception_sig;
-					jm#getfield (["haxe";"jvm"],"Exception") "value" object_sig;
-				)
-				(fun () -> jm#cast object_sig);
-		in
->>>>>>> 4e69fda5
 		let start_exception_block path jsig =
 			restore();
 			let fp_target = code#get_fp in
@@ -1635,48 +1613,6 @@
 			let r = jm#maybe_make_jump in
 			term,r
 		in
-<<<<<<< HEAD
-=======
-		let commit_instanceof_checks excl =
-			start_exception_block throwable_path throwable_sig;
-			let pop_scope = jm#push_scope in
-			let _,load,save = jm#add_local "exc" throwable_sig VarWillInit in
-			code#dup;
-			save();
-			unwrap();
-			let restore = jm#start_branch in
-			let rl = ref [] in
-			let rec loop excl = match excl with
-				| [] ->
-					code#pop;
-					load();
-					code#athrow;
-				| (_,v,e) :: excl ->
-					code#dup;
-					let path = match self#vtype (self#mknull v.v_type) with TObject(path,_) -> path | _ -> assert false in
-					if path = object_path then begin
-						code#pop;
-						restore();
-						let term = run_catch_expr v e in
-						rl := (term,ref 0) :: !rl;
-					end else begin
-						code#instanceof path;
-						jm#if_then_else
-							(code#if_ CmpEq)
-							(fun () ->
-								restore();
-								self#cast v.v_type;
-								let term = run_catch_expr v e in
-								rl := (term,ref 0) :: !rl;
-							)
-							(fun () -> loop excl)
-					end
-			in
-			loop excl;
-			pop_scope();
-			!rl
-		in
->>>>>>> 4e69fda5
 		let rec loop acc excl = match excl with
 			| (exc,v,e) :: excl ->
 				let res = add_catch (exc,v,e) in
@@ -2000,7 +1936,6 @@
 			self#cast e.etype;
 		| TThrow e1 ->
 			self#texpr rvalue_any e1;
-<<<<<<< HEAD
 			if not (Exceptions.is_haxe_exception e1.etype) && not (type_unifies e1.etype gctx.t_runtime_exception) then begin
 				let exc = new haxe_exception gctx e1.etype in
 				if not (List.exists (fun exc' -> exc#is_assignable_to exc') caught_exceptions) then
@@ -2008,16 +1943,6 @@
 			end;
 			code#athrow;
 			jm#set_terminated true
-=======
-			let exc = new haxe_exception gctx e1.etype in
-			if not (List.exists (fun exc' -> exc#is_assignable_to exc') caught_exceptions) then jm#add_thrown_exception exc#get_native_exception_path;
-			if not exc#is_native_exception then begin
-				let vt = self#vtype (self#mknull e1.etype) in
-				self#throw vt
-			end else begin
-				code#athrow;
-			end
->>>>>>> 4e69fda5
 		| TObjectDecl fl ->
 			let td = gctx.anon_identification#identify true e.etype in
 			begin match follow e.etype,td with
