(*
   The Haxe Compiler
   Copyright (C) 2005-2017  Haxe Foundation

   This program is free software; you can redistribute it and/or
   modify it under the terms of the GNU General Public License
   as published by the Free Software Foundation; either version 2
   of the License, or (at your option) any later version.

   This program is distributed in the hope that it will be useful,
   but WITHOUT ANY WARRANTY; without even the implied warranty of
   MERCHANTABILITY or FITNESS FOR A PARTICULAR PURPOSE.  See the
   GNU General Public License for more details.

   You should have received a copy of the GNU General Public License
   along with this program; if not, write to the Free Software
   Foundation, Inc., 51 Franklin Street, Fifth Floor, Boston, MA  02110-1301, USA.
 *)

open Ast
open Type
open Common
open Globals

(*
   Generators do not care about non-core-type abstracts, so let us follow them
   away by default.
*)
let follow = Abstract.follow_with_abstracts

(*
   Code for generating source files.
   It manages creating diretories, indents, blocks and only modifying files
   when the content changes.
*)

(*
   A class_path is made from a package (array of strings) and a class name.
   Join these together, inclding a separator.  eg, "/" for includes : pack1/pack2/Name or "::"
   for namespace "pack1::pack2::Name"
*)
let join_class_path path separator =
   let result = match fst path, snd path with
   | [], s -> s
   | el, s -> String.concat separator el ^ separator ^ s in
   if (String.contains result '+') then begin
      let idx = String.index result '+' in
      (String.sub result 0 idx) ^ (String.sub result (idx+1) ((String.length result) - idx -1 ) )
   end else
      result;;

let class_text path =
   join_class_path path "::"
;;

(* The internal classes are implemented by the core hxcpp system, so the cpp
   classes should not be generated *)
let is_internal_class = function
   |  ([],"Int") | ([],"Void") |  ([],"String") | ([], "Null") | ([], "Float")
   |  ([],"Array") | ([], "Class") | ([], "Enum") | ([], "Bool")
   |  ([], "Dynamic") | ([], "ArrayAccess") | (["cpp"], "FastIterator")
   |  (["cpp"],"Pointer") | (["cpp"],"ConstPointer")
   |  (["cpp"],"RawPointer") | (["cpp"],"RawConstPointer")
   |  (["cpp"],"Function") -> true
   |  (["cpp"],"VirtualArray") -> true
   |  ([],"Math") -> true
   |  (["cpp"],"Int8") | (["cpp"],"UInt8") | (["cpp"],"Char")
   |  (["cpp"],"Int16") | (["cpp"],"UInt16")
   |  (["cpp"],"Int32") | (["cpp"],"UInt32")
   |  (["cpp"],"Int64") | (["cpp"],"UInt64")
   |  (["cpp"],"Float32") | (["cpp"],"Float64") -> true
   | _ -> false;;

let get_include_prefix common_ctx with_slash =
   try
     (Common.defined_value common_ctx Define.IncludePrefix) ^ (if with_slash then "/" else "")
   with
     Not_found -> ""
;;


let should_prefix_include = function
   | x when is_internal_class x -> false
   |  ([],"hxMath") -> true
   | _ -> false;;


let verbatim_include file =
   if (String.sub file 0 1)="@" then
      ("@import " ^ (String.sub file 1 ((String.length file) - 1 )) ^ ";\n")
   else
      ("#include \"" ^ file ^ "\"\n")
;;

let hash64 s =
   String.sub (Digest.to_hex (Digest.string s)) 0 16
;;


let guarded_include file =
   let guard_name = "INCLUDED_" ^ (hash64 file) in
   "#ifndef " ^ guard_name ^ "\n" ^
   "#define " ^ guard_name ^ "\n" ^
   (verbatim_include file) ^
   "#endif\n";



class source_writer common_ctx write_header_func write_func close_func =
   object(this)
   val indent_str = "\t"
   val mutable indent = ""
   val mutable indents = []
   val mutable just_finished_block = false
   val mutable headerLines  = Hashtbl.create 0
   method close = close_func(); ()
   method write x = write_func x; just_finished_block <- false
   method write_h x = write_header_func x; ()
   method write_h_unique x = if not (Hashtbl.mem headerLines x) then begin
      Hashtbl.add headerLines x ();
      this#write_h x;
      end
   method indent_one = this#write indent_str

   method push_indent = indents <- indent_str::indents; indent <- String.concat "" indents
   method pop_indent = match indents with
                     | h::tail -> indents <- tail; indent <- String.concat "" indents
                     | [] -> indent <- "/*?*/";
   method write_i x = this#write (indent ^ x)
   method get_indent = indent
   method begin_block = this#write ("{\n"); this#push_indent
   method end_block = this#pop_indent; this#write_i "}\n"; just_finished_block <- true
   method end_block_line = this#pop_indent; this#write_i "}"; just_finished_block <- true
   method terminate_line = this#write (if just_finished_block then "" else ";\n")
   method add_big_closures = this#write_h_unique "#include <hx/MacrosJumbo.h>\n";

   method add_include class_path =
      ( match class_path with
         | (["@verbatim"],file) -> this#write_h_unique (guarded_include file)
         | _ ->
            let prefix = if should_prefix_include class_path then "" else get_include_prefix common_ctx true in
            this#write_h ("#ifndef INCLUDED_" ^ (join_class_path class_path "_") ^ "\n");
            this#write_h ("#include <" ^ prefix ^ (join_class_path class_path "/") ^ ".h>\n");
            this#write_h ("#endif\n")
      )
end;;

let read_whole_file chan =
   Std.input_all chan;;

(* The cached_source_writer will not write to the file if it has not changed,
   thus allowing the makefile dependencies to work correctly *)
let cached_source_writer common_ctx filename =
   let header = Buffer.create 0 in
   let add_header str = Buffer.add_string header str in
   let buffer = Buffer.create 0 in
   let add_buf str = Buffer.add_string buffer str in
   let close = fun() ->
      Buffer.add_buffer header buffer;
      let contents = Buffer.contents header in
      let same =
         try
            let in_file = open_in filename in
            let old_contents = read_whole_file in_file in
            close_in in_file;
            contents=old_contents
         with _ ->
            false
      in
      if not same then begin
         let out_file = open_out filename in
         output_string out_file contents;
         close_out out_file;
      end;
   in
   new source_writer common_ctx (add_header) (add_buf) (close)
;;

let make_class_directories = Common.mkdir_recursive;;

let make_base_directory dir =
   make_class_directories "" ( ( Str.split_delim (Str.regexp "[\\/]+") dir ) );;

let new_source_file common_ctx base_dir sub_dir extension class_path =
   let include_prefix = get_include_prefix common_ctx true in
   let full_dir =
      if (sub_dir="include") && (include_prefix<>"") then begin
         let dir = match fst class_path with
            | [] -> base_dir ^ "/include/" ^ (get_include_prefix common_ctx false)
            | path -> base_dir ^ "/include/" ^ include_prefix ^ ( String.concat "/" path )
         in
         make_class_directories base_dir (["include";include_prefix]@(fst class_path));
         dir
      end else begin
         make_class_directories base_dir ( sub_dir :: (fst class_path));
         base_dir ^ "/" ^ sub_dir ^ "/" ^ ( String.concat "/" (fst class_path) )
      end
   in
   let file = cached_source_writer common_ctx (full_dir ^ "/" ^ ((snd class_path) ^ extension)) in
   Codegen.map_source_header common_ctx (fun s -> file#write_h (Printf.sprintf "// %s\n" s));
   file



let source_file_extension common_ctx =
   (* no need to -D file_extension if -D objc is defined *)
   if Common.defined common_ctx Define.Objc then
      ".mm"
   else try
      "." ^ (Common.defined_value common_ctx Define.FileExtension)
   with
     Not_found -> ".cpp"
;;


let new_cpp_file common_ctx base_dir = new_source_file common_ctx base_dir "src" (source_file_extension common_ctx);;

let new_header_file common_ctx base_dir =
   new_source_file common_ctx base_dir "include" ".h";;



(* CPP code generation context *)
(*
  ctx_debug_level
    0 = no debug
    1 = function + line debug via macros, which can be activated at cpp compile-time
    2 = include macros for HXCPP_DEBUGGER
    3 = annotate source with additional info about AST and types
    4 = console output at haxe compile-time

   normal = 1
*)
type context =
{
   ctx_common : Common.context;

   mutable ctx_debug_level : int;
   (* cached as required *)
   mutable ctx_file_info : (string,string) PMap.t ref;

   ctx_type_ids : (string,Int32.t) Hashtbl.t;

   (* Per file *)
   ctx_output : string -> unit;
   ctx_writer : source_writer;
   ctx_file_id : int ref;
   ctx_is_header : bool;

   ctx_interface_slot : (string,int) Hashtbl.t ref;
   ctx_interface_slot_count : int ref;
   (* This is for returning from the child nodes of TSwitch && TTry *)
   mutable ctx_real_this_ptr : bool;
   mutable ctx_class_member_types : (string,string) Hashtbl.t;
}

let new_context common_ctx debug file_info member_types =
let null_file = new source_writer common_ctx ignore ignore (fun () -> () ) in
let has_def def = Common.defined_value_safe common_ctx def <>""  in
let result =
{
   ctx_common = common_ctx;
   ctx_writer = null_file;
   ctx_file_id = ref (-1);
   ctx_type_ids = Hashtbl.create 0;
   ctx_is_header = false;
   ctx_output = (null_file#write);
   ctx_interface_slot = ref (Hashtbl.create 0);
   ctx_interface_slot_count = ref 2;
   ctx_debug_level = if has_def Define.AnnotateSource then 3 else
                     if has_def Define.HxcppDebugger then 2 else
                        debug;
   ctx_real_this_ptr = true;
   ctx_class_member_types =  member_types;
   ctx_file_info = file_info;
} in
result


let file_context ctx writer debug header =
   { ctx with
      ctx_writer = writer;
      ctx_output = (writer#write);
      ctx_is_header = header;
      ctx_file_id = ref (-1);
   }
;;


(* The internal header files are also defined in the hx/Object.h file, so you do
   #include them separately.  However, Math classes has its
   own header file (under the hxcpp tree) so these should be included *)
let include_class_header = function
   | ([],"@Main") -> false
   | ([],"Math") -> true
   | path -> not ( is_internal_class path )


let is_cpp_class = function
   | ("cpp"::_ , _)  -> true
   | ( [] , "EReg" )  -> true
   | ( ["haxe"] , "Log" )  -> true
   | _ -> false;;

let is_block exp = match exp.eexpr with | TBlock _ -> true | _ -> false ;;

(* todo - is this how it's done? *)
let hash_keys hash =
   let key_list = ref [] in
   Hashtbl.iter (fun key value -> key_list :=  key :: !key_list ) hash;
   !key_list;;

let pmap_keys pmap =
   let key_list = ref [] in
   PMap.iter (fun key _ -> key_list :=  key :: !key_list ) pmap;
   !key_list;;

let pmap_values pmap =
   let value_list = ref [] in
   PMap.iter (fun _ value -> value_list :=  value :: !value_list ) pmap;
   !value_list;;



(* The Hashtbl structure seems a little odd - but here is a helper function *)
let hash_iterate hash visitor =
   let result = ref [] in
   Hashtbl.iter (fun key value -> result :=  (visitor key value) :: !result ) hash;
   !result





let is_internal_member member =
   member = "toString" || (
      (String.length member > 1) && (String.sub member 0 2 = "__") &&
         (match member with
         | "__ArgCount" | "__ArrayImplRef" | "__CStr" | "__Compare" | "__Create"
         | "__CreateEmpty" | "__FieldRef" | "__FindArgCount"
         | "__GetFieldMap" | "__GetHandle" | "__GetItem"
         | "__GetScriptCallable" | "__GetScriptVTable"
         | "__Param" | "__Remove" | "__SGetClass"
         | "__Set" | "__SetItem" | "__TArrayImplRef"
         | "__ToDouble" | "__ToInt" | "__ToInterface" | "__ToObject"
         | "__Visit" | "__WCStr" | "__a" | "__blit" | "__boot"
         | "__boot_all" | "__compare" | "__concat" | "__construct" | "__copy"
         | "__filter" | "__get_args" | "__hx_dump_stack" | "__hx_field_iter" | "__hxt_gc_new"
         | "__indexOf" | "__insert" | "__instanceof" | "__int" | "__iterator"
         | "__join" | "__lastIndexOf" | "__loadprim" | "__mClass" | "__mDynamicFields"
         | "__map" | "__memcmp" | "__new" | "__pop" | "__prime"
         | "__push" | "__qsort" | "__unshift" | "__unsafeStringReference" | "__time_stamp"
         | "__superString" | "__splice" | "__shift" | "__slice" | "__sort"
         | "__s_id" | "__run" | "__root" | "__register" | "__remove"
         | "__removeAt" | "__reverse" | "__zero"
         | "__Field" | "__IField" | "__Run" | "__Is" | "__GetClass" | "__GetType" | "__ToString"
         | "__s" | "__GetPtr" | "__SetField" | "__length" | "__IsArray" | "__SetThis" | "__Internal"
         | "__EnumParams" | "__Index" | "__Tag" | "__GetFields" | "__HasField"
         | "__get" | "__set" | "__unsafe_get" | "__unsafe_set" | "__global__"
         | "__SetSize" | "__trace" | "__GetRealObject" | "__SetSizeExact" | "__cpp__"
         | "__URLEncode" | "__URLDecode" | "__IsEnum"
               -> true
         | _ -> (String.length member > 4) && (String.sub member 0 4 = "__hx") ) );;

let is_known_member member =
   match member with
   | "__meta__" | "__rtti" | "_Compare"
         -> true
   | _ -> false;;

(* Convert function names that can't be written in c++ ... *)
let keyword_remap name =
   if (is_internal_member name) || (is_known_member name) then
      name
   else if (String.length name > 1) && (String.sub name 0 2 = "__") then
      "_hx_" ^ name
   else match name with
   | "int" | "Int" | "Bool" | "super"
   | "auto" | "char" | "const" | "delete" | "double" | "Float" | "enum"
   | "extern" | "float" | "friend" | "goto" | "long" | "operator" | "protected"
   | "register" | "short" | "signed" | "sizeof" | "template" | "typedef"
   | "union" | "unsigned" | "void" | "volatile" | "or" | "and" | "xor" | "or_eq" | "not"
   | "and_eq" | "xor_eq" | "typeof" | "stdin" | "stdout" | "stderr" | "system"
   | "BIG_ENDIAN" | "LITTLE_ENDIAN" | "assert" | "NULL" | "wchar_t" | "EOF"
   | "bool" | "const_cast" | "dynamic_cast" | "explicit" | "export" | "mutable" | "namespace"
   | "reinterpret_cast" | "static_cast" | "typeid" | "typename" | "virtual"
   | "_Complex" | "INFINITY" | "NAN"
   | "INT_MIN" | "INT_MAX" | "INT8_MIN" | "INT8_MAX" | "UINT8_MAX" | "INT16_MIN"
   | "INT16_MAX" | "UINT16_MAX" | "INT32_MIN" | "INT32_MAX" | "UINT32_MAX"
   | "asm" | "near" | "far"
   | "HX_" | "HXLINE" | "HXDLIN"
   | "NO" | "YES"
   | "abstract" | "decltype" | "finally" | "nullptr" | "static_assert"
   | "struct" -> "_hx_" ^ name
   | x -> x
;;

let remap_class_path class_path =
   let path_remap with_keywords name =
      let len = String.length name in
      if (len > 3) && (String.sub name 0 3 = " ::") then
         String.sub name 3 (len-3)
      else if (len > 2) && (String.sub name 0 2 = "::") then
         String.sub name 2 (len-2)
      else if with_keywords then
         keyword_remap name
      else
         name
   in
   (List.map (path_remap true) (fst class_path)) , path_remap false (snd class_path)
;;

let join_class_path_remap path separator =
   match join_class_path (remap_class_path path) separator with
   | "Class" -> "hx::Class"
   | x -> x
;;

let get_meta_string meta key =
   let rec loop = function
      | [] -> ""
      | (k,[Ast.EConst (Ast.String name),_],_) :: _  when k=key-> name
      | _ :: l -> loop l
      in
   loop meta
;;



let get_meta_string_path meta key =
   let rec loop = function
      | [] -> ""
      | (k,[Ast.EConst (Ast.String name),_], pos) :: _  when k=key->
           (try
           if (String.sub name 0 2) = "./" then begin
              let base = if (Filename.is_relative pos.pfile) then
                 Filename.concat (Sys.getcwd()) pos.pfile
              else
                 pos.pfile
              in
              Path.normalize_path (Filename.concat (Filename.dirname base) (String.sub name 2 ((String.length name) -2)  ))
           end else
              name
           with Invalid_argument _ -> name)
      | _ :: l -> loop l
      in
   loop meta
;;


let get_meta_string_full_filename meta key =
   let rec loop = function
      | [] -> ""
      | (k,_, pos) :: _  when k=key->
           if (Filename.is_relative pos.pfile) then
              Path.normalize_path (Filename.concat (Sys.getcwd()) pos.pfile)
           else
              pos.pfile
      | _ :: l -> loop l
      in
   loop meta
;;

let get_meta_string_full_dirname meta key =
   let name = get_meta_string_full_filename meta key in
   try
      Path.normalize_path (Filename.dirname name)
   with Invalid_argument _ -> ""
;;


let get_field_access_meta field_access key =
match field_access with
   | FInstance(_,_,class_field)
   | FStatic(_,class_field) -> get_meta_string class_field.cf_meta key
   | _ -> ""
;;

let format_code code =
	String.concat "\n" (ExtString.String.nsplit code "\r\n")

let get_code meta key =
   let code = get_meta_string meta key in
   let magic_var = "${GENCPP_SOURCE_DIRECTORY}"  in
   let code = if ExtString.String.exists code magic_var then begin
         let source_directory = get_meta_string_full_dirname meta key in
         let _,code = ExtString.String.replace code magic_var source_directory in
         code
      end else
         code
      in
   if (code<>"") then format_code code ^ "\n" else code
;;

let has_meta_key meta key =
   List.exists (fun m -> match m with | (k,_,_) when k=key-> true | _ -> false ) meta
;;

let type_has_meta_key haxe_type key =
   match follow haxe_type with
   | TInst (klass,_) -> has_meta_key klass.cl_meta key
   | TType (type_def,_) -> has_meta_key type_def.t_meta key
   | TEnum (enum_def,_) -> has_meta_key enum_def.e_meta key
   | _ -> false
;;


(*
let dump_meta meta =
   List.iter (fun m -> match m with | (k,_,_) -> print_endline ((fst (Meta.to_string k)) ^ "=" ^ (get_meta_string meta k) ) | _ -> () ) meta;;
*)

let get_class_code class_def key = match class_def.cl_kind with
    | KAbstractImpl abstract_def ->
       let value = (get_code abstract_def.a_meta key) in
       value
    | _ -> get_code class_def.cl_meta key
;;


(* Add include to source code *)
let add_include writer class_path =
   writer#add_include class_path;;

let list_num l = string_of_int (List.length l);;


(* This gets the class include order correct.  In the header files, we forward declare
   the class types so the header file does not have any undefined variables.
   In the cpp files, we include all the required header files, providing the actual
   types for everything.  This way there is no problem with circular class references.
*)
let gen_forward_decl writer class_path isNative =
   begin
      let output = writer#write in
      match class_path with
      | (["@verbatim"],file) ->
          writer#write (guarded_include file)
      | _ ->
         let name = fst (remap_class_path class_path) in
         output ((if isNative then "HX_DECLARE_NATIVE" else "HX_DECLARE_CLASS") ^ list_num name  ^ "(");
         List.iter (fun package_part -> output (package_part ^ ",") ) name;
         output ( (snd class_path) ^ ")\n")
end;;

let real_interfaces =
List.filter (function (t,pl) ->
   match t, pl with
   | { cl_path = ["cpp";"rtti"],_ },[] -> false
   | _ -> true
);;


let is_var_field field =
   match field.cf_kind with
   | Var _ -> true
   | Method MethDynamic -> true
   | _ -> false
;;

let rec has_rtti_interface c interface =
   List.exists (function (t,pl) ->
      (snd t.cl_path) = interface && (match fst t.cl_path with | ["cpp";"rtti"] -> true | _ -> false )
   ) c.cl_implements ||
      (match c.cl_super with None -> false | Some (c,_) -> has_rtti_interface c interface);;

let has_field_integer_lookup class_def =
   has_rtti_interface class_def "FieldIntegerLookup";;

let has_field_integer_numeric_lookup class_def =
   has_rtti_interface class_def "FieldNumericIntegerLookup";;

(* Output required code to place contents in required namespace *)
let gen_open_namespace output class_path =
      List.iter (fun namespace -> output ("namespace " ^ namespace ^ "{\n")) (List.map keyword_remap (fst class_path));;

let gen_close_namespace output class_path =
      List.iter
         (fun namespace -> output ( "}" ^ " // end namespace " ^ namespace ^"\n"))
         (fst class_path);;

(* The basic types can have default values and are passesby value *)
let is_numeric = function
   | "Int" | "Bool" | "Float" |  "unsigned char" -> true
   | "::cpp::UInt8" | "::cpp::Int8" | "::cpp::Char"
   | "::cpp::UInt16" | "::cpp::Int16"
   | "::cpp::UInt32" | "::cpp::Int32"
   | "::cpp::UInt64" | "::cpp::Int64"
   | "::cpp::Float32" | "::cpp::Float64"
   | "int" | "bool" | "double" | "float" -> true
   | _ -> false


let rec remove_parens expression =
      match expression.eexpr with
      | TParenthesis e -> remove_parens e
      | TMeta(_,e) -> remove_parens e
      | _ -> expression
;;


let rec remove_parens_cast expression =
   match expression.eexpr with
   | TParenthesis e -> remove_parens_cast e
   | TMeta(_,e) -> remove_parens_cast e
   | TCast ( e,None) -> remove_parens_cast e
   | _ -> expression
;;

let is_interface_type t =
   match follow t with
   | TInst (klass,params) -> klass.cl_interface
   | _ -> false
;;


let is_cpp_function_instance haxe_type =
   match follow haxe_type with
   | TInst (klass,params) ->
      (match klass.cl_path with
      | ["cpp"] , "Function" -> true
      | _ -> false )
   | _ -> false
   ;;


let is_objc_class klass =
   klass.cl_extern && Meta.has Meta.Objc klass.cl_meta
;;

let rec is_objc_type t =
   match t with
   | TInst(cl,_) -> cl.cl_extern && Meta.has Meta.Objc cl.cl_meta
   | TType(td,_) -> (Meta.has Meta.Objc td.t_meta)
   | TAbstract (a,_) -> (Meta.has Meta.Objc a.a_meta)
   | TMono r -> (match !r with | Some t -> is_objc_type t | _ -> false)
   | TLazy f -> is_objc_type (!f())
   | _ -> false
;;


let is_lvalue var =
   match (remove_parens var).eexpr with
   | TLocal _ -> true
   | TField (_,FStatic(_,field) ) | TField (_,FInstance(_,_,field) ) -> is_var_field field
   | _ -> false
;;



let is_pointer haxe_type includeRaw =
   match follow haxe_type with
   | TInst (klass,params) ->
      (match klass.cl_path with
      | ["cpp"] , "Pointer"
      | ["cpp"] , "ConstPointer"
      | ["cpp"] , "Function" -> true
      | ["cpp"] , "RawPointer" when includeRaw -> true
      | ["cpp"] , "RawConstPointer" when includeRaw -> true
      | _ -> false )
   | TType (type_def,params) ->
      (match type_def.t_path with
      | ["cpp"] , "Pointer"
      | ["cpp"] , "ConstPointer"
      | ["cpp"] , "Function" -> true
      | ["cpp"] , "RawPointer" when includeRaw -> true
      | ["cpp"] , "RawConstPointer" when includeRaw -> true
      | _ -> false )
   | _ -> false
   ;;

let is_dynamic_type_param class_kind =
   match class_kind with
   | KTypeParameter _ -> true
   | _ -> false
;;


let is_native_gen_class class_def =
   (has_meta_key class_def.cl_meta Meta.NativeGen) ||
      (match class_def.cl_kind with
       | KAbstractImpl abstract_def -> (has_meta_key abstract_def.a_meta Meta.NativeGen)
       | _ -> false );
;;

let is_native_gen_module = function
   | TClassDecl class_def -> is_native_gen_class class_def
   | _ -> false
;;



(*  Get a string to represent a type.
   The "suffix" will be nothing or "_obj", depending if we want the name of the
   pointer class or the pointee (_obj class *)
let rec class_string klass suffix params remap =
   let type_string = type_string_remap remap in
   let join_class_path_remap = if remap then join_class_path_remap else join_class_path in
   (match klass.cl_path with
   (* Array class *)
   |  ([],"Array") when is_dynamic_array_param (List.hd params) ->
           "cpp::ArrayBase" ^ suffix
           (*"cpp::VirtualArray" ^ suffix*)
   |  ([],"Array") -> (snd klass.cl_path) ^ suffix ^ "< " ^ (String.concat ","
               (List.map array_element_type params) ) ^ " >"
   (* FastIterator class *)
   |  (["cpp"],"FastIterator") -> "::cpp::FastIterator" ^ suffix ^ "< " ^ (String.concat ","
               (List.map type_string  params) ) ^ " >"
   |  (["cpp"],"Pointer")
   |  (["cpp"],"ConstPointer") ->
        "::cpp::Pointer< " ^ (String.concat "," (List.map type_string params) ) ^ " >"
   |  (["cpp"],"RawPointer") ->
        " " ^ (String.concat "," (List.map type_string params) ) ^ " * "
   |  (["cpp"],"RawConstPointer") ->
        " const " ^ (String.concat "," (List.map type_string params) ) ^ " * "
   |  (["cpp"],"Function") ->
        "::cpp::Function< " ^ (cpp_function_signature_params params) ^ " >"
   | _ when is_dynamic_type_param klass.cl_kind -> "Dynamic"
   |  ([],"#Int") -> "/* # */int"
   |  (["cpp"],"UInt8") -> "unsigned char"
   |  ([],"Class") -> "hx::Class"
   |  ([],"EnumValue") -> "Dynamic"
   |  ([],"Null") -> (match params with
         | [t] ->
            (match follow t with
            | TAbstract ({ a_path = [],"Int" },_)
            | TAbstract ({ a_path = [],"Float" },_)
            | TAbstract ({ a_path = [],"Bool" },_) -> "Dynamic"
            | TAbstract ({ a_path = ["cpp"],"UInt8" },_) -> "Dynamic"
            | t when type_has_meta_key t Meta.NotNull -> "Dynamic"
            | _ -> "/*NULL*/" ^ (type_string t) )
         | _ -> assert false);
   (* Objective-C class *)
   | path when is_objc_type (TInst(klass,[])) ->
      let str = join_class_path_remap klass.cl_path "::" in
      if suffix = "_obj" then
         str
      else if klass.cl_interface then
         "id < " ^ str ^ ">"
      else
         str ^ " *"
   (* Native interface - use pointer *)
   | _ when klass.cl_interface && is_native_gen_class klass ->
            (join_class_path_remap klass.cl_path "::") ^ " *"
   (* Normal class *)
   | path when klass.cl_extern && (not (is_internal_class path) )->
            (join_class_path_remap klass.cl_path "::") ^ suffix
   | _ ->
      let globalNamespace = if (get_meta_string klass.cl_meta Meta.Native)<>"" then "" else "::" in
      globalNamespace ^ (join_class_path_remap klass.cl_path "::") ^ suffix
   )
and type_string_suff suffix haxe_type remap =
   let type_string = type_string_remap remap in
   let join_class_path_remap = if remap then join_class_path_remap else join_class_path in
   (match haxe_type with
   | TMono r -> (match !r with None -> "Dynamic" ^ suffix | Some t -> type_string_suff suffix t remap)
   | TAbstract ({ a_path = ([],"Void") },[]) -> "Void"
   | TAbstract ({ a_path = ([],"Bool") },[]) -> "bool"
   | TAbstract ({ a_path = ([],"Float") },[]) -> "Float"
   | TAbstract ({ a_path = ([],"Int") },[]) -> "int"
   | TAbstract ({ a_path = (["cpp"],"UInt8") },[]) -> "unsigned char"
   | TAbstract( { a_path = ([], "EnumValue") }, _  ) -> "Dynamic"
   | TEnum (enum,params) ->  "::" ^ (join_class_path_remap enum.e_path "::") ^ suffix
   | TInst (klass,params) ->  (class_string klass suffix params remap)
   | TType (type_def,params) ->
      (match type_def.t_path with
      | [] , "Null" ->
         (match params with
         | [t] ->
            (match follow t with
            | TAbstract ({ a_path = [],"Int" },_)
            | TAbstract ({ a_path = [],"Float" },_)
            | TAbstract ({ a_path = [],"Bool" },_) -> "Dynamic" ^ suffix
            | t when type_has_meta_key t Meta.NotNull -> "Dynamic" ^ suffix
            | _ -> type_string_suff suffix t remap)
         | _ -> assert false);
      | [] , "Array" ->
         (match params with
         | [t] when (type_string (follow t) ) = "Dynamic" -> "Dynamic"
         | [t] -> "Array< " ^ (type_string (follow t) ) ^ " >"
         | _ -> assert false)
      | ["cpp"] , "FastIterator" ->
         (match params with
         | [t] -> "::cpp::FastIterator< " ^ (type_string (follow t) ) ^ " >"
         | _ -> assert false)
      | ["cpp"] , "Pointer"
      | ["cpp"] , "ConstPointer" ->
         (match params with
         | [t] -> "::cpp::Pointer< " ^ (type_string (follow t) ) ^ " >"
         | _ -> assert false)
      | ["cpp"] , "RawPointer" ->
         (match params with
         | [t] -> " " ^ (type_string (follow t) ) ^ " *"
         | _ -> assert false)
      | ["cpp"] , "RawConstPointer" ->
         (match params with
         | [t] -> "const " ^ (type_string (follow t) ) ^ " *"
         | _ -> assert false)
      | ["cpp"] , "Function" ->
         "::cpp::Function< " ^ (cpp_function_signature_params params ) ^ " >"
      | _ ->  type_string_suff suffix (apply_params type_def.t_params params type_def.t_type) remap
      )
   | TFun (args,haxe_type) -> "Dynamic" ^ suffix
   | TAnon a -> "Dynamic"
      (*
      (match !(a.a_status) with
      | Statics c -> type_string_suff suffix (TInst (c,List.map snd c.cl_params))
      | EnumStatics e -> type_string_suff suffix (TEnum (e,List.map snd e.e_params))
      | _ -> "Dynamic"  ^ suffix )
      *)
   | TDynamic haxe_type -> "Dynamic" ^ suffix
   | TLazy func -> type_string_suff suffix ((!func)()) remap
   | TAbstract (abs,pl) when abs.a_impl <> None ->
      type_string_suff suffix (Abstract.get_underlying_type abs pl) remap
   | TAbstract (abs,pl) ->
      "::" ^ (join_class_path_remap abs.a_path "::") ^ suffix
   )

and type_string_remap remap haxe_type =
   type_string_suff "" haxe_type remap

and type_string haxe_type =
   type_string_suff "" haxe_type true

and array_element_type haxe_type =
   match type_string haxe_type with
   | x when cant_be_null haxe_type -> x
   | x when is_interface_type (follow haxe_type) -> x
   | "::String" -> "::String"
   | _ -> "::Dynamic"

and is_dynamic_array_param haxe_type =
   if (type_string (follow haxe_type)) = "Dynamic" then true
   else (match follow haxe_type with
   | TInst (klass,params) ->
         (match klass.cl_path with
         | ([],"Array") | ([],"Class") | (["cpp"],"FastIterator")
         | (["cpp"],"RawPointer") |(["cpp"],"ConstRawPointer")
         | (["cpp"],"Pointer") |(["cpp"],"ConstPointer")|(["cpp"],"Function") -> false
         | _ -> (match klass.cl_kind with KTypeParameter _ -> true | _ -> false)
         )
   | _ -> false
   )
and cpp_function_signature tfun abi =
   match follow tfun with
   | TFun(args,ret) -> (type_string ret) ^ " " ^ abi ^ "(" ^ (gen_tfun_interface_arg_list args) ^ ")"
   | _ -> "void *"

and cpp_function_signature_params params = match params with
   | [t; abi] -> (match follow abi with
       | TInst (klass,_) -> cpp_function_signature t (get_meta_string klass.cl_meta Meta.Abi)
       | _ -> print_endline (type_string abi);
           assert false )
   | _ ->
      print_endline ("Params:" ^ (String.concat "," (List.map type_string params) ));
      assert false;

and gen_interface_arg_type_name name opt typ =
   let type_str = (type_string typ) in
   (* type_str may have already converted Null<X> to Dynamic because of NotNull tag ... *)
   (if (opt && (cant_be_null typ) && type_str<>"Dynamic" ) then
      "hx::Null< " ^ type_str ^ " > "
   else
      type_str ) ^ " " ^ (keyword_remap name)

and gen_tfun_interface_arg_list args =
   String.concat "," (List.map (fun (name,opt,typ) -> gen_interface_arg_type_name name opt typ) args)
and cant_be_null haxe_type =
   is_numeric (type_string haxe_type) || (type_has_meta_key haxe_type Meta.NotNull )
;;



let is_array haxe_type =
   match follow haxe_type with
   | TInst (klass,params) ->
      (match klass.cl_path with
      | [] , "Array" -> not (is_dynamic_array_param (List.hd params))
      | _ -> false )
   | TType (type_def,params) ->
      (match type_def.t_path with
      | [] , "Array" ->  not (is_dynamic_array_param (List.hd params))
      | _ -> false )
   | _ -> false
   ;;

let is_array_or_dyn_array haxe_type =
   match follow haxe_type with
   | TInst (klass,params) ->
      (match klass.cl_path with | [] , "Array" -> true | _ -> false )
   | TType (type_def,params) ->
      (match type_def.t_path with | [] , "Array" -> true | _ -> false )
   | _ -> false
   ;;



let is_array_implementer haxe_type =
   match follow haxe_type with
   | TInst (klass,params) ->
      (match klass.cl_array_access with
      | Some _ -> true
      | _ -> false )
   | _ -> false
   ;;



let is_static_access obj =
   match (remove_parens obj).eexpr with
   | TTypeExpr _ -> true
   | _ -> false
;;

let is_native_with_space func =
   match (remove_parens func).eexpr with
   | TField(obj,field) when is_static_access obj ->
      String.contains (get_field_access_meta field Meta.Native) ' '
   | _ -> false
;;


let is_native_pointer expr =
   let t = type_string expr.etype in
   let l = String.length t in
   l>1 && (String.sub t (l-1) 1) = "*"
;;


let rec is_cpp_function_member func =
   match (remove_parens func).eexpr with
   | TField(obj,field) when is_cpp_function_instance obj.etype -> true
   | TCall(obj,_) -> is_cpp_function_member obj
   | _ -> false
;;




(* Get the type and output it to the stream *)
(*
let gen_type ctx haxe_type =
   ctx.ctx_output (type_string haxe_type)
;;

let member_type ctx field_object member =
   let name = (if (is_array field_object.etype) then "::Array"
            else (type_string field_object.etype)) ^ "." ^ member in
   try ( Hashtbl.find ctx.ctx_class_member_types name )
   with Not_found -> "?";;

*)
let is_interface obj = is_interface_type obj.etype;;

let should_implement_field x = not (is_extern_field x);;

let is_extern_class class_def =
   class_def.cl_extern || (has_meta_key class_def.cl_meta Meta.Extern) ||
      (match class_def.cl_kind with
       | KAbstractImpl abstract_def -> (has_meta_key abstract_def.a_meta Meta.Extern)
       | _ -> false );
;;

let is_scalar_abstract abstract_def =
   Meta.has Meta.Scalar abstract_def.a_meta && Meta.has Meta.CoreType abstract_def.a_meta
;;


let real_non_native_interfaces =
List.filter (function (t,pl) ->
   match t, pl with
   | { cl_path = ["cpp";"rtti"],_ },[] -> false
   | _ -> not (is_native_gen_class t)
);;



let is_extern_class_instance obj =
   match follow obj.etype with
   | TInst (klass,params) -> klass.cl_extern
   | _ -> false
;;


let rec is_dynamic_accessor name acc field class_def =
 ( ( acc ^ "_" ^ field.cf_name) = name ) &&
   ( not (List.exists (fun f -> f.cf_name=name) class_def.cl_ordered_fields) )
   && (match class_def.cl_super with None -> true | Some (parent,_) -> is_dynamic_accessor name acc field parent )
;;


(* Check to see if we are the first object in the parent tree to implement a dynamic interface *)
let implement_dynamic_here class_def =
   let implements_dynamic c = match c.cl_dynamic with None -> false | _ -> true  in
   let rec super_implements_dynamic c = match c.cl_super with
      | None -> false
      | Some (csup, _) -> if (implements_dynamic csup) then true else
            super_implements_dynamic csup;
   in
   ( (implements_dynamic class_def) && (not (super_implements_dynamic class_def) ) );;


let gen_hash32 seed str =
   let h = ref (Int32.of_int seed) in
   let cycle = Int32.of_int 223 in
   for i = 0 to String.length str - 1 do
      h := Int32.add (Int32.mul !h cycle) (Int32.of_int (int_of_char (String.unsafe_get str i)));
   done;
   !h
;;

let gen_hash seed str =
   Printf.sprintf "0x%08lx" (gen_hash32 seed str)
;;

let gen_hash_small seed str =
   Printf.sprintf "%08lx" (gen_hash32 seed str)
;;

let gen_string_hash str =
   let h = gen_hash32 0 str in
   Printf.sprintf "\"\\x%02lx\",\"\\x%02lx\",\"\\x%02lx\",\"\\x%02lx\""
       (Int32.shift_right_logical (Int32.shift_left h 24) 24)
       (Int32.shift_right_logical (Int32.shift_left h 16) 24)
       (Int32.shift_right_logical (Int32.shift_left h 8) 24)
       (Int32.shift_right_logical h 24)
;;

let gen_qstring_hash str =
   let h = gen_hash32 0 str in
   Printf.sprintf "%02lx,%02lx,%02lx,%02lx"
       (Int32.shift_right_logical (Int32.shift_left h 24) 24)
       (Int32.shift_right_logical (Int32.shift_left h 16) 24)
       (Int32.shift_right_logical (Int32.shift_left h 8) 24)
       (Int32.shift_right_logical h 24)
;;





(* Make string printable for c++ code *)
(* Here we know there are no utf8 characters, so use the L"" notation to avoid conversion *)
let escape_stringw s l =
   let b = Buffer.create 0 in
   Buffer.add_char b 'L';
   Buffer.add_char b '"';
   let skip = ref 0 in
   for i = 0 to String.length s - 1 do
      if (!skip>0) then begin
         skip := !skip -1;
         l := !l-1;
      end else
      match Char.code (String.unsafe_get s i) with
      | c when (c>127) ->
         let encoded =  ((c land 0x3F) lsl 6) lor ( Char.code ((String.unsafe_get s (i+1))) land 0x7F) in
         skip := 1;
         Buffer.add_string b (Printf.sprintf "\\x%X\"L\"" encoded)
      | c when (c < 32) -> Buffer.add_string b (Printf.sprintf "\\x%X\"L\"" c)
      | c -> Buffer.add_char b (Char.chr c)
   done;
   Buffer.add_char b '"';
   Buffer.contents b;;

let special_to_hex s =
   let l = String.length s in
   let b = Buffer.create 0 in
   for i = 0 to l - 1 do
      match Char.code (String.unsafe_get s i) with
      | c when (c>127) || (c<32) ->
         Buffer.add_string b (Printf.sprintf "\\x%02x\"\"" c)
      | c -> Buffer.add_char b (Char.chr c)
   done;
   Buffer.contents b;;

let escape_extern s =
   let l = String.length s in
   let b = Buffer.create 0 in
   for i = 0 to l - 1 do
      match Char.code (String.unsafe_get s i) with
      | c when (c>127) || (c<32) || (c=34) || (c=92) ->
         Buffer.add_string b (Printf.sprintf "\\x%02x" c)
      | c -> Buffer.add_char b (Char.chr c)
   done;
   Buffer.contents b;;



let has_utf8_chars s =
   let result = ref false in
   for i = 0 to String.length s - 1 do
      result := !result || ( Char.code (String.unsafe_get s i) > 127 )
   done;
   !result;;

let escape_command s =
   let b = Buffer.create 0 in
   String.iter (fun ch -> if (ch=='"' || ch=='\\' ) then Buffer.add_string b "\\";  Buffer.add_char b ch ) s;
   Buffer.contents b;;

let gen_str macro gen s =
   let rec split s plus =
      let escaped = Ast.s_escape ~hex:false s in
      let hexed = (special_to_hex escaped) in
      if (String.length hexed <= 16000 ) then
         plus ^ " HX_CSTRING(\"" ^ hexed ^ "\")"
      else begin
         let len = String.length s in
         let half = len lsr 1 in
         (split (String.sub s 0 half) plus ) ^ (split (String.sub s half (len-half)) "+" )
      end
   in
   let escaped = Ast.s_escape ~hex:false s in
   let hexed = (special_to_hex escaped) in
   if (String.length hexed <= 16000 ) then
      macro ^ "(\"" ^ hexed ^ "\"," ^ (gen s) ^ ")"
   else
      "(" ^ (split s "" ) ^ ")"
;;

let str s = gen_str "HX_HCSTRING" gen_string_hash s;;
let strq s = gen_str "HX_" gen_qstring_hash s;;



let const_char_star s =
   let escaped = Ast.s_escape ~hex:false s in
   "\"" ^ special_to_hex escaped ^ "\"";
;;




(* Convert an array to a comma separated list of values *)
let array_arg_list inList =
   let i = ref (0-1) in
   String.concat "," (List.map (fun _ -> incr i; "inArgs[" ^ (string_of_int !i) ^ "]"  ) inList)


(* See if there is a haxe break statement that will be swollowed by c++ break *)
exception BreakFound;;

(* Decide is we should look the field up by name *)
let dynamic_internal = function | "__Is" -> true | _ -> false


let rec is_null expr =
   match expr.eexpr with
   | TConst TNull -> true
   | TParenthesis expr | TMeta (_,expr) -> is_null expr
   | TCast (e,None) -> is_null e
   | _ -> false
;;


let is_virtual_array expr = (type_string expr.etype="cpp::VirtualArray") ;;

let is_real_function field =
   match field.cf_kind with
   | Method MethNormal | Method MethInline-> true
   | _ -> false
;;


let is_this expression =
   match (remove_parens expression).eexpr with
   | TConst TThis -> true
   | _ -> false
;;

let is_super expression =
   match (remove_parens expression).eexpr with
   | TConst TSuper -> true
   | _ -> false
;;


let rec is_dynamic_in_cpp ctx expr =
   let expr_type = type_string ( match follow expr.etype with TFun (args,ret) -> ret | _ -> expr.etype) in
   if ( expr_type="Dynamic" || expr_type="cpp::ArrayBase") then
      true
   else begin
      let result = (
      match expr.eexpr with
      | TEnumParameter( obj, _, index ) -> true (* TODO? *)
      | TField( obj, field ) ->
            (is_dynamic_member_lookup_in_cpp ctx obj field) ||
            (is_dynamic_member_return_in_cpp ctx obj field)
      | TArray (obj,index) -> (is_dynamic_in_cpp ctx obj || is_virtual_array obj)
      | TTypeExpr _ -> false
      | TCall(func,args) ->
         let is_IaCall =
            (match (remove_parens_cast func).eexpr with
            | TField ( { eexpr = TLocal  { v_name = "__global__" }}, field ) -> false
            | TField (obj,FStatic (class_def,field) ) when is_real_function field -> false
            | TField (obj,FInstance (_,_,field) ) when (is_this obj) && (is_real_function field) -> false
            | TField (obj,FInstance (_,_,field) ) when is_super obj -> false
            | TField (obj,FInstance (_,_,field) ) when field.cf_name = "_hx_getIndex" -> false
            | TField (obj,FInstance (_,_,field) ) when field.cf_name = "__Index" || (not (is_dynamic_in_cppia ctx obj) && is_real_function field) -> false
            | TField (obj,FDynamic (name) )  when (is_internal_member name || (type_string obj.etype = "::String" && name="cca") ) -> false
            | TConst TSuper -> false
            | TField (_,FEnum (enum,field)) -> false
            | _ -> true
            ) in
         if is_IaCall then
            true
         else
            (match follow func.etype with
            | TFun (args,ret) -> is_dynamic_in_cpp ctx func
            | _ -> true
         );
      | TParenthesis(expr) | TMeta(_,expr) -> is_dynamic_in_cpp ctx expr
      | TCast (e,None) -> (type_string expr.etype) = "Dynamic"
      | TLocal { v_name = "__global__" } -> false
      | TConst TNull -> true
      | _ -> false (* others ? *) )
      in
      result
   end

and is_dynamic_member_lookup_in_cpp ctx field_object field =
   let member = field_name field in
   if (is_internal_member member) then false else
   if (is_native_pointer field_object) then false else
   if (is_pointer field_object.etype true) then false else
   if (match field_object.eexpr with | TTypeExpr _ -> true | _ -> false) then false else
   if (is_dynamic_in_cpp ctx field_object) then true else
   if (is_array field_object.etype) then false else (
   let tstr = type_string field_object.etype in
   match tstr with
      (* Internal classes have no dynamic members *)
      | "::String" | "Null" | "::hx::Class" | "::Enum" | "::Math" | "::ArrayAccess" -> false
      | "Dynamic" -> true
      | name ->
          let full_name = name ^ "." ^ member in
          if Hashtbl.mem ctx.ctx_class_member_types full_name  then
               false
            else
               not (is_extern_class_instance field_object)
   )
and is_dynamic_member_return_in_cpp ctx field_object field =
   let member = field_name field in
   if (is_array field_object.etype) then false else
   if (is_pointer field_object.etype true) then false else
   if (is_internal_member member) then false else
   match field_object.eexpr with
   | TTypeExpr t ->
         let full_name = "::" ^ (join_class_path_remap (t_path t) "::" ) ^ "." ^ member in
         ( try ( let mem_type = (Hashtbl.find ctx.ctx_class_member_types full_name) in
             mem_type="Dynamic" || mem_type="cpp::ArrayBase" || mem_type="cpp::VirtualArray" )
         with Not_found -> true )
   | _ ->
      let tstr = type_string field_object.etype in
      (match tstr with
         (* Internal classes have no dynamic members *)
         | "::String" | "Null" | "::hx::Class" | "::Enum" | "::Math" | "::ArrayAccess" -> false
         | "Dynamic" | "cpp::ArrayBase" | "cpp::VirtualArray" -> true
         | name ->
               let full_name = name ^ "." ^ member in
               try ( let mem_type = (Hashtbl.find ctx.ctx_class_member_types full_name) in
                  mem_type="Dynamic" || mem_type="cpp::ArrayBase" || mem_type="cpp::VirtualArray" )
               with Not_found -> true )
and is_dynamic_in_cppia ctx expr =
   match expr.eexpr with
   | TCast(_,None) -> true
   | _ -> is_dynamic_in_cpp ctx expr
;;

let cast_if_required ctx expr to_type =
   if (is_dynamic_in_cpp ctx expr) then
      ctx.ctx_output (".Cast< " ^ to_type ^ " >()" )
;;


let is_matching_interface_type t0 t1 =
    (match (follow t0),(follow t1) with
    | TInst (k0,_), TInst(k1,_) -> k0==k1
    | _ -> false
    )
;;



let default_value_string = function
   | TInt i -> Printf.sprintf "%ld" i
   | TFloat float_as_string -> "((Float)" ^ float_as_string ^ ")"
   | TString s -> str s
   | TBool b -> (if b then "true" else "false")
   | TNull -> "null()"
   | _ -> "/* Hmmm */"
;;



let get_nth_type field index =
   match follow field.ef_type with
      | TFun (args,_) ->
         let rec nth l index = match l with
         | [] -> raise Not_found
         | (_,_,t)::rest ->
             if index = 0 then t
             else nth rest (index-1)
         in
         nth args index
      | _ -> raise Not_found
;;



let has_default_values args =
   List.exists ( fun (_,o) -> match o with
            | Some TNull -> false
            | Some _ -> true
            | _ -> false ) args ;;

exception PathFound of string;;


let strip_file ctx file = (match Common.defined ctx Common.Define.AbsolutePath with
   | true -> file
   | false -> let flen = String.length file in
   (* Not quite right - should probably test is file exists *)
   try
      List.iter (fun path ->
         let plen = String.length path in
         if (flen>plen && path=(String.sub file 0 plen ))
            then raise (PathFound (String.sub file plen (flen-plen)) ) )
         (ctx.class_path @ ctx.std_path);
      file;
   with PathFound tail ->
      tail)
;;

let hx_stack_push ctx output clazz func_name pos gc_stack =
   if ctx.ctx_debug_level > 0 then begin
      let stripped_file = strip_file ctx.ctx_common pos.pfile in
      let esc_file = (Ast.s_escape stripped_file) in
      ctx.ctx_file_info := PMap.add stripped_file pos.pfile !(ctx.ctx_file_info);
      let full_name = clazz ^ "." ^ func_name ^ (
        if (clazz="*") then
          (" (" ^ esc_file ^ ":" ^ (string_of_int (Lexer.get_error_line pos) ) ^ ")")
        else "") in

      let hash_class_func = gen_hash 0 (clazz^"."^func_name) in
      let hash_file = gen_hash 0 stripped_file in

      let lineName  = (string_of_int (Lexer.get_error_line pos) ) in
      incr ctx.ctx_file_id;
      let classId = hash64 (clazz ^ "." ^ stripped_file) in
      let varName = "_hx_pos_" ^ classId ^ "_" ^ lineName ^ "_" ^func_name in
      let decl = ( varName ^ ",\"" ^ clazz ^ "\",\"" ^ func_name ^ "\"," ^ hash_class_func ^ ",\"" ^
              full_name ^ "\",\"" ^ esc_file ^ "\"," ^ lineName ^  "," ^ hash_file ) in
      if ctx.ctx_is_header then
         ctx.ctx_writer#write_h_unique ("HX_DECLARE_STACK_FRAME" ^ "(" ^ varName ^ ")\n")
      else
         ctx.ctx_writer#write_h_unique ( (if func_name="new" then "HX_DEFINE_STACK_FRAME" else "HX_LOCAL_STACK_FRAME") ^ "(" ^ decl ^ ")\n");
      output ( (if gc_stack then "HX_GC_STACKFRAME" else "HX_STACKFRAME") ^ "(&" ^ varName ^ ")\n");
   end else if gc_stack then
      output ("HX_JUST_GC_STACKFRAME\n")
;;



(* { *)

type tcpp =
   | TCppDynamic
   | TCppUnchanged
   | TCppObject
   | TCppObjectPtr
   | TCppVoid
   | TCppNull
   | TCppEnum of tenum
   | TCppScalar of string
   | TCppString
   | TCppFastIterator of tcpp
   | TCppPointer of string * tcpp
   | TCppRawPointer of string * tcpp
   | TCppFunction of tcpp list * tcpp * string
   | TCppObjCBlock of tcpp list * tcpp
   | TCppRest of tcpp
   | TCppReference of tcpp
   | TCppStruct of tcpp
   | TCppStar of tcpp * bool
   | TCppVoidStar
   | TCppVarArg
   | TCppAutoCast
   | TCppDynamicArray
   | TCppObjectArray of tcpp
   | TCppWrapped of tcpp
   | TCppScalarArray of tcpp
   | TCppObjC of tclass
   | TCppNativePointer of tclass
   | TCppVariant
   | TCppCode of tcpp
   | TCppInst of tclass
   | TCppInterface of tclass
   | TCppProtocol of tclass
   | TCppClass
   | TCppGlobal


and tcppexpr = {
   cppexpr : tcpp_expr_expr;
   cpptype : tcpp;
   cpppos : pos;
}


and tcpp_closure = {
   close_type : tcpp;
   close_args : (tvar * tconstant option) list;
   close_expr : tcppexpr;
   close_id : int;
   close_undeclared : (string,tvar) Hashtbl.t;
   close_this : tcppthis option;
}


and tcppcrementop =
   | CppIncrement
   | CppDecrement

and tcppunop =
   | CppNeg
   | CppNegBits
   | CppNot

and tcppthis =
   | ThisReal
   | ThisFake
   | ThisDynamic

and tcppvarloc =
   | VarLocal of tvar
   | VarClosure of tvar
   | VarThis of tclass_field * tcpp
   | VarInstance of tcppexpr * tclass_field * string * string
   | VarInterface of tcppexpr * tclass_field
   | VarStatic of tclass * bool * tclass_field
   | VarInternal of tcppexpr * string * string

and tcppinst =
   | InstPtr
   | InstObjC
   | InstStruct

and tcppfuncloc =
   | FuncThis of tclass_field * tcpp
   | FuncInstance of tcppexpr * tcppinst * tclass_field
   | FuncStatic of tclass * bool * tclass_field
   | FuncTemplate of tclass * tclass_field * path * bool
   | FuncInterface of tcppexpr * tclass * tclass_field
   | FuncEnumConstruct of tenum * tenum_field
   | FuncSuperConstruct of tcpp
   | FuncSuper of tcppthis * tcpp * tclass_field
   | FuncNew of tcpp
   | FuncExpression of tcppexpr
   | FuncInternal of tcppexpr * string * string
   | FuncGlobal of string
   | FuncFromStaticFunction

and tcpparrayloc =
   | ArrayTyped of tcppexpr * tcppexpr
   | ArrayPointer of tcppexpr * tcppexpr
   | ArrayRawPointer of tcppexpr * tcppexpr
   | ArrayObject of tcppexpr * tcppexpr * tcpp
   | ArrayVirtual of tcppexpr * tcppexpr
   | ArrayImplements of tclass * tcppexpr * tcppexpr
   | ArrayDynamic of tcppexpr * tcppexpr

and tcpplvalue =
   | CppVarRef of tcppvarloc
   | CppArrayRef of tcpparrayloc
   | CppDynamicRef of tcppexpr * string
   | CppGlobalRef of string


and tcpp_expr_expr =
   | CppInt of int32
   | CppFloat of string
   | CppString of string
   | CppBool of bool
   | CppNull
   | CppNullAccess
   | CppNil
   | CppThis of tcppthis
   | CppSuper of tcppthis
   | CppCode of string * tcppexpr list
   | CppClosure of tcpp_closure
   | CppVar of tcppvarloc
   | CppGlobal of string
   | CppDynamicField of tcppexpr * string
   | CppFunction of tcppfuncloc * tcpp
   | CppEnumIndex of tcppexpr
   | CppEnumField of tenum * tenum_field
   | CppCall of tcppfuncloc * tcppexpr list
   | CppFunctionAddress of tclass * tclass_field
   | CppAddressOf of tcppexpr
   | CppDereference of tcppexpr
   | CppArray of tcpparrayloc
   | CppCrement of  tcppcrementop * Ast.unop_flag * tcpplvalue
   | CppSet of tcpplvalue * tcppexpr
   | CppModify of Ast.binop * tcpplvalue * tcppexpr
   | CppBinop of Ast.binop * tcppexpr * tcppexpr
   | CppCompare of string * tcppexpr * tcppexpr * Ast.binop
   | CppNullCompare of string * tcppexpr
   | CppObjectDecl of (string * tcppexpr) list * bool
   | CppPosition of string * int32 * string * string
   | CppArrayDecl of tcppexpr list
   | CppUnop of tcppunop * tcppexpr
   | CppVarDecl of tvar * tcppexpr option
   | CppBlock of tcppexpr list * tcpp_closure list * bool
   | CppFor of tvar * tcppexpr * tcppexpr
   | CppIf of tcppexpr * tcppexpr * tcppexpr option
   | CppWhile of tcppexpr * tcppexpr * Ast.while_flag * int
   | CppIntSwitch of tcppexpr * (Int32.t list * tcppexpr) list * tcppexpr option
   | CppSwitch of tcppexpr * tcpp * (tcppexpr list * tcppexpr) list * tcppexpr option * int
   | CppTry of tcppexpr * (tvar * tcppexpr) list
   | CppBreak
   | CppContinue
   | CppClassOf of path * bool
   | CppGoto of int
   | CppReturn of tcppexpr option
   | CppThrow of tcppexpr
   | CppEnumParameter of tcppexpr * tenum_field * int
   | CppTCast of tcppexpr * tcpp
   | CppCast of tcppexpr * tcpp
   | CppCastStatic of tcppexpr * tcpp
   | CppCastScalar of tcppexpr * string
   | CppCastVariant of tcppexpr
   | CppCastObjC of tcppexpr * tclass
   | CppCastObjCBlock of tcppexpr * tcpp list * tcpp
   | CppCastProtocol of tcppexpr * tclass
   | CppCastNative of tcppexpr

let rec s_tcpp = function
   | CppInt _  -> "CppInt"
   | CppFloat _ -> "CppFloat"
   | CppString _ -> "CppString"
   | CppBool _ -> "CppBool"
   | CppNull -> "CppNull"
   | CppNil -> "CppNil"
   | CppThis _ -> "CppThis"
   | CppSuper _ -> "CppSuper"
   | CppCode _ -> "CppCode"
   | CppClosure _ -> "CppClosure"
   | CppVar VarLocal(_) -> "CppVarLocal"
   | CppVar VarClosure(_) -> "CppVarClosure"
   | CppVar VarThis(_) -> "CppVarThis"
   | CppVar VarInstance(expr,field,clazz,op) -> "CppVarInstance(" ^ clazz ^ "::" ^ op ^ field.cf_name ^ ")"
   | CppVar VarInterface(_) -> "CppVarInterface"
   | CppVar VarStatic(_,true,_) -> "CppObjcVarStatic"
   | CppVar VarStatic(_) -> "CppVarStatic"
   | CppVar VarInternal(_) -> "CppVarInternal"
   | CppDynamicField _ -> "CppDynamicField"
   | CppGlobal _ -> "CppGlobal"
   | CppFunction _ -> "CppFunction"
   | CppEnumIndex _ -> "CppEnumIndex"
   | CppEnumField  _ -> "CppEnumField"
   | CppNullAccess -> "CppNullAccess"

   | CppCall (FuncThis _,_)  -> "CppCallThis"
   | CppCall (FuncInstance (obj,inst,field),_) ->
       (match inst with InstObjC -> "CppCallObjCInstance(" | InstPtr-> "CppCallInstance(" | _ -> "CppCallStruct(") ^
          tcpp_to_string obj.cpptype ^ "," ^ field.cf_name ^ ")"
   | CppCall (FuncInterface  _,_) -> "CppCallInterface"
   | CppCall (FuncStatic  (_,objC,_),_) -> if objC then "CppCallStaticObjC" else "CppCallStatic"
   | CppCall (FuncTemplate  _,_) -> "CppCallTemplate"
   | CppCall (FuncEnumConstruct _,_) -> "CppCallEnumConstruct"
   | CppCall (FuncSuperConstruct _,_) -> "CppCallSuperConstruct"
   | CppCall (FuncSuper _,_) -> "CppCallSuper"
   | CppCall (FuncNew _,_) -> "CppCallNew"
   | CppCall (FuncExpression _,_) -> "CppCallExpression"
   | CppCall (FuncInternal _,_) -> "CppCallInternal"
   | CppCall (FuncGlobal _,_) -> "CppCallGlobal"
   | CppCall (FuncFromStaticFunction,_) -> "CppCallFromStaticFunction"
   | CppAddressOf _  -> "CppAddressOf"
   | CppDereference _  -> "CppDereference"
   | CppFunctionAddress  _ -> "CppFunctionAddress"
   | CppArray  _ -> "CppArray"
   | CppCrement  _ -> "CppCrement"
   | CppSet  _ -> "CppSet"
   | CppModify  _ -> "CppModify"
   | CppBinop  _ -> "CppBinop"
   | CppCompare  _ -> "CppCompare"
   | CppNullCompare  _ -> "CppNullCompare"
   | CppObjectDecl  _ -> "CppObjectDecl"
   | CppPosition  _ -> "CppPosition"
   | CppArrayDecl  _ -> "CppArrayDecl"
   | CppUnop  _ -> "CppUnop"
   | CppVarDecl  _ -> "CppVarDecl"
   | CppBlock  _ -> "CppBlock"
   | CppFor  _ -> "CppFor"
   | CppIf  _ -> "CppIf"
   | CppWhile _ -> "CppWhile"
   | CppIntSwitch  _ -> "CppIntSwitch"
   | CppSwitch  _ -> "CppSwitch"
   | CppTry _ -> "CppTry"
   | CppBreak -> "CppBreak"
   | CppContinue -> "CppContinue"
   | CppClassOf _ -> "CppClassOf"
   | CppGoto _ -> "CppGoto"
   | CppReturn _ -> "CppReturn"
   | CppThrow _ -> "CppThrow"
   | CppEnumParameter _ -> "CppEnumParameter"
   | CppTCast _ -> "CppTCast"
   | CppCast _ -> "CppCast"
   | CppCastStatic _ -> "CppCastStatic"
   | CppCastScalar _ -> "CppCastScalar"
   | CppCastVariant _ -> "CppCastVariant"
   | CppCastObjC _ -> "CppCastObjC"
   | CppCastObjCBlock _ -> "CppCastObjCBlock"
   | CppCastProtocol _ -> "CppCastProtocol"
   | CppCastNative _ -> "CppCastNative"

and tcpp_to_string_suffix suffix tcpp = match tcpp with
   | TCppDynamic -> " ::Dynamic"
   | TCppUnchanged -> " ::Dynamic/*Unchanged*/"
   | TCppObject -> " ::Dynamic"
   | TCppObjectPtr -> " ::hx::Object *"
   | TCppReference t -> (tcpp_to_string t) ^" &"
   | TCppStruct t -> "cpp::Struct< " ^ (tcpp_to_string t) ^" >"
   | TCppStar(t,const) -> (if const then "const " else "" ) ^ (tcpp_to_string t) ^" *"
   | TCppVoid -> "void"
   | TCppVoidStar -> "void *"
   | TCppRest _ -> "vaarg_list"
   | TCppVarArg -> "vararg"
   | TCppAutoCast -> "::cpp::AutoCast"
   | TCppVariant -> "::cpp::Variant"
   | TCppEnum(enum) -> " ::" ^ (join_class_path_remap enum.e_path "::") ^ suffix
   | TCppScalar(scalar) -> scalar
   | TCppString -> "::String"
   | TCppFastIterator it -> "::cpp::FastIterator" ^ suffix ^ "< " ^ (tcpp_to_string it) ^ " >";
   | TCppPointer(ptrType,valueType) -> "::cpp::" ^ ptrType ^ "< " ^ (tcpp_to_string valueType) ^ " >"
   | TCppRawPointer(constName,valueType) -> constName ^ (tcpp_to_string valueType) ^ "*"
   | TCppFunction(argTypes,retType,abi) ->
        let args = (String.concat "," (List.map tcpp_to_string argTypes)) in
        "::cpp::Function< " ^ (tcpp_to_string retType) ^ " " ^ abi ^ " (" ^ args ^ ") >"
   | TCppObjCBlock(argTypes,retType) ->
        (tcpp_objc_block_struct argTypes retType) ^ "::t"
   | TCppDynamicArray -> "::cpp::VirtualArray" ^ suffix
   | TCppObjectArray _ -> "::Array" ^ suffix ^ "< ::Dynamic>"
   | TCppWrapped _ -> " ::Dynamic"
   | TCppScalarArray(value) -> "::Array" ^ suffix ^ "< " ^ (tcpp_to_string value) ^ " >"
   | TCppObjC klass ->
      let path = join_class_path_remap klass.cl_path "::" in
      if klass.cl_interface then
         "id < " ^ path ^ ">"
      else
         path ^ " *"
   | TCppProtocol interface ->
      let path = get_meta_string interface.cl_meta Meta.ObjcProtocol in
      let path = if path<>"" then path else join_class_path_remap interface.cl_path "::" in
      "id < " ^ path ^ ">"
   | TCppNativePointer klass ->
       let name = (join_class_path_remap klass.cl_path "::") in
       if suffix="_obj" then
          name
       else
          "hx::Native< " ^ name ^ "* >";
   | TCppInst klass ->
        (cpp_class_path_of klass) ^ suffix
   | TCppInterface klass when suffix="_obj" ->
        (cpp_class_path_of klass) ^ suffix
   | TCppInterface _ -> "::Dynamic"
   | TCppClass -> "hx::Class" ^ suffix;
   | TCppGlobal -> "";
   | TCppNull -> " ::Dynamic";
   | TCppCode _ -> "Code"

and tcpp_objc_block_struct argTypes retType =
   let args = (String.concat "," (List.map tcpp_to_string argTypes)) in
   let ret = tcpp_to_string retType in
   let suffix = (string_of_int (List.length argTypes)) in
      if (ret="void") then begin
         if (List.length argTypes) = 0 then
            "hx::TObjcBlockVoidVoid"
         else
            "hx::TObjcBlockVoidArgs" ^ suffix ^ "< " ^ args ^ " >"
      end else begin
         if (List.length argTypes) = 0 then
            "hx::TObjcBlockRetVoid< " ^ ret ^ " >"
         else
            "hx::TObjcBlockRetArgs" ^ suffix ^ "< " ^ ret ^ "," ^ args ^ " >"
      end

and tcpp_to_string tcpp =
    tcpp_to_string_suffix "" tcpp

and cpp_class_path_of klass =
      let globalNamespace = if (get_meta_string klass.cl_meta Meta.Native)<>"" then " " else " ::" in
      globalNamespace ^ (join_class_path_remap klass.cl_path "::")
;;


let cpp_const_type cval = match cval with
   | TInt i -> CppInt(i) , TCppScalar("int")
   | TBool b -> CppBool(b) , TCppScalar("bool")
   | TFloat f -> CppFloat(f) , TCppScalar("Float")
   | TString s -> CppString(s) , TCppString
   | _ -> (* TNull, TThis & TSuper should already be handled *)
      CppNull, TCppNull
;;


let is_cpp_scalar cpp_type =
   match cpp_type with
   | TCppScalar(_) -> true
   | _ -> false
;;


let is_cpp_array_implementer cppType =
   match cppType with
   | TCppInst (klass)
   | TCppInterface (klass) ->
      (match klass.cl_array_access with
      | Some _ -> true
      | _ -> false )
   | _ -> false
;;

let rec const_int_of expr =
   match expr.eexpr with
   | TConst TInt x -> x
   | TConst TBool x -> Int32.of_int (if x then 1 else 0)
   | TParenthesis e -> const_int_of e
   | _ -> raise Not_found
;;

let rec const_float_of expr =
   match expr.eexpr with
   | TConst TInt x -> Printf.sprintf "%ld" x
   | TConst TFloat x -> x
   | TConst TBool x -> if x then "1" else "0"
   | TParenthesis e -> const_float_of e
   | _ -> raise Not_found
;;


let rec const_string_of expr =
   match expr.eexpr with
   | TConst TString x -> x
   | TParenthesis e -> const_string_of e
   | _ -> raise Not_found
;;


let rec cpp_is_struct_access t =
   match t with
   | TCppFunction _ -> true
   | TCppStruct _-> false
   | TCppInst (class_def) -> (has_meta_key class_def.cl_meta Meta.StructAccess)
   | TCppReference (r) -> cpp_is_struct_access r
   | _ -> false
;;


let cpp_is_dynamic_type = function
   | TCppDynamic | TCppObject | TCppVariant | TCppWrapped _ | TCppGlobal | TCppNull
   | TCppInterface _
      -> true
   | _ -> false
;;


let rec cpp_type_of ctx haxe_type =
   (match haxe_type with
   | TMono r -> (match !r with None -> TCppDynamic | Some t -> cpp_type_of ctx t)

   | TEnum (enum,params) ->  TCppEnum(enum)

   | TInst ({ cl_path=([],"Array"); cl_kind = KTypeParameter _},_)
      -> TCppObject

   | TInst ({ cl_kind = KTypeParameter _},_)
      -> TCppDynamic

   | TInst (klass,params) ->
      cpp_instance_type ctx klass params

   | TAbstract (abs,pl) when not (Meta.has Meta.CoreType abs.a_meta) ->
       cpp_type_from_path ctx abs.a_path pl (fun () ->
            cpp_type_of ctx (Abstract.get_underlying_type abs pl) )

   | TAbstract (a,params) ->
       cpp_type_from_path ctx a.a_path params (fun () ->
            if is_scalar_abstract a then begin
               let native =  get_meta_string a.a_meta Meta.Native in
               TCppScalar(if native="" then join_class_path a.a_path "::" else native)
            end else
               TCppDynamic)

   | TType (type_def,params) ->
       cpp_type_from_path ctx type_def.t_path params (fun () ->
          cpp_type_of ctx (apply_params type_def.t_params params type_def.t_type) )

   | TFun _ -> TCppObject
   | TAnon _ -> TCppObject
   | TDynamic _ -> TCppDynamic
   | TLazy func -> cpp_type_of ctx ((!func)())
   )
   and  cpp_type_from_path ctx path params default =
      match path,params with
      | ([],"Void"),_ -> TCppVoid
      | ([],"void"),_ -> TCppVoid (* for old code with @:void *)
      | ([],"Bool"),_ -> TCppScalar("bool")
      | ([],"Float"),_ -> TCppScalar("Float")
      | ([],"Int"),_ -> TCppScalar("int")
      | ([], "EnumValue"),_ -> TCppObject
      | ([], "Class"),_ -> TCppClass
      | ([], "Enum"),_  -> TCppClass
      | (["cpp"], "Char"),_ -> TCppScalar("char")
      | (["cpp"], "Object"),_ -> TCppObjectPtr
      | (["cpp"], "Float32"),_ -> TCppScalar("float")
      | (["cpp"], "Float64"),_ -> TCppScalar("double")
      | (["cpp"], "Int8"),_ -> TCppScalar("signed char")
      | (["cpp"], "Int16"),_ -> TCppScalar("short")
      | (["cpp"], "Int32"),_ -> TCppScalar("int")
      | (["cpp"], "Int64"),_ -> TCppScalar("::cpp::Int64")
      | (["cpp"], "UInt8"),_ -> TCppScalar("unsigned char")
      | (["cpp"], "UInt16"),_ -> TCppScalar("unsigned short")
      | (["cpp"], "UInt32"),_ -> TCppScalar("unsigned int")
      | (["cpp"], "UInt64"),_ -> TCppScalar("::cpp::UInt64")
      | (["cpp"], "VarArg"),_ -> TCppVarArg
      | (["cpp"], "AutoCast"),_ -> TCppAutoCast

      | ([],"String"), [] ->
         TCppString

      (* Things with type parameters hxcpp knows about ... *)
      | (["cpp"],"FastIterator"), [p] ->
            TCppFastIterator(cpp_type_of ctx p)
      | (["cpp"],"Pointer"), [p] ->
            TCppPointer("Pointer", cpp_type_of ctx p)
      | (["cpp"],"ConstPointer"), [p] ->
            TCppPointer("ConstPointer", cpp_type_of ctx p)
      | (["cpp"],"RawPointer"), [p] ->
            TCppRawPointer("", cpp_type_of ctx p)
      | (["cpp"],"RawConstPointer"), [p] ->
            TCppRawPointer("const ", cpp_type_of ctx p)
      | (["cpp"],"Function"), [function_type; abi] ->
            cpp_function_type_of ctx function_type abi;
      | (["cpp"],"Callable"), [function_type]
      | (["cpp"],"CallableData"), [function_type] ->
            cpp_function_type_of_string ctx function_type "";
      | (("cpp"::["objc"]),"ObjcBlock"), [function_type] ->
            let args,ret = (cpp_function_type_of_args_ret ctx function_type) in
            TCppObjCBlock(args,ret)
      | (["haxe";"extern"], "Rest"),[rest] ->
            TCppRest(cpp_type_of ctx rest)
      | (("cpp"::["objc"]),"Protocol"), [interface_type] ->
            (match follow interface_type with
            | TInst (klass,[]) when klass.cl_interface ->
                TCppProtocol(klass)
            (* TODO - get the line number here *)
            | _ -> print_endline "cpp.objc.Protocol must refer to an interface";
                   assert false;
            )
      | (["cpp"],"Reference"), [param] ->
            TCppReference(cpp_type_of ctx param)
      | (["cpp"],"Struct"), [param] ->
            TCppStruct(cpp_type_of ctx param)
      | (["cpp"],"Star"), [param] ->
            TCppStar(cpp_type_of ctx param,false)
      | (["cpp"],"ConstStar"), [param] ->
            TCppStar(cpp_type_of ctx param,true)

      | ([],"Array"), [p] ->
         let arrayOf = cpp_type_of ctx p in
         (match arrayOf with
            | TCppVoid (* ? *)
            | TCppDynamic ->
              TCppDynamicArray

            | TCppObject
            | TCppObjectPtr
            | TCppReference _
            | TCppStruct _
            | TCppStar _
            | TCppEnum _
            | TCppInst _
            | TCppInterface _
            | TCppProtocol _
            | TCppClass
            | TCppDynamicArray
            | TCppObjectArray _
            | TCppScalarArray _
               -> TCppObjectArray(arrayOf)
            | _ ->
              TCppScalarArray(arrayOf)
         )

      | ([],"Null"), [p] ->
            cpp_type_of_null ctx p

      | _ -> default ()

   and cpp_type_of_null ctx p =
     let baseType = cpp_type_of ctx p in
     if (type_has_meta_key p Meta.NotNull) || (is_cpp_scalar baseType) then
        TCppObject
     else
        baseType

   (* Optional types are Dynamic if they norally could not be null *)
   and cpp_fun_arg_type_of ctx tvar opt =
      match opt with
      | Some _ -> cpp_type_of_null ctx tvar.t_type
      | _ -> cpp_type_of ctx tvar.t_type

   and cpp_tfun_arg_type_of ctx opt t =
      if opt then cpp_type_of_null ctx t else cpp_type_of ctx t

   and cpp_function_type_of ctx function_type abi =
      let abi = (match follow abi with
                 | TInst (klass1,_) -> get_meta_string klass1.cl_meta Meta.Abi
                 | _ -> assert false )
      in
      cpp_function_type_of_string ctx function_type abi
   and cpp_function_type_of_string ctx function_type abi_string =
      let args,ret = cpp_function_type_of_args_ret ctx function_type in
      TCppFunction(args, ret, abi_string)

   and cpp_function_type_of_args_ret ctx function_type =
      match follow function_type with
      | TFun(args,ret) ->
          (* Optional types are Dynamic if they norally could not be null *)
          let  cpp_arg_type_of = fun(_,optional,haxe_type) ->
             if optional then
                cpp_type_of_null ctx haxe_type
             else
                cpp_type_of ctx haxe_type
          in
          List.map cpp_arg_type_of args, cpp_type_of ctx ret
      | _ ->  (* ? *)
          [TCppVoid], TCppVoid

   and cpp_instance_type ctx klass params =
      cpp_type_from_path ctx klass.cl_path params (fun () ->
         if is_objc_class klass then
            TCppObjC(klass)
         else if klass.cl_interface && is_native_gen_class klass then
            TCppNativePointer(klass)
         else if klass.cl_interface then
            TCppInterface(klass)
         else if klass.cl_extern && (not (is_internal_class klass.cl_path) ) then
            TCppInst(klass)
         else
            TCppInst(klass)
       )
;;


let cpp_return_type ctx haxe_type =
  match haxe_type with
  | TFun (_,ret) -> cpp_type_of ctx ret
  | _ -> TCppDynamic
;;


let cpp_member_return_type ctx member =
   cpp_return_type ctx member.cf_type
;;

let is_cpp_objc_type cpptype = match cpptype with
   | TCppObjC(_) -> true;
   | _ -> false
;;


let cpp_enum_path_of enum =
   (*
   let rename = get_meta_string enum.e_meta Meta.Native in
   if rename <> "" then
      rename
   else
   *)
   let globalNamespace = if (get_meta_string enum.e_meta Meta.Native)<>"" then "" else "::" in
   globalNamespace ^ (join_class_path_remap enum.e_path "::")
;;



(*
let rec cpp_object_name = function
   | TCppString -> "::String"
   | TCppDynamicArray -> "::cpp::VirtualArray_obj"
   | TCppObjectArray _ -> "::Array_obj< ::Dynamic>"
   | TCppScalarArray(value) -> "::Array_obj< " ^ (tcpp_to_string value) ^ " >"
   | TCppObjC klass ->  (cpp_class_path_of klass) ^ "_obj"
   | TCppInst klass -> (cpp_class_path_of klass) ^ "_obj"
   | TCppClass -> "hx::Class_obj";
   | TCppDynamic -> "Dynamic"
   | TCppVoid -> "void"
   | TCppVoidStar -> "void *"
   | TCppEnum(enum) -> "::hx::EnumBase"
   | TCppScalar(scalar) -> scalar
   | TCppFastIterator it -> "::cpp::FastIterator< " ^ (tcpp_to_string it) ^ " >";
   | TCppPointer(ptrType,valueType) -> "::cpp::" ^ ptrType ^ "< " ^ (tcpp_to_string valueType) ^ " >"
   | TCppRawPointer(constName,valueType) -> constName ^ (tcpp_to_string valueType) ^ "*"
   | TCppFunction(argTypes,retType,abi) ->
        let args = (String.concat "," (List.map tcpp_to_string argTypes)) in
        "::cpp::Function< " ^ abi ^ " " ^ (tcpp_to_string retType) ^ "(" ^ args ^ ") >"
   | TCppWrapped _ -> "Dynamic"
   | TCppNativePointer klass -> (cpp_class_path_of klass) ^ " *"
   | TCppGlobal -> "";
   | TCppNull -> "Dynamic";
   | TCppCode -> "/* code */"
;;
*)

let cpp_class_name klass =
   (*
   let rename = get_meta_string klass.cl_meta Meta.Native in
   if rename <> "" then
      rename ^ "_obj"
   else
   *)
   let globalNamespace = if (get_meta_string klass.cl_meta Meta.Native)<>"" then "" else "::" in
   let path = globalNamespace ^ (join_class_path_remap klass.cl_path "::") in
   if path="::String" then path else path ^ "_obj"
;;


let cpp_variant_type_of t = match t with
   | TCppDynamic
   | TCppUnchanged
   | TCppObject
   | TCppObjectPtr
   | TCppReference _
   | TCppStruct _
   | TCppStar _
   | TCppVoid
   | TCppFastIterator _
   | TCppDynamicArray
   | TCppObjectArray _
   | TCppScalarArray _
   | TCppWrapped _
   | TCppObjC _
   | TCppObjCBlock _
   | TCppRest _
   | TCppInst _
   | TCppInterface _
   | TCppProtocol _
   | TCppCode _
   | TCppClass
   | TCppGlobal
   | TCppNull
   | TCppEnum _ -> TCppDynamic
   | TCppString -> TCppString
   | TCppFunction _
   | TCppNativePointer _
   | TCppPointer _
   | TCppRawPointer _
   | TCppAutoCast
   | TCppVarArg
   | TCppVoidStar -> TCppVoidStar
   | TCppScalar "Int"
   | TCppScalar "bool"
   | TCppScalar "Float"  -> t
   | TCppScalar "double"
   | TCppScalar "float" -> TCppScalar("Float")
   | TCppScalar _  -> TCppScalar("int")
   | TCppVariant -> TCppVariant
;;

let cpp_cast_variant_type_of t = match t with
   | TCppObjectArray _
   | TCppScalarArray _
   | TCppDynamicArray
   | TCppClass
   | TCppEnum _
   | TCppInst _ -> t
   | _ -> cpp_variant_type_of t;
;;

let cpp_base_type_of t =
   match cpp_variant_type_of t with
   | TCppDynamic -> "Object"
   | TCppString -> "String"
   | TCppVoidStar -> "Pointer"
   | TCppScalar "int"  -> "Int"
   | TCppScalar "bool"  -> "Bool"
   | TCppScalar x  -> x
   | _  -> "Object"
;;

let ctx_type_string ctx haxe_type =
      tcpp_to_string (cpp_type_of ctx haxe_type)
;;


let ctx_cant_be_null ctx haxe_type =
   match cpp_type_of ctx haxe_type with
   | TCppScalar _ -> true
   | _  -> false

let is_complex_compare =  function
   | TCppScalar _ -> false
   | TCppString  -> false
   | _ -> true
;;



let ctx_arg_type_name ctx name default_val arg_type prefix =
   let remap_name = keyword_remap name in
   let type_str = (ctx_type_string ctx arg_type) in
   match default_val with
   | Some TNull  -> (type_str,remap_name)
   | Some constant when (ctx_cant_be_null ctx arg_type) -> ("hx::Null< " ^ type_str ^ " > ",prefix ^ remap_name)
   | Some constant  -> (type_str,prefix ^ remap_name)
   | _ -> (type_str,remap_name);;



(* Generate prototype text, including allowing default values to be null *)
let ctx_arg ctx name default_val arg_type prefix =
   let pair = ctx_arg_type_name ctx name default_val arg_type prefix in
   (fst pair) ^ " " ^ (snd pair);;


(* Generate prototype text, including allowing default values to be null *)
let ctx_arg_name ctx name default_val arg_type prefix =
   let pair = ctx_arg_type_name ctx name default_val arg_type prefix in
   (snd pair);;


let ctx_arg_list ctx arg_list prefix =
   String.concat "," (List.map (fun (v,o) -> (ctx_arg ctx v.v_name o v.v_type prefix) ) arg_list)

let ctx_arg_list_name ctx arg_list prefix =
   String.concat "," (List.map (fun (v,o) -> (ctx_arg_name ctx v.v_name o v.v_type prefix) ) arg_list)

let cpp_arg_names args =
   String.concat "," (List.map (fun (name,_,_) -> keyword_remap name) args)
;;

let rec ctx_tfun_arg_list ctx include_names arg_list =
   let oType o arg_type =
      let type_str = (ctx_type_string ctx arg_type) in
      (* type_str may have already converted Null<X> to Dynamic because of NotNull tag ... *)
      if o && (ctx_cant_be_null ctx arg_type) && type_str<>"Dynamic" then
         "hx::Null< " ^ type_str ^ " > "
      else
         type_str
   in
   match arg_list with
   | [] -> ""
   | [(name,o,arg_type)] -> (oType o arg_type) ^ (if include_names then " " ^ (keyword_remap name) else "")
   | (name,o,arg_type) :: remaining  ->
      (oType o arg_type) ^ (if include_names then " " ^ (keyword_remap name) else "") ^  "," ^ (ctx_tfun_arg_list ctx include_names remaining)

let cpp_var_type_of ctx var =
   tcpp_to_string (cpp_type_of ctx var.v_type)
;;


let cpp_macro_var_type_of ctx var =
   let t = tcpp_to_string (cpp_type_of ctx var.v_type) in
   if String.contains t ',' then
      Str.global_replace (Str.regexp ",") " HX_COMMA " t
   else
     t
;;




let ctx_function_signature ctx include_names tfun abi =
   match follow tfun with
   | TFun(args,ret) -> (ctx_type_string ctx ret) ^ " " ^ abi ^ "(" ^ (ctx_tfun_arg_list ctx include_names args) ^ ")"
   | _ -> "void *"



let cpp_var_name_of var =
   let rename = get_meta_string var.v_meta Meta.Native in
   if rename <> "" then
      rename
   else
      keyword_remap var.v_name
;;

let cpp_var_debug_name_of v =
   let rec loop meta = match meta with
      | (Meta.RealPath,[EConst (String s),_],_) :: _ -> s
      | _ :: meta -> loop meta
      | [] -> v.v_name
   in
   loop v.v_meta
;;


let cpp_no_debug_synbol ctx var =
   (ctx.ctx_debug_level<=1) || (has_meta_key var.v_meta Meta.CompilerGenerated) ||
      match cpp_type_of ctx var.v_type with
      | TCppStar _ | TCppReference _ -> true
      | TCppInst (class_def) when (has_meta_key class_def.cl_meta Meta.StructAccess) -> true
      | TCppInst (class_def) when (has_meta_key class_def.cl_meta Meta.Unreflective) -> true
      | _->
         let name = cpp_var_debug_name_of var in
         (String.length name) >4 && (String.sub name 0 4) = "_hx_"
;;

let cpp_debug_name_of var =
   keyword_remap var.v_name
;;

let cpp_debug_var_visible ctx var =
   not (cpp_no_debug_synbol ctx (fst var))
;;


let only_stack_access ctx haxe_type =
   let tcpp = cpp_type_of ctx haxe_type in
   match tcpp with
   | TCppInst(klass) -> has_meta_key klass.cl_meta Meta.StackOnly
   | _ -> false;
;;

let cpp_is_real_array obj =
   match obj.cpptype with
   | TCppScalarArray _
   | TCppObjectArray _ -> true
   | _ -> false
;;


let is_array_splice_call obj member =
   match obj.cpptype, member.cf_name with
   | TCppScalarArray _, "splice"
   | TCppObjectArray _, "splice" -> true
   | _,_ -> false
;;

let cpp_can_static_cast funcType inferredType =
   match funcType with
   | TCppReference(_) | TCppStar(_) | TCppStruct(_) -> false
   | _ ->
      (match inferredType with
      | TCppInst _
      | TCppClass
      | TCppEnum _
         -> (tcpp_to_string funcType) <> (tcpp_to_string inferredType)
      | _ -> false
   )
;;

let cpp_member_name_of member =
   let rename = get_meta_string member.cf_meta Meta.Native in
   if rename <> "" then
      rename
   else
      keyword_remap member.cf_name
;;

let cpp_is_templated_call ctx member =
   has_meta_key member.cf_meta Meta.TemplatedCall
;;

let cpp_is_static_extension ctx member =
   has_meta_key member.cf_meta Meta.NativeStaticExtension
;;


let cpp_template_param path native =
   let path = "::" ^ (join_class_path_remap (path) "::" ) in
   if (native) then
      path
   else match path with
   | "::Array" -> "hx::ArrayBase"
   | "::Int" -> "int"
   | "::Bool" -> "bool"
   | x -> x
;;


let cpp_append_block block expr =
   match block.cppexpr with
   | CppBlock(expr_list, closures, gc_stack) ->
       { block with cppexpr = CppBlock( expr_list @ [expr], closures, gc_stack) }
   | _ -> abort "Internal error appending expression" block.cpppos
;;



let cpp_enum_name_of field =
   let rename = get_meta_string field.ef_meta Meta.Native in
   if rename <> "" then
      rename
   else
      keyword_remap field.ef_name
;;

let is_gc_element ctx member_type =
  Common.defined ctx.ctx_common Define.HxcppGcGenerational &&
  match member_type with
   | TCppDynamic
   | TCppObject
   | TCppObjectPtr
   | TCppEnum _
   | TCppString
   | TCppFunction _
   | TCppDynamicArray
   | TCppObjectArray _
   | TCppWrapped _
   | TCppScalarArray _
   | TCppInst _
   | TCppInterface _ 
   | TCppClass
       -> true
   | _ -> false

;;



let retype_expression ctx request_type function_args function_type expression_tree forInjection =
   let rev_closures = ref [] in
   let closureId = ref 0 in
   let declarations = ref (Hashtbl.create 0) in
   let undeclared = ref (Hashtbl.create 0) in
   let uses_this = ref None in
   let gc_stack = ref false in
   let injection = ref forInjection in
   let this_real = ref (if ctx.ctx_real_this_ptr then ThisReal else ThisDynamic) in
   let file_id = ctx.ctx_file_id in
   let function_return_type = ref (cpp_type_of ctx function_type) in
   let loop_stack = ref [] in
   let forCppia = Common.defined ctx.ctx_common Define.Cppia in
   let alloc_file_id () =
      incr file_id;
      !file_id
   in
   let begin_loop () =
      loop_stack := (alloc_file_id (),ref false) :: !loop_stack;
      (fun () -> match !loop_stack with
         | (label_id,used) :: tl ->
            loop_stack := tl;
            if !used then label_id else -1
         | [] ->
            abort "Invalid inernal loop handling" expression_tree.epos
      )
   in

   (* '__trace' is at the top-level *)
   Hashtbl.add !declarations "__trace" ();
   List.iter (fun arg -> Hashtbl.add !declarations arg.v_name () ) function_args;

   let rec to_lvalue value =
      match value.cppexpr with
      | CppVar( VarClosure(var) as varloc) when is_gc_element ctx (cpp_type_of ctx var.v_type) ->
           CppVarRef(varloc), true
      | CppVar( VarThis(member,_) as varloc) when is_gc_element ctx (cpp_type_of ctx member.cf_type) ->
           CppVarRef(varloc), true
      | CppVar( VarInstance(obj,member,_,"->") as varloc) when is_gc_element ctx (cpp_type_of ctx member.cf_type) ->
           CppVarRef(varloc), true
      | CppVar varloc -> CppVarRef(varloc), false
      | CppArray arrayloc -> CppArrayRef(arrayloc), false
      | CppDynamicField(expr, name) -> CppDynamicRef(expr,name), false
      | CppTCast(cppExpr,_)
      | CppCast(cppExpr,_)
      | CppCastStatic(cppExpr,_)
      | CppCastObjC(cppExpr,_)
      | CppCastObjCBlock(cppExpr,_,_)
      | CppCastScalar(cppExpr,_) -> to_lvalue cppExpr
      | CppCastVariant(cppExpr) -> to_lvalue cppExpr
      | CppGlobal(name) -> CppGlobalRef(name), false

      | _ -> abort ("Could not convert expression to l-value (" ^ s_tcpp value.cppexpr ^ ")") value.cpppos
   in

   let rec retype return_type expr =
      let cpp_type_of t = cpp_type_of ctx t in
      let mk_cppexpr newExpr newType = { cppexpr = newExpr; cpptype = newType; cpppos = expr.epos } in
      let retype_function_args args arg_types =
         let rec map_pair args types result=
            match args, types with
            | args, [TCppRest(rest)] -> (List.rev (List.map (retype rest) args) ) @ result
            | [], [] -> result
            | a::arest, t::trest -> map_pair arest trest ((retype t a) :: result )
            | _, [] -> abort ("Too many args") expr.epos
            | [], _ -> abort ("Too many types") expr.epos
         in
         List.rev (map_pair args arg_types [])
      in

      let retypedExpr, retypedType =
         match expr.eexpr with
         | TEnumParameter( enumObj, enumField, enumIndex  ) ->
            let retypedObj = retype TCppDynamic enumObj in
            CppEnumParameter( retypedObj, enumField, enumIndex ), cpp_cast_variant_type_of (cpp_type_of (get_nth_type enumField enumIndex))

         | TConst TThis ->
            uses_this := Some !this_real;
            CppThis(!this_real), if !this_real=ThisDynamic then TCppDynamic else cpp_type_of expr.etype

         | TConst TSuper ->
            uses_this := Some !this_real;
            CppSuper(!this_real), if !this_real=ThisDynamic then TCppDynamic else cpp_type_of expr.etype

         | TConst TNull when is_objc_type expr.etype ->
            CppNil, TCppNull

         | TConst x ->
            cpp_const_type x

         | TLocal { v_name = "__global__" } ->
            CppClassOf(([],""),false), TCppGlobal

         | TLocal tvar ->
            let name = tvar.v_name in
            if (Hashtbl.mem !declarations name) then begin
               (*print_endline ("Using existing tvar " ^ tvar.v_name);*)
               CppVar(VarLocal(tvar)), cpp_type_of tvar.v_type
            end else begin
               (*print_endline ("Missing tvar " ^ tvar.v_name);*)
               Hashtbl.replace !undeclared name tvar;
               if tvar.v_capture then
                  CppVar(VarClosure(tvar)), cpp_type_of tvar.v_type
               else
                  CppGlobal(name), cpp_type_of tvar.v_type
            end

         | TBreak ->
            if forCppia then
               CppBreak, TCppVoid
            else begin match !loop_stack with
               | [] ->
                  CppBreak, TCppVoid
               | (label_id,used) :: _ ->
                  used := true;
                  (CppGoto label_id),TCppVoid
            end

         | TContinue ->
            CppContinue, TCppVoid

         | TThrow e1 ->
            CppThrow(retype TCppDynamic e1), TCppVoid

         | TMeta( (Meta.Fixed,_,_),e) ->
            let cppType = retype return_type e in
            (match cppType.cppexpr with
            | CppObjectDecl(def,false) -> CppObjectDecl(def,true), cppType.cpptype
            | _ -> cppType.cppexpr, cppType.cpptype
            )

         | TMeta(_,e)
         | TParenthesis e ->
            let cppType = retype return_type e in
            cppType.cppexpr, cppType.cpptype

         | TField( obj, field ) ->
            (match field with
            | FInstance (clazz,params,member)
            | FClosure (Some (clazz,params),member) ->
               let funcReturn = cpp_member_return_type ctx member in
               let clazzType = cpp_instance_type ctx clazz params in
               let retypedObj = retype clazzType obj in
               let exprType = cpp_type_of member.cf_type in
               let is_objc = is_cpp_objc_type retypedObj.cpptype in

               if retypedObj.cpptype=TCppNull then
                  CppNullAccess, TCppDynamic
               else if retypedObj.cpptype=TCppDynamic && not clazz.cl_interface then begin
                  if is_internal_member member.cf_name then
                    CppFunction( FuncInstance(retypedObj,InstPtr,member), funcReturn ), exprType
                  else
                     CppDynamicField(retypedObj, member.cf_name), TCppVariant
               end else if cpp_is_struct_access retypedObj.cpptype then begin

                  match retypedObj.cppexpr with
                  | CppThis ThisReal ->
                      CppVar(VarThis(member, retypedObj.cpptype)), exprType
                  | _ -> if (is_var_field member) then
                         CppVar( VarInstance(retypedObj,member,tcpp_to_string clazzType, ".") ), exprType
                     else
                         CppFunction( FuncInstance(retypedObj,InstStruct,member), funcReturn ), exprType

               end else if is_var_field member then begin

                  let exprType = match retypedObj.cpptype, exprType with
                       | TCppPointer(_,t), TCppDynamic
                       | TCppRawPointer(_,t), TCppDynamic (* the 'type parameter' will show up as Dynamic *)
                          -> t
                       | _ -> exprType
                  in

                  match retypedObj.cppexpr with
                  | CppThis ThisReal ->
                     CppVar(VarThis(member, retypedObj.cpptype) ), exprType
                  | _ ->
                     (match retypedObj.cpptype, member.cf_name with
                     (* Special variable remapping ... *)
                     | TCppDynamicArray, "length" when (  not forCppia )->
                        CppCall(FuncInternal(retypedObj,"get_length","->"),[]), exprType

                     | TCppInterface _,_
                     | TCppDynamic,_ ->
                        CppDynamicField(retypedObj, member.cf_name), TCppVariant
                     | TCppObjC _,_ ->
                        CppVar(VarInstance(retypedObj,member,tcpp_to_string clazzType, ".") ), exprType

                     | _ ->
                        let operator = if cpp_is_struct_access retypedObj.cpptype || retypedObj.cpptype=TCppString then "." else "->" in
                        CppVar(VarInstance(retypedObj,member,tcpp_to_string clazzType, operator) ), exprType
                     )
               end else if (clazz.cl_interface && not is_objc (* Use instance call for objc interfaces *)) then
                  CppFunction( FuncInterface(retypedObj,clazz,member), funcReturn ), exprType
               else begin
                  let isArrayObj = match retypedObj.cpptype with
                     | TCppDynamicArray
                     | TCppObjectArray _
                     | TCppScalarArray _
                         -> true
                     | _ -> false in
                 (* Special array return values *)
                 let funcReturn =
                    if isArrayObj then match member.cf_name with
                       | "map" -> TCppDynamicArray
                       | "splice"
                       | "slice"
                       | "concat"
                       | "copy"
                       |  "filter" -> retypedObj.cpptype
                       | _ -> funcReturn
                    else match retypedObj.cpptype, funcReturn with
                       | TCppPointer(_,t), TCppDynamic
                       | TCppRawPointer(_,t), TCppDynamic (* the 'type parameter' will show up as Dynamic *)
                          -> t
                       | _ -> funcReturn
                 in
                 (match retypedObj.cppexpr with
                 | CppThis ThisReal ->
                    CppFunction( FuncThis(member, retypedObj.cpptype), funcReturn ), exprType
                 | CppSuper this ->
                    CppFunction( FuncSuper(this, retypedObj.cpptype,member), funcReturn ), exprType
                 | _ ->
                    CppFunction( FuncInstance(retypedObj,(if is_objc then InstObjC else InstPtr),member), funcReturn ), exprType
                 )
               end

            | FStatic ( _, ({cf_name="nativeFromStaticFunction"} as member) ) ->
               let funcReturn = cpp_member_return_type ctx member in
               let exprType = cpp_type_of member.cf_type in
               CppFunction( FuncFromStaticFunction, funcReturn ), exprType

            | FStatic (clazz,member) ->
               let funcReturn = cpp_member_return_type ctx member in
               let exprType = cpp_type_of member.cf_type in
               let objC = is_objc_class clazz in
               if is_var_field member then
                  CppVar(VarStatic(clazz, objC, member)), exprType
               else
                  CppFunction( FuncStatic(clazz,objC,member), funcReturn ), exprType
            | FClosure (None,field)
            | FAnon field ->
               let obj = retype TCppDynamic obj in
               let fieldName = field.cf_name in
               if obj.cpptype=TCppGlobal then
                  CppGlobal(fieldName), cpp_type_of expr.etype
               else if obj.cpptype=TCppNull then
                  CppNullAccess, TCppDynamic
               else if is_internal_member fieldName then begin
                  let cppType = cpp_return_type ctx expr.etype in
                  if obj.cpptype=TCppString then
                     CppFunction( FuncInternal(obj,fieldName,"."), cppType), cppType
                  else
                     CppFunction( FuncInternal(obj,fieldName,"->"), cppType), cppType
               end else
                  CppDynamicField(obj, field.cf_name), TCppVariant

            | FDynamic fieldName ->
               let obj = retype TCppDynamic obj in
               if obj.cpptype=TCppNull then
                  CppNullAccess, TCppDynamic
               else if fieldName="cca" && obj.cpptype=TCppString then
                  CppFunction( FuncInternal(obj,"cca","."), TCppScalar("int")), TCppDynamic
               else if fieldName="__s" && obj.cpptype=TCppString then
                  CppVar( VarInternal(obj,".","__s")), TCppPointer("ConstPointer", TCppScalar("char"))
               else if fieldName="__Index" then
                  CppEnumIndex(obj), TCppScalar("int")
               else if is_internal_member fieldName || cpp_is_real_array obj then begin
                  let cppType = cpp_return_type ctx expr.etype in
                  if obj.cpptype=TCppString then
                     CppFunction( FuncInternal(obj,fieldName,"."), cppType), cppType
                  else
                     CppFunction( FuncInternal(obj,fieldName,"->"), cppType), cppType
               end else if (obj.cpptype=TCppGlobal) then
                  CppGlobal(fieldName), cpp_type_of expr.etype
               else if (obj.cpptype=TCppClass) then begin
                  match obj.cppexpr with
                  | CppClassOf(path,_) ->
                     CppGlobal ( (join_class_path_remap path "::" ) ^ "_obj::" ^ fieldName ), cpp_type_of expr.etype
                  | _ ->
                     CppVar( VarInternal(obj,"->",fieldName)), cpp_type_of expr.etype
               end else
                  CppDynamicField(obj, fieldName), TCppVariant

            | FEnum (enum, enum_field) ->
                  CppEnumField(enum, enum_field), TCppEnum(enum)
            )

         | TCall( {eexpr = TLocal { v_name = "__cpp__" }}, arg_list ) ->
            let  cppExpr = match arg_list with
            | [{ eexpr = TConst (TString code) }] -> CppCode(code, [])
            | ({ eexpr = TConst (TString code) }) :: remaining ->
                  let retypedArgs = List.map (fun arg -> retype (TCppCode(cpp_type_of arg.etype)) arg) remaining in
                  CppCode(code, retypedArgs)
            | _ -> abort "__cpp__'s first argument must be a string" expr.epos;
            in
            cppExpr, TCppCode(cpp_type_of expr.etype)

         | TCall( func, args ) ->
            let retypedFunc = retype TCppUnchanged func in
            (match retypedFunc.cpptype with
            | TCppNull ->
               CppNullAccess, TCppDynamic
            | TCppFunction(argTypes,retType,_) ->
               let retypedArgs = retype_function_args args argTypes in
               CppCall( FuncExpression(retypedFunc) ,retypedArgs), retType
            |  TCppObjCBlock(argTypes,retType) ->
               let retypedArgs = retype_function_args args argTypes in
               CppCall( FuncExpression(retypedFunc) ,retypedArgs), retType

            | _ ->
               let cppType = cpp_type_of expr.etype in
               (match retypedFunc.cppexpr with
               | CppFunction(FuncFromStaticFunction ,returnType) ->
                  let retypedArgs = List.map (retype TCppDynamic ) args in
                  ( match retypedArgs with
                  | [ {cppexpr=CppFunction( FuncStatic(clazz,false,member), funcReturn)} ] ->
                     CppFunctionAddress(clazz,member), funcReturn
                  | _ -> abort "cpp.Function.fromStaticFunction must be called on static function" expr.epos;
                  )
               | CppEnumIndex(_) ->
                  (* Not actually a TCall...*)
                  retypedFunc.cppexpr, retypedFunc.cpptype

               | CppFunction( FuncInstance(obj, InstPtr, member), _ ) when not forCppia && return_type=TCppVoid && is_array_splice_call obj member ->
                  let retypedArgs = List.map (retype TCppDynamic ) args in
                  CppCall( FuncInstance(obj, InstPtr, {member with cf_name="removeRange"}), retypedArgs), TCppVoid

               | CppFunction( FuncStatic(obj, false, member), _ ) when member.cf_name = "hx::AddressOf" ->
                    let arg = retype TCppUnchanged (List.hd args) in
                    CppAddressOf(arg), TCppRawPointer("", arg.cpptype)

               | CppFunction( FuncStatic(obj, false, member), _ ) when member.cf_name = "_hx_create_array_length" ->
                  let retypedArgs = List.map (retype TCppDynamic ) args in
                  (* gc_stack - not needed yet *)
                  (match return_type with
                  | TCppObjectArray _
                  | TCppScalarArray _ -> CppCall( FuncNew(return_type), retypedArgs), return_type
                  | _ -> CppCall( FuncNew(TCppDynamicArray), retypedArgs), return_type
                  )

               | CppFunction( FuncStatic(obj, false, member), returnType ) when cpp_is_templated_call ctx member ->
                  let retypedArgs = List.map (retype TCppDynamic ) args in
                  (match retypedArgs with
                  | {cppexpr = CppClassOf(path,native) }::rest ->
                      CppCall( FuncTemplate(obj,member,path,native), rest), returnType
                  | _ -> abort "First parameter of template function must be a Class" retypedFunc.cpppos
                  )

               | CppFunction( FuncInstance(obj,InstPtr,member) as func, returnType ) when cpp_can_static_cast returnType cppType ->
                  let retypedArgs = List.map (retype TCppDynamic ) args in
                  let call = mk_cppexpr (CppCall(func,retypedArgs)) returnType in
                  CppCastStatic(call, cppType), cppType
                  (*
                  let error_printer file line = Printf.sprintf "%s:%d:" file line in
                  let epos = Lexer.get_error_pos error_printer expr.epos in
                  print_endline ( "fixed override " ^ member.cf_name ^ " @ " ^  epos ^ " " ^ (tcpp_to_string returnType) ^ "->" ^ (ctx_type_string ctx expr.etype) );
                  CppCall(func,retypedArgs), returnType
                  *)

               (* Other functions ... *)
               | CppFunction( FuncInstance(_,_,{cf_type=TFun(arg_types,_)} ) as func, returnType )
               | CppFunction( FuncStatic(_,_,{cf_type=TFun(arg_types,_)} ) as func, returnType )
               | CppFunction( FuncThis({cf_type=TFun(arg_types,_)},_ ) as func, returnType ) ->
                  let arg_types = List.map (fun (_,opt,t) -> cpp_tfun_arg_type_of ctx opt t) arg_types in
                  (* retype args specifically (not just CppDynamic) *)
                  let retypedArgs = retype_function_args args arg_types in
                  CppCall(func,retypedArgs), returnType

               | CppFunction(func,returnType) ->
                  let retypedArgs = List.map (retype TCppDynamic ) args in
                  CppCall(func,retypedArgs), returnType

               | CppEnumField(enum, field) ->
                  (* TODO - proper re-typing *)
                  let retypedArgs = List.map (retype TCppDynamic ) args in
                  CppCall( FuncEnumConstruct(enum,field),retypedArgs), cppType

               | CppSuper(_) ->
                  (* TODO - proper re-typing *)
                  let retypedArgs = List.map (retype TCppDynamic ) args in
                  CppCall( FuncSuperConstruct(retypedFunc.cpptype) ,retypedArgs), TCppVoid

               | CppDynamicField(expr,name) ->
                  let retypedArgs = List.map (retype TCppDynamic ) args in
                  (* Special function calls *)
                  (match expr.cpptype, name with
                  | TCppGlobal, _  ->
                     CppCall( FuncGlobal(name),retypedArgs), cppType

                  | TCppString, _  ->
                     CppCall( FuncInternal(expr,name,"."),retypedArgs), cppType

                  | _, "__Tag"  ->
                     CppCall( FuncInternal(expr,"_hx_getTag","->"),retypedArgs), cppType

                  | _, name when is_internal_member name ->
                     CppCall( FuncInternal(expr,name,"->"),retypedArgs), cppType

                  | _ -> (* not special *)
                     CppCall( FuncExpression(retypedFunc), retypedArgs), TCppDynamic
                  )

               |  CppGlobal(name) ->
                  let retypedArgs = List.map (retype TCppDynamic ) args in
                  CppCall( FuncGlobal(name) ,retypedArgs), cppType

               | _ ->
                  let retypedArgs = List.map (retype TCppDynamic ) args in
                  CppCall( FuncExpression(retypedFunc), retypedArgs), TCppDynamic
               )
            )

         | TNew (clazz,params,args) ->
            (* New DynamicArray ? *)
            let retypedArgs = List.map (retype TCppDynamic ) args in
            let created_type = cpp_type_of expr.etype in
            gc_stack := !gc_stack || (match created_type with | TCppInst(_) -> true | _ -> false );
            CppCall( FuncNew(created_type), retypedArgs), created_type

         | TFunction func ->
            let old_this_real = !this_real in
            this_real := ThisFake;
            (* TODO - this_dynamic ? *)
            let old_undeclared = Hashtbl.copy !undeclared in
            let old_declarations = Hashtbl.copy !declarations in
            let old_uses_this = !uses_this in
            let old_gc_stack = !gc_stack in
            let old_return_type = !function_return_type in
            let ret =cpp_type_of func.tf_type in
            function_return_type := ret;
            uses_this := None;
            undeclared := Hashtbl.create 0;
            declarations := Hashtbl.create 0;
            List.iter ( fun (tvar,_) ->
               Hashtbl.add !declarations tvar.v_name () ) func.tf_args;
            let cppExpr = retype TCppVoid (mk_block func.tf_expr) in
            let result = { close_expr=cppExpr;
                           close_id= !closureId;
                           close_undeclared= !undeclared;
                           close_type= ret;
                           close_args= func.tf_args;
                           close_this= !uses_this;
                         } in
            incr closureId;
            declarations := old_declarations;
            undeclared := old_undeclared;
            Hashtbl.iter (fun name tvar ->
               if not (Hashtbl.mem !declarations name) then
                  Hashtbl.replace !undeclared name tvar;
            ) result.close_undeclared;
            function_return_type := old_return_type;
            this_real := old_this_real;
            uses_this := if !uses_this != None then Some old_this_real else old_uses_this;
            gc_stack := old_gc_stack;
            rev_closures := result:: !rev_closures;
            CppClosure(result), TCppDynamic

         | TArray (e1,e2) ->
            let retypedObj = retype TCppDynamic e1 in
            let retypedIdx = retype (TCppScalar("int")) e2 in
            let arrayExpr, elemType = (match retypedObj.cpptype with
              | TCppScalarArray scalar ->
                 CppArray( ArrayTyped(retypedObj,retypedIdx) ), scalar
              | TCppPointer (_,elem) ->
                 CppArray( ArrayPointer(retypedObj, retypedIdx) ), elem
              | TCppRawPointer (_,elem) ->
                 CppArray( ArrayRawPointer(retypedObj, retypedIdx) ), elem
              | TCppObjectArray TCppDynamic ->
                 CppArray( ArrayObject(retypedObj,retypedIdx,TCppDynamic) ), TCppDynamic
              | TCppObjectArray elem ->
                 CppArray( ArrayObject(retypedObj,retypedIdx,elem) ), elem
              | TCppInst({cl_array_access = Some _ } as klass) ->
                 CppArray( ArrayImplements(klass, retypedObj,retypedIdx) ), cpp_type_of expr.etype
              | TCppDynamicArray ->
                 CppArray( ArrayVirtual(retypedObj, retypedIdx) ), TCppDynamic
              | _ ->
                 CppArray( ArrayDynamic(retypedObj, retypedIdx) ), TCppDynamic
            ) in
            let returnType = cpp_type_of expr.etype in
            if cpp_can_static_cast elemType returnType then
               CppCastStatic(mk_cppexpr arrayExpr returnType, returnType), returnType
            else
               arrayExpr, elemType

         | TTypeExpr module_type ->
            let path = t_path module_type in
            CppClassOf(path, is_native_gen_module module_type), TCppClass

         | TBinop (op,e1,e2) ->
            let objC1 = (is_objc_type e1.etype) in
            let objC2 = (is_objc_type e2.etype) in
            let compareObjC = (objC1<>objC2) && (op=OpEq || op=OpNotEq) in
            let e2 = retype (if compareObjC && objC2 then TCppUnchanged
                else cpp_type_of (if op=OpAssign then e1 else e2).etype) e2 in
            let e1 = retype (if compareObjC && objC1 then TCppUnchanged else cpp_type_of e1.etype) e1 in
            let complex = (is_complex_compare e1.cpptype) || (is_complex_compare e2.cpptype) in
            let e1_null = e1.cpptype=TCppNull in
            let e2_null = e2.cpptype=TCppNull in
            let reference = match op with
               | OpAssign ->
                  let lvalue, gc = to_lvalue e1 in
                  if gc then gc_stack := true;
                  CppSet(lvalue, e2)
               | OpAssignOp op ->
                  let lvalue, gc = to_lvalue e1 in
                  if gc then gc_stack := true;
                  CppModify(op, lvalue, e2)
               | OpEq when    e1_null && e2_null-> CppBool(true)
               | OpGte when   e1_null && e2_null-> CppBool(true)
               | OpLte when   e1_null && e2_null-> CppBool(true)
               | OpNotEq when e1_null && e2_null-> CppBool(false)
               | _ when   e1_null && e2_null-> CppBool(false)

               | OpEq when    e1_null -> CppNullCompare("IsNull", e2)
               | OpGte when   e1_null -> CppNullCompare("IsNull", e2)
               | OpLte when   e1_null -> CppNullCompare("IsNull", e2)
               | OpNotEq when e1_null -> CppNullCompare("IsNotNull", e2)

               | OpEq when    e2_null -> CppNullCompare("IsNull", e1)
               | OpGte when   e2_null -> CppNullCompare("IsNull", e1)
               | OpLte when   e2_null -> CppNullCompare("IsNull", e1)
               | OpNotEq when e2_null -> CppNullCompare("IsNotNull", e1)

               | OpEq when complex -> CppCompare("IsEq", e1, e2, op)
               | OpNotEq when complex -> CppCompare("IsNotEq", e1, e2, op)
               | OpGte when complex -> CppCompare("IsGreaterEq", e1, e2, op)
               | OpLte when complex -> CppCompare("IsLessEq", e1, e2, op)
               | OpGt when complex -> CppCompare("IsGreater", e1, e2, op)
               | OpLt  when complex -> CppCompare("IsLess", e1, e2, op)

               | _ -> CppBinop(op,e1,e2)
            in
            reference, cpp_type_of expr.etype

         | TUnop (op,pre,e1) ->
            let targetType = match op with
            | Not -> TCppScalar("bool")
            | NegBits -> TCppScalar("int")
            | _ -> cpp_type_of e1.etype
            in

            let e1 = retype targetType e1 in
            let reference = match op with
               | Increment ->
                   let lvalue, gc = to_lvalue e1 in
                   if gc then gc_stack := true;
                   CppCrement( CppIncrement, pre, lvalue)
               | Decrement ->
                   let lvalue, gc = to_lvalue e1 in
                   if gc then gc_stack := true;
                   CppCrement( CppDecrement, pre, lvalue)
               | Neg -> CppUnop(CppNeg,e1)
               | Not -> CppUnop(CppNot,e1)
               | NegBits -> CppUnop(CppNegBits,e1)
            in reference, cpp_type_of expr.etype

         | TFor (v,init,block) ->
            let old_declarations = Hashtbl.copy !declarations in
            Hashtbl.add !declarations v.v_name ();
            let init = retype (cpp_type_of v.v_type) init in
            let block = retype TCppVoid (mk_block block) in
            declarations := old_declarations;
            CppFor(v,init,block), TCppVoid

         | TWhile (e1,e2,flag) ->
            let condition = retype (TCppScalar("bool")) e1 in
            let close = begin_loop() in
            let block = retype TCppVoid (mk_block e2) in
            CppWhile(condition, block, flag, close()), TCppVoid

         | TArrayDecl el ->
            let retypedEls = List.map (retype TCppDynamic) el in
            CppArrayDecl(retypedEls), cpp_type_of expr.etype

         | TBlock expr_list ->
            let inject = !injection in
            injection := false;
            if (return_type<>TCppVoid) && not forCppia then
               print_endline ("Value from a block not handled " ^
               (expr.epos.pfile ) ^ " " ^  (string_of_int (Lexer.get_error_line expr.epos) ));

            let old_declarations = Hashtbl.copy !declarations in
            let old_closures = !rev_closures in
            rev_closures := [];
            let local_closures = ref [] in
            let remaining = ref (List.length expr_list) in
            let cppExprs = List.map ( fun expr ->
                  let targetType = if inject && (!remaining=1) then cpp_type_of expr.etype else TCppVoid in
                  decr remaining;
                  let result = retype targetType expr in
                  local_closures := !rev_closures @ !local_closures;
                  rev_closures := [];
                  result
               ) expr_list in
            declarations := old_declarations;
            rev_closures := old_closures;

            CppBlock(cppExprs, List.rev !local_closures, !gc_stack ), TCppVoid

         | TObjectDecl (
            ("fileName" , { eexpr = (TConst (TString file)) }) ::
               ("lineNumber" , { eexpr = (TConst (TInt line)) }) ::
                  ("className" , { eexpr = (TConst (TString class_name)) }) ::
                     ("methodName", { eexpr = (TConst (TString meth)) }) :: [] ) ->
              CppPosition(file,line,class_name,meth), TCppDynamic

         | TObjectDecl el ->
            let retypedEls = List.map ( fun(v,e) -> v, retype TCppDynamic e) el in
            (match return_type with
            | TCppVoid -> CppObjectDecl(retypedEls,false), TCppVoid
            | _ -> CppObjectDecl(retypedEls,false), TCppDynamic
            )

         | TVar (v,eo) ->
            let varType = cpp_type_of v.v_type in
            let init = match eo with None -> None | Some e -> Some (retype varType e) in
            Hashtbl.add !declarations v.v_name ();
            CppVarDecl(v, init), varType

         | TIf (ec,e1,e2) ->
            let ec = retype (TCppScalar("bool")) ec in
            let blockify =  if return_type!=TCppVoid then fun e -> e else mk_block in
            let e1 = retype return_type (blockify e1) in
            let e2 = match e2 with None->None | Some e -> Some (retype return_type (blockify e))
            in
            CppIf(ec, e1, e2), if return_type=TCppVoid then TCppVoid else cpp_type_of expr.etype

          (* Switch internal return - wrap whole thing in block  *)
         | TSwitch (condition,cases,def) ->
            if return_type<>TCppVoid then
               abort "Value from a switch not handled" expr.epos;

            let conditionType = cpp_type_of condition.etype in
            let condition = retype conditionType condition in
            let cppDef = match def with None -> None | Some e -> Some (retype TCppVoid (mk_block e)) in
            if forCppia then begin
               let cases = List.map (fun (el,e2) ->
                  let cppBlock = retype TCppVoid (mk_block e2) in
                  (List.map (retype conditionType) el), cppBlock ) cases in
               CppSwitch(condition, conditionType, cases, cppDef, -1), TCppVoid
            end else (try
               (match conditionType with TCppScalar("int") | TCppScalar("bool") -> () | _ -> raise Not_found );
               let cases = List.map (fun (el,e2) ->
                  (List.map const_int_of el), (retype TCppVoid (mk_block e2)) ) cases in
               CppIntSwitch(condition, cases, cppDef), TCppVoid
            with Not_found ->
               let label = alloc_file_id () in
               (* do something better maybe ... *)
               let cases = List.map (fun (el,e2) ->
                  let cppBlock = retype TCppVoid (mk_block e2) in
                  let gotoExpr = { cppexpr = CppGoto(label); cpptype = TCppVoid; cpppos = e2.epos } in
                  let cppBlock = cpp_append_block cppBlock  gotoExpr in
                  (List.map (retype conditionType) el), cppBlock ) cases in
               CppSwitch(condition, conditionType, cases, cppDef, label), TCppVoid
            )

         | TTry (try_block,catches) ->
            (* TTry internal return - wrap whole thing in block ? *)
            if return_type<>TCppVoid then
               abort "Value from a try-block not handled" expr.epos;
            let cppBlock = retype TCppVoid try_block in
            let cppCatches = List.map (fun (tvar,catch_block) ->
                let old_declarations = Hashtbl.copy !declarations in
                Hashtbl.add !declarations tvar.v_name ();
                let cppCatchBlock = retype TCppVoid catch_block in
                declarations := old_declarations;
                tvar, cppCatchBlock;
            ) catches in
            CppTry(cppBlock, cppCatches), TCppVoid

         | TReturn eo ->
            CppReturn(match eo with None -> None | Some e -> Some (retype (!function_return_type) e)), TCppVoid

         | TCast (base,None) -> (* Use auto-cast rules *)
            let return_type = cpp_type_of expr.etype in
            let baseCpp = retype (return_type) base in
            let baseStr = (tcpp_to_string baseCpp.cpptype) in
            let returnStr = (tcpp_to_string return_type) in
            if baseStr=returnStr then
               baseCpp.cppexpr, baseCpp.cpptype (* nothing to do *)
            else (match return_type with
               | TCppObjC(k) -> CppCastObjC(baseCpp,k), return_type
               | TCppPointer(_,_)
               | TCppInst(_) -> CppCast(baseCpp,return_type), return_type
               | TCppString -> CppCastScalar(baseCpp,"::String"), return_type
               | TCppCode(t) when baseStr <> (tcpp_to_string t)  ->
                     CppCast(baseCpp, t),  t
               | TCppNativePointer(klass) -> CppCastNative(baseCpp), return_type
               | TCppObjCBlock(args,ret) -> CppCastObjCBlock(baseCpp,args,ret), return_type
               | TCppProtocol(p) -> CppCastProtocol(baseCpp,p), return_type
               | TCppDynamic when baseCpp.cpptype=TCppClass ->  CppCast(baseCpp,TCppDynamic), TCppDynamic
               | _ -> baseCpp.cppexpr, baseCpp.cpptype (* use autocasting rules *)
            )

         | TCast (base,Some t) ->
            let baseCpp = retype (cpp_type_of base.etype) base in
            let baseStr = (tcpp_to_string baseCpp.cpptype) in
            let return_type = if return_type=TCppUnchanged then cpp_type_of expr.etype else return_type in
            let returnStr = (tcpp_to_string return_type) in

            if baseStr=returnStr then
               baseCpp.cppexpr, baseCpp.cpptype (* nothing to do *)
            else (match return_type with
            | TCppNativePointer(klass) -> CppCastNative(baseCpp), return_type
            | TCppVoid -> baseCpp.cppexpr, TCppVoid
            | TCppInterface _ ->
                  baseCpp.cppexpr, return_type
            | TCppDynamic ->
                  baseCpp.cppexpr, baseCpp.cpptype
            | _ ->
               CppTCast(baseCpp, return_type), return_type
            )
      in
      let cppExpr = mk_cppexpr retypedExpr retypedType in

      (* Autocast rules... *)
      if return_type=TCppVoid then
         mk_cppexpr retypedExpr TCppVoid
      else if return_type=TCppVarArg then begin
         match cpp_variant_type_of cppExpr.cpptype with
         | TCppVoidStar
         | TCppScalar _ -> cppExpr
         | TCppString ->  mk_cppexpr (CppVar(VarInternal(cppExpr,".","__s"))) (TCppPointer("ConstPointer", TCppScalar("char")))
         | TCppDynamic ->  mk_cppexpr (CppCastNative(cppExpr)) TCppVoidStar
         | _ -> let toDynamic = mk_cppexpr (CppCast(cppExpr, TCppDynamic)) TCppDynamic in
                mk_cppexpr (CppCastNative(toDynamic)) TCppVoidStar
      end else if (cppExpr.cpptype=TCppVariant || cppExpr.cpptype=TCppDynamic) then begin
         match return_type with
         | TCppUnchanged -> cppExpr
         | TCppInst(t) when (has_meta_key t.cl_meta Meta.StructAccess) ->
             let structType = TCppStruct( TCppInst(t) ) in
             let structCast =  mk_cppexpr (CppCast(cppExpr,structType)) structType in
             mk_cppexpr (CppCast(structCast,(TCppInst t))) (TCppInst t)

         | TCppObjectArray _
         | TCppScalarArray _
         | TCppNativePointer _
         | TCppDynamicArray
         | TCppObjectPtr
         | TCppVarArg
         | TCppInst _
             -> mk_cppexpr (CppCast(cppExpr,return_type)) return_type

         | TCppObjC k
             -> mk_cppexpr (CppCastObjC(cppExpr,k)) return_type

         | TCppObjCBlock(ret,args)
             -> mk_cppexpr (CppCastObjCBlock(cppExpr,ret,args)) return_type

         | TCppScalar(scalar)
             -> mk_cppexpr (CppCastScalar(cppExpr,scalar)) return_type

         | TCppString
             -> mk_cppexpr (CppCastScalar(cppExpr,"::String")) return_type

         | TCppInterface _ when cppExpr.cpptype=TCppVariant
              -> mk_cppexpr (CppCastVariant(cppExpr)) return_type

         | TCppDynamic when cppExpr.cpptype=TCppVariant
              -> mk_cppexpr (CppCastVariant(cppExpr)) return_type

         | TCppStar(t,const) ->
             let ptrType = TCppPointer((if const then "ConstPointer" else "Pointer"),t) in
             let ptrCast =  mk_cppexpr (CppCast(cppExpr,ptrType)) ptrType in
             mk_cppexpr (CppCast(ptrCast,TCppStar(t,const))) (TCppStar(t,const))

         | _ -> cppExpr
      end else match cppExpr.cpptype, return_type with
         | _, TCppUnchanged -> cppExpr
         (*
            Using the 'typedef hack', where we use typedef X<T> = T, allows the
            haxe compiler to use these types interchangeably. We then work
            out the correct way to convert between them when one is expected, but another provided.
 
            TCppFunction: these do not really interact with the haxe function type, T
            Since they are implemented with cpp::Function, conversion to/from Dynamic should happen automatically
               CallableData<T> = T;
               FunctionData<T,ABI> = T;

            TCppObjCBlock can move in and out of Dyanmic
               ObjcBlock<T> = T;

             TCppProtocol can move in and out of Dyanmic, via delegate creation
               Protocol<T /*:interface*/ > = T;

            Explicitly wrapped type - already interacts well with Dynamic and T
              Struct<T> = T;

            TCppStar, TCppStruct, TCppReference - for interacting with native code
              Star<T> = T;
              ConstStar<T> = T;
              Reference<T> = T;
              T may be an extern class, with @:structAccess - in which case
                 Dynamic interaction must be handled explicitly
            These types, plus Dynamic can be used interchangeably by haxe
            Derived/inherited types may also be mixed in
         *)
         | TCppAutoCast, _
         | TCppObjC(_), TCppDynamic
         | TCppObjCBlock(_), TCppDynamic
              -> mk_cppexpr (CppCast(cppExpr,return_type)) return_type

         (* Infer type from right-hand-side for pointer or reference to Dynamic *)
         | TCppReference(TCppDynamic), TCppReference(_) -> cppExpr
         | TCppReference(TCppDynamic),  t ->
             mk_cppexpr retypedExpr (TCppReference(t))
         | TCppStar(TCppDynamic,_), TCppStar(_,_) -> cppExpr
         | TCppStar(TCppDynamic,const),  t ->
             mk_cppexpr retypedExpr (TCppStar(t,const))

         | TCppStar(t,const),  TCppDynamic ->
             let ptrType = TCppPointer((if const then "ConstPointer" else "Pointer"),t) in
             let ptrCast =  mk_cppexpr (CppCast(cppExpr,ptrType)) ptrType in
             mk_cppexpr (CppCast(ptrCast,TCppDynamic)) TCppDynamic


         | TCppStar(t,const), TCppInst _
         | TCppStar(t,const), TCppStruct _ ->
             mk_cppexpr (CppDereference(cppExpr)) return_type

         | TCppInst _, TCppStar(p,const)
         | TCppStruct _, TCppStar(p,const) ->
             mk_cppexpr (CppAddressOf(cppExpr)) return_type

         | TCppObjectPtr, TCppObjectPtr -> cppExpr
         | TCppObjectPtr, _ ->
                mk_cppexpr (CppCast(cppExpr,TCppDynamic)) TCppDynamic

         | TCppProtocol _, TCppProtocol _ -> cppExpr
         | t, TCppProtocol protocol ->
              mk_cppexpr (CppCastProtocol(cppExpr,protocol)) return_type

         | TCppInst(t), TCppDynamic when (has_meta_key t.cl_meta Meta.StructAccess) ->
             let structType = TCppStruct( TCppInst(t) ) in
             let structCast =  mk_cppexpr (CppCast(cppExpr,structType)) structType in
             mk_cppexpr (CppCast(structCast,TCppDynamic)) TCppDynamic

         | _, TCppObjectPtr ->
             mk_cppexpr (CppCast(cppExpr,TCppObjectPtr)) TCppObjectPtr
         | _ -> cppExpr
   in
   retype request_type expression_tree
;;

type tinject = {
   inj_prologue : bool -> unit;
   inj_setvar : string;
   inj_tail : string;
}

let mk_injection prologue set_var tail =
   Some { inj_prologue=prologue; inj_setvar=set_var; inj_tail=tail }
;;


let cpp_arg_type_name ctx tvar default_val prefix =
   let remap_name = (cpp_var_name_of tvar) in
   let type_str = (cpp_var_type_of ctx tvar) in
   match default_val with
   | Some TNull  -> (tcpp_to_string (cpp_type_of_null ctx tvar.v_type)),remap_name
   | Some constant -> (tcpp_to_string (cpp_type_of_null ctx tvar.v_type)),prefix ^ remap_name
   | _ -> type_str,remap_name
;;


let cpp_gen_default_values ctx args prefix =
   List.iter ( fun (tvar,o) ->
      match o with
      | Some TNull -> ()
      | Some const ->
         let name = cpp_var_name_of tvar in
         ctx.ctx_output ((cpp_var_type_of ctx tvar) ^ " " ^ name ^ " = " ^ prefix ^ name ^ ".Default(" ^
            (default_value_string const) ^ ");\n")
      | _ -> ()
   ) args;
;;

let is_constant_zero expr =
  match expr.cppexpr with
  | CppFloat x when (float_of_string x) = 0.0 -> true
  | CppInt i when i = Int32.of_int 0 -> true
  | _ -> false
;;

let cpp_is_const_scalar_array arrayType expressions =
   List.length expressions>0 && (match arrayType with
   | TCppScalarArray _ ->
        List.for_all (fun expr -> match expr.cppexpr with
            | CppInt _ | CppFloat _ | CppString _ | CppBool _ -> true
            | _ -> false
         ) expressions
   | _ -> false)
;;



(* Generate prototype text, including allowing default values to be null *)
let cpp_arg_string ctx tvar default_val prefix =
   let t,n = cpp_arg_type_name ctx tvar default_val prefix in
   t ^ " " ^ n
;;

let cpp_arg_list ctx args prefix =
    String.concat "," (List.map (fun (v,o) -> (cpp_arg_string ctx v o prefix) ) args)
;;


let ctx_default_values ctx args prefix =
    cpp_gen_default_values ctx args prefix
;;


let gen_type ctx haxe_type =
   ctx.ctx_output (ctx_type_string ctx haxe_type)
;;


let gen_cpp_ast_expression_tree ctx class_name func_name function_args function_type injection tree =
   let writer = ctx.ctx_writer in
   let out = ctx.ctx_output in
   let lastLine = ref (-1) in
   let tempId = ref 0 in

   let spacer = if (ctx.ctx_debug_level>0) then "            \t" else "" in
   let output_i value = out spacer; writer#write_i value in

   let output_p expr value =
       if (ctx.ctx_debug_level>0) then begin
          let line = Lexer.get_error_line expr.cpppos in
          let lineName = Printf.sprintf "%4d" line in
          let macro = if (line != !lastLine) then "HXLINE" else "HXDLIN" in
          out (macro ^ "(" ^ lineName ^ ")\t" );
          lastLine := line;
       end;
       writer#write_i value
   in

   let forInjection = match injection with Some inject -> inject.inj_setvar<>"" | _ -> false in

   let cppTree =  retype_expression ctx TCppVoid function_args function_type tree forInjection in
   let label_name i = Printf.sprintf "_hx_goto_%i" i in
   let class_hash = gen_hash_small 0 class_name in

   let rec gen_with_injection injection expr =
      (match expr.cppexpr with
      | CppBlock(exprs,closures,gc_stack) ->
         writer#begin_block;
         List.iter gen_closure closures;
         (match injection with Some inject -> inject.inj_prologue gc_stack | _ -> () );
         let remaining = ref (List.length exprs) in
         lastLine := Lexer.get_error_line tree.epos;
         List.iter (fun e ->
            output_p e "";
            if (!remaining=1) then
               (match injection with Some inject -> out inject.inj_setvar | _ -> () );
            gen e;
            decr remaining;
            writer#terminate_line;
         ) exprs;
         (match injection with Some inject -> out inject.inj_tail | _ -> () );
         out spacer;
         writer#end_block;

      | CppInt i -> out (Printf.sprintf "(int)%ld" i)
      | CppFloat float_as_string -> out ("((Float)" ^ float_as_string ^")")
      | CppString s -> out (strq s)
      | CppBool b -> out (if b then "true" else "false")
      | CppNull -> out "null()"
      | CppNil -> out "nil"

      | CppThis ThisReal -> out "hx::ObjectPtr<OBJ_>(this)"
      | CppThis _ -> out "__this"

      | CppSuper thiscall ->
            out ("hx::ObjectPtr<super>(" ^ (if thiscall=ThisReal then "this" else "__this.mPtr") ^ ")")

      | CppBreak -> out "break"
      | CppContinue -> out "continue"
      | CppGoto label -> out ("goto " ^ (label_name label));

      | CppVarDecl(var,init) ->
         let name =  cpp_var_name_of var in
         if cpp_no_debug_synbol ctx var then
            out ( (cpp_var_type_of ctx var) ^ " " ^ name )
         else begin
            let dbgName =  cpp_var_debug_name_of var in
            let macro = if init=None then "HX_VAR" else "HX_VARI" in
            let varType = cpp_macro_var_type_of ctx var in
            if name<>dbgName then
               out ( macro ^ "_NAME( " ^ varType ^ "," ^ name ^ ",\"" ^ dbgName ^ "\")" )
            else
               out ( macro ^ "( " ^ varType  ^ "," ^ name ^ ")");
         end;
         (match init with Some init -> out " = "; gen init | _ -> () );

      | CppEnumIndex(obj) ->
         gen obj;
         (*if cpp_is_dynamic_type obj.cpptype then*)
            out ".StaticCast< ::hx::EnumBase >()";
         out "->getIndex()"

      | CppNullAccess -> out ("hx::Throw(" ^ strq "Null access" ^ ")")
      | CppFunction(func,_) ->
         (match func with
         | FuncThis(field,_) ->
              out ("this->" ^ (cpp_member_name_of field) ^ "_dyn()");
         | FuncInstance(expr,inst,field) ->
              gen expr; out ((if expr.cpptype=TCppString || inst=InstStruct then "." else "->") ^ (cpp_member_name_of field) ^ "_dyn()");
         | FuncInterface(expr,_,field) ->
              gen expr;
              out ("->__Field(" ^ strq field.cf_name ^ ", hx::paccDynamic)")
         | FuncStatic(clazz,_,field) ->
              let rename = get_meta_string field.cf_meta Meta.Native in
              if rename<>"" then
                 out rename
              else
                 (out (cpp_class_name clazz); out ("::" ^ (cpp_member_name_of field) ^ "_dyn()"))
         | FuncExpression(expr) ->
              gen expr;
         | FuncGlobal(name) ->
              out ("::" ^ name);
         | FuncInternal(expr,name,_) ->
              gen expr; out ("->__Field(" ^ (strq name) ^ ",hx::paccDynamic)")
         | FuncSuper _ | FuncSuperConstruct _ -> abort "Can't create super closure" expr.cpppos
         | FuncNew _ -> abort "Can't create new closure" expr.cpppos
         | FuncEnumConstruct _ -> abort "Enum constructor outside of CppCall" expr.cpppos
         | FuncFromStaticFunction -> abort "Can't create cpp.Function.fromStaticFunction closure" expr.cpppos
         | FuncTemplate _ -> abort "Can't create template function closure" expr.cpppos
         );
      | CppCall( FuncInterface(expr,clazz,field), args) when not (is_native_gen_class clazz)->
         out ( cpp_class_name clazz ^ "::" ^ cpp_member_name_of field ^ "(");
         gen expr;
         List.iter (fun arg -> out ","; gen arg ) args;
         out ")";

      | CppCall(FuncStatic(_,true,field) as func, arg_list)
      | CppCall(FuncInstance(_,InstObjC,field) as func, arg_list) ->
         out "[ ";
         (match func with
         | FuncStatic(cl,_,_) -> out (join_class_path_remap cl.cl_path "::")
         | FuncInstance(expr,_,_) -> gen expr
         | _ ->() );

         let names = ExtString.String.nsplit field.cf_name ":" in
         let field_name, arg_names = match names with
           | name :: args -> name, args
           | _ -> assert false (* per nsplit specs, this should never happen *)
         in
         out (" " ^ field_name);
         (try match arg_list, arg_names with
         | [], _ -> ()
         | [single_arg], _ -> out ": "; gen single_arg
         | first_arg :: args, arg_names ->
             out ": ";
             gen first_arg;
             List.iter2 (fun arg arg_name ->
               out (" " ^ arg_name ^ ": ");
               gen arg) args arg_names
         with | Invalid_argument _ -> (* not all arguments names are known *)
           abort (
             "The function called here with name " ^ (String.concat ":" names) ^
             " does not contain the right amount of arguments' names as required" ^
             " by the objective-c calling / naming convention:" ^
             " expected " ^ (string_of_int (List.length arg_list)) ^
             " and found " ^ (string_of_int (List.length arg_names)))
           expr.cpppos);
         out " ]"

      | CppCall(FuncNew( TCppInst klass), args) ->
         out ((cpp_class_path_of klass) ^ "_obj::__alloc( HX_CTX ");
         List.iter (fun arg -> out ","; gen arg ) args;
         out (")")

      | CppCall(func, args) ->
         let closeCall = ref "" in
         let argsRef = ref args in
         (match func with
         | FuncThis(field,_) ->
              out ("this->" ^ (cpp_member_name_of field) );
         | FuncInstance(expr,inst,field) ->
              let operator = if (expr.cpptype = TCppString || inst=InstStruct) then "." else "->" in
              gen expr; out (operator ^ (cpp_member_name_of field) );
         | FuncInterface(expr,_,field) ->
              gen expr; out ("->" ^ (cpp_member_name_of field) );
         | FuncStatic(clazz,false,field) when cpp_is_static_extension ctx field ->
            (match args with
            | fst :: remaining ->
               argsRef := remaining;
               gen fst; out ("->" ^ (cpp_member_name_of field) );
            | _ -> abort "Native static extensions must have at least 1 argument" expr.cpppos
            );

         | FuncStatic(clazz,_,field) ->
              let rename = get_meta_string field.cf_meta Meta.Native in
              if rename<>"" then begin
                 (* This is the case if you use @:native('new foo').  c++ wil group the space undesirably *)
                 if String.contains rename ' ' then begin
                    out "(";
                    closeCall := ")"
                 end;
                 out rename
              end else
                 (out (cpp_class_name clazz); out ("::" ^ (cpp_member_name_of field) ))

         | FuncTemplate(clazz,field,tpath,native) ->
              let rename = get_meta_string field.cf_meta Meta.Native in
              if rename<>"" then begin
                 (* This is the case if you use @:native('new foo').  c++ wil group the space undesirably *)
                 if String.contains rename ' ' then begin
                    out "(";
                    closeCall := ")"
                 end;
                 out rename
              end else
                 (out (cpp_class_name clazz); out ("::" ^ (cpp_member_name_of field) ));
              out ("< " ^ (cpp_template_param tpath native) ^ "  >")

         | FuncFromStaticFunction ->
              abort "Unexpected FuncFromStaticFunction" expr.cpppos
         | FuncEnumConstruct(enum,field) ->
            out ((string_of_path enum.e_path) ^ "::" ^ (cpp_enum_name_of field));

         | FuncSuperConstruct _ -> out ((if not ctx.ctx_real_this_ptr then "__this->" else "") ^  "super::__construct")

         | FuncSuper(this,_,field) ->
              out ( (if this==ThisReal then "this->" else "__->") ^ "super::" ^ (cpp_member_name_of field) )

         | FuncNew(newType) ->
            let objName = match newType with
            | TCppString -> "::String"
            | TCppDynamicArray -> "::cpp::VirtualArray_obj::__new"
            | TCppObjectArray _ -> "::Array_obj< ::Dynamic>::__new"
            | TCppScalarArray(value) -> "::Array_obj< " ^ (tcpp_to_string value) ^ " >::__new"
            | TCppObjC klass ->  (cpp_class_path_of klass) ^ "_obj::__new"
            | TCppNativePointer klass -> "new " ^ (cpp_class_path_of klass);
            | TCppInst klass -> (cpp_class_path_of klass) ^ "_obj::__new"
            | TCppClass -> "hx::Class_obj::__new";
            | TCppFunction _ -> tcpp_to_string newType
            | _ -> abort ("Unknown 'new' target " ^ (tcpp_to_string newType)) expr.cpppos
            in
            out objName

         | FuncInternal(func,name,join) ->
            gen func; out (join ^ name);

         | FuncGlobal(name) ->
              out ("::" ^ name);
         | FuncExpression(expr)  ->
              gen expr;
         );
         let sep = ref "" in
         out "(";
         List.iter (fun arg ->
            out !sep; sep := ",";
            gen arg;
            ) !argsRef;
         out (")" ^ !closeCall);
      | CppAddressOf(e) ->
         out ("&("); gen e; out ")";
      | CppDereference(e) ->
         out ("(*("); gen e; out "))";
      | CppFunctionAddress(klass, member) ->
         let signature = ctx_function_signature ctx false member.cf_type "" in
         let name = cpp_member_name_of member in
         (*let void_cast = has_meta_key field.cf_meta Meta.Void in*)
         out ("::cpp::Function< " ^ signature ^">(hx::AnyCast(");
         out ("&::" ^(join_class_path_remap klass.cl_path "::")^ "_obj::" ^ name );
         out " ))"

      | CppGlobal(name) ->
         out ("::" ^ name)

      | CppDynamicField(obj,name) ->
         gen obj;
         out ("->__Field(" ^ (strq name)  ^ ",hx::paccDynamic)");

      | CppArray(arrayLoc) -> (match arrayLoc with
         | ArrayTyped(arrayObj,index) ->
            gen arrayObj; out "->__get("; gen index; out ")"

         | ArrayPointer(arrayObj,index) ->
            gen arrayObj; out ".ptr["; gen index; out "]"

         | ArrayRawPointer(arrayObj,index) ->
            gen arrayObj; out "["; gen index; out "]"

         | ArrayObject(arrayObj,index,elem) ->
            let close = if cpp_is_dynamic_type elem then
                  ""
               else if elem=TCppDynamicArray then begin
                  out (tcpp_to_string elem ^ "( "); ")"
               end else
                  ".StaticCast< " ^ tcpp_to_string elem ^ " >()"
            in
            gen arrayObj; out "->__get("; gen index; out (")" ^ close);

         | ArrayVirtual(arrayObj,index) ->
            gen arrayObj; out "->__get("; gen index; out ")";

         | ArrayDynamic(arrayObj,index) ->
            gen arrayObj; out "->__GetItem("; gen index; out ")"

         | ArrayImplements(_,arrayObj,index) ->
            gen arrayObj; out "->__get("; gen index; out ")";
         )


      | CppSet(lvalue,rvalue) ->
         let close = if expr.cpptype=TCppVoid then "" else (out "("; ")" ) in
         (match lvalue with
         | CppVarRef( VarClosure(var)) when is_gc_element ctx (cpp_type_of ctx var.v_type) ->
              out ("this->_hx_set_" ^ (cpp_var_name_of var) ^ "(HX_CTX, "); gen rvalue; out ")"

         | CppVarRef( VarThis(member,_)) when is_gc_element ctx (cpp_type_of ctx member.cf_type) ->
              out ("this->_hx_set_" ^ (cpp_member_name_of member) ^ "(HX_CTX, "); gen rvalue; out ")"

         | CppVarRef( VarInstance(obj,member,_,"->")) when is_gc_element ctx (cpp_type_of ctx member.cf_type) ->
              gen obj; out ("->_hx_set_" ^ (cpp_member_name_of member) ^ "(HX_CTX, "); gen rvalue; out ")"
         | CppVarRef( VarInternal(obj,operator,member) ) ->
              gen obj; out (operator ^ member)

         | CppVarRef varLoc ->
              gen_val_loc varLoc true; out " = "; gen rvalue;


         | CppArrayRef arrayLoc -> (match arrayLoc with
            | ArrayObject(arrayObj, index, _) when (is_gc_element ctx TCppDynamic) ->
               gen arrayObj; out "->setCtx( HX_CTX, "; gen index; out ","; gen rvalue; out ")"
            | ArrayObject(arrayObj, index, _)
            | ArrayTyped(arrayObj, index)
            | ArrayRawPointer(arrayObj, index) ->
               gen arrayObj; out "["; gen index; out "] = "; gen rvalue
            | ArrayPointer(arrayObj, index) ->
               gen arrayObj; out ".ptr["; gen index; out "] = "; gen rvalue
            | ArrayVirtual(arrayObj, index)  ->
               gen arrayObj; out "->set("; gen index; out ","; gen rvalue; out ")"

            | ArrayDynamic(arrayObj, index) ->
               gen arrayObj; out "->__SetItem("; gen index; out ","; gen rvalue; out ")"

            | ArrayImplements(_,arrayObj,index) ->
               gen arrayObj; out "->__set("; gen index; out ","; gen rvalue; out ")"
            )
         | CppDynamicRef(expr,name) ->
            gen expr; out ("->__SetField(" ^ (strq name) ^ ","); gen rvalue; out ",hx::paccDynamic)"
         | CppGlobalRef(name) -> out ("::" ^ name ^ " = ");
         );
         out close;

      | CppCrement(incFlag,preFlag, lvalue) ->
         let op = if incFlag==CppIncrement then "++" else "--" in
         if (preFlag==Prefix) then out op;
         gen_lvalue lvalue;
         if (preFlag==Postfix) then out op

      | CppModify(op,lvalue,rvalue) ->
         out (string_of_op_eq op expr.cpppos);
         out "("; gen_lvalue lvalue; out ","; gen rvalue; out ")"

      | CppPosition(name,line,clazz,func) ->
         out ("hx::SourceInfo(" ^ strq name ^ "," ^ string_of_int(Int32.to_int line) ^ "," ^ strq clazz ^ "," ^ strq func ^ ")")

      | CppClassOf (path,native) ->
         let path = "::" ^ (join_class_path_remap (path) "::" ) in
         let path = match path with
         | "::Int" -> "int"
         | "::Bool" -> "bool"
         | x -> x in
         if (native) then
            out "null()"
         else if (path="::Array") then
            out "hx::ArrayBase::__mClass"
         else
            out ("hx::ClassOf< " ^ path ^ " >()")

      | CppVar(loc) ->
         gen_val_loc loc false;


      | CppClosure closure ->
          out (" ::Dynamic(new _hx_Closure_" ^ (string_of_int(closure.close_id)) ^ "(");
          let separator = ref "" in
          (match closure.close_this with
          | Some this ->
             out (if this=ThisReal then "this" else "__this");
             separator := ",";
          | _ -> () );

          Hashtbl.iter (fun name value ->
             out !separator; separator := ",";
             out (keyword_remap name)
         )  closure.close_undeclared;
         out "))";

      | CppObjectDecl (values,isStruct) ->
         let length = List.length values in
         let lengthStr = string_of_int length in
         if (expr.cpptype!=TCppVoid) then out " ::Dynamic(";
         if (isStruct) && length>0 && length<=5 then begin
            out ("hx::AnonStruct" ^ lengthStr ^"_obj< " ^
               (String.concat "," (List.map (fun (_,value) ->  tcpp_to_string value.cpptype) values) ) ^
               " >::Create(" );
            let sep = ref "" in
            List.iter (fun (name,value) -> out (!sep ^ (strq name) ^ "," ); sep:=","; gen value ) values;
            out ")";
         end else begin
            out ("hx::Anon_obj::Create(" ^ lengthStr ^")");
            let sorted = List.sort (fun  (_,_,h0) (_,_,h1) -> Int32.compare h0 h1 )
                (List.map (fun (name,value) -> name,value,(gen_hash32 0 name ) ) values) in
            writer#push_indent;
            ExtList.List.iteri (fun idx (name,value,_) ->
               out ("\n" ^ spacer); writer#write_i ("->setFixed(" ^ (string_of_int idx) ^ "," ^ (strq name) ^ ","); gen value; out ")";
            ) sorted;
         end;
         if (expr.cpptype!=TCppVoid) then out ")";
         writer#pop_indent;

      | CppArrayDecl(exprList) when cpp_is_const_scalar_array expr.cpptype exprList ->
         let arrayType = match expr.cpptype with TCppScalarArray(value) -> value | _ -> assert  false in
         let typeName = tcpp_to_string arrayType in
         incr ctx.ctx_file_id;

         let id = "_hx_array_data_" ^ class_hash ^ "_" ^ string_of_int( !(ctx.ctx_file_id) ) in

         let out_top = ctx.ctx_writer#write_h in
         out_top ("static const " ^ typeName ^ " " ^ id ^ "[] = {\n\t");
         List.iter (fun expr -> match expr.cppexpr with
            | CppInt i -> out_top (Printf.sprintf "(%s)%ld," typeName i)
            | CppFloat f -> out_top ( f ^ "," )
            | CppString s -> out_top ( (strq s) ^ "," )
            | CppBool b -> out_top (if b then "1," else "0,")
            | _ -> assert false
         ) exprList;
         out_top ("\n};\n");
         out ("::Array_obj< " ^ typeName ^ " >::fromData( " ^ id ^ "," ^ list_num exprList ^ ")");

      | CppArrayDecl(exprList) ->
         let count = List.length exprList in
         let countStr = string_of_int count in
         let arrayType,close = match expr.cpptype with
            | TCppObjectArray _ -> "::Array_obj< ::Dynamic>",""
            | TCppScalarArray(value) -> "::Array_obj< " ^ (tcpp_to_string value) ^ " >",""
            | TCppDynamicArray -> "::cpp::VirtualArray_obj",""
            | _ -> " ::Dynamic( ::cpp::VirtualArray_obj",")"
         in
         out (arrayType ^ "::__new(" ^ countStr ^ ")" );
         ExtList.List.iteri ( fun idx elem -> out ("->init(" ^ (string_of_int idx) ^ ",");
                     gen elem; out ")" ) exprList;
         out close;


      | CppBinop( Ast.OpUShr, left, right) ->
         out "hx::UShr("; gen left; out ","; gen right; out ")";

      | CppBinop( Ast.OpMod, left, right) ->
         if is_constant_zero right then begin
            out "hx::Mod("; gen left; out ",(double)( "; gen right; out " ))";
         end else begin
            out "hx::Mod("; gen left; out ","; gen right; out ")";
         end

      | CppBinop( Ast.OpDiv, left, right) when is_constant_zero right ->
         out "hx::DivByZero("; gen left; out ")";

      | CppBinop(op, left, right) ->
         let op = string_of_op op expr.cpppos in
         let castOpen, castClose = (match op with
         | ">>" | "<<" | "&" | "|" | "^"  -> "(int)", ""
         | "&&" | "||" -> "(bool)", ""
         | "/" -> "(Float)", ""
         | _ -> "","") in
          out "(";
          out castOpen; gen left; out castClose;
          out (" " ^ op ^ " ");
          out castOpen; gen right; out castClose;
          out ")";
      | CppCompare(opName, left, right, _) ->
          out ("hx::" ^ opName ^ "( ");
          gen left;
          out (",");
          gen right;
          out (" )");
      | CppNullCompare(op, left) ->
          out ("hx::" ^ op ^ "( "); gen left; out (" )");

      | CppThrow(value) ->
         out "HX_STACK_DO_THROW("; gen value; out ")";

      | CppReturn None -> out "return";
      | CppReturn Some value -> out "return "; gen value;

      | CppEnumField(enum,field) ->
         out ((string_of_path enum.e_path) ^ "::" ^ (cpp_enum_name_of field) ^ "_dyn()" );

      | CppEnumParameter(obj,field,index) ->
         let valueType = cpp_type_of ctx (get_nth_type field index) in
         let baseType = cpp_base_type_of valueType in
         gen obj;
         if cpp_is_dynamic_type obj.cpptype then
            out ".StaticCast< ::hx::EnumBase >()";
         out ( "->_hx_get" ^ baseType ^ "(" ^ (string_of_int index) ^ ")");
         (match valueType with
         | TCppObjectArray _
         | TCppScalarArray _
         | TCppDynamicArray
         | TCppClass
         | TCppEnum _
         | TCppInst _ -> out (".StaticCast< " ^ (tcpp_to_string valueType ) ^ " >()")
         | _ ->()
         )

      | CppIntSwitch(condition, cases, defVal) ->
         out "switch((int)("; gen condition; out "))";
         writer#begin_block;
         List.iter (fun (values,expr) ->
            out spacer; writer#write_i "";
            List.iter (fun value -> out ("case (int)" ^ (Printf.sprintf "%ld" value) ^ ": " ) ) values;
            gen expr;
            out spacer; writer#write_i "break;\n";
         ) cases;
         (match defVal with
         | Some expr -> output_i "default:"; gen expr; | _ -> ()  );
         out spacer;
         writer#end_block;
      | CppSwitch(condition, conditionType, cases, optional_default, label) ->
         let tmp_name = "_hx_switch_" ^ (string_of_int !tempId) in
         incr tempId;
         out ( (tcpp_to_string conditionType) ^ " " ^ tmp_name ^ " = " );
         gen condition;
         out ";\n";
         List.iter (fun (cases,expression) ->
            output_i "if ( ";
            let or_str = ref "" in
            List.iter (fun value ->
               out (!or_str ^ " (" ^ tmp_name ^ "=="); gen value; out ")";
               or_str := " || ";
               ) cases;
            out (" )");
            gen expression;
            ) cases;
         (match optional_default with | None -> ()
         | Some default ->
            output_i "/* default */";
            gen default;
         );
         output_i ((label_name label) ^ ":")

      | CppUnop(unop,value) ->
           out (match unop with
           | CppNot -> "!"
           | CppNeg -> "-"
           | CppNegBits -> "~"
           );
           out "(";  gen value; out ")"

      | CppWhile(condition, block, while_flag, loop_id) ->
          (match while_flag with
          | NormalWhile ->
              out "while("; gen condition; out (")");
              lastLine := -1;
              gen block;
          | DoWhile ->
              out ("do ");
              lastLine := -1;
              gen block;
              out "while("; gen condition; out ")"
          );
          if loop_id > -1 then output_i ((label_name loop_id) ^ ":");

      | CppIf (condition,block,None) ->
          out "if ("; gen condition; out (") ");
          gen block;

      | CppIf (condition,block,Some elze) when expr.cpptype = TCppVoid ->
          out "if ("; gen condition; out (") ");
          gen block;
          output_i ("else ");
          gen elze;

      | CppIf (condition,block,Some elze) ->
          gen condition; out " ? "; gen block; out " : "; gen elze;

      | CppFor (tvar, init, loop) ->
         let varType = cpp_var_type_of ctx tvar in
         out ("for(::cpp::FastIterator_obj< " ^  varType ^
               " > *__it = ::cpp::CreateFastIterator< "^ varType ^ " >(");
         gen init;
         out (");  __it->hasNext(); )");
         let prologue = fun _ ->
            output_i ( varType ^ " " ^ (cpp_var_name_of tvar) ^ " = __it->next();\n" );
         in
         gen_with_injection (mk_injection prologue "" "") loop;


      | CppTry(block,catches) ->
          let prologue = function _ ->
             ExtList.List.iteri (fun idx (v,_) ->
                output_i ("HX_STACK_CATCHABLE(" ^ cpp_macro_var_type_of ctx v  ^ ", " ^ string_of_int idx ^ ");\n")
             ) catches
          in
          out ("try ");
          gen_with_injection (mk_injection prologue "" "" ) block;
          if (List.length catches > 0 ) then begin
             output_i "catch( ::Dynamic _hx_e)";
             writer#begin_block;

             let seen_dynamic = ref false in
             let else_str = ref "" in
             List.iter (fun (v,catch) ->
                let type_name = cpp_var_type_of ctx v in
                if (type_name="Dynamic") then begin
                   seen_dynamic := true;
                   output_i !else_str;
                end else
                   output_i (!else_str ^ "if (_hx_e.IsClass< " ^ type_name ^ " >() )");
                let prologue = function _ ->
                   output_i "HX_STACK_BEGIN_CATCH\n";
                   output_i (type_name ^ " " ^ (cpp_var_name_of v) ^ " = _hx_e;\n");
                in
                gen_with_injection (mk_injection prologue "" "") catch;
                else_str := "else ";
                ) catches;

             if (not !seen_dynamic) then begin
                output_i "else {\n";
                output_i "\tHX_STACK_DO_THROW(_hx_e);\n";
                output_i "}\n";
             end;
             out spacer;
             writer#end_block;
          end

      | CppCode(value, exprs) ->
         Codegen.interpolate_code ctx.ctx_common (format_code value) exprs out (fun e -> gen e) expr.cpppos
      | CppTCast(expr,cppType) ->
         let toType = tcpp_to_string cppType in
         if toType="Dynamic" then
            (out " ::Dynamic("; gen expr; out ")")
         else
            (out ("hx::TCast< " ^ toType ^ " >::cast("); gen expr; out ")")

      | CppCastStatic(expr,toType) ->
         let close = match expr.cpptype with
         | TCppDynamic -> ""
         | _ -> out "Dynamic( "; ")"
         in
         gen expr; out (close ^ ".StaticCast< " ^ tcpp_to_string toType ^" >()")

      | CppCast(expr,toType) ->
         (match expr.cppexpr, expr.cpptype with
         | CppCall( FuncInternal _, _), _ ->
            gen expr; out (".StaticCast< " ^ tcpp_to_string toType ^" >()")
         | _, TCppObjC(_)
         | _, TCppObjCBlock(_)  ->
            out ("( ("^ tcpp_to_string toType ^")((id) ( "); gen expr; out (") ))")
         | _,_ ->
            (match toType with
               | TCppObjectPtr -> out ("hx::DynamicPtr("); gen expr; out (")")
               | t -> out ("( ("^ tcpp_to_string t ^")("); gen expr; out (") )")
            )
         )

      | CppCastScalar(expr,scalar) ->
         out ("( ("^scalar^")("); gen expr; out (") )");

      | CppCastVariant(expr) ->
         out " ::Dynamic("; gen expr; out ")";

      | CppCastObjC(expr,klass) ->
         let path = join_class_path_remap klass.cl_path "::"  in
         let toType = if klass.cl_interface then "id < " ^ path ^ ">" else path ^ " *" in
         out ("( (" ^ toType ^ ") (id) ("); gen expr; out ") )"

      | CppCastObjCBlock(expr,args,ret) ->
         out (tcpp_objc_block_struct args ret ^ "::create( ");
         gen expr;
         out ")"

      | CppCastProtocol(expr,klass) ->
         out ( (join_class_path_remap klass.cl_path "::" ) ^ "_obj::_hx_toProtocol( ");
         gen expr;
         out ")"

      | CppCastNative(expr) ->
         out "("; gen expr; out ").mPtr"
      );
      if (ctx.ctx_debug_level >= 3) then
         out ("/* " ^ (s_tcpp expr.cppexpr) ^ ":" ^ tcpp_to_string expr.cpptype ^ " */")

   and gen expr =
      gen_with_injection None expr

   and gen_lvalue lvalue =
      match lvalue with
      | CppVarRef varLoc ->
           gen_val_loc varLoc true
      | CppArrayRef arrayLoc -> (match arrayLoc with
         | ArrayObject(arrayObj, index, _) ->
            out "hx::IndexRef("; gen arrayObj; out ".mPtr,"; gen index; out ")";
         | ArrayTyped(arrayObj, index) ->
            gen arrayObj; out "["; gen index; out "]";
         | ArrayPointer(arrayObj, index) ->
            gen arrayObj; out ".ptr["; gen index; out "]";
         | ArrayRawPointer(arrayObj, index) ->
            gen arrayObj; out "["; gen index; out "]";
         | ArrayVirtual(arrayObj, index)
         | ArrayDynamic(arrayObj, index) ->
            out "hx::IndexRef("; gen arrayObj; out ".mPtr,"; gen index; out ")";
         | ArrayImplements(_,arrayObj,index) ->
            out "hx::__ArrayImplRef("; gen arrayObj; out ","; gen index; out ")";
         )
      | CppGlobalRef(name) -> out ("::" ^ name)
      | CppDynamicRef(expr,name) ->
         let objPtr = match expr.cpptype with
         |  TCppVariant -> "getObject()"
         | _ -> ".mPtr"
         in
         out "hx::FieldRef(("; gen expr ; out (")" ^ objPtr ^ "," ^ strq name ^ ")")

   and gen_val_loc loc lvalue =
      match loc with
      | VarClosure(var) ->
          out (cpp_var_name_of var)
      | VarLocal(local) -> out (cpp_var_name_of local)
      | VarStatic(clazz,objc,member) ->
          let rename = get_meta_string member.cf_meta Meta.Native in
          if rename <> "" then
             out rename
          else if objc then
             (out ( (join_class_path_remap clazz.cl_path "::") ); out ("." ^ (cpp_member_name_of member)))
          else
             (out (cpp_class_name clazz ); out ("::" ^ (cpp_member_name_of member)))
      | VarThis(member,_) ->
         out ("this->" ^ (cpp_member_name_of member))
      | VarInstance(obj,member,_,operator) ->
         gen obj; out (operator ^ (cpp_member_name_of member))
      | VarInternal(obj,operator,member) ->
         gen obj; out (operator ^ member)
      | VarInterface(obj,member) ->
         gen obj; out ("->" ^ (cpp_member_name_of member) ^ "_get()" )

   and string_of_op_eq op pos = match op with
      | OpAdd -> "hx::AddEq"
      | OpMult -> "hx::MultEq"
      | OpDiv -> "hx::DivEq"
      | OpSub -> "hx::SubEq"
      | OpAnd -> "hx::AndEq"
      | OpOr  -> "hx::OrEq"
      | OpXor  -> "hx::XorEq"
      | OpShl  -> "hx::ShlEq"
      | OpShr  -> "hx::ShrEq"
      | OpUShr  -> "hx::UShrEq"
      | OpMod  -> "hx::ModEq"
      | _ -> abort "Bad assign op" pos
   and string_of_op op pos = match op with
      | OpAdd -> "+"
      | OpMult -> "*"
      | OpDiv -> "/"
      | OpSub -> "-"
      | OpEq -> "=="
      | OpNotEq -> "!="
      | OpGt -> ">"
      | OpGte -> ">="
      | OpLt -> "<"
      | OpLte -> "<="
      | OpAnd -> "&"
      | OpOr -> "|"
      | OpXor -> "^"
      | OpBoolAnd -> "&&"
      | OpBoolOr -> "||"
      | OpShl -> "<<"
      | OpShr -> ">>"
      | OpUShr -> "<<<"
      | OpMod -> "%"
      | OpInterval -> "..."
      | OpArrow -> "->"
      | OpAssign | OpAssignOp _ -> abort "Unprocessed OpAssign" pos
   and string_of_path path =
      "::" ^ (join_class_path_remap path "::") ^ "_obj"

   and gen_closure closure =
      let argc = Hashtbl.length closure.close_undeclared in
      let size = string_of_int argc in
      if argc >= 62 then (* Limited by c++ macro size of 128 args *)
         abort "Too many capture variables" closure.close_expr.cpppos;
      if argc >= 20 || (List.length closure.close_args) >= 20 then
         writer#add_big_closures;
      let argsCount = list_num closure.close_args in
      output_i ("HX_BEGIN_LOCAL_FUNC_S" ^ size ^ "(");
      out (if closure.close_this != None then "hx::LocalThisFunc," else "hx::LocalFunc,");
      out ("_hx_Closure_" ^ (string_of_int closure.close_id) );
      Hashtbl.iter (fun name var ->
         out ("," ^ (cpp_macro_var_type_of ctx var) ^ "," ^ (keyword_remap name));
      ) closure.close_undeclared;
      out (") HXARGC(" ^ argsCount ^")\n");

      let func_type = tcpp_to_string closure.close_type in
      output_i (func_type ^ " _hx_run(" ^ (cpp_arg_list ctx closure.close_args "__o_") ^ ")");

      let prologue = function gc_stack ->
          cpp_gen_default_values ctx closure.close_args "__o_";
          hx_stack_push ctx output_i class_name func_name closure.close_expr.cpppos gc_stack;
          if (ctx.ctx_debug_level>=2) then begin
             if (closure.close_this != None) then
                output_i ("HX_STACK_THIS(__this.mPtr)\n");
             List.iter (fun (v,_) -> output_i ("HX_STACK_ARG(" ^ (cpp_var_name_of v) ^ ",\"" ^ (cpp_debug_name_of v) ^"\")\n") )
                (List.filter (cpp_debug_var_visible ctx) closure.close_args);

             let line = Lexer.get_error_line closure.close_expr.cpppos in
             let lineName = Printf.sprintf "%4d" line in
             out ("HXLINE(" ^ lineName ^ ")\n" );
          end
      in

      gen_with_injection (mk_injection prologue "" "") closure.close_expr;

      let return = match closure.close_type with TCppVoid -> "(void)" | _ -> "return" in

      output_i ("HX_END_LOCAL_FUNC" ^ argsCount ^ "(" ^ return ^ ")\n\n");
   in


   (*out "\t";*)

   gen_with_injection injection cppTree;

;;

(* } *)


let gen_cpp_function_body ctx clazz is_static func_name function_def head_code tail_code no_debug =
   let output = ctx.ctx_output in
   let dot_name = join_class_path clazz.cl_path "." in
   if no_debug then ctx.ctx_debug_level <- 0;
   let prologue = function gc_stack ->
      let spacer = if no_debug then "\t" else "            \t" in
      let output_i = fun s -> output (spacer ^ s) in
      ctx_default_values ctx function_def.tf_args "__o_";
      hx_stack_push ctx output_i dot_name func_name function_def.tf_expr.epos gc_stack;
      if ctx.ctx_debug_level >= 2 then begin
         if (not is_static)
            then output_i ("HX_STACK_THIS(" ^ (if ctx.ctx_real_this_ptr then "this" else "__this") ^")\n");
         List.iter (fun (v,_) -> if not (cpp_no_debug_synbol ctx v) then
              output_i ("HX_STACK_ARG(" ^ (cpp_var_name_of v) ^ ",\"" ^ v.v_name ^"\")\n") ) function_def.tf_args;

         let line = Lexer.get_error_line function_def.tf_expr.epos in
         let lineName = Printf.sprintf "%4d" line in
         output ("HXLINE(" ^ lineName ^ ")\n" );
      end;
      if (head_code<>"") then
         output_i (head_code ^ "\n");
   in
   let args = List.map fst function_def.tf_args in

   let injection = mk_injection prologue "" tail_code in
   gen_cpp_ast_expression_tree ctx dot_name func_name args function_def.tf_type injection (mk_block function_def.tf_expr);
;;

let gen_cpp_init ctx dot_name func_name var_name expr =
   let output = ctx.ctx_output in
   let prologue = function gc_stack ->
      let spacer = if ctx.ctx_debug_level > 0 then "            \t" else "\t" in
      let output_i = fun s -> output (spacer ^ s) in
         hx_stack_push ctx output_i dot_name func_name expr.epos gc_stack;
   in
   let injection = mk_injection prologue var_name "" in
   gen_cpp_ast_expression_tree ctx dot_name func_name [] t_dynamic injection (mk_block expr);
;;


(*
let is_dynamic_haxe_method f =
   match follow f.cf_type with
   | TFun _ when f.cf_expr = None -> true
   | _ ->
      (match f.cf_expr with
      | Some { eexpr = TFunction fd } when f.cf_set = MethodAccess true -> true
      | Some { eexpr = TFunction fd } when f.cf_set = NormalAccess -> true
      | _ -> false);;
*)

let is_dynamic_haxe_method f =
      (match f.cf_expr, f.cf_kind with
      | Some { eexpr = TFunction _ }, (Var _ | Method MethDynamic) -> true
      | _ -> false);;


let is_data_member field =
   match field.cf_kind with
   | Var _ | Method MethDynamic -> true
   | _ -> false;;


let is_override class_def field =
   List.exists (fun f -> f.cf_name = field) class_def.cl_overrides
;;

let current_virtual_functions clazz =
  List.rev (List.fold_left (fun result elem -> match follow elem.cf_type, elem.cf_kind  with
    | _, Method MethDynamic -> result
    | TFun (args,return_type), Method _  when not (is_override clazz elem.cf_name ) -> (elem,args,return_type) :: result
    | _,_ -> result ) [] clazz.cl_ordered_fields)
;;

let all_virtual_functions clazz =
  let rec all_virtual_functions clazz =
   (match clazz.cl_super with
   | Some def -> all_virtual_functions (fst def)
   | _ -> [] ) @ current_virtual_functions clazz
   in
   all_virtual_functions clazz
;;


let rec unreflective_type t =
    match follow t with
       | TInst (klass,_) ->  Meta.has Meta.Unreflective klass.cl_meta
       | TFun (args,ret) ->
           List.fold_left (fun result (_,_,t) -> result || (unreflective_type t)) (unreflective_type ret) args;
       | _ -> false
;;

let reflective class_def field = not (
    (Meta.has Meta.NativeGen class_def.cl_meta) ||
    (Meta.has Meta.Unreflective class_def.cl_meta) ||
    (Meta.has Meta.Unreflective field.cf_meta) ||
    unreflective_type field.cf_type
   )
;;





let field_arg_count field =
   match follow field.cf_type, field.cf_kind  with
      | _, Method MethDynamic -> -1
      | TFun (args,return_type), Method _  -> List.length args
      | _,_ -> -1
;;

let native_field_name_remap is_static field =
   let remap_name = keyword_remap field.cf_name in
   if not is_static then
      remap_name
   else begin
      let nativeImpl = get_meta_string field.cf_meta Meta.Native in
      if nativeImpl<>"" then begin
         let r = Str.regexp "^[a-zA-Z_0-9]+$" in
            if Str.string_match r remap_name 0 then
               "_hx_" ^ remap_name
            else
               "_hx_f" ^ (gen_hash 0 remap_name)
      end else
         remap_name
   end
;;


let gen_field ctx class_def class_name ptr_name dot_name is_static is_interface field =
   let output = ctx.ctx_output in
   ctx.ctx_real_this_ptr <- not is_static;
   let remap_name = keyword_remap field.cf_name in
   let decl = get_meta_string field.cf_meta Meta.Decl in
   let has_decl = decl <> "" in
   if (is_interface) then begin
      (* Just the dynamic glue  - not even that ... *)
      ()
   end else (match  field.cf_expr with
   (* Function field *)
   | Some { eexpr = TFunction function_def } ->
      let return_type_str = (ctx_type_string ctx function_def.tf_type) in
      let nargs = string_of_int (List.length function_def.tf_args) in
      let return_type = (cpp_type_of ctx function_def.tf_type ) in
      let is_void = return_type = TCppVoid in
      let ret = if is_void  then "(void)" else "return " in

      let needsWrapper t = match t with
         | TCppStar _ -> true
         | TCppInst(t) -> has_meta_key t.cl_meta Meta.StructAccess
         | _ -> false
      in
      let orig_debug = ctx.ctx_debug_level in
      let no_debug = has_meta_key field.cf_meta Meta.NoDebug in

      if (not (is_dynamic_haxe_method field)) then begin
         (* The actual function definition *)
         let nativeImpl = get_meta_string field.cf_meta Meta.Native in
         let remap_name = native_field_name_remap is_static field in
         output (if is_void then "void" else return_type_str );
         output (" " ^ class_name ^ "::" ^ remap_name ^ "(" );
         output (ctx_arg_list ctx function_def.tf_args "__o_");
         output ")";
         ctx.ctx_real_this_ptr <- true;
         let code = (get_code field.cf_meta Meta.FunctionCode) in
         let tail_code = (get_code field.cf_meta Meta.FunctionTailCode) in

         if nativeImpl<>"" && is_static then begin
            output " {\n";
            output ("\t" ^ ret ^ "::" ^ nativeImpl ^ "(" ^ (ctx_arg_list_name ctx function_def.tf_args "__o_") ^ ");\n");
            output "}\n\n";
         end else
            gen_cpp_function_body ctx class_def is_static field.cf_name function_def code tail_code no_debug;

         output "\n\n";
         let nonVirtual = has_meta_key field.cf_meta Meta.NonVirtual in
         let doDynamic =  (nonVirtual || not (is_override class_def field.cf_name ) ) && (reflective class_def field ) in
         (* generate dynamic version too ... *)
         if ( doDynamic ) then begin
            let tcpp_args = List.map (fun (v,_) -> cpp_type_of ctx v.v_type  ) function_def.tf_args in
            let wrap = (needsWrapper return_type) || (List.exists needsWrapper tcpp_args) in
            if wrap then begin
               let wrapName = "_hx_wrap" ^ class_name ^ "_" ^ remap_name in
               output ("static ::Dynamic " ^ wrapName ^ "( "  );
               let sep = ref " " in
               if not is_static then begin
                  output "hx::Object *obj";
                  sep := ",";
               end;
               ExtList.List.iteri (fun i _ -> output (!sep ^ "const Dynamic &a" ^ (string_of_int i)) ; sep:=",")  tcpp_args;
               output ( ") {\n\t");
               if not is_void then begin
                  match return_type with
                    | TCppStar _ ->
                       output "return (cpp::Pointer<const void *>) "
                    | TCppInst(t) when has_meta_key t.cl_meta Meta.StructAccess ->
                       output ("return (cpp::Struct< " ^ (tcpp_to_string return_type) ^ " >) ");
                    | _ -> output "return ";
               end;

               if is_static then
                  output (class_name ^ "::" ^ remap_name ^ "(")
               else
                  output ("reinterpret_cast< " ^ class_name ^ " *>(obj)->" ^ remap_name ^ "(");

               sep := "";
               ExtList.List.iteri (fun i arg ->
                     output !sep; sep := ",";
                     (match arg with
                       | TCppStar (t,const) ->
                          output ("(cpp::" ^ (if const then "Const" else "") ^"Pointer<" ^ (tcpp_to_string t)^" >) ")
                       | TCppInst(t) when has_meta_key t.cl_meta Meta.StructAccess ->
                          output ("(cpp::Struct< " ^ (tcpp_to_string return_type) ^ " >) ");
                       | _ -> () );
                     output ("a" ^ (string_of_int i));
                  )  tcpp_args;

               output ");\n";

               if is_void then output "\treturn null();\n";
               output "}\n";
               let nName = string_of_int (List.length tcpp_args) in
               output ("::Dynamic " ^ class_name ^ "::" ^ remap_name ^ "_dyn() {\n\treturn ");
               if is_static then
                  output ("hx::CreateStaticFunction" ^ nName ^ "(\"" ^ remap_name ^ "\"," ^ wrapName ^ ");")
               else
                  output ("hx::CreateMemberFunction" ^ nName ^ "(\"" ^ remap_name ^ "\",this," ^ wrapName ^ ");");
               output "}\n";
            end else begin
               if (is_static) then output "STATIC_";
               output ("HX_DEFINE_DYNAMIC_FUNC" ^ nargs ^ "(" ^ class_name ^ "," ^ remap_name ^ "," ^ ret ^ ")\n\n");
            end
         end;

      end else begin
         ctx.ctx_real_this_ptr <- false;
         let func_name = "__default_" ^ (remap_name) in
         output ("HX_BEGIN_DEFAULT_FUNC(" ^ func_name ^ "," ^ class_name ^ ")\n");
         output return_type_str;
         output (" _hx_run(" ^ (ctx_arg_list ctx function_def.tf_args "__o_") ^ ")");
         gen_cpp_function_body ctx class_def is_static func_name function_def "" "" no_debug;

         output ("HX_END_LOCAL_FUNC" ^ nargs ^ "(" ^ ret ^ ")\n");
         output ("HX_END_DEFAULT_FUNC\n\n");

         if (is_static) then
            output ( "::Dynamic " ^ class_name ^ "::" ^ remap_name ^ ";\n\n");
      end;
      ctx.ctx_debug_level <- orig_debug

   (* Data field *)
   | _ when has_decl ->
      if is_static then begin
         output ( class_name ^ "::" ^ remap_name ^ "_decl ");
         output ( " " ^ class_name ^ "::" ^ remap_name ^ ";\n\n");
      end
   | _ ->
      if is_static && (not (is_extern_field field)) then begin
         gen_type ctx field.cf_type;
         output ( " " ^ class_name ^ "::" ^ remap_name ^ ";\n\n");
      end
   )
   ;;





let gen_field_init ctx class_def field =
   let dot_name = join_class_path class_def.cl_path "." in
   let output = ctx.ctx_output in
   let remap_name = keyword_remap field.cf_name in
   match  field.cf_expr with
   (* Function field *)
   | Some { eexpr = TFunction function_def } ->
      if (is_dynamic_haxe_method field) then begin
         let func_name = "__default_" ^ (remap_name) in
         output ( "\t" ^ remap_name ^ " = new " ^ func_name ^ ";\n\n" );
      end

   (* Data field *)
   | Some expr ->
      let var_name = ( match remap_name with
                  | "__meta__" -> "__mClass->__meta__"
                  | "__rtti" -> "__mClass->__rtti__"
                  | _ -> remap_name ) in

      gen_cpp_init ctx dot_name "boot" (var_name ^ " = ") expr
   | _ ->  ()
;;


let cpp_interface_impl_name ctx interface =
   "_hx_" ^ (join_class_path interface.cl_path "_" )
;;


let cpp_class_hash interface =
   gen_hash 0 (join_class_path interface.cl_path "::" )
;;



let has_field_init field =
   match field.cf_expr with
   (* Function field *)
   | Some { eexpr = TFunction function_def } -> is_dynamic_haxe_method field
   (* Data field *)
   | Some _ -> true
   | _ -> false
;;


let gen_member_def ctx class_def is_static is_interface field =
   let output = ctx.ctx_output in
   let remap_name = keyword_remap field.cf_name in
   let nativeGen = has_meta_key class_def.cl_meta Meta.NativeGen in

   if (is_interface) then begin
      match follow field.cf_type, field.cf_kind with
      | _, Method MethDynamic  -> ()
      | TFun (args,return_type), Method _  ->
         let gen_args = ctx_tfun_arg_list ctx true in
         if is_static || nativeGen then begin
            output ( (if (not is_static) then "		virtual " else "		" ) ^ (ctx_type_string ctx return_type) );
            output (" " ^ remap_name ^ "( " );
            output (gen_args args);
            output (if (not is_static) then ")=0;\n" else ");\n");
            if (reflective class_def field) then begin
               if (Common.defined ctx.ctx_common Define.DynamicInterfaceClosures) then
                  output ("		inline ::Dynamic " ^ remap_name ^ "_dyn() { return __Field( " ^ (str field.cf_name) ^ ", hx::paccDynamic); }\n" )
               else
                  output ("		virtual ::Dynamic " ^ remap_name ^ "_dyn()=0;\n" );
            end
         end else begin
            let argList = gen_args args in
            let returnType = ctx_type_string ctx return_type in
            let returnStr = if returnType = "void" then "" else "return " in
            let commaArgList = if argList="" then argList else "," ^ argList in
            let cast = "static_cast< ::" ^ join_class_path_remap class_def.cl_path "::" ^ "_obj *>" in
            output ("		" ^ returnType ^ " (hx::Object :: *_hx_" ^ remap_name ^ ")(" ^ argList ^ "); \n");
            output ("		static inline " ^ returnType ^ " " ^ remap_name ^ "( ::Dynamic _hx_" ^ commaArgList ^ ") {\n");
            output ("			" ^ returnStr ^ "(_hx_.mPtr->*( " ^ cast ^ "(_hx_.mPtr->_hx_getInterface(" ^ (cpp_class_hash class_def) ^ ")))->_hx_" ^ remap_name ^ ")(" ^ cpp_arg_names args ^ ");\n		}\n" );
         end
      | _  ->  ( )
   end else begin
      let decl = get_meta_string field.cf_meta Meta.Decl in
      let has_decl = decl <> "" in
      if (has_decl) then
         output ( "      typedef " ^ decl ^ ";\n" );
      output (if is_static then "\t\tstatic " else "\t\t");
      (match  field.cf_expr with
      | Some { eexpr = TFunction function_def } ->
         let nonVirtual = has_meta_key field.cf_meta Meta.NonVirtual in
         let doDynamic =  (nonVirtual || not (is_override class_def field.cf_name ) ) && (reflective class_def field ) in
         if ( is_dynamic_haxe_method field ) then begin
            if ( doDynamic ) then begin
               output ("::Dynamic " ^ remap_name ^ ";\n");
               if (not is_static) && (is_gc_element ctx TCppDynamic) then
                  output ("\t\tinline ::Dynamic _hx_set_" ^ remap_name ^ "(hx::Ctx *_hx_ctx,::Dynamic _hx_v) { HX_OBJ_WB(this,_hx_v) return " ^ remap_name ^ "=_hx_v; }\n");
               output (if is_static then "\t\tstatic " else "\t\t");
               output ("inline ::Dynamic &" ^ remap_name ^ "_dyn() " ^ "{return " ^ remap_name^ "; }\n")
            end
         end else begin
            let return_type = (ctx_type_string ctx function_def.tf_type) in
            if ( not is_static && not nonVirtual ) then begin
               let scriptable = Common.defined ctx.ctx_common Define.Scriptable in
               if (not (is_internal_member field.cf_name) && not scriptable ) then begin
                  let key = (join_class_path class_def.cl_path ".") ^ "." ^ field.cf_name in
                  try output (Hashtbl.find ctx.ctx_class_member_types key) with Not_found -> ()
               end else
                  output "virtual ";
            end;
            output (if return_type="Void" then "void" else return_type );

            let remap_name = native_field_name_remap is_static field in
            output (" " ^ remap_name ^ "(" );
            output (ctx_arg_list ctx function_def.tf_args "" );
            output ");\n";
            if ( doDynamic ) then begin
               output (if is_static then "\t\tstatic " else "\t\t");
               output ("::Dynamic " ^ remap_name ^ "_dyn();\n" )
            end;
         end;
         output "\n";
      | _ when has_decl ->
         output ( remap_name ^ "_decl " ^ remap_name ^ ";\n" );
         (* Variable access *)
      | _ ->
         (* Variable access *)
         let tcpp = cpp_type_of ctx field.cf_type in
         let tcppStr = tcpp_to_string tcpp in
         if not is_static && only_stack_access ctx field.cf_type then
            abort ("Variables of type " ^ tcppStr ^ " may not be used as members") field.cf_pos;

         output (tcppStr ^ " " ^ remap_name ^ ";\n" );
         if not is_static && (is_gc_element ctx tcpp) then
            output ("\t\tinline " ^ tcppStr ^ " _hx_set_" ^ remap_name ^ "(hx::Ctx *_hx_ctx," ^ tcppStr ^ " _hx_v) { HX_OBJ_WB(this,_hx_v) return " ^ remap_name ^ "=_hx_v; }\n");

         (* Add a "dyn" function for variable to unify variable/function access *)
         (match follow field.cf_type with
         | _ when nativeGen  -> ()
         | TFun (_,_) ->
            output (if is_static then "\t\tstatic " else "\t\t");
            output ("Dynamic " ^ remap_name ^ "_dyn() { return " ^ remap_name ^ ";}\n" )
         | _ ->  (match field.cf_kind with
            | Var { v_read = AccCall } when (not is_static) && (is_dynamic_accessor ("get_" ^ field.cf_name) "get" field class_def) ->
               output ("\t\tDynamic get_" ^ field.cf_name ^ ";\n" )
            | _ -> ()
            );
            (match field.cf_kind with
            | Var { v_write = AccCall } when (not is_static) &&  (is_dynamic_accessor ("set_" ^ field.cf_name) "set" field class_def) ->
               output ("\t\tDynamic set_" ^ field.cf_name ^ ";\n" )
            | _ -> ()
            )
         )
      );
      end
   ;;

let path_of_string path =
   ["@verbatim"], path
;;


(*
   Get a list of all classes referred to by the class/enum definition
   These are used for "#include"ing the appropriate header files,
   or for building the dependencies in the Build.xml file
*)
let find_referenced_types_flags ctx obj field_name super_deps constructor_deps header_only for_depends include_super_args =
   let types = ref PMap.empty in
   let rec add_type_flag isNative in_path =
      if ( not (PMap.mem in_path !types)) then begin
         types := (PMap.add in_path isNative !types);
         try
            List.iter (add_type_flag isNative) (Hashtbl.find super_deps in_path);
         with Not_found -> ()
      end
   and add_type in_path =
      add_type_flag false in_path
   in
   let add_extern_type decl =
      let tinfo = t_infos decl in
      let include_file = get_meta_string_path tinfo.mt_meta (if for_depends then Meta.Depend else Meta.Include) in
      if (include_file<>"") then
         add_type ( path_of_string include_file )
      else if (not for_depends) && (has_meta_key tinfo.mt_meta Meta.Include) then
         add_type tinfo.mt_path
   in

   let add_extern_class klass =
      add_extern_type (TClassDecl klass)
   in
   let add_native_gen_class klass =
      let include_file = get_meta_string_path klass.cl_meta (if for_depends then Meta.Depend else Meta.Include) in
      if (include_file<>"") then
         add_type ( path_of_string include_file )
      else if for_depends then
         add_type klass.cl_path
      else begin
         let path = klass.cl_path in
         if not klass.cl_interface then
            (* Always include native struct headers directly ... *)
            add_type ( path_of_string ( (join_class_path path "/") ^ ".h") )
         else begin
            add_type_flag true klass.cl_path
         end
      end
   in
   let visited = ref [] in
   let rec visit_type in_type =
      if not (List.exists (fun t2 -> Type.fast_eq in_type t2) !visited) then begin
         visited := in_type :: !visited;
         begin match follow in_type with
         | TMono r -> (match !r with None -> () | Some t -> visit_type t)
         | TEnum (enum,params) -> add_type enum.e_path
         (* If a class has a template parameter, then we treat it as dynamic - except
            for the Array, Class, FastIterator or Pointer classes, for which we do a fully typed object *)
         | TInst (klass,params) ->
            (match klass.cl_path with
            | ([],"Array") | ([],"Class") | (["cpp"],"FastIterator")
            | (["cpp"],"Pointer") | (["cpp"],"ConstPointer") | (["cpp"],"Function")
            | (["cpp"],"RawPointer") | (["cpp"],"RawConstPointer") -> List.iter visit_type params
            | _ when is_native_gen_class klass -> add_native_gen_class klass
            | _ when is_extern_class klass -> add_extern_class klass
            | _ -> (match klass.cl_kind with KTypeParameter _ -> () | _ -> add_type klass.cl_path);
            )
         | TAbstract (a,params) when is_scalar_abstract a ->
            add_extern_type (TAbstractDecl a)
         | TFun (args,haxe_type) -> visit_type haxe_type;
            List.iter (fun (_,_,t) -> visit_type t; ) args;
         | _ -> ()
         end;
         visited := List.tl !visited;
      end
   in
   let rec visit_params expression =
      begin
      let rec visit_expression = fun expression ->
         (* Expand out TTypeExpr (ie, the name of a class, as used for static access etc ... *)
         (match expression.eexpr with
            | TTypeExpr type_def -> ( match type_def with
               | TClassDecl class_def when is_native_gen_class class_def -> add_native_gen_class class_def
               | TClassDecl class_def when is_extern_class class_def -> add_extern_class class_def
               | _ -> add_type (t_path type_def)
               )

            (* Must visit the types, Type.iter will visit the expressions ... *)
            | TTry (e,catches) ->
               List.iter (fun (v,_) -> visit_type v.v_type) catches
            (* Must visit type too, Type.iter will visit the expressions ... *)
            | TNew  (klass,params,_) -> begin
               visit_type (TInst (klass,params));
               try
               let construct_type = Hashtbl.find constructor_deps klass.cl_path in
                  visit_type construct_type.cf_type
               with Not_found -> ();
               end
            (* Must visit type too, Type.iter will visit the expressions ... *)
            | TVar (v,_) ->
               visit_type v.v_type
            (* Must visit enum type too, Type.iter will visit the expressions ... *)
            | TEnumParameter (_,ef,_) -> visit_type (follow ef.ef_type)
            (* Must visit args too, Type.iter will visit the expressions ... *)
            | TFunction func_def ->
               List.iter (fun (v,_) -> visit_type v.v_type) func_def.tf_args;

            | TField( obj, field ) ->
               (match field with
               | FInstance (clazz,params,_)
               | FClosure (Some (clazz,params),_) ->
                   visit_type (TInst (clazz,params))
               | _ -> ()
               )
            | TConst TSuper ->
               (match follow expression.etype with
               | TInst (klass,params) ->
                  (try let construct_type = Hashtbl.find constructor_deps klass.cl_path in
                     visit_type construct_type.cf_type
                  with Not_found -> () )
               | _ -> print_endline ("TSuper : Odd etype ?" ^ ( (ctx_type_string ctx expression.etype)) )
               )
            | _ -> ()
         );
         Type.iter visit_expression expression;
         visit_type (follow expression.etype)
      in
      visit_expression expression
      end
   in
   let visit_field field =
      (* Add the type of the expression ... *)
      visit_type field.cf_type;
      if (not header_only) then
         (match field.cf_expr with
         | Some expression -> visit_params expression | _ -> ());
   in
   let visit_class class_def =
      let fields = List.append class_def.cl_ordered_fields class_def.cl_ordered_statics in
      let fields_and_constructor = List.append fields
         (match class_def.cl_constructor with | Some expr -> [expr] | _ -> [] ) in
      let fields_and_constructor =
         if field_name="*" then
            fields_and_constructor
         else
            List.filter (fun f -> f.cf_name=field_name) fields_and_constructor in
      List.iter visit_field fields_and_constructor;
      if (include_super_args) then
         List.iter visit_field (List.map (fun (a,_,_) -> a ) (all_virtual_functions class_def ));

      (* Add super & interfaces *)
      if is_native_gen_class class_def then
         add_native_gen_class class_def
      else
         add_type class_def.cl_path;
   in
   let visit_enum enum_def =
      add_type enum_def.e_path;
      PMap.iter (fun _ constructor ->
         (match constructor.ef_type with
         | TFun (args,_) ->
            List.iter (fun (_,_,t) -> visit_type t; ) args;
         | _ -> () );
         ) enum_def.e_constrs;
      if (not header_only) then begin
         let meta = Codegen.build_metadata ctx.ctx_common (TEnumDecl enum_def) in
         match meta with Some expr -> visit_params expr | _ -> ();
      end;
   in
   let inc_cmp i1 i2 =
      String.compare (join_class_path i1 ".") (join_class_path i2 ".")
   in

   (* Body of main function *)
   (match obj with
   | TClassDecl class_def -> visit_class class_def;
      (match class_def.cl_init with Some expression -> visit_params expression | _ -> ())
   | TEnumDecl enum_def -> visit_enum enum_def
   | TTypeDecl _ | TAbstractDecl _ -> (* These are expanded *) ());

   let deps = List.sort inc_cmp (List.filter (fun path -> (include_class_header path) ) (pmap_keys !types)) in
   let flags = List.map (fun dep -> PMap.find dep !types) deps in
   deps, flags
;;

let find_referenced_types ctx obj super_deps constructor_deps header_only for_depends include_super_args =
  let deps,_ = find_referenced_types_flags ctx obj "*" super_deps constructor_deps header_only for_depends include_super_args in
  deps
;;


let generate_main_header output_main =
   output_main "#include <hxcpp.h>\n\n";
   output_main "#include <stdio.h>\n\n";
   output_main "extern \"C\" void __hxcpp_main();\n\n";
   output_main "extern \"C\" void __hxcpp_lib_main();\n\n"
;;

let generate_main_footer1 output_main =
   output_main "void __hxcpp_main() {\n";;

let generate_main_footer2 output_main =
   output_main "	}\n\n";
   output_main "void __hxcpp_lib_main() {\n";
   output_main "	HX_TOP_OF_STACK\n";
   output_main "	hx::Boot();\n";
   output_main "	__boot_all();\n";
   output_main "	__hxcpp_main();\n";
   output_main "	}\n"
;;


let generate_main ctx super_deps class_def =
   let common_ctx = ctx.ctx_common in
   (* main routine should be a single static function *)
   let main_expression =
      (match class_def.cl_ordered_statics with
      | [{ cf_expr = Some expression }] -> expression;
      | _ -> assert false ) in
   ignore(find_referenced_types ctx (TClassDecl class_def) super_deps (Hashtbl.create 0) false false false);
   let depend_referenced = find_referenced_types ctx (TClassDecl class_def) super_deps (Hashtbl.create 0) false true false in
   let generate_startup filename is_main =
      (*make_class_directories base_dir ( "src" :: []);*)
      let cpp_file = new_cpp_file common_ctx common_ctx.file ([],filename) in
      let output_main = (cpp_file#write) in

      generate_main_header (cpp_file#write_h);

      List.iter ( add_include cpp_file ) depend_referenced;
      output_main "\n\n";

      if is_main then output_main "\n#include <hx/HxcppMain.h>\n\n";

      generate_main_footer1 output_main;

      let ctx = file_context ctx cpp_file 1 false in
      gen_cpp_init ctx "hxcpp" "__hxcpp_main" "" main_expression;


      generate_main_footer2 output_main;
      cpp_file#close;
   in
   generate_startup "__main__" true;
   generate_startup "__lib__" false
   ;;

let generate_dummy_main common_ctx =
   let generate_startup filename is_main =
      let main_file = new_cpp_file common_ctx common_ctx.file ([],filename) in
      let output_main = (main_file#write) in
      generate_main_header (main_file#write_h);
      if is_main then output_main "\n#include <hx/HxcppMain.h>\n\n";
      generate_main_footer1 output_main;
      generate_main_footer2 output_main;
      main_file#close;
   in
   generate_startup "__main__" true;
   generate_startup "__lib__" false
   ;;

let generate_boot ctx boot_enums boot_classes nonboot_classes init_classes =
   let common_ctx = ctx.ctx_common in
   (* Write boot class too ... *)
   let base_dir = common_ctx.file in
   let boot_file = new_cpp_file common_ctx base_dir ([],"__boot__") in
   let output_boot = (boot_file#write) in
   boot_file#write_h "#include <hxcpp.h>\n\n";

   List.iter ( fun class_path -> boot_file#add_include class_path )
      (boot_enums @ boot_classes @ nonboot_classes);

   let newScriptable = (Common.defined common_ctx Define.Scriptable) in
   if newScriptable then begin
      output_boot "#include <hx/Scriptable.h>\n";
      let funcs = hash_iterate !(ctx.ctx_interface_slot) (fun name id -> (name,id) ) in
      let sorted = List.sort (fun (_,id1) (_,id2) -> id1-id2 ) funcs in
      output_boot "static const char *scriptableInterfaceFuncs[] = {\n\t0,\n\t0,\n";
      List.iter (fun (name,id) -> output_boot ("\t\"" ^ name ^ "\", //" ^ (string_of_int (-id) ) ^ "\n")) sorted;
      output_boot "};\n";
   end;


   output_boot "\nvoid __files__boot();\n";
   output_boot "\nvoid __boot_all()\n{\n";
   output_boot "__files__boot();\n";
   output_boot "hx::RegisterResources( hx::GetResources() );\n";
   if newScriptable then
      output_boot ("hx::ScriptableRegisterNameSlots(scriptableInterfaceFuncs," ^ (string_of_int !(ctx.ctx_interface_slot_count) ) ^ ");\n");

   List.iter ( fun class_path ->
      output_boot ("::" ^ ( join_class_path_remap class_path "::" ) ^ "_obj::__register();\n") )
         (boot_enums @ boot_classes @ nonboot_classes);

   let dump_boot =
      List.iter ( fun class_path ->
         output_boot ("::" ^ ( join_class_path_remap class_path "::" ) ^ "_obj::__boot();\n") ) in

   dump_boot boot_enums;

   List.iter ( fun class_path ->
      output_boot ("::" ^ ( join_class_path_remap class_path "::" ) ^ "_obj::__init__();\n") ) (List.rev init_classes);

   dump_boot (List.filter  (fun path -> is_cpp_class path )  (List.rev boot_classes));
   dump_boot (List.filter  (fun path -> not (is_cpp_class path) )  (List.rev boot_classes));

   output_boot "}\n\n";
   boot_file#close;;


let generate_files common_ctx file_info =
   (* Write __files__ class too ... *)
   let base_dir = common_ctx.file in
   let files_file = new_cpp_file common_ctx base_dir ([],"__files__") in
   let output_files = (files_file#write) in
   let types = common_ctx.types in
   files_file#write_h "#include <hxcpp.h>\n\n";
   output_files "namespace hx {\n";
   output_files "const char *__hxcpp_all_files[] = {\n";
   output_files "#ifdef HXCPP_DEBUGGER\n";
   List.iter ( fun file -> output_files ((const_char_star file)^",\n" ) )
      ( List.sort String.compare ( pmap_keys !file_info) );
   output_files "#endif\n";
   output_files " 0 };\n";
   output_files "\n";

   output_files "const char *__hxcpp_all_files_fullpath[] = {\n";
   output_files "#ifdef HXCPP_DEBUGGER\n";
   List.iter ( fun file -> output_files ((const_char_star (
      Path.get_full_path (try Common.find_file common_ctx file with Not_found -> file)
      ))^",\n" ) )
      ( List.sort String.compare ( pmap_keys !file_info) );
   output_files "#endif\n";
   output_files " 0 };\n";
   output_files "\n";


   output_files "const char *__hxcpp_all_classes[] = {\n";
   output_files "#ifdef HXCPP_DEBUGGER\n";
   List.iter ( fun object_def ->
   (match object_def with
      | TClassDecl class_def when is_extern_class class_def -> ( )
      | TClassDecl class_def when class_def.cl_interface -> ( )
      | TClassDecl class_def ->
         output_files ((const_char_star (join_class_path class_def.cl_path "." )) ^ ",\n")
      | _ -> ( )
      )
   ) types;
   output_files "#endif\n";
   output_files " 0 };\n";

   output_files "} // namespace hx\n";
   output_files "void __files__boot() { __hxcpp_set_debugger_info(hx::__hxcpp_all_classes, hx::__hxcpp_all_files_fullpath); }\n";

   files_file#close;;


let begin_header_file output_h def_string nativeGen =
   output_h ("#ifndef INCLUDED_" ^ def_string ^ "\n");
   output_h ("#define INCLUDED_" ^ def_string ^ "\n\n");
   output_h "#ifndef HXCPP_H\n";
   if nativeGen then begin
      output_h "#ifdef HXCPP_API_LEVEL\n";
      output_h "#include <hxcpp.h>\n";
      output_h "#else\n";
      output_h "#include <hx/Native.h>\n";
      output_h "#endif\n"
   end else begin
      output_h "#include <hxcpp.h>\n"
   end;
   output_h "#endif\n\n";;

let end_header_file output_h def_string =
   output_h ("\n#endif /* INCLUDED_" ^ def_string ^ " */ \n");;

let new_placed_cpp_file common_ctx class_path =
   let base_dir = common_ctx.file in

   if (Common.defined common_ctx Define.Vcproj ) then begin
      make_class_directories base_dir ("src"::[]);
      cached_source_writer common_ctx
         ( base_dir ^ "/src/" ^ ( String.concat "-" (fst class_path) ) ^ "-" ^
         (snd class_path) ^ (source_file_extension common_ctx) )
   end else
      new_cpp_file common_ctx common_ctx.file class_path;;



let generate_enum_files baseCtx enum_def super_deps meta =
   let common_ctx = baseCtx.ctx_common in
   let class_path = enum_def.e_path in
   let just_class_name =  (snd class_path) in
   let class_name =  just_class_name ^ "_obj" in
   let remap_class_name =  ("::" ^ (join_class_path_remap class_path "::") )  in
   (*let cpp_file = new_cpp_file common_ctx.file class_path in*)
   let cpp_file = new_placed_cpp_file common_ctx class_path in
   let output_cpp = (cpp_file#write) in
   let debug = if (has_meta_key enum_def.e_meta Meta.NoDebug) || ( Common.defined  common_ctx Define.NoDebug)
      then 0 else 1 in

   let ctx = file_context baseCtx cpp_file debug false in

   if (debug>1) then
      print_endline ("Found enum definition:" ^ (join_class_path  class_path "::" ));

   cpp_file#write_h "#include <hxcpp.h>\n\n";

   let referenced,flags = find_referenced_types_flags ctx (TEnumDecl enum_def) "*" super_deps (Hashtbl.create 0) false false false in
   List.iter (add_include cpp_file) referenced;

   gen_open_namespace output_cpp class_path;
   output_cpp "\n";

   PMap.iter (fun _ constructor ->
      let name = keyword_remap constructor.ef_name in
      match constructor.ef_type with
      | TFun (args,_) ->
         output_cpp (remap_class_name ^ " " ^ class_name ^ "::" ^ name ^ "(" ^
            (ctx_tfun_arg_list ctx true args) ^")\n");

         output_cpp ("{\n\treturn hx::CreateEnum< " ^ class_name ^ " >(" ^ (strq name) ^ "," ^
            (string_of_int constructor.ef_index) ^ "," ^ (string_of_int (List.length args)) ^  ")" );
          ExtList.List.iteri (fun i (arg,_,_) -> output_cpp ("->_hx_init(" ^ (string_of_int i) ^ "," ^ (keyword_remap arg) ^ ")")) args;
         output_cpp ";\n}\n\n"
      | _ ->
         output_cpp ( remap_class_name ^ " " ^ class_name ^ "::" ^ name ^ ";\n\n" )
   ) enum_def.e_constrs;


   let constructor_arg_count constructor =
      (match constructor.ef_type with | TFun(args,_) -> List.length args | _ -> 0 )
   in

   output_cpp ("bool " ^ class_name ^ "::__GetStatic(const ::String &inName, ::Dynamic &outValue, hx::PropertyAccess inCallProp)\n{\n");
   PMap.iter (fun _ constructor ->
      let name = constructor.ef_name in
      let dyn = if constructor_arg_count constructor > 0 then "_dyn()" else "" in
      output_cpp ("\tif (inName==" ^ strq name ^ ") { outValue = " ^ class_name ^ "::" ^ keyword_remap name ^ dyn ^ "; return true; }\n" );
   ) enum_def.e_constrs;
   output_cpp ("\treturn super::__GetStatic(inName, outValue, inCallProp);\n}\n\n");

   output_cpp ("HX_DEFINE_CREATE_ENUM(" ^ class_name ^ ")\n\n");

   output_cpp ("int " ^ class_name ^ "::__FindIndex(::String inName)\n{\n");
   PMap.iter (fun _ constructor ->
      let name = constructor.ef_name in
      let idx = string_of_int constructor.ef_index in
      output_cpp ("\tif (inName==" ^ (strq name) ^ ") return " ^ idx ^ ";\n") ) enum_def.e_constrs;
   output_cpp ("\treturn super::__FindIndex(inName);\n");
   output_cpp ("}\n\n");

   (* Dynamic versions of constructors *)
   let dump_dynamic_constructor _ constr =
      let count = constructor_arg_count constr in
      if (count>0) then begin
         let nargs = string_of_int count in
         output_cpp ("STATIC_HX_DEFINE_DYNAMIC_FUNC" ^ nargs ^ "(" ^ class_name ^ "," ^
               (keyword_remap constr.ef_name) ^ ",return)\n\n");
      end
   in
   PMap.iter dump_dynamic_constructor enum_def.e_constrs;


   output_cpp ("int " ^ class_name ^ "::__FindArgCount(::String inName)\n{\n");
   PMap.iter (fun _ constructor ->
      let name = constructor.ef_name in
      let count = string_of_int (constructor_arg_count constructor) in
      output_cpp ("\tif (inName==" ^ (strq name) ^ ") return " ^ count ^ ";\n") ) enum_def.e_constrs;
      output_cpp ("\treturn super::__FindArgCount(inName);\n");
      output_cpp ("}\n\n");

   (* Dynamic "Get" Field function - string version *)
   output_cpp ("hx::Val " ^ class_name ^ "::__Field(const ::String &inName,hx::PropertyAccess inCallProp)\n{\n");
   let dump_constructor_test _ constr =
      output_cpp ("\tif (inName==" ^ (strq constr.ef_name) ^ ") return " ^
                  (keyword_remap constr.ef_name) );
      if ( (constructor_arg_count constr) > 0 ) then output_cpp "_dyn()";
      output_cpp (";\n")
   in
   PMap.iter dump_constructor_test enum_def.e_constrs;
   output_cpp ("\treturn super::__Field(inName,inCallProp);\n}\n\n");

   output_cpp ("static ::String " ^ class_name ^ "_sStaticFields[] = {\n");
   let sorted =
      List.sort (fun f1 f2 -> (PMap.find f1 enum_def.e_constrs ).ef_index -
               (PMap.find f2 enum_def.e_constrs ).ef_index )
         (pmap_keys enum_def.e_constrs) in

    List.iter (fun name -> output_cpp ("\t" ^ (strq name) ^ ",\n") ) sorted;

   output_cpp "\t::String(null())\n};\n\n";

   (* ENUM - Mark static as used by GC *)
   output_cpp ("static void " ^ class_name ^ "_sMarkStatics(HX_MARK_PARAMS) {\n");
   PMap.iter (fun _ constructor ->
      let name = keyword_remap constructor.ef_name in
      match constructor.ef_type with
      | TFun (_,_) -> ()
      | _ -> output_cpp ("\tHX_MARK_MEMBER_NAME(" ^ class_name ^ "::" ^ name ^ ",\"" ^ name ^ "\");\n") )
   enum_def.e_constrs;
   output_cpp "};\n\n";

   (* ENUM - Visit static as used by GC *)
   output_cpp "#ifdef HXCPP_VISIT_ALLOCS\n";
   output_cpp ("static void " ^ class_name ^ "_sVisitStatic(HX_VISIT_PARAMS) {\n");
   output_cpp ("\tHX_VISIT_MEMBER_NAME(" ^ class_name ^ "::__mClass,\"__mClass\");\n");
   PMap.iter (fun _ constructor ->
      let name = keyword_remap constructor.ef_name in
      match constructor.ef_type with
      | TFun (_,_) -> ()
      | _ -> output_cpp ("\tHX_VISIT_MEMBER_NAME(" ^ class_name ^ "::" ^ name ^ ",\"" ^ name ^ "\");\n") )
   enum_def.e_constrs;
   output_cpp "};\n";
   output_cpp "#endif\n\n";

   output_cpp ("hx::Class " ^ class_name ^ "::__mClass;\n\n");

   output_cpp ("Dynamic __Create_" ^ class_name ^ "() { return new " ^ class_name ^ "; }\n\n");

   output_cpp ("void " ^ class_name ^ "::__register()\n{\n");
   let text_name = str (join_class_path class_path ".") in
   output_cpp ("\nhx::Static(__mClass) = hx::_hx_RegisterClass(" ^ text_name ^
               ", hx::TCanCast< " ^ class_name ^ " >," ^ class_name ^ "_sStaticFields,0,\n");
   output_cpp ("\t&__Create_" ^ class_name ^ ", &__Create,\n");
   output_cpp ("\t&super::__SGetClass(), &Create" ^ class_name ^ ", " ^ class_name ^ "_sMarkStatics\n");
   output_cpp("#ifdef HXCPP_VISIT_ALLOCS\n    , " ^ class_name ^ "_sVisitStatic\n#endif\n");
   output_cpp ("#ifdef HXCPP_SCRIPTABLE\n    , 0\n#endif\n");
      output_cpp (");\n");
   output_cpp ("\t__mClass->mGetStaticField = &" ^ class_name ^"::__GetStatic;\n");
   output_cpp "}\n\n";

   output_cpp ("void " ^ class_name ^ "::__boot()\n{\n");
   (match meta with
      | Some expr ->
         let ctx = file_context ctx cpp_file 1 false in
         gen_cpp_init ctx class_name "boot" "__mClass->__meta__ = " expr
      | _ -> () );
   PMap.iter (fun _ constructor ->
      let name = constructor.ef_name in
      match constructor.ef_type with
      | TFun (_,_) -> ()
      | _ ->
         output_cpp ( (keyword_remap name) ^ " = hx::CreateEnum< " ^ class_name ^ " >(" ^ (str name) ^  "," ^
            (string_of_int constructor.ef_index) ^ ",0);\n" )
   ) enum_def.e_constrs;
   output_cpp ("}\n\n");




   output_cpp "\n";
   gen_close_namespace output_cpp class_path;
   cpp_file#close;

   let h_file = new_header_file common_ctx common_ctx.file class_path in
   let super = "hx::EnumBase_obj" in
   let output_h = (h_file#write) in
   let def_string = join_class_path class_path "_"  in

   let ctx = file_context baseCtx h_file debug true in

   begin_header_file (h_file#write_h) def_string false;

   List.iter2 (fun r f -> gen_forward_decl h_file r f) referenced flags;

   gen_open_namespace output_h class_path;

   output_h "\n\n";
   output_h ("class " ^ class_name ^ " : public " ^ super ^ "\n");
   output_h ("{\n\ttypedef " ^ super ^ " super;\n");
   output_h ("\t\ttypedef " ^ class_name ^ " OBJ_;\n");
   output_h "\n\tpublic:\n";
   output_h ("\t\t" ^ class_name ^ "() {};\n");
   output_h ("\t\tHX_DO_ENUM_RTTI;\n");
   output_h ("\t\tstatic void __boot();\n");
   output_h ("\t\tstatic void __register();\n");
   output_h ("\t\tstatic bool __GetStatic(const ::String &inName, Dynamic &outValue, hx::PropertyAccess inCallProp);\n");
   output_h ("\t\t::String GetEnumName( ) const { return " ^ (str (join_class_path class_path "."))  ^ "; }\n" );
   output_h ("\t\t::String __ToString() const { return " ^ (str (just_class_name ^ ".") )^ " + _hx_tag; }\n\n");


   PMap.iter (fun _ constructor ->
      let name = keyword_remap constructor.ef_name in
      output_h ( "\t\tstatic " ^  remap_class_name ^ " " ^ name );
      match constructor.ef_type with
      | TFun (args,_) ->
         output_h ( "(" ^ (ctx_tfun_arg_list ctx true args) ^");\n");
         output_h ( "\t\tstatic ::Dynamic " ^ name ^ "_dyn();\n");
      | _ ->
         output_h ";\n";
         output_h ( "\t\tstatic inline " ^  remap_class_name ^ " " ^ name ^
                  "_dyn() { return " ^name ^ "; }\n" );
   ) enum_def.e_constrs;

   output_h "};\n\n";

   gen_close_namespace output_h class_path;

   end_header_file output_h def_string;
   h_file#close
;;

let generate_enum_deps ctx enum_def super_deps =
   find_referenced_types ctx (TEnumDecl enum_def) super_deps (Hashtbl.create 0) false true false
;;

let list_iteri func in_list =
   let idx = ref 0 in
   List.iter (fun elem -> func !idx elem; idx := !idx + 1 ) in_list
;;

let has_new_gc_references ctx class_def =
   match class_def.cl_dynamic with
   | Some _ -> true
   | _ -> (
      let is_gc_reference field =
      (should_implement_field field) && (is_data_member field) && not (ctx_cant_be_null ctx field.cf_type)
      in
      List.exists is_gc_reference class_def.cl_ordered_fields
      )
;;


let rec has_gc_references ctx class_def =
   ( match class_def.cl_super with
   | Some def when has_gc_references ctx (fst def) -> true
   | _ -> false )
   || has_new_gc_references ctx class_def
;;

let rec find_next_super_iteration ctx class_def =
   match class_def.cl_super with
   | Some  (klass,params) when has_new_gc_references ctx klass ->
        tcpp_to_string_suffix "_obj" (cpp_instance_type ctx klass params)
   | Some  (klass,_) -> find_next_super_iteration ctx klass
   | _ -> "";
;;

let has_init_field class_def =
   match class_def.cl_init with
   | Some _ -> true
   | _ -> false;;


let is_abstract_impl class_def = match class_def.cl_kind with
   | KAbstractImpl _ -> true
   | _ -> false
;;

let variable_field field =
   (match field.cf_expr with
   | Some { eexpr = TFunction function_def } -> is_dynamic_haxe_method field
   | _ -> true)
;;

let is_readable class_def field =
   (match field.cf_kind with
   | Var { v_read = AccNever } when (is_extern_field field) -> false
   | Var { v_read = AccInline } -> false
   | Var _ when is_abstract_impl class_def -> false
   | _ -> true)
;;

let is_writable class_def field =
   (match field.cf_kind with
   | Var { v_write = AccNever } when (is_extern_field field) -> false
   | Var { v_read = AccInline } -> false
   | Var _ when is_abstract_impl class_def -> false
   | _ -> true)
;;


let statics_except_meta class_def = (List.filter (fun static -> static.cf_name <> "__meta__" && static.cf_name <> "__rtti") class_def.cl_ordered_statics);;

let has_set_member_field class_def =
   implement_dynamic_here class_def || (
      let reflect_fields = List.filter (reflective class_def) (class_def.cl_ordered_fields) in
      let reflect_writable = List.filter (is_writable class_def) reflect_fields in
      List.exists variable_field reflect_writable
   )
;;


let has_set_static_field class_def =
      let reflect_fields = List.filter (reflective class_def) (statics_except_meta class_def) in
      let reflect_writable = List.filter (is_writable class_def) reflect_fields in
      List.exists variable_field reflect_writable
;;


let has_get_fields class_def =
   implement_dynamic_here class_def || (
      let is_data_field field = (match follow field.cf_type with | TFun _ -> false | _ -> true) in
      List.exists is_data_field class_def.cl_ordered_fields
   )
;;

let has_get_member_field class_def =
   implement_dynamic_here class_def || (
      let reflect_fields = List.filter (reflective class_def) (class_def.cl_ordered_fields) in
      List.exists (is_readable class_def) reflect_fields
   )
;;


let has_get_static_field class_def =
      let reflect_fields = List.filter (reflective class_def) (statics_except_meta class_def) in
      List.exists (is_readable class_def) reflect_fields
;;



let has_boot_field class_def =
   match class_def.cl_init with
   | None -> List.exists has_field_init (List.filter should_implement_field class_def.cl_ordered_statics)
   | _ -> true
;;

let cpp_tfun_signature ctx include_names args return_type =
  let argList = ctx_tfun_arg_list ctx include_names args in
  let returnType = ctx_type_string ctx return_type in
  ("( " ^ returnType ^ " (hx::Object::*)(" ^ argList ^ "))")
;;

exception FieldFound of tclass_field;;

let find_class_implementation ctx class_def name interface =
   let rec find def =
      List.iter (fun f -> if f.cf_name=name then raise (FieldFound f) ) def.cl_ordered_fields;
      match def.cl_super with
      | Some (def,_) -> find def
      | _ -> ()
   in
   try
     find class_def;
     abort ("Could not find implementation of " ^ name ^ " in " ^
        (join_class_path class_def.cl_path ".") ^ " required by " ^ (join_class_path interface.cl_path ".")) class_def.cl_pos
   with FieldFound field ->
      match follow field.cf_type, field.cf_kind  with
      | _, Method MethDynamic -> ""
      | TFun (args,return_type), Method _ ->
         cpp_tfun_signature ctx false args return_type
      | _,_ -> ""
;;


let is_macro meta =
   Meta.has Meta.Macro meta
;;


let cpp_get_interface_slot ctx name =
   try Hashtbl.find !(ctx.ctx_interface_slot) name
   with Not_found -> begin
      let result = !(ctx.ctx_interface_slot_count) in
      Hashtbl.replace !(ctx.ctx_interface_slot) name result;
      ctx.ctx_interface_slot_count := !(ctx.ctx_interface_slot_count) + 1;
      result
   end
;;

let access_str a = match a with
   | AccNormal -> "AccNormal"
   | AccNo -> "AccNo"
   | AccNever -> "AccNever"
   | AccResolve -> "AccResolve"
   | AccCall -> "AccCall"
   | AccInline -> "AccInline"
   | AccRequire(_,_) -> "AccRequire" ;;


let script_type t optional = if optional then begin
   match type_string t with
   | "::String" -> "String"
   | _ -> "Object"
   end else match type_string t with
   | "bool" -> "Int"
   | "int" -> "Int"
   | "Float" -> "Float"
   | "::String" -> "String"
   | "Null" -> "Void"
   | "Void" -> "Void"
   | _ -> "Object"
;;

let script_signature t optional = match script_type t optional with
   | "Bool" -> "b"
   | "Int" -> "i"
   | "Float" -> "f"
   | "String" -> "s"
   | "Void" -> "v"
   | "void" -> "v"
   | _ -> "o"
;;

let script_size_type t optional = match script_type t optional with
   | "Object" -> "void *"
   | "Int" -> "int"
   | "Bool" -> "bool"
   | x -> x
;;



let constructor_arg_var_list class_def ctx =
   match class_def.cl_constructor with
   | Some definition ->
            (match definition.cf_expr with
               | Some { eexpr = TFunction function_def } ->
                  List.map (fun (v,o) -> (v.v_name, ctx_arg_type_name ctx v.v_name o v.v_type "__o_"))
                        function_def.tf_args;
               | _ ->
                  (match follow definition.cf_type with
                     | TFun (args,_) -> List.map (fun (a,_,t) -> (a, (ctx_type_string ctx t, a)) )  args
                     | _ -> [])
            )
   | _ -> []
;;

let can_inline_constructor ctx class_def super_deps constructor_deps =
   match class_def.cl_constructor with
   | Some { cf_expr= Some super_func } ->
       let is_simple = ref true in
       let rec check_simple e =
          (match e.eexpr with
          | TReturn _ -> is_simple := false
          | TArrayDecl e when List.length e > 0 -> is_simple := false
          | _ -> ()
          );
          if !is_simple then Type.iter check_simple e
       in
       check_simple super_func;
       !is_simple && (
          let rec known_classes class_def so_far = match class_def.cl_super with
          | Some super -> known_classes (fst super) ((fst super).cl_path ::  so_far)
          | _ -> so_far in
          let allowed = known_classes class_def [class_def.cl_path] in
          (* Check to see if all the types required by the constructor are already in the header *)
          (* This is quite restrictive, since most classes are forward-declared *)
          let deps,_ = find_referenced_types_flags ctx (TClassDecl class_def) "new" super_deps constructor_deps false false true in
          List.for_all (fun dep ->  List.mem dep allowed ) deps
       )
   | _ -> true
;;

let has_dynamic_member_functions class_def =
List.fold_left (fun result field ->
   match field.cf_expr with
   | Some { eexpr = TFunction function_def } when is_dynamic_haxe_method field -> true
   | _ -> result ) false class_def.cl_ordered_fields
;;


let generate_protocol_delegate ctx class_def output =
   let protocol = get_meta_string class_def.cl_meta Meta.ObjcProtocol in
   let full_class_name =  ("::" ^ (join_class_path_remap class_def.cl_path "::") ) ^ "_obj"  in
   let name = "_hx_" ^ protocol ^ "_delegate" in
   output ("@interface " ^ name ^ " : NSObject<" ^ protocol ^ "> {\n");
   output ("\t::hx::Object *haxeObj;\n");
   output ("}\n");
   output ("@end\n\n");
   output ("@implementation " ^ name ^ "\n");
   output ("- (id)initWithImplementation:( ::hx::Object *)inInplemnetation {\n");
   output ("  if (self = [super init]) {\n");
   output ("     self->haxeObj = inInplemnetation;\n");
   output ("     GCAddRoot(&self->haxeObj);\n");
   output ("  }\n");
   output ("  return self;\n");
   output ("}\n");
   output ("- (void)dealloc {\n");
   output ("   GCRemoveRoot(&self->haxeObj);\n");
   output ("   #ifndef OBJC_ARC\n");
   output ("   [super dealloc];\n");
   output ("   #endif\n");
   output ("}\n\n");

   let dump_delegate field =
      match field.cf_type with
      |  TFun(args,ret) ->
         let retStr = ctx_type_string ctx ret in
         let nativeName = get_meta_string field.cf_meta Meta.ObjcProtocol in
         let fieldName,argNames = if nativeName<>"" then begin
            let parts = ExtString.String.nsplit nativeName ":" in
            List.hd parts, parts
         end else
            field.cf_name, List.map (fun (n,_,_) -> n ) args
         in
         output ("- (" ^ retStr ^ ") " ^ fieldName );

         let first = ref true in
         (try
            List.iter2 (fun (name,_,argType) signature_name ->
                if !first then
                  output (" :(" ^ (ctx_type_string ctx argType) ^ ")" ^ name )
                else
                  output (" " ^ signature_name ^ ":(" ^ (ctx_type_string ctx argType) ^ ")" ^ name );
                first := false;
                ) args argNames;
         with Invalid_argument _ -> begin
           abort (
              let argString  = String.concat "," (List.map (fun (name,_,_) -> name) args) in
             "Invalid arg count in delegate in " ^ field.cf_name ^ " '" ^ field.cf_name ^ "," ^
             (argString) ^ "' != '" ^ (String.concat "," argNames) ^ "'" ) field.cf_pos
         end);
         output (" {\n");
         output ("\thx::NativeAttach _hx_attach;\n");
         output ( (if retStr="void" then "\t" else "\treturn ") ^ full_class_name ^ "::" ^ (keyword_remap field.cf_name) ^ "(haxeObj");
         List.iter (fun (name,_,_) -> output ("," ^ name)) args;
         output (");\n}\n\n");
      | _ -> ()
   in
   List.iter dump_delegate class_def.cl_ordered_fields;

   output ("@end\n\n");
;;


(*
  Generate class header and cpp files

*)


let generate_class_files baseCtx super_deps constructor_deps class_def inScriptable =

   (* Shorcuts *)
   let common_ctx = baseCtx.ctx_common in
   let class_path = class_def.cl_path in
   let nativeGen = has_meta_key class_def.cl_meta Meta.NativeGen in
   let class_name = (snd class_path) ^ (if nativeGen then "" else "_obj") in
   let dot_name = join_class_path class_path "." in
   let smart_class_name =  (snd class_path)  in
   let class_name_text = join_class_path class_path "." in
   let gcName = const_char_star class_name_text in
   let ptr_name = "hx::ObjectPtr< " ^ class_name ^ " >" in
   let debug = if (has_meta_key class_def.cl_meta Meta.NoDebug) || ( Common.defined  baseCtx.ctx_common Define.NoDebug)
      then 0 else 1 in
   let scriptable = inScriptable && not class_def.cl_private in

   let classId = try Hashtbl.find baseCtx.ctx_type_ids (class_text class_def.cl_path) with Not_found -> Int32.of_int 0 in
   let classIdTxt = Printf.sprintf "0x%08lx" classId in

   (* Config *)
   let implement_dynamic = implement_dynamic_here class_def in
   let override_iteration = (not nativeGen) && (has_new_gc_references baseCtx class_def) in
   let dynamic_interface_closures =  (Common.defined baseCtx.ctx_common Define.DynamicInterfaceClosures) in

   (* All interfaces (and sub-interfaces) implemented *)
   let implemented_hash = Hashtbl.create 0 in
   let native_implemented = Hashtbl.create 0 in
   List.iter (fun imp ->
      let rec descend_interface interface =
         let intf_def = (fst interface) in
         let interface_name = cpp_interface_impl_name baseCtx intf_def in
         let hash = if is_native_gen_class intf_def then native_implemented else implemented_hash in
         if ( not (Hashtbl.mem hash interface_name) ) then begin
            Hashtbl.replace hash interface_name intf_def;
            List.iter descend_interface intf_def.cl_implements;
         end;
         match intf_def.cl_super with
         | Some (interface,params) -> descend_interface (interface,params)
         | _ -> ()
      in descend_interface imp
   ) (real_interfaces class_def.cl_implements);
   let implemented = hash_keys implemented_hash in
   let implementsNative = (Hashtbl.length native_implemented) > 0 in

   let dynamic_functions = List.fold_left (fun result field ->
      match field.cf_expr with
      | Some { eexpr = TFunction function_def } when is_dynamic_haxe_method field ->
            (keyword_remap field.cf_name) :: result
      | _ -> result ) [] class_def.cl_ordered_fields
   in


   (* Field groups *)
   let statics_except_meta = statics_except_meta class_def in
   let implemented_fields = List.filter should_implement_field statics_except_meta in
   let implemented_instance_fields = List.filter should_implement_field class_def.cl_ordered_fields in

   let reflect_member_fields = List.filter (reflective class_def) class_def.cl_ordered_fields in
   let reflect_member_readable = List.filter (is_readable class_def) reflect_member_fields in
   let reflect_member_writable = List.filter (is_writable class_def) reflect_member_fields in
   let reflect_write_member_variables = List.filter variable_field reflect_member_writable in

   let reflect_static_fields = List.filter (reflective class_def) (statics_except_meta) in
   let reflect_static_readable = List.filter (is_readable class_def) reflect_static_fields in
   let reflect_static_writable = List.filter (is_writable class_def) reflect_static_fields in
   let reflect_write_static_variables = List.filter variable_field reflect_static_writable in

   let reflective_members = List.filter (reflective class_def) implemented_instance_fields in

   (* native interface glue *)
   let neededInterfaceFunctions = if not implementsNative then []
      else begin
         let have = Hashtbl.create 0 in
         List.iter (fun field -> Hashtbl.replace have field.cf_name () ) implemented_instance_fields;
         let want = ref [] in
         Hashtbl.iter (fun _ intf_def ->
            List.iter (fun field ->
               if not (Hashtbl.mem have field.cf_name) then begin
                  Hashtbl.replace have field.cf_name ();
                  want := field :: !want;
               end
               ) intf_def.cl_ordered_fields;
          ) native_implemented;
         !want;
      end
   in

   let not_toString = fun (field,args,_) -> field.cf_name<>"toString" || class_def.cl_interface in
   let functions = List.filter not_toString (all_virtual_functions class_def) in

   (* Constructor definition *)
   let cargs = (constructor_arg_var_list class_def baseCtx) in
   let constructor_type_var_list = List.map snd cargs in
   let constructor_var_list = List.map snd constructor_type_var_list in
   let constructor_type_args = String.concat ","
            (List.map (fun (t,a) -> t ^ " " ^ a) constructor_type_var_list) in
   let constructor_args = String.concat "," constructor_var_list in

   let isContainer = if (has_gc_references common_ctx class_def) then "true" else "false" in

   let outputConstructor ctx out isHeader =
      let classScope = if isHeader then "" else class_name ^ "::" in
      out (ptr_name ^ " " ^ classScope ^ "__new(" ^constructor_type_args ^") {\n");
      out ("\t" ^ ptr_name ^ " __this = new " ^ class_name ^ "();\n");
         out ("\t__this->__construct(" ^ constructor_args ^ ");\n");
      out ("\treturn __this;\n");
      out ("}\n\n");

      out ((if isHeader then "static " else "") ^ ptr_name ^ " " ^ classScope ^ "__alloc(hx::Ctx *_hx_ctx" ^ (if constructor_type_args="" then "" else "," ^constructor_type_args)  ^") {\n");
      out ("\t" ^ class_name ^ " *__this = (" ^ class_name ^ "*)(hx::Ctx::alloc(_hx_ctx, sizeof(" ^ class_name ^ "), " ^ isContainer ^", " ^ gcName ^ "));\n");
      out ("\t*(void **)__this = " ^ class_name ^ "::_hx_vtable;\n");
      let rec dump_dynamic class_def =
         if has_dynamic_member_functions class_def then
            out ("\t" ^ (join_class_path_remap class_def.cl_path "::") ^ "_obj::__alloc_dynamic_functions(_hx_ctx,__this);\n")
         else match class_def.cl_super with
         | Some super -> dump_dynamic (fst super)
         | _ -> ()
      in
      dump_dynamic class_def;

      if isHeader then begin
        match class_def.cl_constructor with
         | Some ( { cf_expr = Some ( { eexpr = TFunction(function_def) } ) } as definition ) ->
            let old_debug = ctx.ctx_debug_level in
            if has_meta_key definition.cf_meta Meta.NoDebug then
               ctx.ctx_debug_level <- 0;
            ctx.ctx_real_this_ptr <- false;
            gen_cpp_function_body ctx class_def false "new" function_def "" "" (has_meta_key definition.cf_meta Meta.NoDebug);
            out "\n";

            ctx.ctx_debug_level <- old_debug;
         | _ -> ()
      end else
         out ("\t__this->__construct(" ^ constructor_args ^ ");\n");

      out ("\treturn __this;\n");
      out ("}\n\n");
   in

   (* State *)
   let header_glue = ref [] in


   let cpp_file = new_placed_cpp_file baseCtx.ctx_common class_path in
   let cpp_ctx = file_context baseCtx cpp_file debug false in

   let inlineContructor = can_inline_constructor cpp_ctx class_def super_deps constructor_deps in

 (*
   Generate cpp code
 *)
 let generate_class_cpp () =
   (*let cpp_file = new_cpp_file common_ctx.file class_path in*)
   let ctx = cpp_ctx in
   let output_cpp = (cpp_file#write) in

   let class_super_name = (match class_def.cl_super with
      | Some (klass, params) -> (tcpp_to_string_suffix "_obj" (cpp_instance_type ctx klass params) )
      | _ -> "") in
   if (debug>1) then print_endline ("Found class definition:" ^ (join_class_path class_def.cl_path "::"));


   cpp_file#write_h "#include <hxcpp.h>\n\n";

   let all_referenced = find_referenced_types ctx (TClassDecl class_def) super_deps constructor_deps false false scriptable in
   List.iter ( add_include cpp_file  ) all_referenced;


   if (scriptable) then
      cpp_file#write_h "#include <hx/Scriptable.h>\n";

   cpp_file#write_h "\n";

   output_cpp ( get_class_code class_def Meta.CppFileCode );
   let inc = get_meta_string_path class_def.cl_meta Meta.CppInclude in
   if (inc<>"") then
      output_cpp ("#include \"" ^ inc ^ "\"\n");

   gen_open_namespace output_cpp class_path;
   output_cpp "\n";

   output_cpp ( get_class_code class_def Meta.CppNamespaceCode );

   if (not class_def.cl_interface) && not nativeGen then begin
      output_cpp ("void " ^ class_name ^ "::__construct(" ^ constructor_type_args ^ ")");
      (match class_def.cl_constructor with
         | Some ( { cf_expr = Some ( { eexpr = TFunction(function_def) } ) } as definition ) ->
            let old_debug = ctx.ctx_debug_level in
            if has_meta_key definition.cf_meta Meta.NoDebug then
               ctx.ctx_debug_level <- 0;

            gen_cpp_function_body ctx class_def false "new" function_def "" "" (has_meta_key definition.cf_meta Meta.NoDebug);
            output_cpp "\n";

            ctx.ctx_debug_level <- old_debug;
         | _ ->  output_cpp " { }\n\n"
      );

      (* Destructor goes in the cpp file so we can "see" the full definition of the member vars *)
      output_cpp ("Dynamic " ^ class_name ^ "::__CreateEmpty() { return new " ^ class_name ^ "; }\n\n");
      output_cpp ("void *" ^ class_name ^ "::_hx_vtable = 0;\n\n");

      output_cpp ("Dynamic " ^ class_name ^ "::__Create(hx::DynamicArray inArgs)\n");
      output_cpp ("{\n\t" ^ ptr_name ^ " _hx_result = new " ^ class_name ^ "();\n");
      output_cpp ("\t_hx_result->__construct(" ^ (array_arg_list constructor_var_list) ^ ");\n");
      output_cpp ("\treturn _hx_result;\n}\n\n");

      let rec addParent cls others = match cls.cl_super with
      | Some (super,_) -> ( try (
         let parentId = Hashtbl.find ctx.ctx_type_ids (class_text super.cl_path)  in
         addParent super (parentId :: others);
         ) with Not_found -> others )
      | _ -> others
      in
      let implemented_classes = addParent class_def [classId ; (Int32.of_int 1)] in
      let implemented_classes = List.sort compare implemented_classes in

      output_cpp ("bool " ^ class_name ^ "::_hx_isInstanceOf(int inClassId) {\n");
      let txt cId = Printf.sprintf "0x%08lx" cId in
      let rec dump_classes indent classes = match classes with
         | [] -> ()
         | [c] -> output_cpp (indent ^ "return inClassId==(int)" ^ (txt c) ^ ";\n" )
         | [c;c1] -> output_cpp (indent ^ "return inClassId==(int)" ^ (txt c) ^ " || inClassId==(int)" ^ (txt c1) ^ ";\n" )
         | _ ->
            let len = List.length classes in
            let mid = List.nth classes (len / 2) in
            let low,high = List.partition (fun e -> e<=mid) classes in
            output_cpp (indent ^ "if (inClassId<=(int)" ^ (txt mid) ^ ") {\n");
            dump_classes (indent ^ "\t") low;
            output_cpp (indent ^ "} else {\n");
            dump_classes (indent ^ "\t") high;
            output_cpp (indent ^ "}\n");
      in
      dump_classes "\t" implemented_classes;
      output_cpp ("}\n\n");

      if ( List.length implemented) > 0 then begin
            let alreadyGlued = Hashtbl.create 0 in
            let cname = "_hx_" ^ (join_class_path class_def.cl_path "_") in
            let implname = (cpp_class_name class_def) in
            let cpp_glue = ref [] in
            List.iter (fun interface_name ->
               (try let interface = Hashtbl.find implemented_hash interface_name in
                   output_cpp ("static " ^ cpp_class_name interface ^ " " ^ cname ^ "_" ^ interface_name ^ "= {\n" );
                   let rec gen_interface_funcs interface =
                      let gen_field field = (match follow field.cf_type, field.cf_kind  with
                      | _, Method MethDynamic -> ()
                      | TFun (args,return_type), Method _ ->
                         let cast = cpp_tfun_signature ctx false args return_type in
                         let class_implementation = find_class_implementation ctx class_def field.cf_name interface in
                         let realName= cpp_member_name_of field in
                         let castKey = realName ^ "::" ^ cast in
                         (* C++ can't work out which function it needs to take the addrss of
                           when the implementation is overloaded - currently the map-set functions.
                           Change the castKey to force a glue function in this case (could double-cast the pointer, but it is ugly)
                         *)
                         let castKey = if interface_name="_hx_haxe_IMap" && realName="set" then castKey ^ "*" else castKey in
                         let implementationKey = realName ^ "::" ^ class_implementation in
                         if castKey <> implementationKey && not (Hashtbl.mem alreadyGlued castKey) then begin
                            Hashtbl.replace alreadyGlued castKey ();
                            let glue =  Printf.sprintf "%s_%08lx" field.cf_name (gen_hash32 0 cast) in
                            let argList = ctx_tfun_arg_list ctx true args in
                            let returnType = ctx_type_string ctx return_type in
                            let returnStr = if returnType="void" then "" else "return " in
                            let cppCode = returnType ^ " " ^ class_name ^ "::" ^ glue ^ "(" ^ argList ^ ") {\n" ^
                               "\t\t\t" ^ returnStr ^ realName ^ "(" ^ cpp_arg_names args ^ ");\n}\n" in
                            let headerCode = "\t\t" ^ returnType ^ " " ^ glue ^ "(" ^ argList ^ ");\n" in
                            header_glue := headerCode :: !header_glue;
                            cpp_glue := cppCode :: !cpp_glue;
                            output_cpp ("	" ^ cast ^ "&" ^ implname ^ "::" ^ glue ^ ",\n");
                         end else
                            output_cpp ("	" ^ cast ^ "&" ^ implname ^ "::" ^ realName ^ ",\n");
                      | _ -> () )
                      in
                      (match interface.cl_super with
                      | Some super -> gen_interface_funcs (fst super)
                      | _ -> ());
                      List.iter gen_field interface.cl_ordered_fields;
                      in
                   gen_interface_funcs interface;
                   output_cpp "};\n\n";
               with Not_found -> () )
               ) implemented;

            output_cpp (String.concat "\n" !cpp_glue);

            output_cpp ("void *" ^ class_name ^ "::_hx_getInterface(int inHash) {\n");
            output_cpp "\tswitch(inHash) {\n";
            List.iter (fun interface_name ->
               try let interface = Hashtbl.find implemented_hash interface_name in
                  output_cpp ("\t\tcase (int)" ^ (cpp_class_hash interface) ^ ": return &" ^ cname ^ "_" ^ interface_name ^ ";\n")
               with Not_found -> ()
               ) implemented;

            output_cpp "\t}\n";

            if class_super_name="" then begin
               output_cpp ("\t#ifdef HXCPP_SCRIPTABLE\n");
               output_cpp ("\treturn super::_hx_getInterface(inHash);\n");
               output_cpp ("\t#else\n");
               output_cpp ("\treturn 0;\n");
               output_cpp ("\t#endif\n")
            end else
               output_cpp ("\treturn super::_hx_getInterface(inHash);\n");
            output_cpp ("}\n\n");
      end;
   end;

   (match class_def.cl_init with
   | Some expression ->
      let ctx = file_context baseCtx cpp_file debug false in
      output_cpp ("void " ^ class_name^ "::__init__()");
      gen_cpp_init ctx (cpp_class_name class_def) "__init__" "" (mk_block expression);
      output_cpp "\n\n";
   | _ -> ());


   let dump_field_name = (fun field -> output_cpp ("\t" ^  (str field.cf_name) ^ ",\n")) in

   List.iter
      (gen_field ctx class_def class_name smart_class_name dot_name false class_def.cl_interface)
      class_def.cl_ordered_fields;
   List.iter
      (gen_field ctx class_def class_name smart_class_name dot_name true class_def.cl_interface) statics_except_meta;
   output_cpp "\n";

   if (List.length dynamic_functions > 0) then begin
      output_cpp ("void " ^ class_name ^ "::__alloc_dynamic_functions(hx::Ctx *_hx_ctx," ^ class_name ^ " *_hx_obj) {\n");
      List.iter (fun name ->
             output_cpp ("\tif (!_hx_obj->" ^ name ^".mPtr) _hx_obj->" ^ name ^ " = new __default_" ^ name ^ "(_hx_obj);\n")
         ) dynamic_functions;
      (match class_def.cl_super with
      | Some super ->
          let rec find_super class_def =
             if has_dynamic_member_functions class_def then begin
                let super_name = (join_class_path_remap class_def.cl_path "::" ) ^ "_obj" in
                output_cpp ("\t" ^ super_name ^ "::__alloc_dynamic_functions(_hx_ctx,_hx_obj);\n")
             end else
                match class_def.cl_super with
                | Some super -> find_super (fst super)
                | _ -> ()
          in
          find_super (fst super);
      | _ -> ()
      );
      output_cpp ("}\n");
   end;

   if (not class_def.cl_interface) && not nativeGen && not inlineContructor then
      outputConstructor ctx output_cpp false;


   (* Initialise non-static variables *)
   if ( (not class_def.cl_interface) && (not nativeGen) ) then begin
      output_cpp (class_name ^ "::" ^ class_name ^  "()\n{\n");
      List.iter (fun name ->
             output_cpp ("\t" ^ name ^ " = new __default_" ^ name ^ "(this);\n")
         ) dynamic_functions;
      output_cpp "}\n\n";


      let dump_field_iterator macro field =
         if (is_data_member field) then begin
            let remap_name = keyword_remap field.cf_name in
            output_cpp ("\t" ^ macro ^ "(" ^ remap_name ^ ",\"" ^ field.cf_name^ "\");\n");

               (match field.cf_kind with Var { v_read = AccCall } when (is_dynamic_accessor ("get_" ^ field.cf_name) "get" field class_def) ->
                  let name = "get_" ^ field.cf_name in
                  output_cpp ("\t" ^ macro ^ "(" ^ name ^ "," ^ "\"" ^ name ^ "\");\n" ) | _ -> ());
               (match field.cf_kind with Var { v_write = AccCall } when  (is_dynamic_accessor ("set_" ^ field.cf_name) "set" field class_def) ->
                  let name = "set_" ^ field.cf_name in
                  output_cpp ("\t" ^ macro ^ "(" ^ name ^ "," ^ "\"" ^ name ^ "\");\n" ) | _ -> ());
            end
      in


      if (override_iteration) then begin
         let super_needs_iteration = find_next_super_iteration ctx class_def in
         (* MARK function - explicitly mark all child pointers *)
         output_cpp ("void " ^ class_name ^ "::__Mark(HX_MARK_PARAMS)\n{\n");
         output_cpp ("\tHX_MARK_BEGIN_CLASS(" ^ smart_class_name ^ ");\n");
         if (implement_dynamic) then
            output_cpp "\tHX_MARK_DYNAMIC;\n";
         List.iter (dump_field_iterator "HX_MARK_MEMBER_NAME") implemented_instance_fields;
         (match super_needs_iteration with
         | "" -> ()
         | super -> output_cpp ("\t" ^ super^"::__Mark(HX_MARK_ARG);\n" ) );
         output_cpp "\tHX_MARK_END_CLASS();\n";
         output_cpp "}\n\n";

         (* Visit function - explicitly visit all child pointers *)
         output_cpp ("void " ^ class_name ^ "::__Visit(HX_VISIT_PARAMS)\n{\n");
         if (implement_dynamic) then
            output_cpp "\tHX_VISIT_DYNAMIC;\n";
         List.iter (dump_field_iterator "HX_VISIT_MEMBER_NAME") implemented_instance_fields;
         (match super_needs_iteration with
         | "" -> ()
         | super -> output_cpp ("\t" ^ super ^ "::__Visit(HX_VISIT_ARG);\n") );
         output_cpp "}\n\n";
      end;


      let dump_quick_field_test fields =
         if ( (List.length fields) > 0) then begin
            let len = function (_,l,_) -> l in
            let sfields = List.sort (fun f1 f2 -> (len f1)-(len f2)) fields in
            let len_case = ref (-1) in
            output_cpp "\tswitch(inName.length) {\n";
            List.iter (fun (field,l,result) ->
               if (l <> !len_case) then begin
                  if (!len_case>=0) then output_cpp "\t\tbreak;\n";
                  output_cpp ("\tcase " ^ (string_of_int l) ^ ":\n");
                  len_case := l;
               end;
               output_cpp ("\t\tif (HX_FIELD_EQ(inName,\"" ^  (Ast.s_escape field)  ^ "\") ) { " ^ result ^ " }\n");
            ) sfields;
            output_cpp "\t}\n";
         end;
      in

      let checkPropCall field = if ( (has_meta_key class_def.cl_meta Meta.NativeProperty) ||
                                     (has_meta_key field.cf_meta Meta.NativeProperty) ||
                                     (Common.defined common_ctx Define.ForceNativeProperty) )
         then
            "inCallProp != hx::paccNever"
         else
            "inCallProp == hx::paccAlways"
      in

      let toCommon t f value =
         t ^ "( " ^ ( match cpp_type_of ctx f.cf_type with
           | TCppInst(t) as inst when (has_meta_key t.cl_meta Meta.StructAccess)
              -> "cpp::Struct< " ^ (tcpp_to_string inst) ^ " >( " ^ value ^ " )"
           | TCppStar(t,_) -> "cpp::Pointer<void *>( " ^ value ^ " )"
           | _ -> value
         ) ^  " )"
      in
      let toVal f value = toCommon "hx::Val" f value in
      let toDynamic f value = toCommon "" f value in


      if (has_get_member_field class_def) then begin
         (* Dynamic "Get" Field function - string version *)
         output_cpp ("hx::Val " ^ class_name ^ "::__Field(const ::String &inName,hx::PropertyAccess inCallProp)\n{\n");
         let get_field_dat = List.map (fun f ->
            (f.cf_name, String.length f.cf_name,
               (match f.cf_kind with
               | Var { v_read = AccCall } when is_extern_field f ->
                     "if (" ^ (checkPropCall f) ^ ") return " ^ (toVal f ((keyword_remap ("get_" ^ f.cf_name)) ^ "()" ) ) ^ ";"
               | Var { v_read = AccCall } -> "return " ^ (toVal f ((checkPropCall f) ^ " ? " ^ (keyword_remap ("get_" ^ f.cf_name)) ^ "() : " ^
                     ((keyword_remap f.cf_name) ^ (if (variable_field f) then "" else "_dyn()")) ) ) ^ ";"
               | _ -> "return " ^ (toVal f (((keyword_remap f.cf_name) ^ if (variable_field f) then "" else "_dyn()"))) ^ ";"
            ) ) )
         in
         dump_quick_field_test (get_field_dat reflect_member_readable);
         if (implement_dynamic) then
            output_cpp "\tHX_CHECK_DYNAMIC_GET_FIELD(inName);\n";
         output_cpp ("\treturn super::__Field(inName,inCallProp);\n}\n\n");

      end;

      if (has_get_static_field class_def) then begin
         output_cpp ("bool " ^ class_name ^ "::__GetStatic(const ::String &inName, Dynamic &outValue, hx::PropertyAccess inCallProp)\n{\n");
         let get_field_dat = List.map (fun f ->
            (f.cf_name, String.length f.cf_name,
               (match f.cf_kind with
               | Var { v_read = AccCall } when is_extern_field f ->
                     "if (" ^ (checkPropCall f) ^ ") { outValue = " ^ (toDynamic f (keyword_remap ("get_" ^ f.cf_name) ^ "()")) ^ "; return true; }"
               | Var { v_read = AccCall } -> "outValue = " ^ (toDynamic f ((checkPropCall f) ^ " ? " ^ (keyword_remap ("get_" ^ f.cf_name)) ^ "() : " ^
                     ((keyword_remap f.cf_name) ^ if (variable_field f) then "" else "_dyn()"))) ^ "; return true;";
               | _ when variable_field f -> "outValue = " ^ (toDynamic f (keyword_remap f.cf_name)) ^ "; return true;"
               | _ -> "outValue = " ^ ((native_field_name_remap true f) ^ "_dyn(); return true;")
               )
            ) )
         in
         dump_quick_field_test (get_field_dat reflect_static_readable);
         output_cpp ("\treturn false;\n}\n\n");
      end;

      let castable f =
         match cpp_type_of ctx f.cf_type with
           | TCppInst(t) as inst when (has_meta_key t.cl_meta Meta.StructAccess)
              -> "cpp::Struct< " ^ (tcpp_to_string inst) ^ " > "
           | TCppStar(t,_) -> "cpp::Pointer< " ^ ( tcpp_to_string t ) ^ " >"
           | _ -> ctx_type_string ctx f.cf_type
      in

      (* Dynamic "Set" Field function *)
      if (has_set_member_field class_def) then begin

         output_cpp ("hx::Val " ^ class_name ^ "::__SetField(const ::String &inName,const hx::Val &inValue,hx::PropertyAccess inCallProp)\n{\n");

         let set_field_dat = List.map (fun f ->
            let default_action = if is_gc_element ctx (cpp_type_of ctx f.cf_type) then
                  "_hx_set_" ^ (keyword_remap f.cf_name) ^ "(HX_CTX_GET,inValue.Cast< " ^ (castable f) ^ " >());" ^ " return inValue;"
               else
                  (keyword_remap f.cf_name) ^ "=inValue.Cast< " ^ (castable f) ^ " >();" ^ " return inValue;"
            in
            (f.cf_name, String.length f.cf_name,
               (match f.cf_kind with
               | Var { v_write = AccCall } ->
                  let inVal =  "(inValue.Cast< " ^ (castable f) ^ " >())" in
                  let setter = keyword_remap ("set_" ^ f.cf_name) in
                  "if (" ^ (checkPropCall f) ^ ") return " ^ (toVal f (setter ^inVal) ) ^ ";" ^
                      ( if is_extern_field f then "" else default_action )
               | _ -> default_action
               )
            )
         ) in

         dump_quick_field_test (set_field_dat reflect_write_member_variables);
         if (implement_dynamic) then begin
            output_cpp ("\ttry { return super::__SetField(inName,inValue,inCallProp); }\n");
            output_cpp ("\tcatch(Dynamic e) { HX_DYNAMIC_SET_FIELD(inName,inValue); }\n");
            output_cpp "\treturn inValue;\n}\n\n";
         end else
            output_cpp ("\treturn super::__SetField(inName,inValue,inCallProp);\n}\n\n");
      end;

      if (has_set_static_field class_def) then begin

         output_cpp ("bool " ^ class_name ^ "::__SetStatic(const ::String &inName,Dynamic &ioValue,hx::PropertyAccess inCallProp)\n{\n");

         let set_field_dat = List.map (fun f ->
            let default_action =
               (keyword_remap f.cf_name) ^ "=ioValue.Cast< " ^ (castable f) ^ " >(); return true;" in
            (f.cf_name, String.length f.cf_name,
               (match f.cf_kind with
               | Var { v_write = AccCall } ->
                  let inVal = "(ioValue.Cast< " ^ (castable f) ^ " >())" in
                  let setter = keyword_remap ("set_" ^ f.cf_name) in
                  "if (" ^ (checkPropCall f) ^ ")  ioValue = " ^ (toDynamic f (setter ^ inVal) ) ^ ";"
                      ^ ( if is_extern_field f then "" else " else " ^ default_action )
               | _ -> default_action
               )
            )
         ) in

         dump_quick_field_test (set_field_dat reflect_write_static_variables);
         output_cpp ("\treturn false;\n}\n\n");
      end;




      (* For getting a list of data members (eg, for serialization) *)
      if (has_get_fields class_def) then begin
         let append_field =
            (fun field -> output_cpp ("\toutFields->push(" ^( str field.cf_name )^ ");\n")) in
         let is_data_field field = (match follow field.cf_type with | TFun _ -> false | _ -> true) in

         output_cpp ("void " ^ class_name ^ "::__GetFields(Array< ::String> &outFields)\n{\n");
         List.iter append_field (List.filter is_data_field class_def.cl_ordered_fields);
         if (implement_dynamic) then
            output_cpp "\tHX_APPEND_DYNAMIC_FIELDS(outFields);\n";
         output_cpp "\tsuper::__GetFields(outFields);\n";
         output_cpp "};\n\n";
      end;

      let storage field = match type_string field.cf_type with
         | "bool" -> "hx::fsBool"
         | "int" -> "hx::fsInt"
         | "Float" -> "hx::fsFloat"
         | "::String" -> "hx::fsString"
         | str -> "hx::fsObject" ^ " /*" ^ str ^ "*/ "
         in
      let dump_member_storage = (fun field ->
         output_cpp ("\t{" ^ (storage field) ^ ",(int)offsetof(" ^ class_name ^"," ^ (keyword_remap field.cf_name) ^")," ^
            (str field.cf_name) ^ "},\n")
         )
      in
      let dump_static_storage = (fun field ->
         output_cpp ("\t{" ^ (storage field) ^ ",(void *) &" ^ class_name ^"::" ^ (keyword_remap field.cf_name) ^"," ^
            (str field.cf_name) ^ "},\n")
         )
      in

      output_cpp "#if HXCPP_SCRIPTABLE\n";

      let stored_fields = List.filter is_data_member implemented_instance_fields in
      if ( (List.length stored_fields) > 0) then begin
         output_cpp ("static hx::StorageInfo " ^ class_name ^ "_sMemberStorageInfo[] = {\n");
         List.iter dump_member_storage stored_fields;
         output_cpp "\t{ hx::fsUnknown, 0, null()}\n};\n";
      end else
         output_cpp ("static hx::StorageInfo *" ^ class_name ^ "_sMemberStorageInfo = 0;\n");

      let stored_statics = List.filter is_data_member implemented_fields in
      if ( (List.length stored_statics) > 0) then begin
         output_cpp ("static hx::StaticInfo " ^ class_name ^ "_sStaticStorageInfo[] = {\n");
         List.iter dump_static_storage stored_statics;
         output_cpp "\t{ hx::fsUnknown, 0, null()}\n};\n";
      end else
         output_cpp ("static hx::StaticInfo *" ^ class_name ^ "_sStaticStorageInfo = 0;\n");

      output_cpp "#endif\n\n";
   end; (* cl_interface *)

   let sMemberFields = if List.length reflective_members>0 then begin
      let memberFields = class_name ^ "_sMemberFields" in
      output_cpp ("static ::String " ^ memberFields ^ "[] = {\n");
      List.iter dump_field_name  reflective_members;
      output_cpp "\t::String(null()) };\n\n";
      memberFields
   end else
      "0 /* sMemberFields */";
   in

   if (not nativeGen) then begin
      (* Mark static variables as used *)
      output_cpp ("static void " ^ class_name ^ "_sMarkStatics(HX_MARK_PARAMS) {\n");
      output_cpp ("\tHX_MARK_MEMBER_NAME(" ^ class_name ^ "::__mClass,\"__mClass\");\n");
      List.iter (fun field ->
         if (is_data_member field) then
            output_cpp ("\tHX_MARK_MEMBER_NAME(" ^ class_name ^ "::" ^ (keyword_remap field.cf_name) ^ ",\"" ^  field.cf_name ^ "\");\n") )
         implemented_fields;
      output_cpp "};\n\n";

      (* Visit static variables *)
      output_cpp "#ifdef HXCPP_VISIT_ALLOCS\n";
      output_cpp ("static void " ^ class_name ^ "_sVisitStatics(HX_VISIT_PARAMS) {\n");
      output_cpp ("\tHX_VISIT_MEMBER_NAME(" ^ class_name ^ "::__mClass,\"__mClass\");\n");
      List.iter (fun field ->
         if (is_data_member field) then
            output_cpp ("\tHX_VISIT_MEMBER_NAME(" ^ class_name ^ "::" ^ (keyword_remap field.cf_name) ^ ",\"" ^  field.cf_name ^ "\");\n") )
         implemented_fields;
      output_cpp "};\n\n";
      output_cpp "#endif\n\n";
   end;

   let generate_script_function isStatic field scriptName callName =
      match follow field.cf_type  with
      | TFun (args,return_type) when not (is_data_member field) ->
         output_cpp ("\nstatic void CPPIA_CALL " ^ scriptName ^ "(hx::CppiaCtx *ctx) {\n");
         let ret = script_signature return_type false in
         if (ret<>"v") then output_cpp ("ctx->return" ^ (script_type return_type false) ^ "(");
         if class_def.cl_interface then begin
            output_cpp (class_name ^ "::" ^ callName ^ "(ctx->getThis()" ^ (if (List.length args) > 0 then "," else ""));
         end else if isStatic then
            output_cpp (class_name ^ "::" ^ callName ^ "(")
         else
            output_cpp ("((" ^  class_name ^ "*)ctx->getThis())->" ^  callName ^ "(");

         let (signature,_,_) = List.fold_left (fun (signature,sep,size) (_,opt,t) ->
            output_cpp (sep ^ "ctx->get" ^ (script_type t opt) ^ "(" ^ size ^ ")");
            (signature ^ (script_signature t opt ), ",", (size^"+sizeof(" ^ (script_size_type t opt) ^ ")") ) ) (ret,"","sizeof(void*)")  args
         in

         output_cpp ")";
         if (ret<>"v") then output_cpp (")");
         output_cpp (";\n}\n");
         signature;
      | _ -> ""
   in


   let newInteface = class_def.cl_interface in

   if (scriptable && not nativeGen) then begin
      let delegate = "this->" in
      let dump_script_field idx (field,f_args,return_t) =
         let args = ctx_tfun_arg_list ctx true f_args in
         let names = List.map (fun (n,_,_) -> keyword_remap n) f_args in
         let return_type = ctx_type_string ctx return_t in
         let ret = if (return_type="Void" || return_type="void") then " " else "return " in
         let name = keyword_remap field.cf_name in
         let vtable =  "__scriptVTable[" ^ (string_of_int (idx+1) ) ^ "] " in
         let args_varray = (List.fold_left (fun l n -> l ^ ".Add(" ^ n ^ ")") "Array<Dynamic>()" names) in

         output_cpp ("	" ^ return_type ^ " " ^ name ^ "( " ^ args ^ " ) {\n");
         if newInteface then begin
            output_cpp ("\t\thx::CppiaCtx *__ctx = hx::CppiaCtx::getCurrent();\n" );
            output_cpp ("\t\thx::AutoStack __as(__ctx);\n" );
            output_cpp ("\t\t__ctx->pushObject(this);\n" );
            List.iter (fun (name,opt, t ) ->
               output_cpp ("\t\t__ctx->push" ^ (script_type t opt) ^ "(" ^ (keyword_remap name) ^ ");\n" );
            ) f_args;
            let interfaceSlot = string_of_int( -(cpp_get_interface_slot ctx name) ) in
            output_cpp ("\t\t" ^ ret ^ "__ctx->run" ^ (script_type return_t false) ^ "(__GetScriptVTable()[" ^ interfaceSlot ^ "]);\n" );
            output_cpp "\t}\n";
         end else begin
            output_cpp ("\tif (" ^ vtable ^ ") {\n" );
            output_cpp ("\t\thx::CppiaCtx *__ctx = hx::CppiaCtx::getCurrent();\n" );
            output_cpp ("\t\thx::AutoStack __as(__ctx);\n" );
            output_cpp ("\t\t__ctx->pushObject(" ^ (if class_def.cl_interface then "mDelegate.mPtr" else "this" ) ^");\n" );
            List.iter (fun (name,opt, t ) ->
               output_cpp ("\t\t__ctx->push" ^ (script_type t opt) ^ "(" ^ (keyword_remap name) ^ ");\n" );
            ) f_args;
            output_cpp ("\t\t" ^ ret ^ "__ctx->run" ^ (script_type return_t false) ^ "(" ^ vtable ^ ");\n" );
            output_cpp ("\t}  else " ^ ret );


            if (class_def.cl_interface) then begin
               output_cpp (" " ^ delegate ^ "__Field(HX_CSTRING(\"" ^ field.cf_name ^ "\"), hx::paccNever)");
               if (List.length names <= 5) then
                  output_cpp ("->__run(" ^ (String.concat "," names) ^ ");")
               else
                  output_cpp ("->__Run(" ^ args_varray ^ ");");
            end else
               output_cpp (class_name ^ "::" ^ name ^ "(" ^ (String.concat "," names)^ ");");
            if (return_type<>"void") then
               output_cpp "return null();";
            output_cpp "}\n";
            if (class_def.cl_interface) && not dynamic_interface_closures then begin
               output_cpp ("	Dynamic " ^ name ^ "_dyn() { return mDelegate->__Field(HX_CSTRING(\"" ^ field.cf_name ^ "\"), hx::paccNever); }\n\n");

            end
         end
      in

      let new_sctipt_functions = if newInteface then
            all_virtual_functions class_def
         else
            current_virtual_functions class_def
      in
      let sctipt_name = class_name ^ "__scriptable" in

      if newInteface then begin
         output_cpp ("class " ^ sctipt_name ^ " : public hx::Object {\n" );
         output_cpp "public:\n";
      end else begin
         output_cpp ("class " ^ sctipt_name ^ " : public " ^ class_name ^ " {\n" );
         output_cpp ("   typedef "^sctipt_name ^" __ME;\n");
         output_cpp ("   typedef "^class_name ^" super;\n");
         let has_funky_toString = List.exists (fun f -> f.cf_name="toString") class_def.cl_ordered_statics  ||
                                 List.exists (fun f -> f.cf_name="toString" && field_arg_count f <> 0) class_def.cl_ordered_fields in
         let super_string = if has_funky_toString then class_name ^ "::super" else class_name in
         output_cpp ("   typedef "^ super_string ^" __superString;\n");
         if (class_def.cl_interface) then
            output_cpp ("   HX_DEFINE_SCRIPTABLE_INTERFACE\n")
         else begin
            output_cpp ("   HX_DEFINE_SCRIPTABLE(HX_ARR_LIST" ^ (string_of_int (List.length constructor_var_list) ) ^ ")\n");
            if (not implement_dynamic) then
               output_cpp "\tHX_DEFINE_SCRIPTABLE_DYNAMIC;\n";
         end;
      end;

      list_iteri dump_script_field functions;
      output_cpp ("};\n\n");

      let sigs = Hashtbl.create 0 in

      let static_functions = (List.filter (fun f-> not (is_data_member f) ) reflect_static_fields) in
      let all_script_functions = (List.map (fun (f,_,_)->f)  new_sctipt_functions) @ static_functions in

      if (List.length all_script_functions) > 0 then begin
         List.iter (fun (f,_,_) ->
            let s = generate_script_function false f ("__s_" ^f.cf_name) (keyword_remap f.cf_name) in
            Hashtbl.add sigs f.cf_name s
         ) new_sctipt_functions;

         let dump_script_static f =
            let s = generate_script_function true f ("__s_" ^f.cf_name) (keyword_remap f.cf_name) in
            Hashtbl.add sigs f.cf_name s
         in
         List.iter dump_script_static class_def.cl_ordered_statics;

         output_cpp "static hx::ScriptNamedFunction __scriptableFunctions[] = {\n";
         let dump_func f isStaticFlag = 
            let s = try Hashtbl.find sigs f.cf_name with Not_found -> "v" in
            output_cpp ("  hx::ScriptNamedFunction(\"" ^ f.cf_name ^ "\",__s_" ^ f.cf_name ^ ",\"" ^ s ^ "\", " ^ isStaticFlag ^ " ),\n" )
         in
         List.iter (fun (f,_,_) -> dump_func f "false") new_sctipt_functions;
         List.iter (fun f -> dump_func f "true") static_functions;
         output_cpp "  hx::ScriptNamedFunction(0,0,0) };\n";
      end else
         output_cpp "static hx::ScriptNamedFunction *__scriptableFunctions = 0;\n";

      if newInteface then begin
         output_cpp ("\n\n" ^ class_name ^ " " ^ class_name ^ "_scriptable = {\n");
         List.iter (fun (f,args,return_type) ->
            let cast = cpp_tfun_signature ctx true args return_type in
            output_cpp ("\t" ^ cast ^ "&" ^ sctipt_name ^ "::" ^ (keyword_remap f.cf_name) ^ ",\n")
         ) new_sctipt_functions;
         output_cpp ("};\n");
      end;

   end;


   let class_name_text = join_class_path class_path "." in

   (* Initialise static in boot function ... *)
   if (not class_def.cl_interface && not nativeGen) then begin
      (* Remap the specialised "extern" classes back to the generic names *)
      output_cpp ("hx::Class " ^ class_name ^ "::__mClass;\n\n");
      if (scriptable) then begin
         (match class_def.cl_constructor with
            | Some field  ->
                  let signature = generate_script_function false field "__script_construct_func" "__construct" in
                  output_cpp ("hx::ScriptFunction " ^ class_name ^ "::__script_construct(__script_construct_func,\"" ^ signature ^ "\");\n");
            | _ ->
                  output_cpp ("hx::ScriptFunction " ^ class_name ^ "::__script_construct(0,0);\n");
         );
      end;

      let reflective_statics = List.filter (reflective class_def) implemented_fields in
      let sStaticFields = if List.length reflective_statics > 0 then begin
         output_cpp ("static ::String " ^ class_name ^ "_sStaticFields[] = {\n");
         List.iter dump_field_name  reflective_statics;
         output_cpp "\t::String(null())\n};\n\n";
         class_name ^ "_sStaticFields";
      end else
        "0 /* sStaticFields */"
      in

      output_cpp ("void " ^ class_name ^ "::__register()\n{\n");
      output_cpp ("\thx::Object *dummy = new " ^ class_name ^ ";\n");
      output_cpp ("\t" ^ class_name ^ "::_hx_vtable = *(void **)dummy;\n");
      output_cpp ("\thx::Static(__mClass) = new hx::Class_obj();\n");
      output_cpp ("\t__mClass->mName = " ^  (str class_name_text)  ^ ";\n");
      output_cpp ("\t__mClass->mSuper = &super::__SGetClass();\n");
      output_cpp ("\t__mClass->mConstructEmpty = &__CreateEmpty;\n");
      output_cpp ("\t__mClass->mConstructArgs = &__Create;\n");
      output_cpp ("\t__mClass->mGetStaticField = &" ^ (
         if (has_get_static_field class_def) then class_name ^ "::__GetStatic;\n" else "hx::Class_obj::GetNoStaticField;\n" ));
      output_cpp ("\t__mClass->mSetStaticField = &" ^ (
         if (has_set_static_field class_def) then class_name ^ "::__SetStatic;\n" else "hx::Class_obj::SetNoStaticField;\n" ));
      output_cpp ("\t__mClass->mMarkFunc = " ^ class_name ^ "_sMarkStatics;\n");
      output_cpp ("\t__mClass->mStatics = hx::Class_obj::dupFunctions(" ^ sStaticFields ^ ");\n");
      output_cpp ("\t__mClass->mMembers = hx::Class_obj::dupFunctions(" ^ sMemberFields ^ ");\n");
      output_cpp ("\t__mClass->mCanCast = hx::TCanCast< " ^ class_name ^ " >;\n");
      output_cpp ("#ifdef HXCPP_VISIT_ALLOCS\n\t__mClass->mVisitFunc = " ^ class_name ^ "_sVisitStatics;\n#endif\n");
      output_cpp ("#ifdef HXCPP_SCRIPTABLE\n\t__mClass->mMemberStorageInfo = " ^ class_name ^ "_sMemberStorageInfo;\n#endif\n");
      output_cpp ("#ifdef HXCPP_SCRIPTABLE\n\t__mClass->mStaticStorageInfo = " ^ class_name ^ "_sStaticStorageInfo;\n#endif\n");
      output_cpp ("\thx::_hx_RegisterClass(__mClass->mName, __mClass);\n");
      if (scriptable) then
         output_cpp ("  HX_SCRIPTABLE_REGISTER_CLASS(\""^class_name_text^"\"," ^ class_name ^ ");\n");
      Hashtbl.iter (fun _ intf_def ->
          output_cpp ("\tHX_REGISTER_VTABLE_OFFSET( " ^ class_name ^ "," ^ (join_class_path_remap intf_def.cl_path "::")^ ");\n");
          ) native_implemented;
      output_cpp ("}\n\n");
   end else if not nativeGen then begin
      output_cpp ("hx::Class " ^ class_name ^ "::__mClass;\n\n");

      output_cpp ("void " ^ class_name ^ "::__register()\n{\n");

      output_cpp ("\thx::Static(__mClass) = new hx::Class_obj();\n");
      output_cpp ("\t__mClass->mName = " ^  (str class_name_text)  ^ ";\n");
      output_cpp ("\t__mClass->mSuper = &super::__SGetClass();\n");
      output_cpp ("\t__mClass->mMarkFunc = " ^ class_name ^ "_sMarkStatics;\n");
      (*output_cpp ("\t__mClass->mStatics = hx::Class_obj::dupFunctions(" ^ sStaticFields ^ ");\n");*)
      output_cpp ("\t__mClass->mMembers = hx::Class_obj::dupFunctions(" ^ sMemberFields ^ ");\n");
      output_cpp ("\t__mClass->mCanCast = hx::TIsInterface< (int)" ^ (cpp_class_hash class_def)  ^ " >;\n");
      output_cpp ("#ifdef HXCPP_VISIT_ALLOCS\n\t__mClass->mVisitFunc = " ^ class_name ^ "_sVisitStatics;\n#endif\n");
      output_cpp ("\thx::_hx_RegisterClass(__mClass->mName, __mClass);\n");
      if (scriptable) then
         output_cpp ("  HX_SCRIPTABLE_REGISTER_INTERFACE(\""^class_name_text^"\"," ^ class_name ^ ");\n");
      output_cpp ("}\n\n");
   end;

   if (has_boot_field class_def) then begin
      output_cpp ("void " ^ class_name ^ "::__boot()\n{\n");

      List.iter (gen_field_init ctx class_def ) (List.filter should_implement_field class_def.cl_ordered_statics);

      output_cpp ("}\n\n");
   end;


   gen_close_namespace output_cpp class_path;

   if class_def.cl_interface && has_meta_key class_def.cl_meta Meta.ObjcProtocol then begin
      let full_class_name =  ("::" ^ (join_class_path_remap class_path "::") ) ^ "_obj"  in
      let protocol = get_meta_string class_def.cl_meta Meta.ObjcProtocol in
      generate_protocol_delegate ctx class_def output_cpp;
      output_cpp ("id<" ^ protocol ^ "> " ^  full_class_name ^ "::_hx_toProtocol(Dynamic inImplementation) {\n");
      output_cpp ("\treturn [ [_hx_" ^ protocol ^ "_delegate alloc] initWithImplementation:inImplementation.mPtr];\n");
      output_cpp ("}\n\n");
   end;


   cpp_file#close;
 in
 (*
    Header code
 *)
 let generate_class_header () =
   let common_ctx = baseCtx.ctx_common in
   let class_path = class_def.cl_path in
   let nativeGen = has_meta_key class_def.cl_meta Meta.NativeGen in
   let class_name = (snd class_path) ^ (if nativeGen then "" else "_obj") in
   let smart_class_name =  (snd class_path)  in
   let scriptable = inScriptable && not class_def.cl_private in
   (*let cpp_file = new_cpp_file common_ctx.file class_path in*)
   let debug = if (has_meta_key class_def.cl_meta Meta.NoDebug) || ( Common.defined  baseCtx.ctx_common Define.NoDebug)
      then 0 else 1 in

   let h_file = new_header_file common_ctx common_ctx.file class_path in
   let ctx = file_context baseCtx h_file debug true in


   let parent,super = match class_def.cl_super with
      | Some (klass,params) ->
            let name = (tcpp_to_string_suffix "_obj" (cpp_instance_type ctx klass params) ) in
            (if class_def.cl_interface && nativeGen then "virtual " else "" ) ^ name, name
      | None when nativeGen && class_def.cl_interface  -> "virtual hx::NativeInterface", "hx::NativeInterface"
      | None when class_def.cl_interface -> "", "hx::Object"
      | None when nativeGen -> "", ""
      | None -> "hx::Object", "hx::Object"
      in
   let output_h = (h_file#write) in
   let def_string = join_class_path class_path "_"  in


   begin_header_file (h_file#write_h) def_string nativeGen;

   (* Include the real header file for the super class *)
   (match class_def.cl_super with
   | Some super ->
      let super_path = (fst super).cl_path in
      h_file#add_include super_path
   | _ -> () );

   (* And any interfaces ... *)
   List.iter (fun imp->
      let interface = fst imp in
      let include_file = get_meta_string_path interface.cl_meta Meta.Include in
      h_file#add_include (if include_file="" then interface.cl_path else path_of_string include_file) )
      (real_interfaces class_def.cl_implements);

   (* Only need to forward-declare classes that are mentioned in the header file
      (ie, not the implementation)  *)
   let header_referenced,header_flags = find_referenced_types_flags ctx (TClassDecl class_def) "*" super_deps (Hashtbl.create 0) true false scriptable in
   List.iter2 ( fun r f -> gen_forward_decl h_file r f ) header_referenced header_flags;
   output_h "\n";

   output_h ( get_class_code class_def Meta.HeaderCode );
   let inc = get_meta_string_path class_def.cl_meta Meta.HeaderInclude in
   if (inc<>"") then
      output_h ("#include \"" ^ inc ^ "\"\n");

   gen_open_namespace output_h class_path;
   output_h "\n\n";
   output_h ( get_class_code class_def Meta.HeaderNamespaceCode );

   let extern_class =  Common.defined common_ctx Define.DllExport in
   let attribs = "HXCPP_" ^ (if extern_class then "EXTERN_" else "") ^ "CLASS_ATTRIBUTES" in

   let dump_native_interfaces () =
      List.iter ( fun(c,params) ->
         output_h (" , public virtual " ^ (join_class_path c.cl_path "::") )
      ) (List.filter  (fun (t,_) -> is_native_gen_class t) class_def.cl_implements);
   in

   if (class_def.cl_interface && not nativeGen) then begin
      output_h ("class " ^ attribs ^ " " ^ class_name ^ " {\n");
      output_h "\tpublic:\n";
      output_h ("\t\ttypedef " ^ super ^ " super;\n");
   end else if (super="") then begin
      output_h ("class " ^ attribs ^ " " ^ class_name);
      dump_native_interfaces();
      output_h "\n{\n\tpublic:\n";
   end else begin
      output_h ("class " ^ attribs ^ " " ^ class_name ^ " : public " ^ parent );
      dump_native_interfaces();
      output_h "\n{\n\tpublic:\n";
      if not nativeGen then begin
         output_h ("\t\ttypedef " ^ super ^ " super;\n");
         output_h ("\t\ttypedef " ^ class_name ^ " OBJ_;\n");
      end
   end;



   if (not class_def.cl_interface && not nativeGen) then begin
      output_h ("\t\t" ^ class_name ^  "();\n");
      output_h "\n\tpublic:\n";
      output_h ("\t\tenum { _hx_ClassId = " ^ classIdTxt ^ " };\n\n");
      output_h ("\t\tvoid __construct(" ^ constructor_type_args ^ ");\n");
      output_h ("\t\tinline void *operator new(size_t inSize, bool inContainer=" ^ isContainer ^",const char *inName=" ^ gcName ^ ")\n" );
      output_h ("\t\t\t{ return hx::Object::operator new(inSize,inContainer,inName); }\n" );
      output_h ("\t\tinline void *operator new(size_t inSize, int extra)\n" );
      output_h ("\t\t\t{ return hx::Object::operator new(inSize+extra," ^ isContainer ^ "," ^ gcName ^ "); }\n" );
      if inlineContructor then begin
         output_h "\n";
         outputConstructor ctx (fun str -> output_h ("\t\t" ^ str) ) true
      end else begin
         output_h ("\t\tstatic " ^ptr_name^ " __new(" ^constructor_type_args ^");\n");
         output_h ("\t\tstatic " ^ptr_name^ " __alloc(hx::Ctx *_hx_ctx" ^ (if constructor_type_args="" then "" else "," ^constructor_type_args)  ^");\n");
      end;
      output_h ("\t\tstatic void * _hx_vtable;\n");
      output_h ("\t\tstatic Dynamic __CreateEmpty();\n");
      output_h ("\t\tstatic Dynamic __Create(hx::DynamicArray inArgs);\n");
      if (List.length dynamic_functions > 0) then
         output_h ("\t\tstatic void __alloc_dynamic_functions(hx::Ctx *_hx_alloc," ^ class_name ^ " *_hx_obj);\n");
      if (scriptable) then
         output_h ("\t\tstatic hx::ScriptFunction __script_construct;\n");
      output_h ("\t\t//~" ^ class_name ^ "();\n\n");
      output_h ("\t\tHX_DO_RTTI_ALL;\n");
      if (has_get_member_field class_def) then
         output_h ("\t\thx::Val __Field(const ::String &inString, hx::PropertyAccess inCallProp);\n");
      if (has_get_static_field class_def) then
         output_h ("\t\tstatic bool __GetStatic(const ::String &inString, Dynamic &outValue, hx::PropertyAccess inCallProp);\n");
      if (has_set_member_field class_def) then
         output_h ("\t\thx::Val __SetField(const ::String &inString,const hx::Val &inValue, hx::PropertyAccess inCallProp);\n");
      if (has_set_static_field class_def) then
         output_h ("\t\tstatic bool __SetStatic(const ::String &inString, Dynamic &ioValue, hx::PropertyAccess inCallProp);\n");
      if (has_get_fields class_def) then
         output_h ("\t\tvoid __GetFields(Array< ::String> &outFields);\n");

      if (implement_dynamic) then
         output_h ("\t\tHX_DECLARE_IMPLEMENT_DYNAMIC;\n");
      output_h ("\t\tstatic void __register();\n");
      if (override_iteration) then begin
         output_h ("\t\tvoid __Mark(HX_MARK_PARAMS);\n");
         output_h ("\t\tvoid __Visit(HX_VISIT_PARAMS);\n");
      end;

      if (implementsNative) then begin
         output_h ("\n\t\tHX_NATIVE_IMPLEMENTATION\n");
         List.iter (fun field ->
            match follow field.cf_type, field.cf_kind with
            | _, Method MethDynamic  -> ()
            | TFun (args,return_type), _  ->
                let retVal = ctx_type_string ctx return_type in
                let ret = if retVal="void" then "" else "return " in
                let name = keyword_remap field.cf_name in
                let argNames = List.map (fun (name,_,_) -> keyword_remap name ) args in
                output_h ( "\t\t" ^ retVal ^" " ^ name ^ "( " ^ ctx_tfun_arg_list ctx true args ^ ") {\n");
                output_h ( "\t\t\t" ^ ret ^ "super::" ^ name ^ "( " ^ (String.concat "," argNames) ^ ");\n\t\t}\n");
            | _ -> ()
            ) neededInterfaceFunctions;
         output_h ("\n");
      end;

      output_h ("\t\tbool _hx_isInstanceOf(int inClassId);\n");
      if ( (List.length implemented) > 0 ) then begin
         output_h "\t\tvoid *_hx_getInterface(int inHash);\n";
         output_h (String.concat "\n" !header_glue);
      end;


      if (has_init_field class_def) then
         output_h "\t\tstatic void __init__();\n\n";
      output_h ("\t\t::String __ToString() const { return " ^ (str smart_class_name) ^ "; }\n\n");
   end else if not nativeGen then begin
      output_h ("\t\tHX_DO_INTERFACE_RTTI;\n\n");
   end else begin
      (* native interface *) ( )
   end;

   if (has_boot_field class_def) then
      output_h ("\t\tstatic void __boot();\n");


   (match class_def.cl_array_access with
   | Some t -> output_h ("\t\ttypedef " ^ (type_string t) ^ " __array_access;\n")
   | _ -> ());


   List.iter (gen_member_def ctx class_def true class_def.cl_interface) (List.filter should_implement_field class_def.cl_ordered_statics);

   if class_def.cl_interface then begin
      List.iter (fun (field,_,_) -> gen_member_def ctx class_def false true field) functions;
   end else begin
      List.iter (gen_member_def ctx class_def false false) (List.filter should_implement_field class_def.cl_ordered_fields);
   end;

   if class_def.cl_interface && has_meta_key class_def.cl_meta Meta.ObjcProtocol then begin
      let protocol = get_meta_string class_def.cl_meta Meta.ObjcProtocol in
      output_h ("\t\tstatic id<" ^ protocol ^ "> _hx_toProtocol(Dynamic inImplementation);\n");
   end;


   output_h ( get_class_code class_def Meta.HeaderClassCode );
   output_h "};\n\n";

   gen_close_namespace output_h class_path;

   end_header_file output_h def_string;
   h_file#close;

  in

  (* create header and cpp files *)
  if not (nativeGen && class_def.cl_interface) then
     generate_class_cpp ();
  generate_class_header ()
;;

let generate_class_deps ctx class_def super_deps constructor_deps =
   find_referenced_types ctx (TClassDecl class_def) super_deps constructor_deps false true false
;;




let write_resources common_ctx =

   let idx = ref 0 in

   Hashtbl.iter (fun _ data ->
      let id = "__res_" ^ (string_of_int !idx) in
      let resource_file = new_cpp_file common_ctx common_ctx.file (["resources"],id) in
      resource_file#write "namespace hx {\n";
      resource_file#write_i ("unsigned char " ^ id ^ "[] = {\n");
      resource_file#write_i "0xff, 0xff, 0xff, 0xff,\n";
      for i = 0 to String.length data - 1 do
      let code = Char.code (String.unsafe_get data i) in
         resource_file#write  (Printf.sprintf "%d," code);
         if ( (i mod 10) = 9) then resource_file#write "\n";
      done;
      resource_file#write ("0x00 };\n");
      incr idx;
      resource_file#write ("}\n");
      resource_file#close;
   ) common_ctx.resources;


   let resource_file = new_cpp_file common_ctx common_ctx.file ([],"__resources__") in
   resource_file#write_h "#include <hxcpp.h>\n\n";
   resource_file#write "namespace hx {\n";

   idx := 0;
   Hashtbl.iter (fun _ data ->
      let id = "__res_" ^ (string_of_int !idx) in
      resource_file#write_i ("extern unsigned char " ^ id ^ "[];\n");
      incr idx;
   ) common_ctx.resources;

   resource_file#write "}\n\n";

   idx := 0;
   resource_file#write "hx::Resource __Resources[] = ";
   resource_file#begin_block;
   Hashtbl.iter (fun name data ->
      let id = "__res_" ^ (string_of_int !idx) in
      resource_file#write_i
         ("{ " ^ (str name) ^ "," ^ (string_of_int (String.length data)) ^ "," ^
            "hx::" ^ id ^ " + 4 },\n");
      incr idx;
   ) common_ctx.resources;

   resource_file#write_i "{ ::String(null()),0,0 }\n";
   resource_file#end_block_line;
   resource_file#write ";\n\n";
   resource_file#write "namespace hx { Resource *GetResources() { return __Resources; } }\n";
   resource_file#close;;



let write_build_data common_ctx filename classes main_deps boot_deps build_extra extern_src exe_name =
   let buildfile = open_out filename in
   let include_prefix = get_include_prefix common_ctx true in
   let add_class_to_buildfile class_path deps fileXml =
      let cpp = (join_class_path class_path "/") ^ (source_file_extension common_ctx) in
      output_string buildfile ( "  <file name=\"src/" ^ cpp ^ "\" ");
      if fileXml<>"" then output_string buildfile fileXml;
      output_string buildfile (">\n" );
      let project_deps = List.filter (fun path -> not (is_internal_class path) ) deps in
      List.iter (fun path-> output_string buildfile ("   <depend name=\"" ^
      ( match path with
         | (["@verbatim"],file) -> file
         | _ -> "include/" ^ include_prefix ^ (join_class_path path "/") ^ ".h" )
      ^ "\"/>\n") ) project_deps;
      output_string buildfile ( "  </file>\n" )
   in
   let add_classdef_to_buildfile (class_path, deps, object_def )  =
      let fileXml = match object_def with
         | TClassDecl class_def -> get_meta_string class_def.cl_meta Meta.FileXml
         | TEnumDecl enum_def -> get_meta_string enum_def.e_meta Meta.FileXml
         | _ -> ""
      in
      add_class_to_buildfile class_path deps fileXml
   in

   output_string buildfile "<xml>\n";
   output_string buildfile ("<set name=\"HXCPP_API_LEVEL\" value=\"" ^
            (Common.defined_value common_ctx Define.HxcppApiLevel) ^ "\" />\n");
   output_string buildfile "<files id=\"haxe\">\n";
   output_string buildfile "<compilerflag value=\"-Iinclude\"/>\n";
   List.iter add_classdef_to_buildfile classes;
   add_class_to_buildfile ( [] , "__boot__")  boot_deps "";
   add_class_to_buildfile ( [] , "__files__")  [] "if='HXCPP_DEBUGGER'";
   output_string buildfile ("   <file name=\"${HXCPP}/src/hx/NoFiles.cpp\" unless=\"HXCPP_DEBUGGER\" />\n");
   add_class_to_buildfile ( [] , "__resources__")  [] "";
   output_string buildfile "</files>\n";
   output_string buildfile "<files id=\"__lib__\">\n";
   output_string buildfile "<compilerflag value=\"-Iinclude\"/>\n";
   add_class_to_buildfile ( [] , "__lib__") main_deps "";
   output_string buildfile "</files>\n";
   output_string buildfile "<files id=\"__main__\">\n";
   output_string buildfile "<compilerflag value=\"-Iinclude\"/>\n";
   add_class_to_buildfile  ( [] , "__main__") main_deps "";
   output_string buildfile "</files>\n";
   output_string buildfile "<files id=\"__resources__\">\n";
   let idx = ref 0 in
   let ext = source_file_extension common_ctx in
   Hashtbl.iter (fun _ data ->
      let id = "__res_" ^ (string_of_int !idx) in
      output_string buildfile ("<file name=\"src/resources/" ^ id ^ ext ^ "\" tags=\"optim-none\" />\n");
      incr idx;
   ) common_ctx.resources;
   output_string buildfile "</files>\n";
   output_string buildfile "<files id=\"__externs__\">\n";
   List.iter (fun src -> output_string buildfile ("<file name=\"" ^src^ "\" />\n") ) extern_src;
   output_string buildfile "</files>\n";
   output_string buildfile ("<set name=\"HAXE_OUTPUT\" value=\"" ^ exe_name ^ "\" />\n");
   output_string buildfile "<include name=\"${HXCPP}/build-tool/BuildCommon.xml\"/>\n";
   output_string buildfile build_extra;
   output_string buildfile "</xml>\n";
   close_out buildfile;;

let write_build_options common_ctx filename defines =
   let writer = cached_source_writer common_ctx filename in
   PMap.iter ( fun name value -> match name with
      | "true" | "sys" | "dce" | "cpp" | "debug" -> ()
      | _ ->  writer#write (name ^ "="^(escape_command value)^ "\n" ) ) defines;
   let cmd = Unix.open_process_in "haxelib path hxcpp" in
   writer#write ("hxcpp=" ^ (Pervasives.input_line cmd));
   Pervasives.ignore (Unix.close_process_in cmd);
   writer#close;;

let create_member_types common_ctx =
   let result = Hashtbl.create 0 in
      List.iter (fun object_def ->
         (match object_def with
         | TClassDecl class_def when not class_def.cl_interface ->
            let rec add_override to_super =
               let class_name = (join_class_path to_super.cl_path ".") in
               List.iter (fun member -> Hashtbl.add result (class_name ^ "." ^ member.cf_name) "virtual " ) class_def.cl_ordered_fields;
               match to_super.cl_super with
               | Some super -> add_override (fst super)
               | _ -> ()
             in
             (match  class_def.cl_super with Some super -> add_override (fst super) | _->())
         | _ -> ()
         ) ) common_ctx.types;
   result;;

(* Builds inheritance tree, so header files can include parents defs.  *)
let create_super_dependencies common_ctx =
   let result = Hashtbl.create 0 in
   List.iter (fun object_def ->
      (match object_def with
      | TClassDecl class_def when not class_def.cl_extern ->
         let deps = ref [] in
         (match class_def.cl_super with Some super ->
            if not (fst super).cl_extern then
               deps := ((fst super).cl_path) :: !deps
         | _ ->() );
         List.iter (fun imp -> if not (fst imp).cl_extern then deps := (fst imp).cl_path :: !deps) (real_non_native_interfaces class_def.cl_implements);
         Hashtbl.add result class_def.cl_path !deps;
      | TEnumDecl enum_def when not enum_def.e_extern ->
         Hashtbl.add result enum_def.e_path [];
      | _ -> () );
      ) common_ctx.types;
   result;;

let create_constructor_dependencies common_ctx =
   let result = Hashtbl.create 0 in
   List.iter (fun object_def ->
      (match object_def with
      | TClassDecl class_def when not class_def.cl_extern ->
         (match class_def.cl_constructor with
         | Some func_def -> Hashtbl.add result class_def.cl_path func_def
         | _ -> () )
      | _ -> () );
      ) common_ctx.types;
   result;;


let is_assign_op op =
   match op with
   | OpAssign
   | OpAssignOp _ -> true
   | _ -> false
;;





(*
  ------------------ CPPIA ----------------------------------------
*)






let rec script_type_string haxe_type =
   match haxe_type with
   | TType ({ t_path = ([],"Null") },[t]) ->
      (match follow t with
      | TAbstract ({ a_path = [],"Int" },_)
      | TAbstract ({ a_path = [],"Float" },_)
      | TAbstract ({ a_path = [],"Bool" },_) -> "Dynamic"
      | _ -> script_type_string t)
   | TInst ({cl_path=[],"Null"},[t]) ->
      (match follow t with
      | TAbstract ({ a_path = [],"Int" },_)
      | TAbstract ({ a_path = [],"Float" },_)
      | TAbstract ({ a_path = [],"Bool" },_) -> "Dynamic"
      | _ -> script_type_string t )
   | _ ->
      match follow haxe_type with
      | TType ({t_path = [],"Array"},params) -> "Array"
      | TInst ({cl_path=[],"Array"},params) ->
         (match params with
         | [t] ->
            (match type_string_suff "" t false with
            | "int" -> "Array.int"
            | "Float" -> "Array.Float"
            | "bool" -> "Array.bool"
            | "::String" -> "Array.String"
            | "unsigned char" -> "Array.unsigned char"
            | "::cpp::UInt8" -> "Array.unsigned char"
            | "Dynamic" -> "Array.Any"
            | _ -> "Array.Object"
            )
         | _ -> "Array.Object"
         )
     | TAbstract (abs,pl) when abs.a_impl <> None ->
         script_type_string  (Abstract.get_underlying_type abs pl);
     | _ ->
         type_string_suff "" haxe_type false
;;


let rec script_cpptype_string cppType = match cppType with
   | TCppDynamic
   | TCppUnchanged
   | TCppWrapped _
   | TCppObject -> "Dynamic"
   | TCppObjectPtr -> ".*.hx.Object*"
   | TCppReference t -> ".ref." ^ (script_cpptype_string t)
   | TCppStruct t -> ".struct." ^ (script_cpptype_string t)
   | TCppStar(t,_) -> "*." ^ (script_cpptype_string t)
   | TCppVoid -> "void"
   | TCppVoidStar -> "*.void"
   | TCppRest _ -> "vaarg_list"
   | TCppVarArg -> "vararg"
   | TCppAutoCast -> ".cpp.AutoCast"
   | TCppVariant -> ".cpp.Variant"
   | TCppEnum(enum) -> (join_class_path enum.e_path ".")
   | TCppScalar(scalar) -> scalar
   | TCppString -> "String"
   | TCppFastIterator it -> "cpp.FastIterator." ^ (script_cpptype_string it)
   | TCppPointer(_,valueType) -> "cpp.Pointer." ^ (script_cpptype_string valueType)
   | TCppRawPointer(_,valueType) -> "cpp.RawPointer." ^ (script_cpptype_string valueType)
   | TCppFunction _ -> "cpp.Function"
   | TCppObjCBlock _ -> "cpp.ObjCBlock"
   | TCppDynamicArray -> "Array.Any"
   | TCppObjectArray _ -> "Array.Object"
   | TCppScalarArray(value) -> "Array." ^ (script_cpptype_string value)
   | TCppObjC _ -> "cpp.ObjC"
   | TCppProtocol _ -> "cpp.ObjC.Protocol"
   | TCppNativePointer klass -> "cpp.Pointer." ^ (join_class_path klass.cl_path ".")
   | TCppInterface klass -> (join_class_path klass.cl_path ".")
   | TCppInst klass -> (join_class_path klass.cl_path ".")
   | TCppClass -> "Class"
   | TCppGlobal -> "?";
   | TCppNull -> "null";
   | TCppCode _ -> "Dynamic"
;;


type array_of =
   | ArrayInterface of int
   | ArrayData of string
   | ArrayObject
   | ArrayAny
   | ArrayNone
;;

let is_template_type t =
   false
;;

type cppia_op =
	| IaFunction
	| IaVar
	| IaToInterface
	| IaToDynArray
	| IaToDataArray
	| IaToInterfaceArray
	| IaFun
	| IaCast
	| IaTCast
	| IaBlock
	| IaBreak
	| IaContinue
	| IaIsNull
	| IaNotNull
	| IaSet
	| IaCall
	| IaCallGlobal
	| IaCallStatic
	| IaCallMember
	| IaCallSuper
	| IaCallThis
	| IaCallSuperNew
	| IaCreateEnum
	| IaADef
	| IaIf
	| IaIfElse
	| IaFStatic
	| IaFName
	| IaFThisInst
	| IaFLink
	| IaFThisName
	| IaFEnum
	| IaThrow
	| IaArrayI
	| IaPlusPlus
	| IaPlusPlusPost
	| IaMinusMinus
	| IaMinusMinusPost
	| IaNeg
	| IaBitNot
	| IaLogicNot
	| IaTVars
	| IaVarDecl
	| IaVarDeclI
	| IaNew
	| IaReturn
	| IaRetVal
	| IaPosInfo
	| IaObjDef
	| IaClassOf
	| IaWhile
	| IaFor
	| IaEnumI
	| IaSwitch
	| IaTry
	| IaImplDynamic
   | IaConstInt
   | IaConstFloat
   | IaConstString
   | IaConstFalse
   | IaConstTrue
   | IaConstNull
   | IaConsThis
   | IaConstSuper
   | IaCastInt
   | IaCastBool
   | IaInterface
   | IaClass
   | IaAccessNormal
   | IaAccessNot
   | IaAccessResolve
   | IaAccessCall
   | IaEnum
   | IaInline
   | IaMain
   | IaNoMain
   | IaResources
   | IaReso
   | IaNoCast
   | IaAccessCallNative

	| IaBinOp of Ast.binop
;;

let cppia_op_info = function
	| IaFunction -> ("FUNCTION", 1)
	| IaVar      -> ("VAR", 2)
	| IaToInterface -> ("TOINTERFACE", 3)
	| IaToDynArray -> ("TODYNARRAY", 4)
	| IaToDataArray -> ("TODATAARRAY", 5)
	| IaToInterfaceArray -> ("TOINTERFACEARRAY", 6)
	| IaFun -> ("FUN", 7)
	| IaCast -> ("CAST", 8)
	| IaBlock -> ("BLOCK", 9)
	| IaBreak -> ("BREAK", 10)
	| IaContinue -> ("CONTINUE", 11)
	| IaIsNull -> ("ISNULL", 12)
	| IaNotNull -> ("NOTNULL", 13)
	| IaSet -> ("SET", 14)
	| IaCall -> ("CALL", 15)
	| IaCallGlobal -> ("CALLGLOBAL", 16)
	| IaCallStatic -> ("CALLSTATIC", 17)
	| IaCallMember -> ("CALLMEMBER", 18)
	| IaCallSuper -> ("CALLSUPER", 19)
	| IaCallThis -> ("CALLTHIS", 20)
	| IaCallSuperNew -> ("CALLSUPERNEW", 21)
	| IaCreateEnum -> ("CREATEENUM", 22)
	| IaADef -> ("ADEF", 23)
	| IaIf -> ("IF", 24)
	| IaIfElse -> ("IFELSE", 25)
	| IaFName -> ("FNAME", 27)
	| IaFStatic -> ("FSTATIC", 28)
	| IaFThisInst -> ("FTHISINST", 29)
	| IaFLink -> ("FLINK", 30)
	| IaFThisName -> ("FTHISNAME", 31)
	| IaFEnum -> ("FENUM", 32)
	| IaThrow -> ("THROW", 33)
	| IaArrayI -> ("ARRAYI", 34)
	| IaPlusPlus -> ("++", 35)
	| IaPlusPlusPost -> ("+++", 36)
	| IaMinusMinus -> ("--", 37)
	| IaMinusMinusPost -> ("---", 38)
	| IaNeg -> ("NEG", 39)
	| IaBitNot -> ("~", 40)
	| IaLogicNot -> ("!", 41)
	| IaTVars -> ("TVARS", 42)
	| IaVarDecl -> ("VARDECL", 43)
	| IaVarDeclI -> ("VARDECLI", 44)
	| IaNew -> ("NEW", 45)
	| IaReturn -> ("RETURN", 46)
	| IaRetVal -> ("RETVAL", 47)
	| IaPosInfo -> ("POSINFO", 48)
	| IaObjDef -> ("OBJDEF", 49)
	| IaClassOf -> ("CLASSOF", 50)
	| IaWhile -> ("WHILE", 51)
	| IaFor -> ("FOR", 52)
	| IaEnumI -> ("ENUMI", 53)
	| IaSwitch -> ("SWITCH", 54)
	| IaTry -> ("TRY", 55)
	| IaImplDynamic -> ("IMPLDYNAMIC", 56)
   | IaConstInt -> ("i", 57)
   | IaConstFloat -> ("f", 58)
   | IaConstString -> ("s", 59)
   | IaConstFalse -> ("false", 60)
   | IaConstTrue -> ("true", 61)
   | IaConstNull -> ("NULL", 62)
   | IaConsThis -> ("THIS", 63)
   | IaConstSuper -> ("SUPER", 64)
   | IaCastInt -> ("CASTINT", 65)
   | IaCastBool -> ("CASTBOOL", 66)
   | IaInterface -> ("INTERFACE", 67)
   | IaClass -> ("CLASS", 68)
   | IaAccessNormal -> ("N", 69)
   | IaAccessNot  -> ("n", 70)
   | IaAccessResolve  -> ("R", 71)
   | IaAccessCall -> ("C", 72)
   | IaEnum -> ("ENUM", 73)
   | IaInline -> ("INLINE", 74)
   | IaMain -> ("MAIN", 75)
   | IaNoMain -> ("NOMAIN", 76)
   | IaResources -> ("RESOURCES", 77)
   | IaReso -> ("RESO", 78)
	| IaNoCast -> ("NOCAST", 79)
   | IaAccessCallNative -> ("V", 80)

	| IaBinOp OpAdd -> ("+", 101)
	| IaBinOp OpMult -> ("*", 102)
	| IaBinOp OpDiv -> ("/", 103)
	| IaBinOp OpSub -> ("-", 104)
	| IaBinOp OpAssign -> ("=", 105)
	| IaBinOp OpEq -> ("==", 106)
	| IaBinOp OpNotEq -> ("!=", 107)
	| IaBinOp OpGte -> (">=", 108)
	| IaBinOp OpLte -> ("<=", 109)
	| IaBinOp OpGt -> (">", 110)
	| IaBinOp OpLt -> ("<", 111)
	| IaBinOp OpAnd -> ("&", 112)
	| IaBinOp OpOr -> ("|", 113)
	| IaBinOp OpXor -> ("^", 114)
	| IaBinOp OpBoolAnd -> ("&&", 115)
	| IaBinOp OpBoolOr -> ("||", 116)
	| IaBinOp OpShr -> (">>", 117)
	| IaBinOp OpUShr -> (">>>", 118)
	| IaBinOp OpShl -> ("<<", 119)
	| IaBinOp OpMod -> ("%", 120)
	| IaBinOp OpInterval -> ("...", 121)
	| IaBinOp OpArrow -> ("=>", 122)
	| IaBinOp OpAssignOp OpAdd -> ("+=", 201)
	| IaBinOp OpAssignOp OpMult -> ("*=", 202)
	| IaBinOp OpAssignOp OpDiv -> ("/=", 203)
	| IaBinOp OpAssignOp OpSub -> ("-=", 204)


	| IaBinOp OpAssignOp OpAnd -> ("&=", 212)
	| IaBinOp OpAssignOp OpOr -> ("|=", 213)
	| IaBinOp OpAssignOp OpXor -> ("^=", 214)
	| IaBinOp OpAssignOp OpBoolAnd -> ("&&=", 215)
	| IaBinOp OpAssignOp OpBoolOr -> ("||=", 216)
	| IaBinOp OpAssignOp OpShr -> (">>=", 217)
	| IaBinOp OpAssignOp OpUShr -> (">>>=", 218)
	| IaBinOp OpAssignOp OpShl -> ("<<=", 219)
	| IaBinOp OpAssignOp OpMod -> ("%=", 220)

	| IaBinOp OpAssignOp OpInterval
	| IaBinOp OpAssignOp OpAssign
	| IaBinOp OpAssignOp OpEq
	| IaBinOp OpAssignOp OpNotEq
	| IaBinOp OpAssignOp OpGte
	| IaBinOp OpAssignOp OpLte
	| IaBinOp OpAssignOp OpGt
	| IaBinOp OpAssignOp OpLt
	| IaBinOp OpAssignOp OpAssignOp _
	| IaBinOp OpAssignOp OpArrow -> assert false
	| IaTCast -> ("TCAST", 221)
;;



class script_writer ctx filename asciiOut =
   object(this)
   val debug = asciiOut
   val doComment = asciiOut && (Common.defined ctx.ctx_common Define.AnnotateSource)
   val indent_str = if asciiOut then "\t" else ""
   val mutable indent = ""
   val mutable indents = []
   val mutable just_finished_block = false
   val mutable classCount = 0
   val mutable return_type = TMono(ref None)
   val buffer = Buffer.create 0
   val identTable = Hashtbl.create 0
   val fileTable = Hashtbl.create 0
   val identBuffer = Buffer.create 0
   val cppiaAst = Common.defined ctx.ctx_common Define.CppiaAst

   method stringId name =
      try ( Hashtbl.find identTable name )
      with Not_found -> begin
         let size = Hashtbl.length identTable in
         Hashtbl.add identTable name size;
         Buffer.add_string identBuffer ((string_of_int (String.length name)) ^ " " ^ name ^ "\n");
         size;
      end
   method incClasses = classCount <- classCount +1

   method stringText name = (string_of_int (this#stringId name)) ^ " "
   val typeTable = Hashtbl.create 0
   val typeBuffer = Buffer.create 0
   method typeId name =
      let name = if name="::hx::Class" then "::Class" else name in
      try ( Hashtbl.find typeTable name )
      with Not_found -> begin
         let size = Hashtbl.length typeTable in
         Hashtbl.add typeTable name size;
         Buffer.add_string typeBuffer ((string_of_int (String.length name)) ^ " " ^ name ^ "\n");
         size;
      end
   method write str = if asciiOut then
          Buffer.add_string buffer str
      else begin
         let push i = Buffer.add_char buffer (Char.chr i) in
         let pushI32 i = push (Int32.to_int (Int32.logand i (Int32.of_int 255))) in
         List.iter (fun i ->
            if ((Int32.compare i Int32.zero) >= 0) && ((Int32.compare i (Int32.of_int 254)) < 0) then
               pushI32 i
            else if ((Int32.compare i Int32.zero) >= 0) && ((Int32.compare i (Int32.of_int 65536)) < 0) then begin
               push 254;
               pushI32 i;
               pushI32 (Int32.shift_right i 8);
            end else begin
               push 255;
               pushI32 i;
               pushI32 (Int32.shift_right i 8);
               pushI32 (Int32.shift_right i 16);
               pushI32 (Int32.shift_right i 24);
            end
         ) (List.map Int32.of_string (Str.split (Str.regexp "[\n\t ]+") str) );
      end;
      just_finished_block <- false
   method comment text = if doComment then this#write ("# " ^ text ^ "\n")
   method commentOf text = if doComment then " # " ^ text else ""
   method typeTextString typeName = (string_of_int (this#typeId typeName)) ^ " "
   method typeText typeT =
      let tname = if cppiaAst then script_cpptype_string (cpp_type_of ctx typeT) else script_type_string typeT in
      (string_of_int (this#typeId tname)) ^ " "
   method astType cppType = (string_of_int (this#typeId (script_cpptype_string cppType))) ^ " "
   method writeType typeT = this#write (this#typeText typeT)
   method toCppType etype = (string_of_int (this#typeId (script_cpptype_string (cpp_type_of ctx etype) ))) ^ " "
   method boolText value = if value then "1" else "0"
   method writeBool value = this#write (if value then "1 " else "0 ")
   method staticText value = if value then "1" else "0"
   method writeData str = Buffer.add_string buffer str;
   method wint ival = this#write ((string_of_int ival)^" ")
   method ident name = this#wint (this#stringId name)
   method cppInstText clazz = match clazz.cl_path with
      | ([],"Array") -> this#typeTextString "Array"
      | x -> this#typeTextString (join_class_path x ".")
   method instText clazz = match clazz.cl_path with
      | ([],"Array") -> string_of_int (this#typeId "Array< ::Dynamic >") ^ " "
      | _ -> this#typeText (TInst(clazz,[]))
   method instName clazz = this#write (if cppiaAst then (this#cppInstText clazz) else (this#instText clazz))
   method enumText e = this#typeText (TEnum(e,[]))
   method close =
      let out_file = open_out_bin filename in
      output_string out_file (if asciiOut then "CPPIA\n" else "CPPIB\n");
      let idents =  Buffer.contents identBuffer in
      output_string out_file ((string_of_int (Hashtbl.length identTable)) ^ "\n");
      output_string out_file idents;
      let types =  Buffer.contents typeBuffer in
      output_string out_file ((string_of_int (Hashtbl.length typeTable)) ^ "\n");
      output_string out_file types;
      output_string out_file ( (string_of_int classCount) ^ "\n" );
      let contents = Buffer.contents buffer in
      output_string out_file contents;
      close_out out_file
   method fileId file =
      try ( Hashtbl.find fileTable file )
      with Not_found -> begin
         let stripped_file = strip_file ctx.ctx_common file in
         let result = this#stringId stripped_file in
         Hashtbl.add fileTable file result;
         result;
      end
   method constText c = match c with
   | TInt i -> (this#op IaConstInt) ^ (Printf.sprintf "%ld " i)
   | TFloat f -> (this#op IaConstFloat) ^ (this#stringText f)
   | TString s -> (this#op IaConstString) ^ (this#stringText s)
   | TBool true -> (this#op IaConstTrue)
   | TBool false -> (this#op IaConstFalse)
   | TNull -> (this#op IaConstNull)
   | TThis ->  (this#op IaConsThis)
   | TSuper ->  (this#op IaConstSuper)

   method get_array_type t =
      match follow t with
      | TInst ({cl_path=[],"Array"},[param]) ->
            let typeName = type_string_suff "" param false in
            (match typeName with
            | "::String"  -> ArrayData "String"
            | "int" | "Float" | "bool" | "String" | "unsigned char" | "::cpp::UInt8" ->
               ArrayData typeName
            | "cpp::ArrayBase" | "cpp::VirtualArray" | "Dynamic" -> ArrayAny
            | _ when is_interface_type param -> ArrayInterface (this#typeId (script_type_string param))
            | _ -> ArrayObject
            )
      | TAbstract (abs,pl) when abs.a_impl <> None ->
            this#get_array_type  (Abstract.get_underlying_type abs pl);
      | _ -> ArrayNone;

   method pushReturn inType =
      let oldReturnType = return_type in
      return_type <- inType;
      fun () -> return_type <- oldReturnType;
   method fileText file = string_of_int (this#fileId file)
   method indent_one = this#write indent_str
   method push_indent = indents <- indent_str::indents; indent <- String.concat "" indents
   method pop_indent = match indents with
                     | h::tail -> indents <- tail; indent <- String.concat "" indents
                     | [] -> indent <- "/*?*/";
   method write_i x = this#write (indent ^ x)
   method get_indent = indent
   method begin_expr = this#push_indent
   method end_expr = if not just_finished_block then this#write "\n"; this#pop_indent; just_finished_block <- true
   method op x = match cppia_op_info x with
      | (name,index) -> (if debug then name else string_of_int index) ^ " "
   method writeOp o = this#write (this#op o)
   method writeOpLine o = this#write ((this#op o) ^ "\n")
   method voidFunc isStatic isDynamic funcName fieldExpression =
      this#comment funcName;
      this#write ( (this#op IaFunction) ^ (this#staticText isStatic) ^ " " ^(this#boolText isDynamic) ^ " " ^(this#stringText funcName) ^ " ");
      this#write ((this#typeTextString "Void") ^ "0\n");
         this#gen_expression fieldExpression
   method func isStatic isDynamic funcName ret args isInterface fieldExpression =
      this#comment funcName;
      this#write ( (this#op IaFunction) ^ (this#staticText isStatic) ^ " " ^(this#boolText isDynamic) ^ " " ^(this#stringText funcName) ^ " ");
      this#write ((this#typeText ret) ^ (string_of_int (List.length args)) ^ " ");
      List.iter (fun (name,opt,typ) -> this#write ( (this#stringText name) ^ (this#boolText opt) ^ " " ^ (this#typeText typ) ^ " " )) args;
      this#write "\n";
      if (not isInterface) then begin
         match fieldExpression with
         | Some ({ eexpr = TFunction function_def } as e) ->
            if (Common.defined ctx.ctx_common Define.CppiaAst)  then begin
               let args = List.map fst function_def.tf_args in
               let cppExpr = retype_expression ctx TCppVoid args function_def.tf_type function_def.tf_expr false in
               this#begin_expr;
               this#writePos function_def.tf_expr;
               this#write ( (this#op IaFun) ^ (this#typeText function_def.tf_type) ^ (string_of_int (List.length args)) ^ "\n" );
               List.iter (fun(arg,init) ->
                  this#write (indent ^ indent_str );
                  this#writeVar arg;
                  match init with
                  | Some const -> this#write ("1 " ^ (this#constText const) ^ "\n")
                  | _ -> this#write "0\n";
               ) function_def.tf_args;
               this#gen_expression_tree cppExpr;
               this#end_expr;
            end else
               this#gen_expression e
         | _ -> print_endline ("Missing function body for " ^ funcName );
      end
   method var readAcc writeAcc isExtern isStatic name varType varExpr =
      this#write ( (this#op IaVar) ^ (this#staticText isStatic) ^ " " ^ (this#op readAcc) ^ (this#op writeAcc) ^
         (this#boolText isExtern) ^ " " ^ (this#stringText name)^ (this#typeText varType) ^
         (match varExpr with Some _ -> "1" | _ -> "0" )  ^
         (if doComment then (" # " ^ name ^ "\n") else "\n") );
      match varExpr with
      | Some expression -> this#gen_expression expression
      | _ -> ()
   method implDynamic = this#writeOpLine IaImplDynamic;
   method writeVar v =
      this#ident v.v_name;
      this#wint v.v_id;
      this#writeBool v.v_capture;
      this#writeType v.v_type;
   method writeList prefix len = this#write (prefix ^" "  ^ (string_of_int (len)) ^ "\n");
   method wpos p = if debug then
      this#write ( (this#fileText p.pfile) ^ "\t" ^ (string_of_int (Lexer.get_error_line p) ) ^ indent);
   method writePos expr = this#wpos expr.epos
   method writeCppPos expr = this#wpos expr.cpppos
   method checkCast toType expr forceCast fromGenExpression=
   let write_cast text =
      if (not fromGenExpression) then
         this#writePos expr;
      this#write (text ^"\n" );
      this#begin_expr;
      this#gen_expression expr;
      this#end_expr;
      true;
   in
   let was_cast =
      if (is_interface_type toType) then begin
         if (is_dynamic_in_cppia ctx expr) then begin
            write_cast ( (this#op IaToInterface) ^ (this#typeText toType) ^ " " ^ (this#typeTextString "Dynamic") )
         end else if (not (is_matching_interface_type toType expr.etype)) then begin
            write_cast ( (this#op IaToInterface) ^ (this#typeText toType) ^ " " ^ (this#typeText expr.etype) )
         end else
            false
      end else begin
        let get_array_expr_type expr =
            if is_dynamic_in_cppia ctx expr then
               ArrayNone
            else
               this#get_array_type expr.etype
            in
         match (this#get_array_type toType), (get_array_expr_type expr) with
         | ArrayAny, _ -> false
         | ArrayObject, ArrayData _ -> write_cast (this#op IaToDynArray)
         | ArrayObject, ArrayObject -> false
         | ArrayObject, ArrayNone
         | ArrayObject, ArrayAny -> write_cast ((this#op IaToDataArray) ^ (this#typeTextString ("Array.Object")))
         | ArrayData t, ArrayNone
         | ArrayData t, ArrayObject
         | ArrayData t, ArrayAny -> write_cast ((this#op IaToDataArray)  ^ (this#typeTextString ("Array." ^ t)))
         | ArrayInterface t, ArrayNone
         | ArrayInterface t, ArrayAny -> write_cast ((this#op IaToInterfaceArray) ^ (string_of_int t))
         | _,_ -> (* a0,a1 ->
               let arrayString a =
                  match a with
                  | ArrayNone -> "ArrayNone"
                  | ArrayAny -> "ArrayAny"
                  | ArrayObject -> "ArrayObject"
                  | ArrayData _ -> "ArrayData"
                  | ArrayInterface _ -> "ArrayInterface"
            in
            this#write ("NOCAST " ^ (arrayString a0) ^ "=" ^ (arrayString a1));  *)
            false
      end
   in

   if (not was_cast) then begin
      if (forceCast) then begin
         let op =match (type_string expr.etype) with
         | "int" -> IaCastInt
         | "bool" -> IaCastBool
         | _ when is_interface_type toType -> IaNoCast
         | _ -> IaCast
         in
         this#writeOpLine op;
      end;
      this#gen_expression expr;
   end



   method gen_expression expr = (* { *)
   let expression = remove_parens expr in
   this#begin_expr;
   (*this#write ( (this#fileText expression.epos.pfile) ^ "\t" ^ (string_of_int (Lexer.get_error_line expression.epos) ) ^ indent);*)
   this#writePos expression;
   (match expression.eexpr with
   | TFunction function_def -> this#write ( (this#op IaFun) ^ (this#typeText function_def.tf_type) ^ (string_of_int (List.length function_def.tf_args)) ^ "\n" );
         List.iter (fun(arg,init) ->
            this#write (indent ^ indent_str );
            this#writeVar arg;
            match init with
            | Some const -> this#write ("1 " ^ (this#constText const) ^ "\n")
            | _ -> this#write "0\n";
         ) function_def.tf_args;
         let pop = this#pushReturn function_def.tf_type in
         this#gen_expression function_def.tf_expr;
         pop ();
   | TBlock expr_list -> this#writeList (this#op IaBlock) (List.length expr_list);
         List.iter this#gen_expression expr_list;
   | TConst const -> this#write (this#constText const)
   | TBreak -> this#writeOp IaBreak
   | TContinue -> this#writeOp IaContinue

   | TBinop (op,e1,e2) when op=OpAssign ->
      this#writeOpLine IaSet;
      this#gen_expression e1;
      this#checkCast e1.etype e2 false false;
   | TBinop (OpEq ,e1, { eexpr = TConst TNull } ) -> this#writeOpLine IaIsNull;
      this#gen_expression e1;
   | TBinop (OpNotEq ,e1, { eexpr = TConst TNull }) -> this#writeOpLine IaNotNull;
      this#gen_expression e1;
   | TBinop (OpEq , { eexpr = TConst TNull }, e1) -> this#writeOpLine IaIsNull;
      this#gen_expression e1;
   | TBinop (OpNotEq, { eexpr = TConst TNull }, e1) -> this#writeOpLine IaNotNull;
      this#gen_expression e1;
   | TBinop (op,e1,e2) -> this#writeOpLine (IaBinOp op);
      this#gen_expression e1;
      this#gen_expression e2;
   | TThrow e -> this#writeOpLine IaThrow;
      this#gen_expression e;
   | TArrayDecl expr_list ->
      this#write ( (this#op IaADef) ^ (this#typeText expression.etype) ^ " " ^(string_of_int (List.length expr_list))^"\n");
      List.iter this#gen_expression expr_list;
   | TIf (e,e1,e2) ->
      (match e2 with
      | None ->
         this#writeOpLine IaIf;
         this#gen_expression e;
         this#gen_expression e1;
      | Some elze ->
         this#writeOpLine IaIfElse;
         this#gen_expression e;
         this#gen_expression e1;
         this#gen_expression elze; )
   | TCall (func, arg_list) ->
      let argN = (string_of_int (List.length arg_list)) ^ " " in
      let gen_call () =
         (match (remove_parens_cast func).eexpr with
         | TField ( { eexpr = TLocal  { v_name = "__global__" }}, field ) ->
                  this#write ( (this#op IaCallGlobal) ^ (this#stringText (field_name field)) ^ argN ^ (this#commentOf (field_name field)) ^ "\n");
         | TField (obj,FStatic (class_def,field) ) when is_real_function field ->
                  this#write ( (this#op IaCallStatic) ^ (this#instText class_def) ^ " " ^ (this#stringText field.cf_name) ^
                     argN ^ (this#commentOf ( join_class_path class_def.cl_path "." ^ "." ^ field.cf_name) ) ^ "\n");
         | TField (obj,FInstance (_,_,field) ) when (is_this obj) && (is_real_function field) ->
                  this#write ( (this#op IaCallThis) ^ (this#typeText obj.etype) ^ " " ^ (this#stringText field.cf_name) ^
                     argN ^ (this#commentOf field.cf_name) ^ "\n");
         | TField (obj,FInstance (_,_,field) ) when is_super obj ->
                  this#write ( (this#op IaCallSuper) ^ (this#typeText obj.etype) ^ " " ^ (this#stringText field.cf_name) ^
                     argN ^ (this#commentOf field.cf_name) ^ "\n");
         (* Cppia does not have a "GetEnumIndex" op code - must use IaCallMember hx::EnumBase.__Index *)
         | TField (obj,FInstance (_,_,field) ) when field.cf_name = "_hx_getIndex" && (script_type_string obj.etype)="hx::EnumBase" ->
                  this#write ( (this#op IaCallMember) ^ (this#typeTextString "hx::EnumBase") ^ " " ^ (this#stringText "__Index") ^
                     argN ^ (this#commentOf ("Enum index") ) ^ "\n");
                  this#gen_expression obj;
         | TField (obj,FInstance (_,_,field) ) when field.cf_name = "__Index" || (not (is_dynamic_in_cppia ctx obj) && is_real_function field) ->
                  this#write ( (this#op IaCallMember) ^ (this#typeText obj.etype) ^ " " ^ (this#stringText field.cf_name) ^
                     argN ^ (this#commentOf field.cf_name) ^ "\n");
                  this#gen_expression obj;
         | TField (obj,FDynamic (name) )  when (is_internal_member name || (type_string obj.etype = "::String" && name="cca") ) ->
                  this#write ( (this#op IaCallMember) ^ (this#typeText obj.etype) ^ " " ^ (this#stringText name) ^
                     argN ^ (this#commentOf name) ^ "\n");
                  this#gen_expression obj;
         | TConst TSuper -> this#write ((this#op IaCallSuperNew) ^ (this#typeText func.etype) ^ " " ^ argN ^ "\n");
         | TField (_,FEnum (enum,field)) -> this#write ((this#op IaCreateEnum) ^ (this#enumText enum) ^ " " ^ (this#stringText field.ef_name) ^ argN ^
                   (this#commentOf field.ef_name) ^ "\n");
         | _ -> this#write ( (this#op IaCall) ^ argN ^ "\n");
                  this#gen_expression func;
         );
         let matched_args = match func.etype with
            | TFun (args,_) ->
               ( try (
                  List.iter2 (fun (_,_,protoT) arg -> this#checkCast protoT arg false false)  args arg_list;
                  true; )
               with Invalid_argument _ -> (*print_endline "Bad count?";*) false )
            | _ -> false
         in
         if not matched_args then
            List.iter this#gen_expression arg_list;
      in
      (match (remove_parens_cast func).eexpr with
         | TField(obj,field) when is_array_or_dyn_array obj.etype && (field_name field)="map" ->
            (match this#get_array_type expression.etype with
            | ArrayData t ->
                this#write ( (this#op IaToDataArray) ^ (this#typeTextString ("Array." ^ t)) ^ "\n");
                this#begin_expr;
                this#writePos func;
                gen_call();
                this#end_expr;
            | ArrayInterface t ->
                this#write ( (this#op IaToInterfaceArray) ^ (string_of_int t) ^ "\n");
                this#begin_expr;
                this#writePos func;
                gen_call();
                this#end_expr;
            | _ -> gen_call();
            )
         | _ -> gen_call();
      );
   | TField (obj, acc) ->
      let objType = if is_dynamic_in_cppia ctx obj then "Dynamic" else script_type_string obj.etype in
      let typeText = if is_dynamic_in_cppia ctx obj then this#typeTextString "Dynamic" else this#typeText obj.etype in
      (match acc with
      | FDynamic name -> this#write ( (this#op IaFName) ^ typeText ^ " " ^ (this#stringText name) ^  (this#commentOf name) ^ "\n");
            this#gen_expression obj;
      | FStatic (class_def,field) -> this#write ( (this#op IaFStatic)  ^ (this#instText class_def) ^ " " ^
           (this#stringText field.cf_name) ^ (this#commentOf field.cf_name) );
      | FInstance (_,_,field) when is_this obj -> this#write ( (this#op IaFThisInst) ^ typeText ^ " " ^ (this#stringText field.cf_name)
                ^ (this#commentOf field.cf_name) );
      | FInstance (_,_,field) -> this#write ( (this#op IaFLink) ^ typeText ^ " " ^ (this#stringText field.cf_name) ^ (this#commentOf ( objType ^ "." ^ field.cf_name)) ^ "\n");
            this#gen_expression obj;

      | FClosure (_,field) when is_this obj -> this#write ( (this#op IaFThisName) ^typeText ^ " " ^  (this#stringText field.cf_name) ^ "\n")
      | FAnon (field) when is_this obj -> this#write ( (this#op IaFThisName) ^typeText ^ " " ^  (this#stringText field.cf_name) ^ (this#commentOf field.cf_name) ^ "\n")

      | FClosure (_,field)
      | FAnon (field) -> this#write ( (this#op IaFName) ^typeText ^ " " ^  (this#stringText field.cf_name) ^ (this#commentOf field.cf_name) ^ "\n");
            this#gen_expression obj;

      | FEnum (enum,field) -> this#write ( (this#op IaFEnum)  ^ (this#enumText enum) ^ " " ^ (this#stringText field.ef_name) ^ (this#commentOf field.ef_name)  );
      )
   | TArray (e1, e2) -> this#write ((this#op IaArrayI) ^ (this#typeText e1.etype) ^ "\n");
      this#gen_expression e1;
      this#gen_expression e2;
   | TUnop (op, flag, e) ->
      this#writeOpLine (match op,flag with
      | Increment, Prefix -> IaPlusPlus
      | Increment, _ -> IaPlusPlusPost
      | Decrement, Prefix -> IaMinusMinus
      | Decrement, _ -> IaMinusMinusPost
      | Not, _ -> IaLogicNot
      | Neg, _ -> IaNeg
      | NegBits, _ -> IaBitNot );
      this#gen_expression e;
   (* TODO - lval op-assign local/member/array *)
   | TLocal var -> this#write ((this#op IaVar) ^ (string_of_int var.v_id) ^ (this#commentOf var.v_name) );

   | TVar (tvar,optional_init) ->
         this#write ( (this#op IaTVars) ^ (string_of_int (1)) ^ (this#commentOf (tvar.v_name ^ ":" ^ (script_type_string tvar.v_type)) ) ^ "\n");
            this#write ("\t\t" ^ indent);
            (match optional_init with
            | None -> this#writeOp IaVarDecl;
                     this#writeVar tvar;
            | Some init ->this#writeOp IaVarDeclI;
                     let init = remove_parens init in
                     this#writeVar tvar;
                     this#write (" " ^ (this#typeText init.etype));
                     this#write "\n";
                     this#checkCast tvar.v_type init false false);
   | TNew (clazz,params,arg_list) ->
      this#write ((this#op IaNew) ^ (this#typeText (TInst(clazz,params))) ^ (string_of_int (List.length arg_list)) ^ "\n");
      let rec matched_args clazz = match clazz.cl_constructor, clazz.cl_super with
         | None, Some super -> matched_args (fst super)
         | None, _ -> false
         | Some ctr, _ ->
            (match ctr.cf_type with
            | TFun(args,_) ->
               ( try (
                  List.iter2 (fun (_,_,protoT) arg -> this#checkCast protoT arg false false)  args arg_list;
                  true; )
                 with Invalid_argument _ -> (*print_endline "Bad count?";*) false )
            | _ -> false
            )
      in
      if not (matched_args clazz) then
         List.iter this#gen_expression arg_list;

   | TReturn optval -> (match optval with
         | None -> this#writeOpLine IaReturn;
         | Some value -> this#write ( (this#op IaRetVal) ^ (this#typeText value.etype) ^ "\n");
              this#checkCast return_type value false false;
         )
   | TObjectDecl (
      ("fileName" , { eexpr = (TConst (TString file)) }) ::
         ("lineNumber" , { eexpr = (TConst (TInt line)) }) ::
            ("className" , { eexpr = (TConst (TString class_name)) }) ::
               ("methodName", { eexpr = (TConst (TString meth)) }) :: [] ) ->
            this#write ( (this#op IaPosInfo) ^ (this#stringText file) ^ (Printf.sprintf "%ld" line) ^ " " ^
                        (this#stringText class_name) ^ " " ^  (this#stringText meth))

   | TObjectDecl values ->this#write ( (this#op IaObjDef) ^ (string_of_int (List.length values)));
         this#write " ";
         List.iter (fun (name,_) -> this#write (this#stringText name)  ) values;
         this#write "\n";
         List.iter (fun (_,e) -> this#gen_expression e ) values;
   | TTypeExpr type_expr ->
         let klass = "::" ^ (join_class_path (t_path type_expr) "::" ) in
         this#write ((this#op IaClassOf) ^ (string_of_int (this#typeId klass)))
   | TWhile (e1,e2,flag) -> this#write ( (this#op IaWhile) ^ (if flag=NormalWhile then "1" else "0" ) ^ "\n");
         this#gen_expression e1;
         this#gen_expression e2;
   | TFor (tvar,init,loop) -> this#writeOp IaFor;
         this#writeVar tvar;
         this#write "\n";
         this#gen_expression init;
         this#gen_expression loop;
   | TEnumParameter (expr,ef,i) ->
         let enum = match follow ef.ef_type with
            | TEnum(en,_) | TFun(_,TEnum(en,_)) -> en
            | _ -> assert false
         in
         this#write ( (this#op IaEnumI) ^ (this#typeText (TEnum(enum,[])) ) ^ (string_of_int i) ^ "\n");
         this#gen_expression expr;
   | TSwitch (condition,cases,optional_default)  ->
         this#write ( (this#op IaSwitch) ^ (string_of_int (List.length cases)) ^ " " ^
                           (match optional_default with None -> "0" | Some _ -> "1") ^ "\n");
         this#gen_expression condition;
         List.iter (fun (cases_list,expression) ->
            this#writeList ("\t\t\t"^indent) (List.length cases_list);
            List.iter (fun value -> this#gen_expression value ) cases_list;
            this#gen_expression expression;
         ) cases;
         (match optional_default with None -> () | Some expr -> this#gen_expression expr);
   | TTry (e,catches)  ->
         this#writeList (this#op IaTry) (List.length catches);
         this#gen_expression e;
         List.iter ( fun (tvar,catch_expr) ->
            this#write ("\t\t\t"^indent);
            this#writeVar tvar;
            this#write "\n";
            this#gen_expression catch_expr;
         ) catches;
   | TCast (cast,Some (TClassDecl t)) ->
         this#write ((this#op IaTCast) ^ (this#typeText (TInst(t,[])) ) ^ "\n");
         this#gen_expression cast;
   | TCast (cast,_) -> this#checkCast expression.etype cast true true;
   | TParenthesis _ -> abort "Unexpected parens" expression.epos
   | TMeta(_,_) -> abort "Unexpected meta" expression.epos
   );
   this#end_expr;
   (* } *)
   method gen_expression_tree expression_tree = (* { *)
      let rec gen_expression expression =
      begin
         this#begin_expr;
         this#writeCppPos expression;
         let rec match_expr expression = match expression.cppexpr with
         | CppBlock(exprs,closures,_) ->
            this#writeList (this#op IaBlock) (List.length exprs);
            List.iter gen_expression exprs;

         | CppVarDecl(var,init) ->
            let name =  cpp_var_name_of var in
            this#write ( (this#op IaTVars) ^ (string_of_int (1)) ^ (this#commentOf (name ^ ":" ^ (script_type_string var.v_type)) ) ^ "\n");
            this#write ("\t\t" ^ indent);
            (match init with
            | None -> this#writeOp IaVarDecl; this#writeVar var;
            | Some init ->this#writeOp IaVarDeclI;
                this#writeVar var;
                this#write (" " ^ (this#astType init.cpptype));
                this#write "\n";
                gen_expression init;
            )
         | CppInt i -> this#write ((this#op IaConstInt) ^ (Printf.sprintf "%ld " i))
         | CppFloat float_as_string -> this#write ((this#op IaConstFloat) ^ (this#stringText float_as_string))
         | CppString s -> this#write ((this#op IaConstString) ^ (this#stringText s))
         | CppBool false -> this#writeOp IaConstFalse
         | CppBool true -> this#writeOp IaConstTrue
         | CppNull -> this#writeOp IaConstNull
         | CppNil -> abort "Nil not supported in cppia" expression.cpppos
         | CppThis _ -> this#writeOp IaConsThis
         | CppSuper _ -> this#writeOp IaConstSuper
         | CppBreak -> this#writeOp IaBreak
         | CppContinue -> this#writeOp IaContinue
         | CppGoto label -> abort "Goto not supported in cppia" expression.cpppos
         | CppReturn None -> this#writeOpLine IaReturn;

         | CppReturn Some value ->
             this#write ( (this#op IaRetVal) ^ (this#astType value.cpptype) ^ "\n");
             gen_expression value;

         | CppWhile(condition, block, while_flag, _) ->
             this#write ( (this#op IaWhile) ^ (if while_flag=NormalWhile then "1" else "0" ) ^ "\n");
             gen_expression condition;
             gen_expression block;

         | CppIf (condition,block,None) ->
            this#writeOpLine IaIf;
            gen_expression condition;
            gen_expression block;

         | CppIf (condition,block,Some elze) ->
            this#writeOpLine IaIfElse;
            gen_expression condition;
            gen_expression block;
            gen_expression elze;

         | CppBinop(op, left, right) ->
            this#writeOpLine (IaBinOp op);
            gen_expression left;
            gen_expression right;

         | CppVar var -> gen_var_loc var

         | CppGlobal name -> abort ("Unexpected global '"^ name ^"' in cppia") expression.cpppos

         | CppSet(lvalue,rvalue) ->
            this#writeOpLine IaSet;
            gen_lvalue lvalue expression.cpppos;
            gen_expression rvalue;

         | CppCall(func, args) ->
            let argN = (string_of_int (List.length args)) ^ " " in
            (match func with
            | FuncThis(field, inst) ->
               let name = field.cf_name in
               this#write ( (this#op IaCallThis) ^ (this#astType inst) ^ " " ^ (this#stringText name) ^
                     argN ^ (this#commentOf name) ^ "\n");
            | FuncInstance(expr,_,field)
            | FuncInterface(expr,_,field) ->
               this#write ( (this#op IaCallMember) ^ (this#astType expr.cpptype) ^ " " ^ (this#stringText field.cf_name) ^
                     argN ^ (this#commentOf field.cf_name) ^ "\n");
               gen_expression expr;
            | FuncStatic(class_def,_,field) ->
               this#write ( (this#op IaCallStatic) ^ (this#cppInstText class_def) ^ " " ^ (this#stringText field.cf_name) ^
                     argN ^ (this#commentOf ( join_class_path class_def.cl_path "." ^ "." ^ field.cf_name) ) ^ "\n");
            | FuncTemplate _ -> abort "Templated function call not supported in cppia" expression.cpppos
            | FuncFromStaticFunction -> abort "Unexpected FuncFromStaticFunction" expression.cpppos
            | FuncEnumConstruct(enum,field) ->
               this#write ((this#op IaCreateEnum) ^ (this#enumText enum) ^ " " ^ (this#stringText field.ef_name) ^ argN ^
                   (this#commentOf field.ef_name) ^ "\n");
            | FuncSuperConstruct childType ->
               this#write ((this#op IaCallSuperNew) ^ (this#astType childType) ^ " " ^ argN ^ "\n");
            | FuncSuper(_,objType,field) ->
               this#write ( (this#op IaCallSuper) ^ (this#astType objType) ^ " " ^ (this#stringText field.cf_name) ^
                  argN ^ (this#commentOf field.cf_name) ^ "\n");
            | FuncGlobal(name) ->
               this#write ( (this#op IaCallGlobal) ^ (this#stringText name) ^ argN ^ (this#commentOf name) ^ "\n");

            | FuncNew(newType) ->
               this#write ((this#op IaNew) ^ (this#astType newType) ^ argN ^ "\n");

            | FuncInternal(obj,"cca",".") when obj.cpptype=TCppString ->
               this#write ( (this#op IaCallMember) ^ (this#astType obj.cpptype) ^ " " ^ (this#stringText "cca") ^
                     argN ^ (this#commentOf "cca") ^ "\n");
               gen_expression obj;
            | FuncInternal(obj,name,join) ->
               (* abort ("Internal function call '" ^ name ^ "' not supported in cppia") expression.cpppos; *)
               this#write ( (this#op IaCallMember) ^ (this#astType obj.cpptype) ^ " " ^ (this#stringText name) ^
                     argN ^ (this#commentOf name) ^ "\n");
               gen_expression obj;
            | FuncExpression(expr)  ->
               this#write ( (this#op IaCall) ^ argN ^ "\n");
               gen_expression expr;
            );
            List.iter gen_expression args;

         | CppFunction(func,_) ->
            (match func with
<<<<<<< HEAD
            | FuncThis(field,_) ->
               this#write ( (this#op IaFThisInst) ^ (this#typeTextString "Object") ^ " " ^ (this#stringText field.cf_name) ^ (this#commentOf field.cf_name) );
            | FuncInternal(expr,name,_) ->
               this#write ( (this#op IaFLink) ^ (this#typeTextString "Dynamic") ^ " " ^ (this#stringText name) ^
                 (this#commentOf ( "Internal" ^ "." ^ name)) ^ "\n");
=======
            | FuncThis(field, inst) ->
               this#write ( (this#op IaFThisName) ^ (this#astType inst) ^ " " ^ (this#stringText field.cf_name) ^
                  (this#commentOf ((script_cpptype_string inst) ^ "." ^ field.cf_name)) );
            | FuncInternal(expr,name,_) ->
               this#write ( (this#op IaFLink) ^ (this#astType expr.cpptype) ^ " " ^ (this#stringText name) ^
                 (this#commentOf ( "Internal " ^ (script_cpptype_string expr.cpptype) ^ "." ^ name)) ^ "\n");
>>>>>>> fcef38f3
               gen_expression expr;

            | FuncInstance(expr,_,field)
            | FuncInterface(expr,_,field) ->
<<<<<<< HEAD
               this#write ( (this#op IaFLink) ^ (this#typeTextString "Dynamic") ^ " " ^ (this#stringText field.cf_name) ^
                 (this#commentOf ( "Dynamic" ^ "." ^ field.cf_name)) ^ "\n");
=======
               this#write ( (this#op IaFName) ^ (this#astType expr.cpptype) ^ " " ^ (this#stringText field.cf_name) ^
                 (this#commentOf ( (script_cpptype_string expr.cpptype) ^ "." ^ field.cf_name)) ^ "\n");
>>>>>>> fcef38f3
               gen_expression expr;

            | FuncStatic(class_def,_,field) ->
               this#write ( (this#op IaFStatic)  ^ (this#cppInstText class_def) ^ " " ^ (this#stringText field.cf_name) ^ (this#commentOf field.cf_name) );
            | FuncExpression(expr) -> match_expr expr;
            | FuncGlobal(name) ->abort ("Can't create global " ^ name ^ " closure") expression.cpppos
            | FuncSuper _ | FuncSuperConstruct _ -> abort "Can't create super closure" expression.cpppos
            | FuncNew _ -> abort "Can't create new closure" expression.cpppos
            | FuncEnumConstruct _ -> abort "Enum constructor outside of CppCall" expression.cpppos
            | FuncFromStaticFunction -> abort "Can't create cpp.Function.fromStaticFunction closure" expression.cpppos
            | FuncTemplate _ -> abort "Can't create template function closure" expression.cpppos
            )

         | CppPosition(file,line,class_name,meth) ->
            this#write ( (this#op IaPosInfo) ^ (this#stringText file) ^ (Printf.sprintf "%ld" line) ^ " " ^
                        (this#stringText class_name) ^ " " ^  (this#stringText meth))

         | CppNullCompare("IsNull", e) ->
            this#writeOpLine IaIsNull;
            gen_expression e;

         | CppNullCompare(_, e) ->
            this#writeOpLine IaNotNull;
            gen_expression e;

         | CppCompare(_, left, right, op) ->
            this#writeOpLine (IaBinOp op); 
            gen_expression left;
            gen_expression right;

         | CppArray(arrayLoc) -> gen_array arrayLoc expression.cpppos

         | CppArrayDecl(exprList) ->
            this#write ( (this#op IaADef) ^ (this#astType expression.cpptype) ^ " " ^(string_of_int (List.length exprList))^"\n");
            List.iter gen_expression exprList;

         | CppEnumField(enum,field) ->
            this#write ( (this#op IaFEnum)  ^ (this#enumText enum) ^ " " ^ (this#stringText field.ef_name) ^ (this#commentOf field.ef_name) );

         | CppEnumIndex(obj) ->
            (* Cppia does not have a "GetEnumIndex" op code - must use IaCallMember hx::EnumBase.__Index *)
            this#write ( (this#op IaCallMember) ^ (this#typeTextString "hx::EnumBase") ^ " " ^ (this#stringText "__Index") ^
                     "0" ^ (this#commentOf ("Enum index") ) ^ "\n");
            gen_expression obj;

         | CppDynamicField(obj,name) ->
            this#write ( (this#op IaFName) ^ (this#typeTextString "Dynamic") ^ " " ^ (this#stringText name) ^  (this#commentOf name) ^ "\n");
            gen_expression obj;

         | CppClassOf (path,native) ->
            let klass =  (join_class_path path "." ) in
            this#write ((this#op IaClassOf) ^ (string_of_int (this#typeId klass)))

         | CppEnumParameter(obj,field,index) ->
            this#write ( (this#op IaEnumI) ^ (this#typeTextString "Dynamic") ^ (string_of_int index) ^ "\n");
            gen_expression obj;

         | CppClosure closure ->
            this#write ( (this#op IaFun) ^ (this#astType closure.close_type) ^ (string_of_int (List.length closure.close_args)) ^ "\n" );
            List.iter (fun(arg,init) ->
               this#write (indent ^ indent_str );
               this#writeVar arg;
               match init with
               | Some const -> this#write ("1 " ^ (this#constText const) ^ "\n")
               | _ -> this#write "0\n";
            ) closure.close_args;
            gen_expression closure.close_expr;

         | CppObjectDecl (values,isStruct) ->this#write ( (this#op IaObjDef) ^ (string_of_int (List.length values)));
            this#write " ";
            List.iter (fun (name,_) -> this#write (this#stringText name)  ) values;
            this#write "\n";
            List.iter (fun (_,e) -> gen_expression e ) values;

         | CppCrement(incFlag,preFlag,lvalue) ->
            let op = match incFlag, preFlag with
            | CppIncrement, Prefix -> IaPlusPlus
            | CppIncrement, Postfix -> IaPlusPlusPost
            | CppDecrement, Prefix -> IaMinusMinus
            | CppDecrement, Postfix -> IaMinusMinusPost
            in
            this#writeOpLine op;
            gen_lvalue lvalue expression.cpppos;

         | CppModify(op,lvalue,rvalue) ->
            this#writeOpLine (IaBinOp (OpAssignOp op));
            gen_lvalue lvalue expression.cpppos;
            gen_expression rvalue;

         | CppUnop(op,expr) ->
            let op = match op with
            | CppNot -> IaLogicNot
            | CppNeg -> IaNeg
            | CppNegBits -> IaBitNot
            in
            this#writeOpLine op;
            gen_expression expr;

         | CppThrow(value) -> this#writeOpLine IaThrow;
            gen_expression value;

         | CppTry(block,catches) ->
            this#writeList (this#op IaTry) (List.length catches);
            gen_expression block;
            List.iter ( fun (tvar,catch_expr) ->
               this#write ("\t\t\t"^indent);
               this#writeVar tvar;
               this#write "\n";
               gen_expression catch_expr;
            ) catches;

         | CppIntSwitch _ -> abort "CppIntSwitch not supported in cppia" expression.cpppos;
         | CppSwitch(condition,_, cases, optional_default, _) ->
            this#write ( (this#op IaSwitch) ^ (string_of_int (List.length cases)) ^ " " ^
                              (match optional_default with None -> "0" | Some _ -> "1") ^ "\n");
            gen_expression condition;
            List.iter (fun (cases_list,expression) ->
               this#writeList ("\t\t\t"^indent) (List.length cases_list);
               List.iter (fun value -> gen_expression value ) cases_list;
               gen_expression expression;
            ) cases;
            (match optional_default with None -> () | Some expr -> gen_expression expr);


         | CppTCast(expr,toType) ->
            this#write ((this#op IaTCast) ^ (this#astType toType) ^ "\n");
            gen_expression expr;

         | CppCast(expr,toType) ->
            (match toType with
            | TCppDynamicArray ->
               this#write (this#op IaToDynArray);
               gen_expression expr;
            | TCppObjectArray(_) ->
               this#write ((this#op IaToDataArray) ^ (this#typeTextString ("Array.Object")));
               gen_expression expr;
            | TCppScalarArray(t) ->
               this#write ((this#op IaToDataArray)  ^ (this#typeTextString ("Array." ^ (script_cpptype_string t))));
               gen_expression expr;
            | _ -> match_expr expr
            )

         | CppCastScalar(expr,"bool") ->
             this#writeOpLine IaCastBool;
             gen_expression expr;

         | CppCastScalar(expr,"int") ->
             this#writeOpLine IaCastInt;
             gen_expression expr;

         | CppCastScalar(expr,_) -> match_expr expr
         | CppCastVariant(expr) -> match_expr expr
         | CppCastStatic(expr,_) -> match_expr expr
         | CppNullAccess -> 
            this#writeOpLine IaThrow;
            this#begin_expr;
            this#writeCppPos expression;
            this#write ((this#op IaConstString) ^ (this#stringText "Null access"));
            this#end_expr;

         | CppCode _
         | CppFunctionAddress _
         | CppDereference _
         | CppAddressOf _
         | CppFor _
         | CppCastObjC _
         | CppCastObjCBlock _
         | CppCastProtocol _
         | CppCastNative _ -> abort ("Unsupported operation in cppia :" ^ (s_tcpp expression.cppexpr) ) expression.cpppos

         (*| x -> print_endline ("Unknown cppexpr " ^ (s_tcpp x) );*)
         in
         match_expr expression;
         this#end_expr;
      end and gen_array arrayLoc pos =
         match arrayLoc with
            | ArrayObject(arrayObj, index, _)
            | ArrayTyped(arrayObj, index) ->
               this#write ((this#op IaArrayI) ^ (this#astType arrayObj.cpptype) ^ "\n");
               gen_expression arrayObj;
               gen_expression index;
            | ArrayPointer(_, _)
            | ArrayRawPointer(_,_) -> abort "Unvalid array access in cppia" pos
            | ArrayVirtual(arrayObj, index)
            | ArrayImplements(_,arrayObj,index)
            | ArrayDynamic(arrayObj, index) ->
               this#write ((this#op IaArrayI) ^ (this#astType arrayObj.cpptype) ^ "\n");
               gen_expression arrayObj;
               gen_expression index;
      and gen_lvalue lvalue pos =
         this#begin_expr;
         this#wpos pos;
         (match lvalue with
         | CppVarRef varLoc -> gen_var_loc varLoc
         | CppArrayRef arrayLoc -> gen_array arrayLoc pos
         | CppGlobalRef(name) -> abort ("Unsupported __global__ '" ^ name ^ "' in cppia") pos;
         | CppDynamicRef(expr,name) ->
            let typeText = this#typeTextString "Dynamic" in
            this#write ( (this#op IaFName) ^ typeText ^ " " ^ (this#stringText name) ^  (this#commentOf name) ^ "\n");
            gen_expression expr;
         );
         this#end_expr;

      and gen_var_loc loc =
         match loc with
         | VarClosure(var)
         | VarLocal(var) ->
            this#write ((this#op IaVar) ^ (string_of_int var.v_id) ^ (this#commentOf var.v_name) )
         | VarStatic(class_def,_,field) ->
            this#write ( (this#op IaFStatic)  ^ (this#cppInstText class_def) ^ " " ^ (this#stringText field.cf_name) ^ (this#commentOf field.cf_name) );
<<<<<<< HEAD
         | VarClosure(var) ->
            this#write ( (this#op IaFThisName) ^ (this#typeTextString "Object") ^ " " ^ (this#stringText var.v_name) ^ "\n")
         | VarThis(field) ->
            this#write ( (this#op IaFThisInst) ^ (this#typeTextString "Object") ^ " " ^ (this#stringText field.cf_name) ^ (this#commentOf field.cf_name) );
=======
         | VarThis(field, thisType) ->
            this#write ( (this#op IaFThisInst) ^ (this#astType thisType) ^ " " ^ (this#stringText field.cf_name) ^ (this#commentOf field.cf_name) );
>>>>>>> fcef38f3
         | VarInstance(obj,field,_,_)
         | VarInterface(obj,field) ->
            let objType = script_cpptype_string obj.cpptype in
            this#write ( (this#op IaFLink) ^ (this#astType obj.cpptype) ^ " " ^ (this#stringText field.cf_name) ^ (this#commentOf ( objType ^ "." ^ field.cf_name)) ^ "\n");
            gen_expression obj;
         | VarInternal(obj,_,name) ->
            let objType = script_cpptype_string obj.cpptype in
            this#write ( (this#op IaFLink) ^ (this#astType obj.cpptype) ^ " " ^ (this#stringText name) ^ (this#commentOf ( objType ^ "." ^ name)) ^ "\n");
            gen_expression obj;
<<<<<<< HEAD
=======
      (*
>>>>>>> fcef38f3
      and get_array_type elem =
         this#stringText (script_cpptype_string elem.cpptype);
      *)
      in
      gen_expression expression_tree
end;;




let generate_script_class common_ctx script class_def =
   script#incClasses;
   let classText = (join_class_path class_def.cl_path ".") in
   script#comment ("Class " ^ classText);
   script#writeOp (if class_def.cl_interface then IaInterface else IaClass );
   script#instName class_def;
   (match class_def.cl_super with
      | None -> script#ident ""
      | Some (c,_) -> script#instName c);
   script#wint (List.length class_def.cl_implements);
   List.iter (fun(c,_) -> script#instName c) class_def.cl_implements;
   script#write "\n";
   (* Looks like some map impl classes have their bodies discarded - not sure best way to filter *)
   let non_dodgy_function field =
      class_def.cl_interface ||
      match field.cf_kind, field.cf_expr with
      | Var _, _ -> true
      | Method MethDynamic, _ -> true
      | Method _, Some _ -> true
      | _ -> false
   in
   let ordered_statics = List.filter non_dodgy_function class_def.cl_ordered_statics in
   let ordered_fields = List.filter non_dodgy_function class_def.cl_ordered_fields in
   script#write ((string_of_int ( (List.length ordered_fields) +
                                 (List.length ordered_statics) +
                                 (match class_def.cl_constructor with Some _ -> 1 | _ -> 0 ) +
                                 (if (implement_dynamic_here class_def) then 1 else 0) +
                                 (match class_def.cl_init with Some _ -> 1 | _ -> 0 ) ) )
                                 ^ "\n");

   let generate_field isStatic field =
      match field.cf_kind, follow field.cf_type with
      | Var { v_read = AccInline; v_write = AccNever },_ ->
         script#writeOpLine IaInline;
      | Var v,_ ->
         let mode_code mode = match mode with
         | AccNormal -> IaAccessNormal
         | AccNo -> IaAccessNot
         | AccNever -> IaAccessNot
         | AccResolve -> IaAccessResolve
         | AccCall -> if ( (has_meta_key class_def.cl_meta Meta.NativeProperty) ||
                           (has_meta_key field.cf_meta Meta.NativeProperty) ||
                           (Common.defined common_ctx Define.ForceNativeProperty) )
                         then IaAccessCallNative else IaAccessCall;
         | AccInline -> IaAccessNormal
         | AccRequire (_,_) -> IaAccessNormal
         in
         let isExtern = is_extern_field field in
         script#var (mode_code v.v_read) (mode_code v.v_write) isExtern isStatic field.cf_name field.cf_type field.cf_expr
      | Method MethDynamic, TFun(args,ret) ->
         script#func isStatic true field.cf_name ret args class_def.cl_interface field.cf_expr
      | Method _, TFun(args,ret) when field.cf_name="new" ->
         script#func true false "new" (TInst(class_def,[])) args false field.cf_expr
      | Method _, TFun (args,ret) ->
         script#func isStatic false field.cf_name ret args class_def.cl_interface field.cf_expr
      | Method _, _ -> print_endline ("Unknown method type " ^ (join_class_path class_def.cl_path "." )
                     ^ "." ^field.cf_name )
   in
   (match class_def.cl_constructor with
      | Some field  -> generate_field true field
      | _ -> () );
   (match class_def.cl_init with
      | Some expression  -> script#voidFunc true false "__init__" expression
      | _ -> () );

   List.iter (generate_field false) ordered_fields;
   List.iter (generate_field true) ordered_statics;
   if (implement_dynamic_here class_def) then
      script#implDynamic;
   script#write "\n";
;;

let generate_script_enum common_ctx script enum_def meta =
   script#incClasses;
   let sorted_items = List.sort (fun f1 f2 -> (f1.ef_index - f2.ef_index ) ) (pmap_values enum_def.e_constrs) in
   script#writeList ((script#op IaEnum) ^ (script#enumText enum_def)) (List.length sorted_items);

   List.iter (fun constructor ->
      let name = script#stringText constructor.ef_name in
      match constructor.ef_type with
      | TFun (args,_) ->
         script#write ( name ^ " " ^ (string_of_int (List.length args)) );
         List.iter (fun (arg,_,t) -> script#write ( " " ^ (script#stringText arg) ^ " " ^ (script#typeText t) ) ) args;
         script#write "\n";
      | _ -> script#write ( name ^ " 0\n" )
   ) sorted_items;

   match meta with
   | Some expr -> script#write "1\n";
      script#gen_expression expr
   | _ -> script#write "0\n";
   script#write "\n"
;;


let generate_cppia ctx =
   let common_ctx = ctx.ctx_common in
   let debug = ctx.ctx_debug_level in
   let script = new script_writer ctx common_ctx.file common_ctx.debug in
   ignore (script#stringId "");
   ignore (script#typeId "");

   List.iter (fun object_def ->
      (match object_def with
      | TClassDecl class_def when class_def.cl_extern  ->
         () (*if (gen_externs) then gen_extern_class common_ctx class_def;*)
      | TClassDecl class_def ->
         let is_internal = is_internal_class class_def.cl_path in
         if (is_internal || (is_macro class_def.cl_meta)) then
            ( if (debug>=4) then print_endline (" internal class " ^ (join_class_path class_def.cl_path ".") ))
         else begin
            generate_script_class common_ctx script class_def
         end
      | TEnumDecl enum_def when enum_def.e_extern -> ()
      | TEnumDecl enum_def ->
         let is_internal = is_internal_class enum_def.e_path in
         if (is_internal) then
            (if (debug>=4) then print_endline (" internal enum " ^ (join_class_path enum_def.e_path ".") ))
         else begin
            let meta = Codegen.build_metadata common_ctx object_def in
            if (enum_def.e_extern) then
               (if (debug>=4) then print_endline ("external enum " ^  (join_class_path enum_def.e_path ".") ));
            generate_script_enum common_ctx script enum_def meta
         end
      | TTypeDecl _ | TAbstractDecl _ -> (* already done *) ()
      );
   ) common_ctx.types;

   (match common_ctx.main with
   | None -> script#writeOpLine IaNoMain;
   | Some e -> script#writeOpLine IaMain;
         script#gen_expression e
   );

   script#write ( (script#op IaResources) ^ (string_of_int (Hashtbl.length common_ctx.resources)) ^ "\n");
   Hashtbl.iter (fun name data ->
      script#write ((script#op IaReso) ^ (script#stringText name) ^  (string_of_int (String.length data)) ^ "\n");
   ) common_ctx.resources;
   Hashtbl.iter (fun _ data -> script#writeData data) common_ctx.resources;

   script#close
;;


(*
 The common_ctx contains the haxe AST in the "types" field and the resources
*)
let generate_source ctx =
   let common_ctx = ctx.ctx_common in
   let debug = ctx.ctx_debug_level in
   make_base_directory common_ctx.file;
   let exe_classes = ref [] in
   let boot_classes = ref [] in
   let boot_enums = ref [] in
   let nonboot_classes = ref [] in
   let init_classes = ref [] in
   let super_deps = create_super_dependencies common_ctx in
   let constructor_deps = create_constructor_dependencies common_ctx in
   let main_deps = ref [] in
   let extern_src = ref [] in
   let jobs = ref [] in
   let build_xml = ref "" in
   let scriptable = (Common.defined common_ctx Define.Scriptable) in
   let existingIds = Hashtbl.create 0 in

   List.iter (fun object_def ->
      (* check if any @:objc class is referenced while '-D objc' is not defined
         This will guard all code changes to this flag *)
      (if not (Common.defined common_ctx Define.Objc) then match object_def with
         | TClassDecl class_def when Meta.has Meta.Objc class_def.cl_meta ->
            abort "In order to compile '@:objc' classes, please define '-D objc'" class_def.cl_pos
         | _ -> ());
      (match object_def with
      | TClassDecl class_def when is_extern_class class_def ->
         build_xml := !build_xml ^ (get_class_code class_def Meta.BuildXml);
         let source = get_meta_string_path class_def.cl_meta Meta.SourceFile in
         if (source<>"") then
            extern_src := source :: !extern_src;
      | TClassDecl class_def ->
         let name =  class_text class_def.cl_path in
         let is_internal = is_internal_class class_def.cl_path in
         if (is_internal || (is_macro class_def.cl_meta)) then
            ( if (debug>=4) then print_endline (" internal class " ^ name ))
         else begin
            let rec makeId class_name seed =
               let id = gen_hash32 seed class_name in
               (* reserve first 100 ids for runtime *)
               if id < Int32.of_int 100 || Hashtbl.mem existingIds id then
                  makeId class_name (seed+100) 
               else begin
                  Hashtbl.add existingIds id true;
                  Hashtbl.add ctx.ctx_type_ids class_name id;
               end in
            makeId name 0;
 
            build_xml := !build_xml ^ (get_class_code class_def Meta.BuildXml);
            if (has_init_field class_def) then
               init_classes := class_def.cl_path ::  !init_classes;
            if (has_boot_field class_def) then
               boot_classes := class_def.cl_path ::  !boot_classes
            else if not (has_meta_key class_def.cl_meta Meta.NativeGen) then
               nonboot_classes := class_def.cl_path ::  !nonboot_classes;
            jobs := (fun () -> generate_class_files ctx super_deps constructor_deps class_def scriptable ) :: !jobs;
            let deps = generate_class_deps ctx class_def super_deps constructor_deps in
            if not (class_def.cl_interface && (is_native_gen_class class_def)) then
               exe_classes := (class_def.cl_path, deps, object_def)  ::  !exe_classes;
         end
      | TEnumDecl enum_def when enum_def.e_extern -> ()
      | TEnumDecl enum_def ->
         let name =  class_text enum_def.e_path in
         let is_internal = is_internal_class enum_def.e_path in
         if (is_internal) then
            (if (debug>1) then print_endline (" internal enum " ^ name ))
         else begin
            let meta = Codegen.build_metadata common_ctx object_def in
            if (enum_def.e_extern) then
               (if (debug>1) then print_endline ("external enum " ^ name ));
            boot_enums := enum_def.e_path :: !boot_enums;
            jobs := (fun () -> generate_enum_files ctx enum_def super_deps meta ) :: !jobs;
            let deps = generate_enum_deps ctx enum_def super_deps in
            exe_classes := (enum_def.e_path, deps, object_def) :: !exe_classes;
         end
      | TTypeDecl _ | TAbstractDecl _ -> (* already done *) ()
      );
   ) common_ctx.types;

   List.iter (fun job -> job () ) !jobs;


   (match common_ctx.main with
   | None -> generate_dummy_main common_ctx
   | Some e ->
      let main_field = { cf_name = "__main__"; cf_type = t_dynamic; cf_expr = Some e; cf_expr_unoptimized = None; cf_pos = e.epos; cf_name_pos = null_pos; cf_public = true; cf_meta = []; cf_overloads = []; cf_doc = None; cf_kind = Var { v_read = AccNormal; v_write = AccNormal; }; cf_params = [] } in
      let class_def = { null_class with cl_path = ([],"@Main"); cl_ordered_statics = [main_field] } in
      main_deps := find_referenced_types ctx (TClassDecl class_def) super_deps constructor_deps false true false;
      generate_main ctx super_deps class_def
   );

   generate_boot ctx !boot_enums !boot_classes !nonboot_classes !init_classes;

   generate_files common_ctx ctx.ctx_file_info;

   write_resources common_ctx;

   (* Output class info if requested *)
   if (scriptable || (Common.defined common_ctx Define.DllExport) ) then begin
      let filename =
         try
            let value = Common.defined_value common_ctx Define.DllExport in
            if value="1" then raise Not_found;
            value
         with Not_found -> "export_classes.info"
      in
      if (filename <> "") then begin
         let escape s =
            let b = Buffer.create 0 in
            for i = 0 to String.length s - 1 do
               let c = String.unsafe_get s i in
               match c with
               | '\\' -> Buffer.add_char b c; Buffer.add_char b c;
               | ' ' -> Buffer.add_char b '\\'; Buffer.add_char b 's';
               | '\n' -> Buffer.add_char b '\\'; Buffer.add_char b 'n';
               | _ -> Buffer.add_char b c;
            done;
            Buffer.contents b;
         in

         let exeClasses = open_out filename in
         let out = output_string exeClasses in
         let outline str = output_string exeClasses (str ^ "\n") in
         let spath path = (join_class_path path ".") in
         List.iter (fun (name,_,def) ->
            match def with
            | TClassDecl class_def ->
                outline ((if class_def.cl_interface then "interface " else "class ") ^ (spath name) );
            | TEnumDecl enum_def ->
                out ("enum " ^ (spath name) ^ "\n");
            | _ -> ()
            ) !exe_classes;

         (* Output file info too *)
         List.iter ( fun file ->
               let full_path = Path.get_full_path (try Common.find_file common_ctx file with Not_found -> file) in
               if file <> "?" then
                  out ("file " ^ (escape file) ^ " " ^ (escape full_path) ^"\n") )
            ( List.sort String.compare ( pmap_keys !(ctx.ctx_file_info) ) );
         close_out exeClasses;
     end;
   end;

   let output_name = match  common_ctx.main_class with
   | Some path -> (snd path)
   | _ -> "output" in

   write_build_data common_ctx (common_ctx.file ^ "/Build.xml") !exe_classes !main_deps (!boot_enums@ !boot_classes) !build_xml !extern_src output_name;
   let cmd_defines = ref "" in
   PMap.iter ( fun name value -> match name with
      | "true" | "sys" | "dce" | "cpp" | "debug" -> ()
      | _ -> cmd_defines := !cmd_defines ^ " -D" ^ name ^ "=\"" ^ (escape_command value) ^ "\"" ) common_ctx.defines;
   write_build_options common_ctx (common_ctx.file ^ "/Options.txt") common_ctx.defines;
   if ( not (Common.defined common_ctx Define.NoCompilation) ) then begin
      let t = Common.timer ["generate";"cpp";"native compilation"] in
      let old_dir = Sys.getcwd() in
      Sys.chdir common_ctx.file;
      let cmd = ref "haxelib run hxcpp Build.xml haxe" in
      if (common_ctx.debug) then cmd := !cmd ^ " -Ddebug";
      cmd := !cmd ^ !cmd_defines;
      cmd := List.fold_left (fun cmd path -> cmd ^ " -I\"" ^ (escape_command path) ^ "\"" ) !cmd common_ctx.class_path;
      common_ctx.print (!cmd ^ "\n");
      if common_ctx.run_command !cmd <> 0 then failwith "Build failed";
      Sys.chdir old_dir;
      t()
   end
   ;;

let generate common_ctx =
   if (Common.defined common_ctx Define.Cppia) then begin
      let ctx = new_context common_ctx 1 (ref PMap.empty) (Hashtbl.create 0)  in
      generate_cppia ctx
   end else begin
      let ctx = new_context common_ctx 1 (ref PMap.empty) (create_member_types common_ctx) in
      generate_source ctx
   end
;;

<|MERGE_RESOLUTION|>--- conflicted
+++ resolved
@@ -7616,31 +7616,18 @@
 
          | CppFunction(func,_) ->
             (match func with
-<<<<<<< HEAD
-            | FuncThis(field,_) ->
-               this#write ( (this#op IaFThisInst) ^ (this#typeTextString "Object") ^ " " ^ (this#stringText field.cf_name) ^ (this#commentOf field.cf_name) );
-            | FuncInternal(expr,name,_) ->
-               this#write ( (this#op IaFLink) ^ (this#typeTextString "Dynamic") ^ " " ^ (this#stringText name) ^
-                 (this#commentOf ( "Internal" ^ "." ^ name)) ^ "\n");
-=======
             | FuncThis(field, inst) ->
                this#write ( (this#op IaFThisName) ^ (this#astType inst) ^ " " ^ (this#stringText field.cf_name) ^
                   (this#commentOf ((script_cpptype_string inst) ^ "." ^ field.cf_name)) );
             | FuncInternal(expr,name,_) ->
                this#write ( (this#op IaFLink) ^ (this#astType expr.cpptype) ^ " " ^ (this#stringText name) ^
                  (this#commentOf ( "Internal " ^ (script_cpptype_string expr.cpptype) ^ "." ^ name)) ^ "\n");
->>>>>>> fcef38f3
                gen_expression expr;
 
             | FuncInstance(expr,_,field)
             | FuncInterface(expr,_,field) ->
-<<<<<<< HEAD
-               this#write ( (this#op IaFLink) ^ (this#typeTextString "Dynamic") ^ " " ^ (this#stringText field.cf_name) ^
-                 (this#commentOf ( "Dynamic" ^ "." ^ field.cf_name)) ^ "\n");
-=======
                this#write ( (this#op IaFName) ^ (this#astType expr.cpptype) ^ " " ^ (this#stringText field.cf_name) ^
                  (this#commentOf ( (script_cpptype_string expr.cpptype) ^ "." ^ field.cf_name)) ^ "\n");
->>>>>>> fcef38f3
                gen_expression expr;
 
             | FuncStatic(class_def,_,field) ->
@@ -7851,15 +7838,8 @@
             this#write ((this#op IaVar) ^ (string_of_int var.v_id) ^ (this#commentOf var.v_name) )
          | VarStatic(class_def,_,field) ->
             this#write ( (this#op IaFStatic)  ^ (this#cppInstText class_def) ^ " " ^ (this#stringText field.cf_name) ^ (this#commentOf field.cf_name) );
-<<<<<<< HEAD
-         | VarClosure(var) ->
-            this#write ( (this#op IaFThisName) ^ (this#typeTextString "Object") ^ " " ^ (this#stringText var.v_name) ^ "\n")
-         | VarThis(field) ->
-            this#write ( (this#op IaFThisInst) ^ (this#typeTextString "Object") ^ " " ^ (this#stringText field.cf_name) ^ (this#commentOf field.cf_name) );
-=======
          | VarThis(field, thisType) ->
             this#write ( (this#op IaFThisInst) ^ (this#astType thisType) ^ " " ^ (this#stringText field.cf_name) ^ (this#commentOf field.cf_name) );
->>>>>>> fcef38f3
          | VarInstance(obj,field,_,_)
          | VarInterface(obj,field) ->
             let objType = script_cpptype_string obj.cpptype in
@@ -7869,10 +7849,7 @@
             let objType = script_cpptype_string obj.cpptype in
             this#write ( (this#op IaFLink) ^ (this#astType obj.cpptype) ^ " " ^ (this#stringText name) ^ (this#commentOf ( objType ^ "." ^ name)) ^ "\n");
             gen_expression obj;
-<<<<<<< HEAD
-=======
       (*
->>>>>>> fcef38f3
       and get_array_type elem =
          this#stringText (script_cpptype_string elem.cpptype);
       *)
