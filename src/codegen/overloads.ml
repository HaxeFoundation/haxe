--- conflicted
+++ resolved
@@ -271,26 +271,6 @@
 				| _ -> die "" __LOC__
 			in
 
-<<<<<<< HEAD
-			let rated = ref [] in
-			List.iter (fun fcc -> match fcc.fc_type with
-				| TFun(args,ret,_) -> (try
-					rated := ( fcc, mk_rate [] fcc.fc_args args ) :: !rated
-					with | Not_found -> ())
-				| _ -> die "" __LOC__
-			) compatible;
-
-			let rec loop best rem = match best, rem with
-				| _, [] -> best
-				| [], r1 :: rem -> loop [r1] rem
-				| (bover, bargs) :: b1, (rover, rargs) :: rem ->
-					if is_best bargs rargs then
-						loop best rem
-					else if is_best rargs bargs then
-						loop (loop b1 [rover,rargs]) rem
-					else (* equally specific *)
-						loop ( (rover,rargs) :: best ) rem
-=======
 			let rec loop best l = match l with
 				| [] ->
 					begin match best with
@@ -299,7 +279,7 @@
 					end
 				| fcc :: l ->
 					let args,ret = match follow fcc.fc_type with
-						| TFun(args,ret) -> args,ret
+						| TFun(args,ret,_) -> args,ret
 						| _ -> die "" __LOC__
 					in
 					begin try
@@ -325,7 +305,6 @@
 					with Not_found ->
 						loop best l
 					end
->>>>>>> 3b864891
 			in
 			loop None compatible
 end