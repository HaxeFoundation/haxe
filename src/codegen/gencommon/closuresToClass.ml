--- conflicted
+++ resolved
@@ -277,16 +277,9 @@
 
 let rec get_type_params acc t =
 	match t with
-<<<<<<< HEAD
-		| TInst(( { cl_kind = KTypeParameter constraints } as cl), []) ->
-			let params = List.fold_left get_type_params acc constraints in
-			List.filter (fun t -> not (List.memq t acc)) (cl :: params) @ acc;
-		| TFun (params,tret,_) ->
-=======
 		| TInst(( { cl_kind = KTypeParameter _ } as cl), []) ->
 			if List.memq cl acc then acc else cl :: acc
-		| TFun (params,tret) ->
->>>>>>> 01dde74b
+		| TFun (params,tret,_) ->
 			List.fold_left get_type_params acc ( tret :: List.map (fun (_,_,t) -> t) params )
 		| TDynamic None ->
 			acc
