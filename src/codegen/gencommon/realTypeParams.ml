--- conflicted
+++ resolved
@@ -405,13 +405,8 @@
 				let name = get_cast_name curcls in
 				if not (PMap.mem name cl.cl_fields) then begin
 					let reverse_params = List.map (apply_params curcls.cl_params params) reverse_params in
-<<<<<<< HEAD
 					let cfield = mk_class_field name (TFun([], t_dynamic, false)) false cl.cl_pos (Method MethNormal) cparams in
-					let field = { eexpr = TField(this, FInstance(cl,List.map snd cl.cl_params, cast_cfield)); etype = apply_params cast_cfield.cf_params reverse_params cast_cfield.cf_type; epos = p } in
-=======
-					let cfield = mk_class_field name (TFun([], t_dynamic)) false cl.cl_pos (Method MethNormal) cparams in
 					let field = { eexpr = TField(this, FInstance(cl,extract_param_types cl.cl_params, cast_cfield)); etype = apply_params cast_cfield.cf_params reverse_params cast_cfield.cf_type; epos = p } in
->>>>>>> 3b864891
 					let call =
 					{
 						eexpr = TCall(field, []);
@@ -465,15 +460,9 @@
 	let create_cast_cfield gen cl name =
 		reset_temps();
 		let basic = gen.gcon.basic in
-<<<<<<< HEAD
-		let cparams = List.map (fun (s,t) -> (s, TInst (map_param (get_cl_t t), []))) cl.cl_params in
+		let cparams = List.map (fun tp -> {tp with ttp_type = TInst (map_param (get_cl_t tp.ttp_type), [])}) cl.cl_params in
 		let cfield = mk_class_field name (TFun([], t_dynamic, false)) false cl.cl_pos (Method MethNormal) cparams in
-		let params = List.map snd cparams in
-=======
-		let cparams = List.map (fun tp -> {tp with ttp_type = TInst (map_param (get_cl_t tp.ttp_type), [])}) cl.cl_params in
-		let cfield = mk_class_field name (TFun([], t_dynamic)) false cl.cl_pos (Method MethNormal) cparams in
 		let params = extract_param_types cparams in
->>>>>>> 3b864891
 
 		let fields = get_fields gen cl (extract_param_types cl.cl_params) params [] in
 		let fields = List.filter (fun (cf,_,_) -> Type.is_physical_field cf) fields in
@@ -604,13 +593,8 @@
 		let basic = gen.gcon.basic in
 		let cparams = List.map (fun tp -> {tp with ttp_name = "To_" ^ tp.ttp_name;ttp_type = TInst (map_param (get_cl_t tp.ttp_type), [])}) cf.cf_params in
 		let me_type = TInst(iface,[]) in
-<<<<<<< HEAD
 		let cfield = mk_class_field ~static:true "__hx_cast" (TFun(["me",false,me_type], t_dynamic, false)) false iface.cl_pos (Method MethNormal) (cparams) in
-		let params = List.map snd cparams in
-=======
-		let cfield = mk_class_field ~static:true "__hx_cast" (TFun(["me",false,me_type], t_dynamic)) false iface.cl_pos (Method MethNormal) (cparams) in
 		let params = extract_param_types cparams in
->>>>>>> 3b864891
 
 		let me = alloc_var "me" me_type in
 		let field = { eexpr = TField(mk_local me p, FInstance(iface, extract_param_types iface.cl_params, cf)); etype = apply_params cf.cf_params params cf.cf_type; epos = p } in
@@ -654,15 +638,9 @@
 		let implement_stub_cast cthis iface tl =
 			let name = get_cast_name iface in
 			if not (PMap.mem name cthis.cl_fields) then begin
-<<<<<<< HEAD
-				let cparams = List.map (fun (s,t) -> ("To_" ^ s, TInst(map_param (get_cl_t t), []))) iface.cl_params in
-				let field = mk_class_field name (TFun([],t_dynamic,false)) false iface.cl_pos (Method MethNormal) cparams in
-				let this = { eexpr = TConst TThis; etype = TInst(cthis, List.map snd cthis.cl_params); epos = cthis.cl_pos } in
-=======
 				let cparams = List.map (fun tp -> {tp with ttp_name = "To_" ^ tp.ttp_name;ttp_type = TInst(map_param (get_cl_t tp.ttp_type), [])}) iface.cl_params in
-				let field = mk_class_field name (TFun([],t_dynamic)) false iface.cl_pos (Method MethNormal) cparams in
+				let field = mk_class_field name (TFun([],t_dynamic, false)) false iface.cl_pos (Method MethNormal) cparams in
 				let this = { eexpr = TConst TThis; etype = TInst(cthis, extract_param_types cthis.cl_params); epos = cthis.cl_pos } in
->>>>>>> 3b864891
 				field.cf_expr <- Some {
 					etype = TFun([],t_dynamic,false);
 					epos = this.epos;
