--- conflicted
+++ resolved
@@ -458,13 +458,8 @@
 	let create_cast_cfield gen cl name =
 		reset_temps();
 		let basic = gen.gcon.basic in
-<<<<<<< HEAD
-		let cparams = List.map (fun tp -> {tp with ttp_type = TInst (map_param (get_cl_t tp.ttp_type), [])}) cl.cl_params in
+		let cparams = List.map clone_param cl.cl_params in
 		let cfield = mk_class_field name (TFun([], t_dynamic, false)) false cl.cl_pos (Method MethNormal) cparams in
-=======
-		let cparams = List.map clone_param cl.cl_params in
-		let cfield = mk_class_field name (TFun([], t_dynamic)) false cl.cl_pos (Method MethNormal) cparams in
->>>>>>> adef8b3e
 		let params = extract_param_types cparams in
 
 		let fields = get_fields gen cl (extract_param_types cl.cl_params) params [] in
@@ -641,13 +636,8 @@
 		let implement_stub_cast cthis iface tl =
 			let name = get_cast_name iface in
 			if not (PMap.mem name cthis.cl_fields) then begin
-<<<<<<< HEAD
-				let cparams = List.map (fun tp -> {tp with ttp_name = "To_" ^ tp.ttp_name;ttp_type = TInst(map_param (get_cl_t tp.ttp_type), [])}) iface.cl_params in
-				let field = mk_class_field name (TFun([],t_dynamic, false)) false iface.cl_pos (Method MethNormal) cparams in
-=======
 				let cparams = List.map clone_param iface.cl_params in
-				let field = mk_class_field name (TFun([],t_dynamic)) false iface.cl_pos (Method MethNormal) cparams in
->>>>>>> adef8b3e
+				let field = mk_class_field name (TFun([],t_dynamic,false)) false iface.cl_pos (Method MethNormal) cparams in
 				let this = { eexpr = TConst TThis; etype = TInst(cthis, extract_param_types cthis.cl_params); epos = cthis.cl_pos } in
 				field.cf_expr <- Some {
 					etype = TFun([],t_dynamic,false);
