(*
	The Haxe Compiler
	Copyright (C) 2005-2019  Haxe Foundation

	This program is free software; you can redistribute it and/or
	modify it under the terms of the GNU General Public License
	as published by the Free Software Foundation; either version 2
	of the License, or (at your option) any later version.

	This program is distributed in the hope that it will be useful,
	but WITHOUT ANY WARRANTY; without even the implied warranty of
	MERCHANTABILITY or FITNESS FOR A PARTICULAR PURPOSE.  See the
	GNU General Public License for more details.

	You should have received a copy of the GNU General Public License
	along with this program; if not, write to the Free Software
	Foundation, Inc., 51 Franklin Street, Fifth Floor, Boston, MA  02110-1301, USA.
*)
open Option
open Common
open Ast
open Globals
open Type
open Codegen
open Gencommon

(* ******************************************* *)
(* Casts detection v2 *)
(* ******************************************* *)
(*
	Will detect implicit casts and add TCast for them. Since everything is already followed by follow_all, typedefs are considered a new type altogether

	Types shouldn't be cast if:
		* When an instance is being coerced to a superclass or to an implemented interface
		* When anything is being coerced to Dynamic

	edit:
		As a matter of performance, we will also run the type parameters casts in here. Otherwise the exact same computation would have to be performed twice,
		with maybe even some loss of information

		* TAnon / TDynamic will call
		* Type parameter handling will be abstracted

	dependencies:
		Must run before ExpressionUnwrap

*)
let name = "cast_detect"
let priority = solve_deps name [DBefore RealTypeParams.priority; DBefore ExpressionUnwrap.priority]

(* ******************************************* *)
(* ReturnCast *)
(* ******************************************* *)
(*
	Cast detection for return types can't be done at CastDetect time, since we need an
	unwrapped expression to make sure we catch all return cast detections. So this module
	is specifically to deal with that, and is configured automatically by CastDetect
*)
module ReturnCast =
struct
	let name = "return_cast"
	let priority = solve_deps name [DAfter priority; DAfter ExpressionUnwrap.priority]

	let default_implementation gen =
		let rec extract_expr e = match e.eexpr with
			| TParenthesis e
			| TMeta (_,e)
			| TCast(e,_) -> extract_expr e
			| _ -> e
		in
		let current_ret_type = ref None in
		let handle e tto tfrom = gen.ghandle_cast (gen.greal_type tto) (gen.greal_type tfrom) e in
		let in_value = ref false in
		let binop_right_expr_type op actual_type =
			match op with
			| OpShr | OpShl | OpUShr | OpAssignOp (OpShr | OpShl | OpUShr) ->
				(match follow actual_type with
				| TAbstract ({ a_path = (["cs"], "Int64") }, _) -> gen.gcon.basic.tint
				| _ -> actual_type)
			| _ -> actual_type
		in

		let rec run e =
			let was_in_value = !in_value in
			in_value := true;
			match e.eexpr with
			| TReturn (eopt) ->
				(* a return must be inside a function *)
				let ret_type = match !current_ret_type with | Some(s) -> s | None -> gen.gcon.error "Invalid return outside function declaration." e.epos; die "" __LOC__ in
				(match eopt with
				| None when not (ExtType.is_void ret_type) ->
					Texpr.Builder.mk_return (null ret_type e.epos)
				| None -> e
				| Some eret ->
					Texpr.Builder.mk_return (handle (run eret) ret_type eret.etype))
			| TFunction(tfunc) ->
				let last_ret = !current_ret_type in
				current_ret_type := Some(tfunc.tf_type);
				let ret = Type.map_expr run e in
				current_ret_type := last_ret;
				ret
			| TBlock el ->
				{ e with eexpr = TBlock ( List.map (fun e -> in_value := false; run e) el ) }
			| TBinop ( (Ast.OpAssign as op),e1,e2)
			| TBinop ( (Ast.OpAssignOp _ as op),e1,e2) when was_in_value ->
				let e1 = extract_expr (run e1) in
				let r = { e with eexpr = TBinop(op, e1, handle (run e2) e1.etype e2.etype); etype = e1.etype } in
				handle r e.etype e1.etype
			| TBinop ( (Ast.OpAssign as op),({ eexpr = TField(tf, f) } as e1), e2 )
			| TBinop ( (Ast.OpAssignOp _ as op),({ eexpr = TField(tf, f) } as e1), e2 ) ->
				(match field_access_esp gen (gen.greal_type tf.etype) (f) with
					| FClassField(cl,params,_,_,is_static,actual_t,_) ->
						let actual_t = if is_static then actual_t else apply_params cl.cl_params params actual_t in
						let actual_t = binop_right_expr_type op actual_t in
						let e1 = extract_expr (run e1) in
						{ e with eexpr = TBinop(op, e1, handle (run e2) actual_t e2.etype); etype = e1.etype }
					| _ ->
						let e1 = extract_expr (run e1) in
						let actual_t = binop_right_expr_type op e2.etype in
						{ e with eexpr = TBinop(op, e1, handle (run e2) e1.etype actual_t); etype = e1.etype }
				)
			| TBinop ( (Ast.OpAssign as op),e1,e2)
			| TBinop ( (Ast.OpAssignOp _ as op),e1,e2) ->
				let e1 = extract_expr (run e1) in
				let actual_t = binop_right_expr_type op e2.etype in
				{ e with eexpr = TBinop(op, e1, handle (run e2) e1.etype actual_t); etype = e1.etype }
			| _ -> Type.map_expr run e
		in
		run

	let configure gen =
		let map = default_implementation gen in
		gen.gsyntax_filters#add name (PCustom priority) map
end;;

(*
	Since this function is applied under native-context only, the type paraters will already be changed
*)
let map_cls gen also_implements fn super =
	let rec loop c tl =
		if c == super then
			fn c tl
		else
			(match c.cl_super with
				| None -> false
				| Some (cs,tls) ->
					let tls = gen.greal_type_param (TClassDecl cs) tls in
					loop cs (List.map (apply_params c.cl_params tl) tls)
			)
			||
			(if also_implements then
				List.exists (fun (cs,tls) -> loop cs (List.map (apply_params c.cl_params tl) tls)) c.cl_implements
			else
				false)
	in
	loop

let follow_dyn t = match follow t with
	| TMono _ | TLazy _ -> t_dynamic
	| t -> t

(*
	this has a slight change from the type.ml version, in which it doesn't
	change a TMono into the other parameter
*)
let rec type_eq gen param a b =
	if a == b then
		()
	else match follow_dyn (gen.greal_type a) , follow_dyn (gen.greal_type b) with
	| TEnum (e1,tl1) , TEnum (e2,tl2) ->
		if e1 != e2 && not (param = EqCoreType && e1.e_path = e2.e_path) then Type.error [cannot_unify a b];
		List.iter2 (type_eq gen param) tl1 tl2
	| TAbstract (a1,tl1) , TAbstract (a2,tl2) ->
		if a1 != a2 && not (param = EqCoreType && a1.a_path = a2.a_path) then Type.error [cannot_unify a b];
		List.iter2 (type_eq gen param) tl1 tl2
	| TInst (c1,tl1) , TInst (c2,tl2) ->
		if c1 != c2 && not (param = EqCoreType && c1.cl_path = c2.cl_path) && (match c1.cl_kind, c2.cl_kind with KExpr _, KExpr _ -> false | _ -> true) then Type.error [cannot_unify a b];
		List.iter2 (type_eq gen param) tl1 tl2
	| TFun (l1,r1,coro1) , TFun (l2,r2,coro2) when coro1 = coro2 && List.length l1 = List.length l2 ->
		(try
			type_eq gen param r1 r2;
			List.iter2 (fun (n,o1,t1) (_,o2,t2) ->
				if o1 <> o2 then Type.error [Not_matching_optional n];
				type_eq gen param t1 t2
			) l1 l2
		with
			Unify_error l -> Type.error (cannot_unify a b :: l))
	| TDynamic None , TDynamic None ->
		()
	| TDynamic (Some a) , TDynamic (Some b) ->
		type_eq gen param a b
	| TAnon a1, TAnon a2 ->
		(try
			PMap.iter (fun n f1 ->
				try
					let f2 = PMap.find n a2.a_fields in
					if f1.cf_kind <> f2.cf_kind && (param = EqStrict || param = EqCoreType || not (unify_kind f1.cf_kind f2.cf_kind)) then Type.error [invalid_kind n f1.cf_kind f2.cf_kind];
					try
						type_eq gen param f1.cf_type f2.cf_type
					with
						Unify_error l -> Type.error (invalid_field n :: l)
				with
					Not_found ->
						Type.error [has_no_field b n];
			) a1.a_fields;
			PMap.iter (fun n f2 ->
				if not (PMap.mem n a1.a_fields) then begin
					Type.error [has_no_field a n];
				end;
			) a2.a_fields;
		with
			Unify_error l -> Type.error (cannot_unify a b :: l))
	| _ , _ ->
		if b == t_dynamic && (param = EqRightDynamic || param = EqBothDynamic) then
			()
		else if a == t_dynamic && param = EqBothDynamic then
			()
		else
			Type.error [cannot_unify a b]

let type_iseq gen a b =
	try
		type_eq gen EqStrict a b;
		true
	with
		Unify_error _ -> false

(* will return true if both arguments are compatible. If it's not the case, a runtime error is very likely *)
let is_cl_related gen cl tl super superl =
	let is_cl_related cl tl super superl = map_cls gen (match cl.cl_kind,super.cl_kind with KTypeParameter _, _ | _,KTypeParameter _ -> false | _ -> true) (fun _ _ -> true) super cl tl in
	is_cl_related cl tl super superl || is_cl_related super superl cl tl

let is_exactly_basic gen t1 t2 =
	match gen.gfollow#run_f t1, gen.gfollow#run_f t2 with
		| TAbstract(a1, []), TAbstract(a2, []) ->
			a1 == a2 && Common.defined gen.gcon Define.FastCast
		| TInst(c1, []), TInst(c2, []) ->
			c1 == c2 && Common.defined gen.gcon Define.FastCast
		| TEnum(e1, []), TEnum(e2, []) ->
			e1 == e2 && Common.defined gen.gcon Define.FastCast
		| _ ->
			false

let rec is_unsafe_cast gen to_t from_t =
	match (follow to_t, follow from_t) with
		| TInst(cl_to, to_params), TInst(cl_from, from_params) ->
			not (is_cl_related gen cl_from from_params cl_to to_params)
		| TEnum(e_to, _), TEnum(e_from, _) ->
			e_to.e_path <> e_from.e_path
		| TFun _, TFun _ ->
			(* functions are never unsafe cast by default. This behavior might be changed *)
			(* with a later AST pass which will run through TFun to TFun casts *)
			false
		| TMono _, _
		| _, TMono _
		| TDynamic _, _
		| _, TDynamic _ ->
			false
		| TAnon _, _
		| _, TAnon _ ->
			(* anonymous are never unsafe also. *)
			(* Though they will generate a cast, so if this cast is unneeded it's better to avoid them by tweaking gen.greal_type *)
			false
		| TAbstract _, _
		| _, TAbstract _ ->
			(try
				unify from_t to_t;
				false
			with | Unify_error _ ->
				try
					unify to_t from_t; (* still not unsafe *)
					false
				with | Unify_error _ ->
					true)
		| _ -> true

let unifies tfrom tto = try
	unify tfrom tto;
	true
with | _ ->
	false

let do_unsafe_cast gen from_t to_t e	=
	let t_path t =
		match t with
			| TInst(cl, _) -> cl.cl_path
			| TEnum(e, _) -> e.e_path
			| TType(t, _) -> t.t_path
			| TAbstract(a, _) -> a.a_path
			| TDynamic _ -> ([], "Dynamic")
			| _ -> raise Not_found
	in
	match gen.gfollow#run_f from_t, gen.gfollow#run_f to_t with
	| TInst({ cl_kind = KTypeParameter tl },_), t2 when List.exists (fun t -> unifies t t2) tl ->
		mk_cast to_t (mk_cast t_dynamic e)
	| from_t, to_t when gen.gspecial_needs_cast to_t from_t ->
		mk_cast to_t e
	| _ ->
		let do_default () =
			gen.gon_unsafe_cast to_t e.etype e.epos;
			mk_cast to_t (mk_cast t_dynamic e)
		in
		(* TODO: there really should be a better way to write that *)
		try
			if (Hashtbl.find gen.gsupported_conversions (t_path from_t)) from_t to_t then
				mk_cast to_t e
			else
				do_default()
		with
			| Not_found ->
				try
					if (Hashtbl.find gen.gsupported_conversions (t_path to_t)) from_t to_t then
						mk_cast to_t e
					else
						do_default()
				with
					| Not_found -> do_default()

(* ****************************** *)
(* cast handler *)
(* decides if a cast should be emitted, given a from and a to type *)
(*
	this function is like a mini unify, without e.g. subtyping, which makes sense
	at the backend level, since most probably Anons and TInst will have a different representation there
*)
let rec handle_cast gen e real_to_t real_from_t =
	let do_unsafe_cast () = do_unsafe_cast gen real_from_t real_to_t { e with etype = real_from_t } in
	let to_t, from_t = real_to_t, real_from_t in

	let mk_cast fast t e =
		match e.eexpr with
			(* TThrow is always typed as Dynamic, we just need to type it accordingly *)
			| TThrow _ -> { e with etype = t }
			| _ -> if fast then mk_castfast t e else mk_cast t e
	in

	let e = { e with etype = real_from_t } in
	if try fast_eq real_to_t real_from_t with Invalid_argument _ -> false then e else
	match real_to_t, real_from_t with
		(* string is the only type that can be implicitly converted from any other *)
		| TInst( { cl_path = ([], "String") }, []), TInst( { cl_path = ([], "String") }, [] ) ->
			mk_cast true to_t e
		| TInst( { cl_path = ([], "String") }, []), _ ->
			mk_cast false to_t e
		| TInst( ({ cl_path = (["cs"|"java"], "NativeArray") } as c_array), [tp_to] ), TInst({ cl_path = (["cs"|"java"], "NativeArray") }, [tp_from]) when not (type_iseq gen (gen.greal_type tp_to) (gen.greal_type tp_from)) ->
			(* see #5751 . NativeArray is special because of its ties to Array. We could potentially deal with this for all *)
			(* TNew expressions, but it's not that simple, since we don't want to retype the whole expression list with the *)
			(* updated type. *)
			(match e.eexpr with
				| TNew(c,_,el) when c == c_array ->
					mk_cast false (TInst(c_array,[tp_to])) { e with eexpr = TNew(c, [tp_to], el); etype = TInst(c_array,[tp_to]) }
				| _ ->
					e
			)
		| TInst(cl_to, params_to), TInst(cl_from, params_from) ->
			let ret = ref None in
			(*
				this is a little confusing:
				we are here mapping classes until we have the same to and from classes, applying the type parameters in each step, so we can
				compare the type parameters;

				If a class is found - meaning that the cl_from can be converted without a cast into cl_to,
				we still need to check their type parameters.
			*)
			ignore (map_cls gen (match cl_from.cl_kind,cl_to.cl_kind with KTypeParameter _, _ | _,KTypeParameter _ -> false | _ -> true) (fun _ tl ->
				try
					(* type found, checking type parameters *)
					List.iter2 (type_eq gen EqStrict) tl params_to;
					ret := Some e;
					true
				with | Unify_error _ ->
					(* type parameters need casting *)
					if gen.ghas_tparam_cast_handler then begin
						(*
							if we are already handling type parameter casts on other part of code (e.g. RealTypeParameters),
							we'll just make a cast to indicate that this place needs type parameter-involved casting
						*)
						ret := Some (mk_cast true to_t e);
						true
					end else
						(*
							if not, we're going to check if we only need a simple cast,
							or if we need to first cast into the dynamic version of it
						*)
						try
							List.iter2 (type_eq gen EqRightDynamic) tl params_to;
							ret := Some (mk_cast true to_t e);
							true
						with | Unify_error _ ->
							ret := Some (mk_cast true to_t (mk_cast true (TInst(cl_to, List.map (fun _ -> t_dynamic) params_to)) e));
							true
			) cl_to cl_from params_from);
			if is_some !ret then
				get !ret
			else if is_cl_related gen cl_from params_from cl_to params_to then
				mk_cast true to_t e
			else
				(* potential unsafe cast *)
				(do_unsafe_cast ())
		| TMono _, TMono _
		| TMono _, TDynamic _
		| TDynamic _, TDynamic _
		| TDynamic _, TMono _ ->
			e
		| TMono _, _
		| TDynamic _, _
		| TAnon _, _ when gen.gneeds_box real_from_t ->
			mk_cast false to_t e
		| TMono _, _
		| TDynamic _, _ -> e
		| _, TMono _
		| _, TDynamic _ -> mk_cast false to_t e
		| TAnon (a_to), TAnon (a_from) ->
			if a_to == a_from then
				e
			else if type_iseq gen to_t from_t then (* FIXME apply unify correctly *)
				e
			else
				mk_cast true to_t e
		| _, TAnon(anon) -> (try
			let p2 = match !(anon.a_status) with
			| Statics c -> TInst(c,List.map (fun _ -> t_dynamic) c.cl_params)
			| EnumStatics e -> TEnum(e, List.map (fun _ -> t_dynamic) e.e_params)
			| AbstractStatics a -> TAbstract(a, List.map (fun _ -> t_dynamic) a.a_params)
			| _ -> raise Not_found
			in
			let tclass = match get_type gen ([],"Class") with
			| TAbstractDecl(a) -> a
			| _ -> die "" __LOC__ in
			handle_cast gen e real_to_t (gen.greal_type (TAbstract(tclass, [p2])))
		with | Not_found ->
			mk_cast false to_t e)
		| TAbstract (a_to, _), TAbstract(a_from, _) when a_to == a_from ->
			e
		| TAbstract _, TInst({ cl_kind = KTypeParameter _ }, _)
		| TInst({ cl_kind = KTypeParameter _ }, _), TAbstract _ ->
			do_unsafe_cast()
		| TAbstract _, _
		| _, TAbstract _ ->
			(try
				unify from_t to_t;
				mk_cast true to_t e
			with | Unify_error _ ->
				try
					unify to_t from_t;
					mk_cast true to_t e
				with | Unify_error _ ->
					do_unsafe_cast())
		| TEnum(e_to, []), TEnum(e_from, []) ->
			if e_to == e_from then
				e
			else
				(* potential unsafe cast *)
				(do_unsafe_cast ())
		| TEnum(e_to, params_to), TEnum(e_from, params_from) when e_to.e_path = e_from.e_path ->
			(try
					List.iter2 (type_eq gen (if gen.gallow_tp_dynamic_conversion then EqRightDynamic else EqStrict)) params_from params_to;
					e
				with
					| Unify_error _ -> do_unsafe_cast ()
			)
		| TEnum(en, params_to), TInst(cl, params_from)
			| TInst(cl, params_to), TEnum(en, params_from) ->
				(* this is here for max compatibility with EnumsToClass module *)
			if en.e_path = cl.cl_path && Meta.has Meta.Class en.e_meta then begin
				(try
					List.iter2 (type_eq gen (if gen.gallow_tp_dynamic_conversion then EqRightDynamic else EqStrict)) params_from params_to;
					e
				with
					| Invalid_argument _ ->
						(*
							this is a hack for RealTypeParams. Since there is no way at this stage to know if the class is the actual
							EnumsToClass derived from the enum, we need to imply from possible ArgumentErrors (because of RealTypeParams interfaces),
							that they would only happen if they were a RealTypeParams created interface
						*)
						e
					| Unify_error _ -> do_unsafe_cast ()
				)
			end else
				do_unsafe_cast ()
		| TType(t_to, params_to), TType(t_from, params_from) when t_to == t_from ->
			if gen.gspecial_needs_cast real_to_t real_from_t then
				(try
					List.iter2 (type_eq gen (if gen.gallow_tp_dynamic_conversion then EqRightDynamic else EqStrict)) params_from params_to;
					e
				with
					| Unify_error _ -> do_unsafe_cast ()
				)
			else
				e
		| TType(t_to, _), TType(t_from,_) ->
			if gen.gspecial_needs_cast real_to_t real_from_t then
				mk_cast false to_t e
			else
				e
		| TType _, _ when gen.gspecial_needs_cast real_to_t real_from_t ->
			mk_cast false to_t e
		| _, TType _ when gen.gspecial_needs_cast real_to_t real_from_t ->
			mk_cast false to_t e
		(*| TType(t_to, _), TType(t_from, _) ->
			if t_to.t_path = t_from.t_path then
				e
			else if is_unsafe_cast gen real_to_t real_from_t then (* is_unsafe_cast will already follow both *)
				(do_unsafe_cast ())
			else
				mk_cast to_t e*)
		| TType _, _
		| _, TType _ ->
			if is_unsafe_cast gen real_to_t real_from_t then (* is_unsafe_cast will already follow both *)
				(do_unsafe_cast ())
			else
				mk_cast false to_t e
		| TAnon anon, _ ->
			if PMap.is_empty anon.a_fields then
				e
			else
				mk_cast true to_t e
		| TFun(args, ret, coro1), TFun(args2, ret2, coro2) when coro1 = coro2 ->
			let get_args = List.map (fun (_,_,t) -> t) in
			(try List.iter2 (type_eq gen (EqBothDynamic)) (ret :: get_args args) (ret2 :: get_args args2); e with | Unify_error _ | Invalid_argument _ -> mk_cast true to_t e)
		| _, _ ->
			do_unsafe_cast ()

(* end of cast handler *)
(* ******************* *)

let is_static_overload c name =
	match c.cl_super with
	| None -> false
	| Some (sup,_) ->
		let rec loop c =
			(PMap.mem name c.cl_statics) || (match c.cl_super with
				| None -> false
				| Some (sup,_) -> loop sup)
		in
		loop sup

(* this is a workaround for issue #1743, as FInstance() is returning the incorrect classfield *)
let rec clean_t t = match follow t with
	| TAbstract(a,tl) when not (Meta.has Meta.CoreType a.a_meta) ->
		clean_t (Abstract.get_underlying_type a tl)
	| t -> t

let select_overload gen applied_f overloads types params =
	let rec check_arg arglist elist =
		match arglist, elist with
			| [], [] -> true (* it is valid *)
			| (_,_,t) :: [], elist when ExtType.is_rest t ->
				(match follow t with
				| TAbstract({ a_path = (["haxe"],"Rest") }, [t]) ->
				List.for_all (fun (_,_,et) -> Type.type_iseq (clean_t et) (clean_t t)) elist
				| _ -> die "" __LOC__)
			| (_,_,t) :: arglist, (_,_,et) :: elist when Type.type_iseq (clean_t et) (clean_t t) ->
				check_arg arglist elist
			| _ -> false
	in
	match follow applied_f with
	| TFun _ ->
		replace_mono applied_f;
		let args, _ = get_fun applied_f in
		let elist = List.rev args in
		let rec check_overload overloads =
			match overloads with
			| (t, cf) :: overloads ->
					let cft = apply_params types params t in
					let cft = monomorphs cf.cf_params cft in
					let args, _ = get_fun cft in
					if check_arg (List.rev args) elist then
						cf,t,false
					else if overloads = [] then
						cf,t,true (* no compatible overload was found *)
					else
						check_overload overloads
			| [] -> die "" __LOC__
		in
		check_overload overloads
	| _ -> match overloads with  (* issue #1742 *)
	| (t,cf) :: [] -> cf,t,true
	| (t,cf) :: _ -> cf,t,false
	| _ -> die "" __LOC__

let rec cur_ctor c tl =
	match c.cl_constructor with
	| Some ctor ->
		ctor, c, tl
	| None ->
		match c.cl_super with
		| None ->
			raise Not_found
		| Some (sup,stl) ->
			cur_ctor sup (List.map (apply_params c.cl_params tl) stl)

let choose_ctor gen cl tparams etl maybe_empty_t p =
	let ctor, sup, stl = cur_ctor cl tparams in
	(* get returned stl, with Dynamic as t_empty *)
	let rec get_changed_stl c tl =
		if c == sup then
			tl
		else match c.cl_super with
		| None -> stl
		| Some(sup,stl) -> get_changed_stl sup (List.map (apply_params c.cl_params tl) stl)
	in
	let ret_tparams = List.map (fun t -> match follow t with
		| TDynamic _ | TMono _ -> t_empty
		| _ -> t) tparams
	in
	let ret_stl = get_changed_stl cl ret_tparams in
	let ctors = ctor :: ctor.cf_overloads in
	List.iter replace_mono etl;
	(* first filter out or select outright maybe_empty *)
	let ctors, is_overload = match etl, maybe_empty_t with
		| [t], Some empty_t ->
			let count = ref 0 in
			let is_empty_call = Type.type_iseq t empty_t in
			let ret = List.filter (fun cf -> match follow cf.cf_type with
				| TFun([_,_,t],_,_) ->
					replace_mono t; incr count; is_empty_call = (Type.type_iseq t empty_t)
				| _ -> false) ctors
			in
			ret, !count > 1
		| _ ->
			let len = List.length etl in
			let ret = List.filter (fun cf -> List.length (fst (get_fun cf.cf_type)) <= len) ctors in
			ret, (match ret with | _ :: [] -> false | _ -> true)
	in
	let rec check_arg arglist elist =
		match arglist, elist with
		| [], [] -> true
		| [(_,_,t)], elist when ExtType.is_rest (follow t) ->
			(match follow t with
			| TAbstract ({ a_path = ["haxe"],"Rest" } as a, [t1]) ->
				let is_rest_array arg_t =
					let boxed = TAbstract (a, [get_boxed gen t1]) in
					Type.fast_eq (Abstract.follow_with_abstracts boxed) (Abstract.follow_with_abstracts arg_t)
				in
				(match elist with
				| [arg_t] when is_rest_array arg_t -> true
				| _ ->
						let t1 = run_follow gen t1 in
						(try
							List.iter (fun et -> unify et t1) elist;
							true
						with Unify_error _ ->
							false
						)
				)
			| _ -> die "" __LOC__
			)
		| (_,_,t) :: arglist, et :: elist ->
			(try
				let t = run_follow gen t in
				unify et t;
				check_arg arglist elist
			with Unify_error el ->
				false
			)
		| _ ->
			false
	in
	let rec check_cf cf =
		let t = apply_params sup.cl_params stl cf.cf_type in
		replace_mono t;
		let args, _ = get_fun t in
		check_arg args etl
	in
	match is_overload, ctors with
		| false, [c] ->
			false, c, sup, ret_stl
		| _ ->
			is_overload, List.find check_cf ctors, sup, ret_stl

let change_rest tfun elist =
	let expects_rest_args = ref false in
	let rec loop acc arglist elist = match arglist, elist with
		| (_,_,t) as arg :: [], elist when ExtType.is_rest t ->
			(match elist with
			| [{ eexpr = TUnop (Spread,Prefix,e) }] ->
				List.rev (arg :: acc)
			| _ ->
				(match follow t with
				| TAbstract({ a_path = (["haxe"],"Rest") },[t1]) ->
					let is_rest_array e =
						Type.fast_eq (Abstract.follow_with_abstracts t) (Abstract.follow_with_abstracts e.etype)
					in
					(match elist with
					| [e] when is_rest_array e ->
						List.rev (("rest",false,t) :: acc)
					| _ ->
						expects_rest_args := true;
						List.rev (List.map (fun _ -> "rest",false,t1) elist @ acc)
					)
				| _ -> die "" __LOC__)
			)
		| (n,o,t) :: arglist, _ :: elist ->
			loop ((n,o,t) :: acc) arglist elist
		| _, _ ->
			List.rev acc
	in
	let args,ret = get_fun tfun in
<<<<<<< HEAD
	TFun(loop [] args elist, ret, false)
=======
	let args_types = loop [] args elist in
	!expects_rest_args,TFun(args_types, ret)
>>>>>>> 3b864891

let fastcast_if_needed gen expr real_to_t real_from_t =
	if Common.defined gen.gcon Define.FastCast then begin
		if type_iseq gen real_to_t real_from_t then
			{ expr with etype = real_to_t }
		else
			mk_castfast real_to_t { expr with etype=real_from_t }
	end else
		handle_cast gen expr real_to_t real_from_t

(*
	Type parameter handling
	It will detect if/what type parameters were used, and call the cast handler
	It will handle both TCall(TField) and TCall by receiving a texpr option field: e
	Also it will transform the type parameters with greal_type_param and make

	handle_impossible_tparam - should cases where the type parameter is impossible to be determined from the called parameters be Dynamic?
	e.g. static function test<T>():T {}
*)

(* match e.eexpr with | TCall( ({ eexpr = TField(ef, f) }) as e1, elist ) -> *)
let handle_type_parameter gen e e1 ef ~clean_ef ~overloads_cast_to_base f elist calls_parameters_explicitly =
	(* the ONLY way to know if this call has parameters is to analyze the calling field. *)
	(* To make matters a little worse, on both C# and Java only in some special cases that type parameters will be used *)
	(* Namely, when using reflection type parameters are useless, of course. This also includes anonymous types *)
	(* this will have to be handled by gparam_func_call *)

	let return_var efield =
		match e with
			| None ->
				efield
			| Some ecall ->
				match follow efield.etype with
					| TFun(_,ret,_) ->
						(* closures will be handled by the closure handler. So we will just hint what's the expected type *)
						(* FIXME: should closures have also its arguments cast correctly? In the current implementation I think not. TO_REVIEW *)
						handle_cast gen { ecall with eexpr = TCall(efield, elist) } (gen.greal_type ecall.etype) ret
					| _ ->
						{ ecall with eexpr = TCall(efield, elist) }
	in

	(* this function will receive the original function argument, the applied function argument and the original function parameters. *)
	(* from this info, it will infer the applied tparams for the function *)
	let infer_params pos (original_args:((string * bool * t) list * t)) (applied_args:((string * bool * t) list * t)) (params:typed_type_param list) calls_parameters_explicitly : tparams =
		match params with
		| [] -> []
		| _ ->
			let args_list args = (if not calls_parameters_explicitly then t_dynamic else snd args) :: (List.map (fun (n,o,t) -> t) (fst args)) in

			let monos = List.map (fun _ -> mk_mono()) params in
			let original = args_list (get_fun (apply_params params monos (TFun(fst original_args,snd original_args,false)))) in
			let applied = args_list applied_args in

			(try
				List.iter2 (fun a o ->
					unify a o
					(* type_eq EqStrict a o *)
				) applied original
				(* unify applied original *)
			with
				| Unify_error el ->
						(match el with
						(*
							Don't emit a warning for abstracts if underlying type is the same as the second type.
							This situation is caused by `Normalize.filter_param` not "unpacking" abstracts.
						*)
						| [Cannot_unify (TAbstract(a,params), b)]
						| [Cannot_unify (b, TAbstract(a,params))] ->
							let a = apply_params a.a_params params a.a_this in
							if not (shallow_eq a b) then
								gen.gwarning WGenerator ("This expression may be invalid") pos
						| _ ->
							gen.gwarning WGenerator ("This expression may be invalid") pos
						)
				| Invalid_argument _ ->
						gen.gwarning WGenerator ("This expression may be invalid") pos
			);

			List.map (fun t ->
				match follow_without_null t with
					| TMono _ ->	t_empty
					| t -> t
			) monos
	in

	let real_type = gen.greal_type ef.etype in
	(* this part was rewritten at roughly r6477 in order to correctly support overloads *)
	(match field_access_esp gen real_type (f) with
	| FClassField (cl, params, _, cf, is_static, actual_t, declared_t) when e <> None && (cf.cf_kind = Method MethNormal || cf.cf_kind = Method MethInline) ->
			(* C# target changes params with a real_type function *)
			let params = match follow clean_ef.etype with
				| TInst(_,params) -> params
				| _ -> params
			in
			let local_mk_cast t expr =
				(* handle_cast gen expr t expr.etype *)
				if is_exactly_basic gen t expr.etype then
					expr
				else
					mk_castfast t expr
			in

			let ecall = get e in
			let ef = ref ef in
			let is_overload = cf.cf_overloads <> [] || has_class_field_flag cf CfOverload || (is_static && is_static_overload cl (field_name f)) in
			let cf, actual_t, error = match is_overload with
				| false ->
						(* since actual_t from FClassField already applies greal_type, we're using the get_overloads helper to get this info *)
						let t = if cf.cf_params = [] then (* this if statement must be eliminated - it's a workaround for #3516 + infer params. *)
							actual_t
						else
							declared_t
						in
						cf,t,false
				| true ->
				let (cf, actual_t, error), is_static = match f with
					| FInstance(c,_,cf) | FClosure(Some (c,_),cf) ->
						(* get from overloads *)
						(* FIXME: this is a workaround for issue #1743 . Uncomment this code after it was solved *)
						(* let t, cf = List.find (fun (t,cf2) -> cf == cf2) (Overloads.get_overloads cl (field_name f)) in *)
						(* cf, t, false *)
						select_overload gen e1.etype (Overloads.collect_overloads (fun t -> t) cl (field_name f)) cl.cl_params params, false
					| FStatic(c,f) ->
						(* workaround for issue #1743 *)
						(* f,f.cf_type, false *)
						select_overload gen e1.etype ((f.cf_type,f) :: List.map (fun f -> f.cf_type,f) f.cf_overloads) [] [], true
					| _ ->
						gen.gwarning WGenerator "Overloaded classfield typed as anonymous" ecall.epos;
						(cf, actual_t, true), true
				in

				if not (is_static || error) then match find_first_declared_field gen cl ~exact_field:{ cf with cf_type = actual_t } cf.cf_name with
				| Some(cf_orig,actual_t,_,_,declared_cl,tl,tlch) ->
					let rec is_super e = match e.eexpr with
						| TConst TSuper -> true
						| TParenthesis p | TMeta(_,p) -> is_super p
						| _ -> false
					in
					if declared_cl != cl && overloads_cast_to_base && not (is_super !ef) then begin
						let pos = (!ef).epos in
						ef := {
							eexpr = TCall(
								{ eexpr = TIdent "__as__"; etype = t_dynamic; epos = pos },
								[!ef]);
							etype = TInst(declared_cl,List.map (apply_params cl.cl_params params) tl);
							epos = pos
						}
					end;
					{ cf_orig with cf_name = cf.cf_name },actual_t,false
				| None ->
					gen.gwarning WGenerator "Cannot find matching overload" ecall.epos;
					cf, actual_t, true
				else
					cf,actual_t,error
			in

			(* take off Rest param *)
			let _,actual_t = change_rest actual_t elist in
			(* set the real (selected) class field *)
			let f = match f with
				| FInstance(c,tl,_) -> FInstance(c,tl,cf)
				| FClosure(c,_) -> FClosure(c,cf)
				| FStatic(c,_) -> FStatic(c,cf)
				| f -> f
			in
			let error = error || (match follow actual_t with | TFun _ -> false | _ -> true) in
			if error then (* if error, ignore arguments *)
				if ExtType.is_void ecall.etype then
					{ ecall with eexpr = TCall({ e1 with eexpr = TField(!ef, f) }, elist ) }
				else
					local_mk_cast ecall.etype { ecall with eexpr = TCall({ e1 with eexpr = TField(!ef, f) }, elist ) }
			else begin
				(* infer arguments *)
				(* let called_t = TFun(List.map (fun e -> "arg",false,e.etype) elist, ecall.etype) in *)
<<<<<<< HEAD
				let called_t = match follow e1.etype with | TFun _ -> e1.etype | _ -> TFun(List.map (fun e -> "arg",false,e.etype) elist, ecall.etype, false)	in (* workaround for issue #1742 *)
				let called_t = change_rest called_t elist in
=======
				let called_t = match follow e1.etype with | TFun _ -> e1.etype | _ -> TFun(List.map (fun e -> "arg",false,e.etype) elist, ecall.etype)	in (* workaround for issue #1742 *)
				let expects_rest_args,called_t = change_rest called_t elist in
>>>>>>> 3b864891
				let original = (get_fun (apply_params cl.cl_params params actual_t)) in
				let applied = (get_fun called_t) in
				let fparams = infer_params ecall.epos original applied cf.cf_params calls_parameters_explicitly in
				(* get what the backend actually sees *)
				(* actual field's function *)
				let actual_t = get_real_fun gen actual_t in
				let real_params = gen.greal_type_param (TClassDecl cl) params in
				let function_t = apply_params cl.cl_params real_params actual_t in
				let real_fparams = if calls_parameters_explicitly then
					gen.greal_type_param (TClassDecl cl) fparams
				else
					gen.greal_type_param (TClassDecl cl) (infer_params ecall.epos (get_fun function_t) (get_fun (get_real_fun gen called_t)) cf.cf_params calls_parameters_explicitly) in
				let function_t = get_real_fun gen (apply_params cf.cf_params real_fparams function_t) in
				let args_ft, ret_ft = get_fun function_t in
				(* applied function *)
				let applied = elist in
				(* check types list *)
				let new_ecall, elist = try
					let fn = fun funct applied  ->
						match is_overload || real_fparams <> [], applied.eexpr with
						| true, TConst TNull ->
							mk_castfast (gen.greal_type funct) applied
						| true, _ -> (* when not (type_iseq gen (gen.greal_type applied.etype) funct) -> *)
							let ret = handle_cast gen applied (funct) (gen.greal_type applied.etype) in
							(match ret.eexpr with
							| TCast _ -> ret
							| _ -> local_mk_cast (funct) ret)
						| _ ->
							handle_cast gen applied (funct) (gen.greal_type applied.etype)
					in
					let rec loop args_ft applied =
						match args_ft, applied with
						| [], [] -> []
						| [(_,_,funct)], _ when expects_rest_args ->
							(match funct, applied with
							| _,[{ eexpr = TUnop(Spread,Prefix,a) }]
							| _,[{ eexpr = TParenthesis({ eexpr = TUnop(Spread,Prefix,a) }) }] ->
								[fn funct a]
							| TInst({ cl_path = (_,"NativeArray") },[funct]),_ ->
								List.map (fn funct) applied
							| _, a :: applied ->
								(fn funct a) :: loop args_ft applied
							| _, [] ->
								[]
							)
						| (_,_,funct)::args_ft, a::applied ->
							(fn funct a) :: loop args_ft applied
						| _ -> raise (Invalid_argument "Args length mismatch")
					in
					let elist = loop args_ft applied in
					{ ecall with
						eexpr = TCall(
							{ e1 with eexpr = TField(!ef, f) },
							elist);
					}, elist
				with Invalid_argument _ ->
					gen.gwarning WGenerator ("This expression may be invalid" ) ecall.epos;
					{ ecall with eexpr = TCall({ e1 with eexpr = TField(!ef, f) }, elist) }, elist
				in
				let new_ecall = if fparams <> [] then gen.gparam_func_call new_ecall { e1 with eexpr = TField(!ef, f) } fparams elist else new_ecall in
				let ret = handle_cast gen new_ecall (gen.greal_type ecall.etype) (gen.greal_type ret_ft) in
				(match gen.gcon.platform, cf.cf_params, ret.eexpr with
					| _, _, TCast _ -> ret
					| Java, _ :: _, _ ->
						(* this is a workaround for a javac openjdk issue with unused type parameters and return type inference *)
						(* see more at issue #3123 *)
						mk_cast (gen.greal_type ret_ft) new_ecall
					| _ -> ret)
			end
	| FClassField (cl,params,_,{ cf_kind = (Method MethDynamic | Var _) },_,actual_t,_) ->
		(* if it's a var, we will just try to apply the class parameters that have been changed with greal_type_param *)
		let t = apply_params cl.cl_params (gen.greal_type_param (TClassDecl cl) params) (gen.greal_type actual_t) in
		return_var (handle_cast gen { e1 with eexpr = TField(ef, f) } (gen.greal_type e1.etype) (gen.greal_type t))
	| FClassField (cl,params,_,cf,_,actual_t,_) ->
		return_var (handle_cast gen { e1 with eexpr = TField({ ef with etype = t_dynamic }, f) } e1.etype t_dynamic) (* force dynamic and cast back to needed type *)
	| FEnumField (en, efield, true) ->
		let ecall = match e with | None -> trace (field_name f); trace efield.ef_name; gen.gcon.error "This field should be called immediately" ef.epos; die "" __LOC__ | Some ecall -> ecall in
		(match en.e_params with
			(*
			| [] ->
				let args, ret = get_fun (efield.ef_type) in
				let ef = { ef with eexpr = TTypeExpr( TEnumDecl en ); etype = TEnum(en, []) } in
				handle_cast gen { ecall with eexpr = TCall({ e1 with eexpr = TField(ef, FEnum(en, efield)) }, List.map2 (fun param (_,_,t) -> handle_cast gen param (gen.greal_type t) (gen.greal_type param.etype)) elist args) } (gen.greal_type ecall.etype) (gen.greal_type ret)
		*)
			| _ ->
				let pt = match e with | None -> real_type | Some _ -> snd (get_fun e1.etype) in
				let _params = match follow pt with | TEnum(_, p) -> p | _ -> gen.gwarning WGenerator (debug_expr e1) e1.epos; die "" __LOC__ in
				let args, ret = get_fun efield.ef_type in
				let actual_t = TFun(List.map (fun (n,o,t) -> (n,o,gen.greal_type t)) args, gen.greal_type ret, false) in
				(*
					because of differences on how <Dynamic> is handled on the platforms, this is a hack to be able to
					correctly use class field type parameters with RealTypeParams
				*)
				let cf_params = List.map (fun t -> match follow t with | TDynamic _ -> t_empty | _ -> t) _params in
				let t = apply_params en.e_params (gen.greal_type_param (TEnumDecl en) cf_params) actual_t in
				let t = apply_params efield.ef_params (List.map (fun _ -> t_dynamic) efield.ef_params) t in

				let args, ret = get_fun t in

				let elist = List.map2 (fun param (_,_,t) -> handle_cast gen (param) (gen.greal_type t) (gen.greal_type param.etype)) elist args in
				let e1 = { e1 with eexpr = TField({ ef with eexpr = TTypeExpr( TEnumDecl en ); etype = TEnum(en, _params) }, FEnum(en, efield) ) } in
				let new_ecall = gen.gparam_func_call ecall e1 _params elist in

				handle_cast gen new_ecall (gen.greal_type ecall.etype) (gen.greal_type ret)
		)
	| FEnumField _ when is_some e -> die "" __LOC__
	| FEnumField (en,efield,_) ->
			return_var { e1 with eexpr = TField({ ef with eexpr = TTypeExpr( TEnumDecl en ); },FEnum(en,efield)) }
	(* no target by date will uses this.so this code may not be correct at all *)
	| FAnonField cf ->
		let t = gen.greal_type cf.cf_type in
		return_var (handle_cast gen { e1 with eexpr = TField(ef, f) } (gen.greal_type e1.etype) t)
	| FNotFound
	| FDynamicField _ ->
		if is_some e then
			return_var { e1 with eexpr = TField(ef, f) }
		else
			return_var (handle_cast gen { e1 with eexpr = TField({ ef with etype = t_dynamic }, f) } e1.etype t_dynamic) (* force dynamic and cast back to needed type *)
	)

(* end of type parameter handling *)
(* ****************************** *)

(** overloads_cast_to_base argument will cast overloaded function types to the class that declared it. **)
(**			This is necessary for C#, and if true, will require the target to implement __as__, as a `quicker` form of casting **)
let configure gen ?(overloads_cast_to_base = false) maybe_empty_t calls_parameters_explicitly =
	let handle e t1 t2 = handle_cast gen e (gen.greal_type t1) (gen.greal_type t2) in

	let in_value = ref false in

	let rec clean_cast e = match e.eexpr with
		| TCast(e,_) -> clean_cast e
		| TParenthesis(e) | TMeta(_,e) -> clean_cast e
		| _ -> e
	in

	let get_abstract_impl t = match t with
		| TAbstract(a,pl) when not (Meta.has Meta.CoreType a.a_meta) ->
			Abstract.get_underlying_type a pl
		| t -> t
	in

	let rec is_abstract_to_struct t = match t with
		| TAbstract(a,pl) when not (Meta.has Meta.CoreType a.a_meta) ->
			is_abstract_to_struct (Abstract.get_underlying_type a pl)
		| TInst(c,_) when Meta.has Meta.Struct c.cl_meta ->
			true
		| _ -> false
	in

	let binop_type fast_cast op main_expr e1 e2 =
		let name = platform_name gen.gcon.platform in
		let basic = gen.gcon.basic in
		(* If either operand is of type decimal, the other operand is converted to type decimal, or a compile-time error occurs if the other operand is of type float or double.
			* Otherwise, if either operand is of type double, the other operand is converted to type double.
			* Otherwise, if either operand is of type float, the other operand is converted to type float.
			* Otherwise, if either operand is of type ulong, the other operand is converted to type ulong, or a compile-time error occurs if the other operand is of type sbyte, short, int, or long.
			* Otherwise, if either operand is of type long, the other operand is converted to type long.
			* Otherwise, if either operand is of type uint and the other operand is of type sbyte, short, or int, both operands are converted to type long.
			* Otherwise, if either operand is of type uint, the other operand is converted to type uint.
			* Otherwise, both operands are converted to type int.
			*  *)
		let t1, t2 = follow (run_follow gen e1.etype), follow (run_follow gen e2.etype) in
		let result =
			match t1, t2 with
			| TAbstract(a1,[]), TAbstract(a2,[]) when fast_cast && a1 == a2 ->
				{ main_expr with eexpr = TBinop(op, e1, e2); etype = e1.etype }
			| TInst(i1,[]), TInst(i2,[]) when fast_cast && i1 == i2 ->
				{ main_expr with eexpr = TBinop(op, e1, e2); etype = e1.etype }
			| TInst({ cl_path = ([],"String") },[]), _ when fast_cast && op = OpAdd ->
				{ main_expr with eexpr = TBinop(op, e1, mk_cast basic.tstring e2); etype = basic.tstring }
			| _, TInst({ cl_path = ([],"String") },[]) when fast_cast && op = OpAdd ->
				{ main_expr with eexpr = TBinop(op, mk_cast basic.tstring e1, e2); etype = basic.tstring }
			| TAbstract({ a_path = ([], "Float") }, []), _ when fast_cast ->
				{ main_expr with eexpr = TBinop(op, e1, e2); etype = e1.etype }
			| _, TAbstract({ a_path = ([], "Float") }, []) when fast_cast ->
				{ main_expr with eexpr = TBinop(op, e1, e2); etype = e2.etype }
			| TAbstract({ a_path = ([], "Single") }, []), _ when fast_cast ->
				{ main_expr with eexpr = TBinop(op, e1, e2); etype = e1.etype }
			| _, TAbstract({ a_path = ([], "Single") }, []) when fast_cast ->
				{ main_expr with eexpr = TBinop(op, e1, e2); etype = e2.etype }
			| TAbstract({ a_path = ([pf], "UInt64") }, []), _ when fast_cast && pf = name ->
				{ main_expr with eexpr = TBinop(op, e1, e2); etype = e1.etype }
			| _, TAbstract({ a_path = ([pf], "UInt64") }, []) when fast_cast && pf = name ->
				{ main_expr with eexpr = TBinop(op, e1, e2); etype = e2.etype }
			| TAbstract({ a_path = ([pf], "Int64") }, []), _ when fast_cast && pf = name ->
				{ main_expr with eexpr = TBinop(op, e1, e2); etype = e1.etype }
			| _, TAbstract({ a_path = ([pf], "Int64") }, []) when fast_cast && pf = name ->
				{ main_expr with eexpr = TBinop(op, e1, e2); etype = e2.etype }
			| TAbstract({ a_path = ([], "UInt") }, []), tother when like_int tother ->
				let ti64 = mt_to_t_dyn ( get_type gen ([name], "Int64") ) in
				let ret = { main_expr with eexpr = TBinop(op, e1, e2); etype = ti64 } in
				if op <> OpDiv then
					mk_cast t1 ret
				else
					ret
			| tother, TAbstract({ a_path = ([], "UInt") }, []) when like_int tother ->
				let ti64 = mt_to_t_dyn ( get_type gen ([name], "Int64") ) in
				let ret = { main_expr with eexpr = TBinop(op, e1, e2); etype = ti64 } in
				if op <> OpDiv then
					mk_cast t2 ret
				else
					ret
			| TAbstract({ a_path = ([], "UInt") }, []), _ ->
				{ main_expr with eexpr = TBinop(op, e1, e2); etype = e1.etype }
			| _, TAbstract({ a_path = ([], "UInt") }, []) ->
				{ main_expr with eexpr = TBinop(op, e1, e2); etype = e2.etype }
			| TAbstract(a1,[]), TAbstract(a2,[]) when fast_cast ->
				{ main_expr with eexpr = TBinop(op, e1, e2); etype = basic.tint }
			| _ ->
				{ main_expr with eexpr = TBinop(op, e1, e2) }
		in
		(* maintain nullability *)
		match follow_without_null main_expr.etype, follow_without_null result.etype with
		| TAbstract ({ a_path = ([],"Null") },_), TAbstract ({ a_path = ([],"Null") },_) ->
			result
		| TAbstract ({ a_path = ([],"Null") } as null,_), _ ->
			{ result with etype = TAbstract(null, [result.etype]) }
		| _, TAbstract ({ a_path = ([],"Null") },[t]) ->
			{ result with etype = t }
		| _ -> result
	in
	let binop_type = binop_type (Common.defined gen.gcon Define.FastCast) in

	let rec run ?(just_type = false) e =
		let handle = if not just_type then handle else fun e t1 t2 -> { e with etype = gen.greal_type t2 } in
		let was_in_value = !in_value in
		in_value := true;
		match e.eexpr with
			| TConst ( TInt _ | TFloat _ | TBool _ as const ) ->
				(* take off any Null<> that it may have *)
				let t = follow (run_follow gen e.etype) in
				(* do not allow constants typed as Single - need to cast them *)
				let real_t = match const with
					| TInt _ -> gen.gcon.basic.tint
					| TFloat _ -> gen.gcon.basic.tfloat
					| TBool _ -> gen.gcon.basic.tbool
					| _ -> die "" __LOC__
				in
				handle e t real_t
			| TCast( { eexpr = TConst TNull }, _ ) ->
				{ e with eexpr = TConst TNull }
			| TCast( { eexpr = TCall( { eexpr = TIdent "__delegate__" } as local, [del] ) } as e2, _) ->
				{ e with eexpr = TCast({ e2 with eexpr = TCall(local, [Type.map_expr run del]) }, None) }

			| TBinop (OpAssignOp (Ast.OpShl | Ast.OpShr | Ast.OpUShr as op), e1, e2 ) ->
				let e1 = run ~just_type:true e1 in
				let e2 = handle (run e2) (gen.gcon.basic.tint) e2.etype in
				let rett = binop_type op e e1 e2 in
				{ e with eexpr = TBinop(OpAssignOp op, e1, e2); etype = rett.etype }
			| TBinop ( (Ast.OpAssign | Ast.OpAssignOp _ as op), e1, e2 ) ->
				let e1 = run ~just_type:true e1 in
				let e2 = handle (run e2) e1.etype e2.etype in
				{ e with eexpr = TBinop(op, clean_cast e1, e2) }
			| TBinop ( (Ast.OpShl | Ast.OpShr | Ast.OpUShr as op), e1, e2 ) ->
				let e1 = run e1 in
				let e2 = handle (run e2) (gen.gcon.basic.tint) e2.etype in
				let rett = binop_type op e e1 e2 in
				{ e with eexpr = TBinop(op, e1, e2); etype = rett.etype }
			| TBinop( (OpAdd | OpMult | OpDiv | OpSub | OpAnd | OpOr | OpXor | OpMod) as op, e1, e2 ) ->
				binop_type op e (run e1) (run e2)
			| TBinop( (OpEq | OpNotEq | OpGt | OpGte | OpLt | OpLte | OpBoolAnd | OpBoolOr) as op, e1, e2 ) ->
				handle { e with eexpr = TBinop(op, run e1, run e2) } e.etype gen.gcon.basic.tbool
			| TField(ef, f) ->
				handle_type_parameter gen None e (run ef) ~clean_ef:ef ~overloads_cast_to_base:overloads_cast_to_base f [] calls_parameters_explicitly
			| TArrayDecl el ->
				let et = e.etype in
				let base_type = match follow et with
					| TInst({ cl_path = ([], "Array") } as cl, bt) -> gen.greal_type_param (TClassDecl cl) bt
					| _ ->
						gen.gwarning WGenerator (debug_type et) e.epos;
						(match gen.gcurrent_class with
							| Some cl -> print_endline (s_type_path cl.cl_path)
							| _ -> ());
						die "" __LOC__
				in
				let base_type = List.hd base_type in
				{ e with eexpr = TArrayDecl( List.map (fun e -> handle (run e) base_type e.etype) el ); etype = et }
			| TCall ({ eexpr = TIdent "__array__" } as arr_local, el) ->
				let et = e.etype in
				let base_type = match follow et with
					| TInst(cl, bt) -> gen.greal_type_param (TClassDecl cl) bt
					| _ -> die "" __LOC__
				in
				let base_type = List.hd base_type in
				{ e with eexpr = TCall(arr_local, List.map (fun e -> handle (run e) base_type e.etype) el ); etype = et }
			| TCall( ({ eexpr = TIdent s } as local), params ) when String.get s 0 = '_' && String.get s 1 = '_' && Hashtbl.mem gen.gspecial_vars s ->
				{ e with eexpr = TCall(local, List.map (fun e -> (match e.eexpr with TBlock _ -> in_value := false | _ -> ()); run e) params) }
			| TCall( ({ eexpr = TField(ef, f) }) as e1, elist ) ->
				handle_type_parameter gen (Some e) (e1) (run ef) ~clean_ef:ef ~overloads_cast_to_base:overloads_cast_to_base f (List.map run elist) calls_parameters_explicitly

			| TCall( { eexpr = TConst TSuper } as ef, eparams ) ->
				let cl, tparams = match follow ef.etype with
				| TInst(cl,p) ->
					cl,p
				| _ -> die "" __LOC__ in
				(try
					let is_overload, cf, sup, stl = choose_ctor gen cl tparams (List.map (fun e -> e.etype) eparams) maybe_empty_t e.epos in
					let handle e t1 t2 =
						if is_overload then
							let ret = handle e t1 t2 in
							match ret.eexpr with
							| TCast _ -> ret
							| _ -> mk_cast (gen.greal_type t1) e
						else
							handle e t1 t2
					in
					let stl = gen.greal_type_param (TClassDecl sup) stl in
					let args,rt = get_fun (apply_params sup.cl_params stl cf.cf_type) in
					let eparams = List.map2 (fun e (_,_,t) ->
						handle (run e) t e.etype
					) (wrap_rest_args gen (TFun (args,rt,false)) eparams e.epos) args in
					{ e with eexpr = TCall(ef, eparams) }
				with | Not_found ->
					gen.gwarning WGenerator "No overload found for this constructor call" e.epos;
					{ e with eexpr = TCall(ef, List.map run eparams) })
			| TCall (ef, eparams) ->
				(match ef.etype with
					| TFun(p, ret, _) ->
						handle ({ e with eexpr = TCall(run ef, List.map2 (fun param (_,_,t) -> handle (run param) t param.etype) eparams p) }) e.etype ret
					| _ -> Type.map_expr run e
				)
			| TNew ({ cl_kind = KTypeParameter _ }, _, _) ->
				Type.map_expr run e
			| TNew (cl, tparams, eparams) -> (try
				let is_overload, cf, sup, stl = choose_ctor gen cl tparams (List.map (fun e -> e.etype) eparams) maybe_empty_t e.epos in
				let handle e t1 t2 =
					if is_overload then
						let ret = handle e t1 t2 in
						match ret.eexpr with
						| TCast _ -> ret
						| _ -> mk_cast (gen.greal_type t1) e
					else
						handle e t1 t2
				in
				let stl = gen.greal_type_param (TClassDecl sup) stl in
				let args,rt = get_fun (apply_params sup.cl_params stl cf.cf_type) in
				let eparams = List.map2 (fun e (_,_,t) ->
					handle (run e) t e.etype
				) (wrap_rest_args gen (TFun (args,rt,false)) eparams e.epos) args in
				{ e with eexpr = TNew(cl, tparams, eparams) }
			with | Not_found ->
				gen.gwarning WGenerator "No overload found for this constructor call" e.epos;
				{ e with eexpr = TNew(cl, tparams, List.map run eparams) })
			| TUnop((Increment | Decrement) as op, flag, ({ eexpr = TArray (arr, idx) } as e2))
				when (match follow arr.etype with TInst({ cl_path = ["cs"],"NativeArray" },_) -> true | _ -> false) ->
				{ e with eexpr = TUnop(op, flag, { e2 with eexpr = TArray(run arr, idx) })}
			| TArray(arr, idx) ->
				let arr_etype = match follow arr.etype with
					| (TInst _ as t) -> t
					| TAbstract (a, pl) when not (Meta.has Meta.CoreType a.a_meta) ->
						follow (Abstract.get_underlying_type a pl)
					| t -> t
				in
				let idx = run idx in
				let idx = match gen.greal_type idx.etype with
					| TAbstract({ a_path = [],"Int" },_) -> idx
					| _ -> match handle idx gen.gcon.basic.tint (gen.greal_type idx.etype) with
						| ({ eexpr = TCast _ } as idx) -> idx
						| idx -> mk_cast gen.gcon.basic.tint idx
				in
				let e = { e with eexpr = TArray(run arr, idx) } in
				(* get underlying class (if it's a class *)
				(match arr_etype with
					| TInst({ cl_path = ["cs"],"NativeArray" }, _) when
							(match Abstract.follow_with_abstracts e.etype with TInst _ | TEnum _ -> true | _ -> false)
							|| Common.defined gen.gcon Define.EraseGenerics
						->
						mk_cast e.etype e
					| TInst(cl, params) ->
						(* see if it implements ArrayAccess *)
						(match cl.cl_array_access with
							| None -> e
							| Some t ->
								(* if it does, apply current parameters (and change them) *)
								(* let real_t = apply_params_internal (List.map (gen.greal_type_param (TClassDecl cl))) cl params t in *)
								let param = apply_params cl.cl_params (gen.greal_type_param (TClassDecl cl) params) t in
								let real_t = apply_params cl.cl_params params param in
								(* see if it needs a cast *)

								fastcast_if_needed gen e (gen.greal_type e.etype) (gen.greal_type real_t)
								(* handle (e) (gen.greal_type e.etype) (gen.greal_type real_t) *)
						)
					| _ -> Type.map_expr run e)
			| TVar (v, eopt) ->
				{ e with eexpr = TVar (v, match eopt with
						| None -> eopt
						| Some e -> Some( handle (run e) v.v_type e.etype ))
				}
			(* FIXME deal with in_value when using other statements that may not have a TBlock wrapped on them *)
			| TIf (econd, ethen, Some(eelse)) when was_in_value ->
				{ e with eexpr = TIf (handle (run econd) gen.gcon.basic.tbool econd.etype, handle (run ethen) e.etype ethen.etype, Some( handle (run eelse) e.etype eelse.etype ) ) }
			| TIf (econd, ethen, eelse) ->
				{ e with eexpr = TIf (handle (run econd) gen.gcon.basic.tbool econd.etype, (in_value := false; run (mk_block ethen)), Option.map (fun e -> in_value := false; run (mk_block e)) eelse) }
			| TWhile (econd, e1, flag) ->
				{ e with eexpr = TWhile (handle (run econd) gen.gcon.basic.tbool econd.etype, (in_value := false; run (mk_block e1)), flag) }
			| TSwitch switch ->
				let switch = { switch with
					switch_subject = run switch.switch_subject;
					switch_cases = List.map (fun case -> {
						case_patterns = List.map run case.case_patterns;
						case_expr = (in_value := false; run (mk_block case.case_expr))
					}) switch.switch_cases;
					switch_default = Option.map (fun e -> in_value := false; run (mk_block e)) switch.switch_default;
				} in
				{ e with eexpr = TSwitch switch }
			| TFor (v,cond,e1) ->
				{ e with eexpr = TFor(v, run cond, (in_value := false; run (mk_block e1))) }
			| TTry (e, ve_l) ->
				{ e with eexpr = TTry((in_value := false; run (mk_block e)), List.map (fun (v,e) -> in_value := false; (v, run (mk_block e))) ve_l) }
			| TBlock el ->
				let i = ref 0 in
				let len = List.length el in
				{ e with eexpr = TBlock ( List.map (fun e ->
					incr i;
					if !i <> len || not was_in_value then
						in_value := false;
					run e
				) el ) }
			| TCast (expr, md) when ExtType.is_void (follow e.etype) ->
				run expr
			| TCast (expr, md) ->
				let rec get_null e =
					match e.eexpr with
					| TConst TNull -> Some e
					| TParenthesis e | TMeta(_,e) -> get_null e
					| _ -> None
				in

				(match get_null expr with
				| Some enull ->
						if gen.gcon.platform = Cs then
							{ enull with etype = gen.greal_type e.etype }
						else
							mk_cast (gen.greal_type e.etype) enull
				| _ when is_abstract_to_struct expr.etype && type_iseq gen e.etype (get_abstract_impl expr.etype) ->
					run { expr with etype = expr.etype }
				| _ when is_exactly_basic gen expr.etype e.etype ->
					run { expr with etype = expr.etype }
				| _ ->
					match gen.greal_type e.etype, gen.greal_type expr.etype with
						| (TInst(c,tl) as tinst1), TAbstract({ a_path = ["cs"],"Pointer" }, [tinst2]) when type_iseq gen tinst1 (gen.greal_type tinst2) ->
							run expr
						| _ ->
							let expr = run expr in
							let last_unsafe = gen.gon_unsafe_cast in
							gen.gon_unsafe_cast <- (fun t t2 pos -> ());
							let ret = handle expr e.etype expr.etype in
							gen.gon_unsafe_cast <- last_unsafe;
							match ret.eexpr with
								| TCast _ -> { ret with etype = gen.greal_type e.etype }
								| _ -> { e with eexpr = TCast(ret,md); etype = gen.greal_type e.etype }
				)
			(*| TCast _ ->
				(* if there is already a cast, we should skip this cast check *)
				Type.map_expr run e*)
			| TFunction f ->
				in_value := false;
				Type.map_expr run e

			| _ -> Type.map_expr run e
	in
	gen.ghandle_cast <- (fun tto tfrom expr -> handle_cast gen expr (gen.greal_type tto) (gen.greal_type tfrom));
	let map e =
		match gen.gcurrent_classfield with
		| Some cf when Meta.has (Meta.Custom ":skipCastDetect") cf.cf_meta ->
			e
		| _ ->
			run e
	in
	gen.gsyntax_filters#add name (PCustom priority) map;
	ReturnCast.configure gen<|MERGE_RESOLUTION|>--- conflicted
+++ resolved
@@ -697,12 +697,8 @@
 			List.rev acc
 	in
 	let args,ret = get_fun tfun in
-<<<<<<< HEAD
-	TFun(loop [] args elist, ret, false)
-=======
 	let args_types = loop [] args elist in
-	!expects_rest_args,TFun(args_types, ret)
->>>>>>> 3b864891
+	!expects_rest_args,TFun(args_types, ret, false)
 
 let fastcast_if_needed gen expr real_to_t real_from_t =
 	if Common.defined gen.gcon Define.FastCast then begin
@@ -877,13 +873,8 @@
 			else begin
 				(* infer arguments *)
 				(* let called_t = TFun(List.map (fun e -> "arg",false,e.etype) elist, ecall.etype) in *)
-<<<<<<< HEAD
 				let called_t = match follow e1.etype with | TFun _ -> e1.etype | _ -> TFun(List.map (fun e -> "arg",false,e.etype) elist, ecall.etype, false)	in (* workaround for issue #1742 *)
-				let called_t = change_rest called_t elist in
-=======
-				let called_t = match follow e1.etype with | TFun _ -> e1.etype | _ -> TFun(List.map (fun e -> "arg",false,e.etype) elist, ecall.etype)	in (* workaround for issue #1742 *)
 				let expects_rest_args,called_t = change_rest called_t elist in
->>>>>>> 3b864891
 				let original = (get_fun (apply_params cl.cl_params params actual_t)) in
 				let applied = (get_fun called_t) in
 				let fparams = infer_params ecall.epos original applied cf.cf_params calls_parameters_explicitly in
