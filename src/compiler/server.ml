open Globals
open Common
open CompilationCache
open Timer
open Type
open Typecore
open DisplayProcessingGlobals
open Ipaddr
open Json
open CompilationContext
open MessageReporting
open HxbData

exception Dirty of module_skip_reason
exception ServerError of string

let has_error ctx =
	ctx.has_error || ctx.com.Common.has_error

let check_display_flush ctx f_otherwise = match ctx.com.json_out with
	| Some api when not (is_diagnostics ctx.com) ->
		if has_error ctx then begin
			let errors = List.map (fun cm ->
				JObject [
					"severity",JInt (MessageSeverity.to_int cm.cm_severity);
					"location",Genjson.generate_pos_as_location cm.cm_pos;
					"message",JString cm.cm_message;
				]
			) (List.rev ctx.messages) in
			api.send_error errors
		end
	| _ ->
		if is_diagnostics ctx.com then begin
			List.iter (fun cm ->
				add_diagnostics_message ~depth:cm.cm_depth ctx.com cm.cm_message cm.cm_pos cm.cm_kind cm.cm_severity
			) (List.rev ctx.messages);
			(match ctx.com.report_mode with
			| RMDiagnostics _ -> ()
			| RMLegacyDiagnostics _ -> raise (Completion (Diagnostics.print ctx.com))
			| _ -> die "" __LOC__)
		end else
			f_otherwise ()

let current_stdin = ref None

let parse_file cs com (rfile : ClassPaths.resolved_file) p =
	let cc = CommonCache.get_cache com in
	let file = rfile.file in
	let ffile = Path.get_full_path rfile.file
	and fkey = com.file_keys#get file in
	let is_display_file = DisplayPosition.display_position#is_in_file (com.file_keys#get ffile) in
	match is_display_file, !current_stdin with
	| true, Some stdin when (com.file_contents <> [] || Common.defined com Define.DisplayStdin) ->
		TypeloadParse.parse_file_from_string com file p stdin
	| _ ->
		let ftime = file_time ffile in
		let data = Std.finally (Timer.timer ["server";"parser cache"]) (fun () ->
			try
				let cfile = cc#find_file fkey in
				if cfile.c_time <> ftime then raise Not_found;
				Parser.ParseSuccess((cfile.c_package,cfile.c_decls),false,cfile.c_pdi)
			with Not_found ->
				let parse_result = TypeloadParse.parse_file com rfile p in
				let info,is_unusual = match parse_result with
					| ParseError(_,_,_) -> "not cached, has parse error",true
					| ParseSuccess(data,is_display_file,pdi) ->
						if is_display_file then begin
							if pdi.pd_errors <> [] then
								"not cached, is display file with parse errors",true
							else if com.display.dms_per_file then begin
								cc#cache_file fkey rfile ftime data pdi;
								"cached, is intact display file",true
							end else
								"not cached, is display file",true
						end else begin try
							(* We assume that when not in display mode it's okay to cache stuff that has #if display
							checks. The reasoning is that non-display mode has more information than display mode. *)
							if com.display.dms_full_typing then raise Not_found;
							let ident = Hashtbl.find Parser.special_identifier_files fkey in
							Printf.sprintf "not cached, using \"%s\" define" ident,true
						with Not_found ->
							cc#cache_file fkey (ClassPaths.create_resolved_file ffile rfile.class_path) ftime data pdi;
							"cached",false
						end
				in
				if is_unusual then ServerMessage.parsed com "" (ffile,info);
				parse_result
		) () in
		data

open ServerCompilationContext

module Communication = struct
	let create_stdio () =
		let rec self = {
			write_out = (fun s ->
				print_string s;
				flush stdout;
			);
			write_err = (fun s ->
				prerr_string s;
			);
			flush = (fun ctx ->
				display_messages ctx (fun sev output ->
					match sev with
						| MessageSeverity.Information -> print_endline output
						| Warning | Error | Hint -> prerr_endline output
				);

				if has_error ctx && !Helper.prompt then begin
					print_endline "Press enter to exit...";
					ignore(read_line());
				end;
				flush stdout;
			);
			exit = (fun code ->
				if code = 0 then begin
					Timer.close_times();
					if !Timer.measure_times then Timer.report_times (fun s -> self.write_err (s ^ "\n"));
				end;
				exit code;
			);
			is_server = false;
		} in
		self

	let create_pipe sctx write =
		let rec self = {
			write_out = (fun s ->
				write ("\x01" ^ String.concat "\x01" (ExtString.String.nsplit s "\n") ^ "\n")
			);
			write_err = (fun s ->
				write s
			);
			flush = (fun ctx ->
				check_display_flush ctx (fun () ->
					display_messages ctx (fun _ output ->
						write (output ^ "\n");
						ServerMessage.message output;
					);

					sctx.was_compilation <- ctx.com.display.dms_full_typing;
					if has_error ctx then begin
						measure_times := false;
						write "\x02\n"
					end else begin
						Timer.close_times();
						if !Timer.measure_times then Timer.report_times (fun s -> self.write_err (s ^ "\n"));
					end
				)
			);
			exit = (fun i ->
				()
			);
			is_server = true;
		}
		in
		self
end

let stat dir =
	(Unix.stat (Path.remove_trailing_slash dir)).Unix.st_mtime

(* Gets a list of changed directories for the current compilation. *)
let get_changed_directories sctx (ctx : Typecore.typer) =
	let t = Timer.timer ["server";"module cache";"changed dirs"] in
	let cs = sctx.cs in
	let com = ctx.Typecore.com in
	let sign = Define.get_signature com.defines in
	let dirs = try
		(* First, check if we already have determined changed directories for current compilation. *)
		Hashtbl.find sctx.changed_directories sign
	with Not_found ->
		let dirs = try
			(* Next, get all directories from the cache and filter the ones that haven't changed. *)
			let all_dirs = cs#find_directories sign in
			let dirs = List.fold_left (fun acc dir ->
				try
					let time' = stat dir.c_path in
					if dir.c_mtime < time' then begin
						dir.c_mtime <- time';
						let sub_dirs = Path.find_directories (platform_name com.platform) false [dir.c_path] in
						List.iter (fun dir ->
							if not (cs#has_directory sign dir) then begin
								let time = stat dir in
								ServerMessage.added_directory com "" dir;
								cs#add_directory sign (CompilationCache.create_directory dir time)
							end;
						) sub_dirs;
						(CompilationCache.create_directory dir.c_path time') :: acc
					end else
						acc
				with Unix.Unix_error _ ->
					cs#remove_directory sign dir.c_path;
					ServerMessage.removed_directory com "" dir.c_path;
					acc
			) [] all_dirs in
			ServerMessage.changed_directories com "" dirs;
			dirs
		with Not_found ->
			(* There were no directories in the cache, so this must be a new context. Let's add
				an empty list to make sure no crazy recursion happens. *)
			cs#add_directories sign [];
			(* Register the delay that is going to populate the cache dirs. *)
			sctx.delays <- (fun () ->
				let dirs = ref [] in
				let add_dir path =
					try
						let time = stat path in
						dirs := CompilationCache.create_directory path time :: !dirs
					with Unix.Unix_error _ ->
						()
				in
				let class_path_strings = com.class_paths#as_string_list in
				List.iter add_dir class_path_strings;
				List.iter add_dir (Path.find_directories (platform_name com.platform) true class_path_strings);
				ServerMessage.found_directories com "" !dirs;
				cs#add_directories sign !dirs
			) :: sctx.delays;
			(* Returning [] should be fine here because it's a new context, so we won't do any
				shadowing checks anyway. *)
			[]
		in
		Hashtbl.add sctx.changed_directories sign dirs;
		dirs
	in
	t();
	dirs

(* Checks if module [m] can be reused from the cache and returns None in that case. Otherwise, returns
   [Some m'] where [m'] is the module responsible for [m] not being reusable. *)
let check_module sctx ctx m_path m_extra p =
	let com = ctx.Typecore.com in
	let cc = CommonCache.get_cache com in
	let content_changed m_path file =
		let fkey = ctx.com.file_keys#get file in
		try
			let cfile = cc#find_file fkey in
			(* We must use the module path here because the file path is absolute and would cause
				positions in the parsed declarations to differ. *)
			let new_data = TypeloadParse.parse_module ctx m_path p in
			cfile.c_decls <> snd new_data
		with Not_found ->
			true
	in
	let check_module_shadowing paths m_path m_extra =
		List.iter (fun dir ->
			let file = (dir.c_path ^ (snd m_path)) ^ ".hx" in
			if Sys.file_exists file then begin
				let time = file_time file in
				if time > m_extra.m_time then begin
					ServerMessage.module_path_changed com "" (m_path,m_extra,time,file);
					raise (Dirty (Shadowed file))
				end
			end
		) paths
	in
	let start_mark = sctx.compilation_step in
	let unknown_state_modules = ref [] in
	let rec check m_path m_extra =
		let check_module_path () =
			let directories = get_changed_directories sctx ctx in
			match m_extra.m_kind with
			| MFake | MImport -> () (* don't get classpath *)
			| MExtern ->
				(* if we have a file then this will override our extern type *)
				check_module_shadowing directories m_path m_extra;
				let rec loop = function
					| [] ->
						if sctx.verbose then print_endline ("No library file was found for " ^ s_type_path m_path); (* TODO *)
						raise (Dirty LibraryChanged)
					| (file,load) :: l ->
						match load m_path p with
						| None ->
							loop l
						| Some _ ->
							if com.file_keys#get file <> (Path.UniqueKey.lazy_key m_extra.m_file) then begin
								if sctx.verbose then print_endline ("Library file was changed for " ^ s_type_path m_path); (* TODO *)
								raise (Dirty LibraryChanged)
							end
				in
				loop com.load_extern_type
			| MCode ->
				check_module_shadowing directories m_path m_extra
			| MMacro when com.is_macro_context ->
				check_module_shadowing directories m_path m_extra
			| MMacro ->
				(*
					Creating another context while the previous one is incomplete means we have an infinite loop in the compiler.
					Most likely because of circular dependencies in base modules (e.g. `StdTypes` or `String`)
					Prevents spending another 5 hours for debugging.
					@see https://github.com/HaxeFoundation/haxe/issues/8174
				*)
				if not ctx.g.complete && ctx.com.is_macro_context then
					raise (ServerError ("Infinite loop in Haxe server detected. "
						^ "Probably caused by shadowing a module of the standard library. "
						^ "Make sure shadowed module does not pull macro context."));
				let mctx = MacroContext.get_macro_context ctx in
				check_module_shadowing (get_changed_directories sctx mctx) m_path m_extra
		in
		let has_policy policy = List.mem policy m_extra.m_check_policy || match policy with
			| NoCheckShadowing | NoCheckFileTimeModification when !ServerConfig.do_not_check_modules && !Parser.display_mode <> DMNone -> true
			| _ -> false
		in
		let check_file () =
			let file = Path.UniqueKey.lazy_path m_extra.m_file in
			if file_time file <> m_extra.m_time then begin
				if has_policy CheckFileContentModification && not (content_changed m_path file) then begin
					ServerMessage.unchanged_content com "" file;
				end else begin
					ServerMessage.not_cached com "" m_path;
					if m_extra.m_kind = MFake then Hashtbl.remove Typecore.fake_modules (Path.UniqueKey.lazy_key m_extra.m_file);
					raise (Dirty (FileChanged file))
				end
			end
		in
		let find_module_extra sign mpath =
			(com.cs#get_context sign)#find_module_extra mpath
		in
		let check_dependencies () =
			PMap.iter (fun _ mdep ->
				let sign = mdep.md_sign in
				let mpath = mdep.md_path in
				let m2_extra = try
					find_module_extra sign mpath
				with Not_found ->
					die (Printf.sprintf "Could not find dependency %s of %s in the cache" (s_type_path mpath) (s_type_path m_path)) __LOC__;
				in
				match check mpath m2_extra with
				| None -> ()
				| Some reason -> raise (Dirty (DependencyDirty(mpath,reason)))
			) m_extra.m_deps;
		in
		let check () =
			try
				if not (has_policy NoCheckShadowing) then check_module_path();
				if not (has_policy NoCheckFileTimeModification) || Path.file_extension (Path.UniqueKey.lazy_path m_extra.m_file) <> "hx" then check_file();
				if not (has_policy NoCheckDependencies) then check_dependencies();
				None
			with
			| Dirty reason ->
				Some reason
		in
		(* If the module mark matches our compilation mark, we are done *)
		if m_extra.m_checked = start_mark then begin match m_extra.m_cache_state with
			| MSGood | MSUnknown ->
				None
			| MSBad reason ->
				Some reason
		end else begin
			(* Otherwise, set to current compilation mark for recursion *)
			m_extra.m_checked <- start_mark;
			let dirty = match m_extra.m_cache_state with
				| MSBad reason ->
					(* If we are already dirty, stick to it. *)
					Some reason
				| MSUnknown	->
					(* This should not happen because any MSUnknown module is supposed to have the current m_checked. *)
					die "" __LOC__
				| MSGood ->
					(* Otherwise, run the checks *)
					m_extra.m_cache_state <- MSUnknown;
					check ()
			in
			(* Update the module now. It will use this dirty status for the remainder of this compilation. *)
			begin match dirty with
			| Some reason ->
				(* Update the state if we're dirty. *)
				m_extra.m_cache_state <- MSBad reason;
			| None ->
				(* We cannot update if we're clean because at this point it might just be an assumption.
				   Instead We add the module to a list which is updated at the end of handling this subgraph. *)
				unknown_state_modules := m_extra :: !unknown_state_modules;
			end;
			dirty
		end
	in
	let state = check m_path m_extra in
	begin match state with
	| None ->
		(* If the entire subgraph is clean, we can set all modules to good state *)
		List.iter (fun m_extra -> m_extra.m_cache_state <- MSGood) !unknown_state_modules;
	| Some _ ->
		(* Otherwise, unknown state module may or may not be dirty. We didn't check everything eagerly, so we have
		   to make sure that the module is checked again if it appears in a different check. This is achieved by
		   setting m_checked to a lower value and assuming Good state again. *)
		List.iter (fun m_extra -> match m_extra.m_cache_state with
			| MSUnknown ->
				m_extra.m_checked <- start_mark - 1;
				m_extra.m_cache_state <- MSGood;
			| MSGood | MSBad _ ->
				()
		) !unknown_state_modules
	end;
	state

class hxb_reader_api_server
	(ctx : Typecore.typer)
	(cc : context_cache)
= object(self)

	method make_module (path : path) (file : string) =
		let mc = cc#get_hxb_module path in
		{
			m_id = mc.mc_id;
			m_path = path;
			m_types = [];
			m_statics = None;
			m_extra = mc.mc_extra
		}

	method add_module (m : module_def) =
		ctx.com.module_lut#add m.m_path m

	method resolve_type (pack : string list) (mname : string) (tname : string) =
		let path = (pack,mname) in
		let m = self#resolve_module path in
		List.find (fun t -> snd (t_path t) = tname) m.m_types

	method resolve_module (path : path) =
		match self#find_module path with
		| GoodModule m ->
			m
		| BinaryModule mc ->
			let reader = new HxbReader.hxb_reader path ctx.com.hxb_reader_stats in
			let f_next chunks until =
				let t_hxb = Timer.timer ["server";"module cache";"hxb read"] in
				let r = reader#read_chunks_until (self :> HxbReaderApi.hxb_reader_api) chunks until in
				t_hxb();
				r
			in
			let m,chunks = f_next mc.mc_chunks EOF in

			(* We try to avoid reading expressions as much as possible, so we only do this for
				 our current display file if we're in display mode. *)
			let is_display_file = DisplayPosition.display_position#is_in_file (Path.UniqueKey.lazy_key m.m_extra.m_file) in
			if is_display_file || ctx.com.display.dms_full_typing then ignore(f_next chunks EOM);
			m
		| BadModule reason ->
			die (Printf.sprintf "Unexpected BadModule %s" (s_type_path path)) __LOC__
		| NoModule ->
			die (Printf.sprintf "Unexpected NoModule %s" (s_type_path path)) __LOC__

	method find_module (m_path : path) =
		try
			GoodModule (ctx.com.module_lut#find m_path)
		with Not_found -> try
			let mc = cc#get_hxb_module m_path in
			begin match mc.mc_extra.m_cache_state with
				| MSBad reason -> BadModule reason
				| _ -> BinaryModule mc
			end
		with Not_found ->
			NoModule

	method basic_types =
		ctx.com.basic

	method get_var_id (i : int) =
		i

	method read_expression_eagerly (cf : tclass_field) =
		true (* TODO: Check this please Rudy! *)
end

let handle_cache_bound_objects com cbol =
	DynArray.iter (function
		| Resource(name,data) ->
			Hashtbl.replace com.resources name data
		| IncludeFile(file,position) ->
			com.include_files <- (file,position) :: com.include_files
		| Warning(w,msg,p) ->
			com.warning w [] msg p
	) cbol

(* Adds module [m] and all its dependencies (recursively) from the cache to the current compilation
   context. *)
let rec add_modules sctx ctx (m : module_def) (from_binary : bool) (p : pos) =
	let com = ctx.Typecore.com in
	let own_sign = CommonCache.get_cache_sign com in
	let rec add_modules tabs m0 m =
		if m.m_extra.m_added < ctx.com.compilation_step then begin
			m.m_extra.m_added <- ctx.com.compilation_step;
			(match m0.m_extra.m_kind, m.m_extra.m_kind with
			| MCode, MMacro | MMacro, MCode ->
				(* this was just a dependency to check : do not add to the context *)
				handle_cache_bound_objects com m.m_extra.m_cache_bound_objects;
			| _ ->
				ServerMessage.reusing com tabs m;
				List.iter (fun t ->
					(t_infos t).mt_restore()
				) m.m_types;
				(* The main module gets added when reading hxb already, so let's not add it again. Note that we
				   can't set its m_added ahead of time because we want the rest of the logic here to run. *)
				if not from_binary || m != m then
					com.module_lut#add m.m_path m;
				handle_cache_bound_objects com m.m_extra.m_cache_bound_objects;
<<<<<<< HEAD
				PMap.iter (fun _ (sign,mpath) ->
					if sign = own_sign then begin
						let m2 = try
							com.module_lut#find mpath
						with Not_found ->
							(* HXB_TODO: This should go through everything Typeload.load_module (and TypeloadModule.load_module)
							   goes through except the actual typing. A dependency never needs typing because in that case it
							   can't be in the cache. *)
							match type_module sctx ctx mpath p with
							| GoodModule m ->
								m
							| BinaryModule mc ->
								failwith (Printf.sprintf "Unexpectedly found unresolved binary module %s as a dependency of %s" (s_type_path mpath) (s_type_path m0.m_path))
							| NoModule ->
								failwith (Printf.sprintf "Unexpectedly could not find module %s as a dependency of %s" (s_type_path mpath) (s_type_path m0.m_path))
							| BadModule reason ->
								failwith (Printf.sprintf "Unexpected bad module %s (%s) as a dependency of %s" (s_type_path mpath) (Printer.s_module_skip_reason reason) (s_type_path m0.m_path))
						in
						add_modules (tabs ^ "  ") m0 m2
					end
=======
				PMap.iter (fun _ mdep ->
					let m2 = (com.cs#get_context mdep.md_sign)#find_module mdep.md_path in
					add_modules (tabs ^ "  ") m0 m2
>>>>>>> 1d7b7f93
				) m.m_extra.m_deps
			)
		end
	in
	add_modules "" m m

(* Looks up the module referred to by [mpath] in the cache. If it exists, a check is made to
   determine if it's still valid. If this function returns None, the module is re-typed. *)
and type_module sctx (ctx:Typecore.typer) mpath p =
	let t = Timer.timer ["server";"module cache"] in
	let com = ctx.Typecore.com in
	let cc = CommonCache.get_cache com in
	let skip m_path reason =
		ServerMessage.skipping_dep com "" (m_path,(Printer.s_module_skip_reason reason));
		BadModule reason
	in
	let add_modules from_binary m =
		let tadd = Timer.timer ["server";"module cache";"add modules"] in
		add_modules sctx ctx m from_binary p;
		tadd();
		GoodModule m
	in
	let check_module sctx ctx m_path m_extra p =
		let tcheck = Timer.timer ["server";"module cache";"check"] in
		let r = check_module sctx ctx mpath m_extra p in
		tcheck();
		r
	in
	let find_module_in_cache ctx cc m_path p =
		try
			let m = cc#find_module m_path in
			begin match m.m_extra.m_cache_state with
				| MSBad reason -> BadModule reason
				| _ -> GoodModule m
			end;
		with Not_found -> try
			let mc = cc#get_hxb_module m_path in
			begin match mc.mc_extra.m_cache_state with
				| MSBad reason -> BadModule reason
				| _ -> BinaryModule mc
			end
		with Not_found ->
			NoModule
	in
	(* Should not raise anything! *)
	let m = match find_module_in_cache ctx cc mpath p with
		| GoodModule m ->
			(* "Good" here is an assumption, it only means that the module wasn't explicitly invalidated
			   in the cache. The true cache state will be known after check_module. *)
			begin match check_module sctx ctx mpath m.m_extra p with
			   | None ->
					add_modules false m;
				| Some reason ->
					skip m.m_path reason
			end
		| BinaryModule mc ->
			(* Similarly, we only know that a binary module wasn't explicitly tainted. Decode it only after
			   checking dependencies. This means that the actual decoding never has any reason to fail. *)
			begin match check_module sctx ctx mpath mc.mc_extra p with
				| None ->
					let reader = new HxbReader.hxb_reader mpath com.hxb_reader_stats in
					let api = (new hxb_reader_api_server ctx cc :> HxbReaderApi.hxb_reader_api) in
					let f_next chunks until =
						let t_hxb = Timer.timer ["server";"module cache";"hxb read"] in
						let r = reader#read_chunks_until api chunks until in
						t_hxb();
						r
					in
					let m,chunks = f_next mc.mc_chunks EOF in
					(* We try to avoid reading expressions as much as possible, so we only do this for
					   our current display file if we're in display mode. *)
					let is_display_file = DisplayPosition.display_position#is_in_file (Path.UniqueKey.lazy_key m.m_extra.m_file) in
					if is_display_file || ctx.com.display.dms_full_typing then ignore(f_next chunks EOM);
					add_modules true m;
				| Some reason ->
					skip mpath reason
			end
		| BadModule reason ->
			(* A BadModule state here means that the module is already invalidated in the cache, e.g. from server/invalidate. *)
			skip mpath reason
		| NoModule as mr ->
			mr
	in
	t();
	m

let before_anything sctx ctx =
	ensure_macro_setup sctx

let after_target_init sctx ctx =
	let com = ctx.com in
	let cs = sctx.cs in
	let sign = Define.get_signature com.defines in
	ServerMessage.defines com "";
	ServerMessage.signature com "" sign;
	ServerMessage.display_position com "" (DisplayPosition.display_position#get);
	let class_path_strings = com.class_paths#as_string_list in
	try
		if (Hashtbl.find sctx.class_paths sign) <> class_path_strings then begin
			ServerMessage.class_paths_changed com "";
			Hashtbl.replace sctx.class_paths sign class_path_strings;
			cs#clear_directories sign;
			(cs#get_context sign)#set_initialized false;
		end;
	with Not_found ->
		Hashtbl.add sctx.class_paths sign class_path_strings;
		()

let after_save sctx ctx =
	if ctx.comm.is_server && not (has_error ctx) then
		maybe_cache_context sctx ctx.com

let after_compilation sctx ctx =
	()

let mk_length_prefixed_communication allow_nonblock chin chout =
	let sin = Unix.descr_of_in_channel chin in
	let chin = IO.input_channel chin in
	let chout = IO.output_channel chout in

	let bout = Buffer.create 0 in

	let block () = Unix.clear_nonblock sin in
	let unblock () = Unix.set_nonblock sin in

	let read_nonblock _ =
        let len = IO.read_i32 chin in
        Some (IO.really_nread_string chin len)
	in
	let read = if allow_nonblock then fun do_block ->
		if do_block then begin
			block();
			read_nonblock true;
		end else begin
			let c0 =
				unblock();
				try
					Some (IO.read_byte chin)
				with
				| Sys_blocked_io
				(* TODO: We're supposed to catch Sys_blocked_io only, but that doesn't work on my PC... *)
				| Sys_error _ ->
					None
			in
			begin match c0 with
			| Some c0 ->
				block(); (* We got something, make sure we block until we're done. *)
				let c1 = IO.read_byte chin in
				let c2 = IO.read_byte chin in
				let c3 = IO.read_byte chin in
				let len = c3 lsl 24 + c2 lsl 16 + c1 lsl 8 + c0 in
				Some (IO.really_nread_string chin len)
			| None ->
				None
			end
		end
	else read_nonblock in

	let write = Buffer.add_string bout in

	let close = fun() ->
		flush stdout;
		IO.write_i32 chout (Buffer.length bout);
		IO.nwrite_string chout (Buffer.contents bout);
		IO.flush chout
	in

	fun () ->
		Buffer.clear bout;
		allow_nonblock, read, write, close

let ssend sock str =
	let rec loop pos len =
		if len = 0 then
			()
		else
			let s = Unix.send sock str pos len [] in
			loop (pos + s) (len - s)
	in
	loop 0 (Bytes.length str)

(* The accept-function to wait for a stdio connection. *)
let init_wait_stdio() =
	set_binary_mode_in stdin true;
	set_binary_mode_out stderr true;
	mk_length_prefixed_communication false stdin stderr

(* The connect function to connect to [host] at [port] and send arguments [args]. *)
let do_connect ip port args =
	let (domain, host) = match ip with
		| V4 ip -> (Unix.PF_INET, V4.to_string ip)
		| V6 ip -> (Unix.PF_INET6, V6.to_string ip)
	in
	let sock = Unix.socket domain Unix.SOCK_STREAM 0 in
	(try Unix.connect sock (Unix.ADDR_INET (Unix.inet_addr_of_string host,port)) with
		| Unix.Unix_error(code,_,_) -> failwith("Couldn't connect on " ^ host ^ ":" ^ string_of_int port ^ " (" ^ (Unix.error_message code) ^ ")");
		| _ -> failwith ("Couldn't connect on " ^ host ^ ":" ^ string_of_int port)
	);
	let rec display_stdin args =
		match args with
		| [] -> ""
		| "-D" :: ("display_stdin" | "display-stdin") :: _ ->
			let accept = init_wait_stdio() in
			let _, read, _, _ = accept() in
			Option.default "" (read true)
		| _ :: args ->
			display_stdin args
	in
	let args = ("--cwd " ^ Unix.getcwd()) :: args in
	let s = (String.concat "" (List.map (fun a -> a ^ "\n") args)) ^ (display_stdin args) in
	ssend sock (Bytes.of_string (s ^ "\000"));
	let has_error = ref false in
	let print line =
		match (if line = "" then '\x00' else line.[0]) with
		| '\x01' ->
			print_string (String.concat "\n" (List.tl (ExtString.String.nsplit line "\x01")));
			flush stdout
		| '\x02' ->
			has_error := true;
		| _ ->
			prerr_endline line;
	in
	let buf = Buffer.create 0 in
	let process() =
		let lines = ExtString.String.nsplit (Buffer.contents buf) "\n" in
		(* the last line ends with \n *)
		let lines = (match List.rev lines with "" :: l -> List.rev l | _ -> lines) in
		List.iter print lines;
	in
	let tmp = Bytes.create 1024 in
	let rec loop() =
		let b = Unix.recv sock tmp 0 1024 [] in
		Buffer.add_subbytes buf tmp 0 b;
		if b > 0 then begin
			if Bytes.get tmp (b - 1) = '\n' then begin
				process();
				Buffer.reset buf;
			end;
			loop();
		end
	in
	loop();
	process();
	if !has_error then exit 1

let enable_cache_mode sctx =
	TypeloadModule.type_module_hook := type_module sctx;
	ServerCompilationContext.ensure_macro_setup sctx;
	TypeloadParse.parse_hook := parse_file sctx.cs

let rec process sctx comm args =
	let t0 = get_time() in
	ServerMessage.arguments args;
	reset sctx;
	let api = {
		on_context_create = (fun () ->
			sctx.compilation_step <- sctx.compilation_step + 1;
			sctx.compilation_step;
		);
		cache = sctx.cs;
		callbacks = {
			before_anything = before_anything sctx;
			after_target_init = after_target_init sctx;
			after_save = after_save sctx;
			after_compilation = after_compilation sctx;
		};
		init_wait_socket = init_wait_socket;
		init_wait_connect = init_wait_connect;
		init_wait_stdio = init_wait_stdio;
		wait_loop = wait_loop;
		do_connect = do_connect;
	} in
	Compiler.HighLevel.entry api comm args;
	run_delays sctx;
	ServerMessage.stats stats (get_time() -. t0)

(* The server main loop. Waits for the [accept] call to then process the sent compilation
   parameters through [process_params]. *)
and wait_loop verbose accept =
	if verbose then ServerMessage.enable_all ();
	Sys.catch_break false; (* Sys can never catch a break *)
	(* Create server context and set up hooks for parsing and typing *)
	let sctx = ServerCompilationContext.create verbose in
	let cs = sctx.cs in
	enable_cache_mode sctx;
	let ring = Ring.create 10 0. in
	let gc_heap_stats () =
		let stats = Gc.quick_stat() in
		stats.major_words,stats.heap_words
	in
	let heap_stats_start = ref (gc_heap_stats()) in
	let update_heap () =
		(* On every compilation: Track how many words were allocated for this compilation (working memory). *)
		let heap_stats_now = gc_heap_stats() in
		let words_allocated = (fst heap_stats_now) -. (fst !heap_stats_start) in
		let heap_size = float_of_int (snd heap_stats_now) in
		Ring.push ring words_allocated;
		if Ring.is_filled ring then begin
			Ring.reset_filled ring;
			 (* Maximum working memory for the last X compilations. *)
			let max = Ring.fold ring 0. (fun m i -> if i > m then i else m) in
			cs#add_task (new Tasks.gc_task max heap_size)
		end;
		heap_stats_start := heap_stats_now;
	in
	(* Main loop: accept connections and process arguments *)
	while true do
		let support_nonblock, read, write, close = accept() in
		begin try
			(* Read arguments *)
			let rec loop block =
				match read block with
				| Some s ->
					let hxml =
						try
							let idx = String.index s '\001' in
							current_stdin := Some (String.sub s (idx + 1) ((String.length s) - idx - 1));
							(String.sub s 0 idx)
						with Not_found ->
							s
					in
					let data = Helper.parse_hxml_data hxml in
					process sctx (Communication.create_pipe sctx write) data
				| None ->
					if not cs#has_task then
						(* If there is no pending task, turn into blocking mode. *)
						loop true
					else begin
						(* Otherwise run the task and loop to check if there are more or if there's a request now. *)
						cs#get_task#run;
						loop false
					end;
			in
			loop (not support_nonblock)
		with Unix.Unix_error _ ->
			ServerMessage.socket_message "Connection Aborted"
		| e ->
			let estr = Printexc.to_string e in
			ServerMessage.uncaught_error estr;
			(try write ("\x02\n" ^ estr); with _ -> ());
			if Helper.is_debug_run then print_endline (estr ^ "\n" ^ Printexc.get_backtrace());
			if e = Out_of_memory then begin
				close();
				exit (-1);
			end;
		end;
		(* Close connection and perform some cleanup *)
		close();
		current_stdin := None;
		cleanup();
		update_heap();
		(* If our connection always blocks, we have to execute all pending tasks now. *)
		if not support_nonblock then
			while cs#has_task do cs#get_task#run done
		else if sctx.was_compilation then
			cs#add_task (new Tasks.server_exploration_task cs)
	done;
	0

(* Connect to given host/port and return accept function for communication *)
and init_wait_connect ip port =
	let host = match ip with
		| V4 ip -> V4.to_string ip
		| V6 ip -> V6.to_string ip
	in
	let host = Unix.inet_addr_of_string host in
	let chin, chout = Unix.open_connection (Unix.ADDR_INET (host,port)) in
	mk_length_prefixed_communication true chin chout

(* The accept-function to wait for a socket connection. *)
and init_wait_socket ip port =
	let (domain, host) = match ip with
		| V4 ip -> (Unix.PF_INET, V4.to_string ip)
		| V6 ip -> (Unix.PF_INET6, V6.to_string ip)
	in
	let sock = Unix.socket domain Unix.SOCK_STREAM 0 in
	(try Unix.setsockopt sock Unix.SO_REUSEADDR true with _ -> ());
	(try Unix.bind sock (Unix.ADDR_INET (Unix.inet_addr_of_string host,port)) with _ -> failwith ("Couldn't wait on " ^ host ^ ":" ^ string_of_int port));
	ServerMessage.socket_message ("Waiting on " ^ host ^ ":" ^ string_of_int port);
	Unix.listen sock 10;
	let bufsize = 1024 in
	let tmp = Bytes.create bufsize in
	let accept() = (
		let sin, _ = Unix.accept sock in
		Unix.set_nonblock sin;
		ServerMessage.socket_message "Client connected";
		let b = Buffer.create 0 in
		let rec read_loop count =
			try
				let r = Unix.recv sin tmp 0 bufsize [] in
				if r = 0 then
					failwith "Incomplete request"
				else begin
					ServerMessage.socket_message (Printf.sprintf "Reading %d bytes\n" r);
					Buffer.add_subbytes b tmp 0 r;
					if Bytes.get tmp (r-1) = '\000' then
						Buffer.sub b 0 (Buffer.length b - 1)
					else
						read_loop 0
				end
			with Unix.Unix_error((Unix.EWOULDBLOCK|Unix.EAGAIN),_,_) ->
				if count = 100 then
					failwith "Aborting inactive connection"
				else begin
					ServerMessage.socket_message "Waiting for data...";
					ignore(Unix.select [] [] [] 0.05); (* wait a bit *)
					read_loop (count + 1);
				end
		in
		let read = fun _ -> (let s = read_loop 0 in Unix.clear_nonblock sin; Some s) in
		let write s = ssend sin (Bytes.unsafe_of_string s) in
		let close() = Unix.close sin in
		false, read, write, close
	) in
	accept<|MERGE_RESOLUTION|>--- conflicted
+++ resolved
@@ -495,9 +495,9 @@
 				if not from_binary || m != m then
 					com.module_lut#add m.m_path m;
 				handle_cache_bound_objects com m.m_extra.m_cache_bound_objects;
-<<<<<<< HEAD
-				PMap.iter (fun _ (sign,mpath) ->
-					if sign = own_sign then begin
+				PMap.iter (fun _ mdep ->
+					let mpath = mdep.md_path in
+					if mdep.md_sign = own_sign then begin
 						let m2 = try
 							com.module_lut#find mpath
 						with Not_found ->
@@ -516,11 +516,6 @@
 						in
 						add_modules (tabs ^ "  ") m0 m2
 					end
-=======
-				PMap.iter (fun _ mdep ->
-					let m2 = (com.cs#get_context mdep.md_sign)#find_module mdep.md_path in
-					add_modules (tabs ^ "  ") m0 m2
->>>>>>> 1d7b7f93
 				) m.m_extra.m_deps
 			)
 		end
