--- conflicted
+++ resolved
@@ -301,11 +301,7 @@
 					ServerMessage.unchanged_content com "" file;
 				end else begin
 					ServerMessage.not_cached com "" m_path;
-<<<<<<< HEAD
-					if m_extra.m_kind = MFake then Hashtbl.remove ctx.g.fake_modules (Path.UniqueKey.lazy_key m_extra.m_file);
-=======
-					if m_extra.m_kind = MFake then Hashtbl.remove fake_modules (Path.UniqueKey.lazy_key m_extra.m_file);
->>>>>>> a10790a4
+					if m_extra.m_kind = MFake then Hashtbl.remove com.fake_modules (Path.UniqueKey.lazy_key m_extra.m_file);
 					raise (Dirty (FileChanged file))
 				end
 			end
