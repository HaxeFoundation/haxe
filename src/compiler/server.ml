--- conflicted
+++ resolved
@@ -312,16 +312,12 @@
 			end
 		in
 		let find_module_extra sign mpath =
-			((com.cs#get_context sign)#find_module mpath).m_extra
+			(com.cs#get_context sign)#find_module_extra mpath
 		in
 		let check_dependencies () =
 			PMap.iter (fun _ (sign,mpath) ->
 				let m2_extra = try
-<<<<<<< HEAD
-					(com.cs#get_context sign)#find_module_extra mpath
-=======
 					find_module_extra sign mpath
->>>>>>> 58e9e524
 				with Not_found ->
 					die (Printf.sprintf "Could not find dependency %s of %s in the cache" (s_type_path mpath) (s_type_path m_path)) __LOC__;
 				in
@@ -507,25 +503,11 @@
 	let t = Timer.timer ["server";"module cache"] in
 	let com = ctx.Typecore.com in
 	let cc = CommonCache.get_cache com in
-<<<<<<< HEAD
 	let skip m_path reason =
 		ServerMessage.skipping_dep com "" (m_path,(Printer.s_module_skip_reason reason));
 		BadModule reason
 	in
 	let add_modules from_binary m =
-=======
-	try
-		let m = cc#find_module mpath in
-		let tcheck = Timer.timer ["server";"module cache";"check"] in
-		begin match check_module sctx ctx m.m_path m.m_extra p with
-		| None -> ()
-		| Some reason ->
-			ServerMessage.skipping_dep com "" (m.m_path,(Printer.s_module_skip_reason reason));
-			tcheck();
-			raise Not_found;
-		end;
-		tcheck();
->>>>>>> 58e9e524
 		let tadd = Timer.timer ["server";"module cache";"add modules"] in
 		add_modules sctx ctx m from_binary p;
 		tadd();
