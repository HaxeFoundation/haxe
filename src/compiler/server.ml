--- conflicted
+++ resolved
@@ -140,12 +140,7 @@
 		TypeloadParse.parse_file_from_string com file p stdin
 	| _ ->
 		let ftime = file_time ffile in
-<<<<<<< HEAD
-		let fkey = (ffile,sign) in
 		let data = Std.finally (timer_fn ["server";"parser cache"]) (fun () ->
-=======
-		let data = Std.finally (Timer.timer ["server";"parser cache"]) (fun () ->
->>>>>>> 45643467
 			try
 				let cfile = cc#find_file ffile in
 				if cfile.c_time <> ftime then raise Not_found;
@@ -461,13 +456,8 @@
 	let cc = CommonCache.get_cache sctx.cs com in
 	sctx.mark_loop <- sctx.mark_loop + 1;
 	try
-<<<<<<< HEAD
-		let m = CompilationServer.find_module cs (mpath,sign) in
+		let m = cc#find_module mpath in
 		let tcheck = timer ["server";"module cache";"check"] in
-=======
-		let m = cc#find_module mpath in
-		let tcheck = Timer.timer ["server";"module cache";"check"] in
->>>>>>> 45643467
 		begin match check_module sctx ctx m p with
 		| None -> ()
 		| Some m' ->
