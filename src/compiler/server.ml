--- conflicted
+++ resolved
@@ -415,11 +415,7 @@
 		| GoodModule m ->
 			m
 		| BinaryModule mc ->
-<<<<<<< HEAD
-			let reader = new HxbReader.hxb_reader path ctx.com.hxb_reader_stats None in
-=======
-			let reader = new HxbReader.hxb_reader path com.hxb_reader_stats in
->>>>>>> 0e71626b
+			let reader = new HxbReader.hxb_reader path com.hxb_reader_stats None in
 			let f_next chunks until =
 				let t_hxb = Timer.timer ["server";"module cache";"hxb read"] in
 				let r = reader#read_chunks_until (self :> HxbReaderApi.hxb_reader_api) chunks until in
@@ -569,11 +565,7 @@
 			   checking dependencies. This means that the actual decoding never has any reason to fail. *)
 			begin match check_module sctx mpath mc.mc_extra p with
 				| None ->
-<<<<<<< HEAD
 					let reader = new HxbReader.hxb_reader mpath com.hxb_reader_stats None in
-					let api = (new hxb_reader_api_server ctx cc :> HxbReaderApi.hxb_reader_api) in
-=======
-					let reader = new HxbReader.hxb_reader mpath com.hxb_reader_stats in
 					let api = match com.hxb_reader_api with
 						| Some api ->
 							api
@@ -582,7 +574,6 @@
 							com.hxb_reader_api <- Some api;
 							api
 					in
->>>>>>> 0e71626b
 					let f_next chunks until =
 						let t_hxb = Timer.timer ["server";"module cache";"hxb read"] in
 						let r = reader#read_chunks_until api chunks until in
