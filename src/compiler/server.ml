--- conflicted
+++ resolved
@@ -27,21 +27,6 @@
 	mutable has_error : bool;
 }
 
-<<<<<<< HEAD
-type server_message =
-	| AddedDirectory of string
-	| FoundDirectories of (string * float ref) list
-	| ChangedDirectories of (string * float) list
-	| ModulePathChanged of (module_def * float * string)
-	| NotCached of module_def
-	| Parsed of (string * string)
-	| RemovedDirectory of string
-	| Reusing of module_def
-	| SkippingDep of (module_def * module_def)
-	| HaxePrint of string
-
-=======
->>>>>>> 63d5e7ef
 let s_version =
 	let pre = Option.map_default (fun pre -> "-" ^ pre) "" version_pre in
 	let build = Option.map_default (fun (_,build) -> "+" ^ build) "" Version.version_extra in
@@ -126,54 +111,6 @@
 	Sys.catch_break false; (* Sys can never catch a break *)
 	let has_parse_error = ref false in
 	let cs = CompilationServer.create () in
-<<<<<<< HEAD
-	let sign_string com =
-		let sign = Define.get_signature com.defines in
-		let	sign_id =
-			try
-				CompilationServer.get_sign cs sign;
-			with Not_found ->
-				let i = CompilationServer.add_sign cs sign in
-				print_endline (Printf.sprintf "Found context %s:\n%s" i (dump_context com));
-				i
-		in
-		Printf.sprintf "%2s,%3s: " sign_id (short_platform_name com.platform)
-	in
-	let process_server_message com tabs =
-		if Common.raw_defined com "compilation-server-test" then (fun message ->
-			let module_path m = JString (s_type_path m.m_path) in
-			let kind,data = match message with
-				| AddedDirectory dir -> "addedDirectory",JString dir
-				| FoundDirectories dirs -> "foundDirectories",JInt (List.length dirs)
-				| ChangedDirectories dirs -> "changedDirectories",JArray (List.map (fun (s,_) -> JString s) dirs)
-				| ModulePathChanged(m,time,file) -> "modulePathChanged",module_path m
-				| NotCached m -> "notCached",module_path m
-				| Parsed(ffile,_) -> "parsed",JString ffile
-				| RemovedDirectory dir -> "removedDirectory",JString dir
-				| Reusing m -> "reusing",module_path m
-				| SkippingDep(m,m') -> "skipping",JObject ["skipped",module_path m;"dependency",module_path m']
-				| HaxePrint s -> "print",JString s
-			in
-			let js = JObject [("kind",JString kind);("data",data)] in
-			DynArray.add test_server_messages js;
-		) else (fun message -> match message with
-			| AddedDirectory dir -> print_endline (Printf.sprintf "%sadded directory %s" (sign_string com) dir)
-			| FoundDirectories dirs -> print_endline (Printf.sprintf "%sfound %i directories" (sign_string com) (List.length dirs));
-			| ChangedDirectories dirs ->
-				print_endline (Printf.sprintf "%schanged directories: [%s]" (sign_string com) (String.concat ", " (List.map (fun (s,_) -> "\"" ^ s ^ "\"") dirs)))
-			| ModulePathChanged(m,time,file) ->
-				print_endline (Printf.sprintf "%smodule path might have changed: %s\n\twas: %2.0f %s\n\tnow: %2.0f %s"
-					(sign_string com) (s_type_path m.m_path) m.m_extra.m_time m.m_extra.m_file time file);
-			| NotCached m -> print_endline (Printf.sprintf "%s%s not cached (%s)" (sign_string com) (s_type_path m.m_path) (if m.m_extra.m_time = -1. then "macro-in-macro" else "modified"));
-			| Parsed(ffile,info) -> print_endline (Printf.sprintf "%sparsed %s (%s)" (sign_string com) ffile info)
-			| RemovedDirectory dir -> print_endline (Printf.sprintf "%sremoved directory %s" (sign_string com) dir);
-			| Reusing m -> print_endline (Printf.sprintf "%s%sreusing %s" (sign_string com) tabs (s_type_path m.m_path));
-			| SkippingDep(m,m') -> print_endline (Printf.sprintf "%sskipping %s%s" (sign_string com) (s_type_path m.m_path) (if m == m' then "" else Printf.sprintf "(%s)" (s_type_path m'.m_path)));
-			| HaxePrint s -> print_endline s
-		)
-	in
-=======
->>>>>>> 63d5e7ef
 	MacroContext.macro_enable_cache := true;
 	let current_stdin = ref None in
 	TypeloadParse.parse_hook := (fun com2 file p ->
@@ -501,10 +438,7 @@
 					Hashtbl.add arguments sign ctx.com.class_path;
 					()
 			);
-			ctx.com.print <- (fun str ->
-				if Common.raw_defined ctx.com "compilation-server-test" then process_server_message ctx.com "" (HaxePrint str)
-				else write ("\x01" ^ String.concat "\x01" (ExtString.String.nsplit str "\n") ^ "\n")
-			);
+			ctx.com.print <- (fun str -> write ("\x01" ^ String.concat "\x01" (ExtString.String.nsplit str "\n") ^ "\n"));
 			ctx
 		in
 		(try
