--- conflicted
+++ resolved
@@ -69,26 +69,9 @@
 	method find_module_extra path =
 		try (Hashtbl.find modules path).m_extra with Not_found -> (Hashtbl.find binary_cache path).mc_extra
 
-<<<<<<< HEAD
-	method cache_module warn anon_identification hxb_writer_stats path m =
+	method cache_module config warn anon_identification path m =
 		Hashtbl.replace modules path m;
-		if false then
-			match m.m_extra.m_kind with
-			| MImport ->
-				Hashtbl.add modules m.m_path m
-			| _ ->
-				let writer = HxbWriter.create warn anon_identification hxb_writer_stats in
-				HxbWriter.write_module writer m;
-				let chunks = HxbWriter.get_chunks writer in
-				Hashtbl.replace binary_cache path {
-					mc_path = path;
-					mc_id = m.m_id;
-					mc_chunks = chunks;
-					mc_extra = { m.m_extra with m_cache_state = MSGood }
-				}
-=======
-	method cache_module config warn anon_identification path m =
-		match m.m_extra.m_kind with
+		if false then match m.m_extra.m_kind with
 		| MImport ->
 			Hashtbl.add modules m.m_path m
 		| _ ->
@@ -101,7 +84,6 @@
 				mc_chunks = chunks;
 				mc_extra = { m.m_extra with m_cache_state = MSGood }
 			}
->>>>>>> 5957d977
 
 	method clear_cache =
 		Hashtbl.clear modules
