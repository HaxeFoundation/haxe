open Globals
open Ast
open Json
open Type
open Define

type cached_file = {
	c_file_path : ClassPaths.resolved_file;
	c_time : float;
	c_package : string list;
	c_decls : type_decl list;
	mutable c_module_name : string option;
	mutable c_pdi : Parser.parser_display_information;
}

type cached_directory = {
	c_path : string;
	mutable c_mtime : float;
}

type cached_native_lib = {
	c_nl_mtime : float;
	c_nl_files : (path,Ast.package) Hashtbl.t;
}

let get_module_name_of_cfile file cfile = match cfile.c_module_name with
	| None ->
		let name = Path.module_name_of_file file in
		cfile.c_module_name <- Some name;
		name
	| Some name ->
		name

class context_cache (index : int) (sign : Digest.t) = object(self)
	val files : (Path.UniqueKey.t,cached_file) Hashtbl.t = Hashtbl.create 0
	val modules : (path,module_def) Hashtbl.t = Hashtbl.create 0
	val binary_cache : (path,HxbData.module_cache) Hashtbl.t = Hashtbl.create 0
	val removed_files = Hashtbl.create 0
	val mutable json = JNull
	val mutable initialized = false

	(* files *)

	method find_file key =
		Hashtbl.find files key

	method cache_file key path time data pdi =
		Hashtbl.replace files key { c_file_path = path; c_time = time; c_package = fst data; c_decls = snd data; c_module_name = None; c_pdi = pdi }

	method remove_file key =
		try
			let f = Hashtbl.find files key in
			Hashtbl.remove files key;
			Hashtbl.replace removed_files key f.c_file_path
		with Not_found -> ()

	(* Like remove_file, but doesn't keep track of the file *)
	method remove_file_for_real key =
		Hashtbl.remove files key

	(* modules *)

	method find_module path =
		Hashtbl.find modules path

	method find_module_opt path =
		Hashtbl.find_opt modules path

	method find_module_extra path =
		try (Hashtbl.find modules path).m_extra with Not_found -> (Hashtbl.find binary_cache path).mc_extra

	method cache_module config warn anon_identification path m =
		match m.m_extra.m_kind with
		| MImport ->
			Hashtbl.add modules m.m_path m
		| _ ->
<<<<<<< HEAD
			let writer = HxbWriter.create None warn anon_identification hxb_writer_stats in
=======
			let writer = HxbWriter.create config warn anon_identification in
>>>>>>> 0e71626b
			HxbWriter.write_module writer m;
			let chunks = HxbWriter.get_chunks writer in
			Hashtbl.replace binary_cache path {
				mc_path = path;
				mc_id = m.m_id;
				mc_chunks = chunks;
				mc_extra = { m.m_extra with m_cache_state = MSGood }
			}

	method clear_cache =
		Hashtbl.clear modules

	(* initialization *)

	method is_initialized = initialized
	method set_initialized value = initialized <- value

	method get_sign = sign
	method get_index = index
	method get_files = files
	method get_modules = modules

	method get_hxb = binary_cache
	method get_hxb_module path = Hashtbl.find binary_cache path

	(* TODO handle hxb cache there too *)
	method get_removed_files = removed_files

	method get_json = json
	method set_json j = json <- j

(* Pointers for memory inspection. *)
	method get_pointers : unit array =
		[|Obj.magic files;Obj.magic modules;Obj.magic binary_cache|]
end

let create_directory path mtime = {
	c_path = path;
	c_mtime = mtime;
}

class virtual server_task (id : string list) (priority : int) = object(self)
	method private virtual execute : unit

	method run : unit =
		let t = Timer.timer ("server" :: "task" :: id) in
		Std.finally t (fun () -> self#execute) ()

	method get_priority = priority
	method get_id = id
end

class arbitrary_task (id : string list) (priority : int) (f : unit -> unit) = object(self)
	inherit server_task id priority

	method private execute =
		f ()
end

class cache = object(self)
	val contexts : (string,context_cache) Hashtbl.t = Hashtbl.create 0
	val mutable context_list = []
	val haxelib : (string list, string list) Hashtbl.t = Hashtbl.create 0
	val directories : (string, cached_directory list) Hashtbl.t = Hashtbl.create 0
	val native_libs : (string,cached_native_lib) Hashtbl.t = Hashtbl.create 0
	val mutable tasks : (server_task PriorityQueue.t) = PriorityQueue.Empty

	method clear =
		Hashtbl.clear contexts;
		context_list <- [];
		Hashtbl.clear haxelib;
		Hashtbl.clear directories;
		Hashtbl.clear native_libs;
		tasks <- PriorityQueue.Empty

	(* contexts *)

	method get_context sign =
		try
			Hashtbl.find contexts sign
		with Not_found ->
			let cache = new context_cache (Hashtbl.length contexts) sign in
			context_list <- cache :: context_list;
			Hashtbl.add contexts sign cache;
			cache

	method add_info sign desc platform (class_paths : ClassPaths.class_paths) defines =
		let cc = self#get_context sign in
		let jo = JObject [
			"index",JInt cc#get_index;
			"desc",JString desc;
			"platform",JString (platform_name platform);
			"classPaths",JArray (List.map (fun s -> JString s) class_paths#as_string_list);
			"signature",JString (Digest.to_hex sign);
			"defines",JArray (PMap.foldi (fun k v acc -> JObject [
				"key",JString k;
				"value",JString v;
			] :: acc) defines.values []);
		] in
		cc#set_json jo;
		cc#get_index

	method get_contexts = context_list

	(* files *)

	method remove_files file =
		Hashtbl.iter (fun _ cc-> cc#remove_file file) contexts

	method get_context_files signs =
		Hashtbl.fold (fun sign cc acc ->
			if List.mem sign signs then Hashtbl.fold (fun file cfile acc -> (file,cfile) :: acc) cc#get_files acc
			else acc
		) contexts []

	method get_files =
		Hashtbl.fold (fun sign cc acc ->
			Hashtbl.fold (fun file cfile acc -> (sign,file,cfile) :: acc) cc#get_files acc
		) contexts []

	(* modules *)

	method iter_modules f =
		Hashtbl.iter (fun _ cc ->
			Hashtbl.iter (fun _ m ->
				f m
			) cc#get_modules
		) contexts

	method get_modules =
		Hashtbl.fold (fun _ cc acc ->
			Hashtbl.fold (fun _ m acc ->
				m :: acc
			) cc#get_modules acc
		) contexts []

	method taint_modules file_key reason =
		Hashtbl.iter (fun _ cc ->
			Hashtbl.iter (fun _ m ->
				if Path.UniqueKey.lazy_key m.m_extra.m_file = file_key then m.m_extra.m_cache_state <- MSBad (Tainted reason)
			) cc#get_modules;
			let open HxbData in
			Hashtbl.iter (fun _ mc ->
				if Path.UniqueKey.lazy_key mc.mc_extra.m_file = file_key then
					mc.mc_extra.m_cache_state <- match reason, mc.mc_extra.m_cache_state with
					| CheckDisplayFile, (MSBad _ as state) -> state
					| _ -> MSBad (Tainted reason)
			) cc#get_hxb
		) contexts

	(* haxelibs *)

	method find_haxelib key =
		Hashtbl.find haxelib key

	method cache_haxelib key value =
		Hashtbl.replace haxelib key value

	(* directories *)

	method find_directories key =
		Hashtbl.find directories key

	method add_directories key value =
		Hashtbl.replace directories key value

	method remove_directory key value =
		try
			let current = self#find_directories key in
			Hashtbl.replace directories key (List.filter (fun dir -> dir.c_path <> value) current);
		with Not_found ->
			()

	method has_directory key value =
		try
			List.exists (fun dir -> dir.c_path = value) (self#find_directories key)
		with Not_found ->
			false

	method add_directory key value =
		try
			let current = self#find_directories key in
			self#add_directories key (value :: current)
		with Not_found ->
			self#add_directories key [value]

	method clear_directories key =
		Hashtbl.remove directories key

	(* native lib *)

	method add_native_lib key files timestamp =
		Hashtbl.replace native_libs key { c_nl_files = files; c_nl_mtime = timestamp }

	method get_native_lib key =
		try Some (Hashtbl.find native_libs key)
		with Not_found -> None

	(* tasks *)

	method add_task (task : server_task) : unit =
		tasks <- PriorityQueue.insert tasks task#get_priority task

	method has_task =
		not (PriorityQueue.is_empty tasks)

	method get_task =
		let (_,task,queue) = PriorityQueue.extract tasks in
		tasks <- queue;
		task

	method run_tasks recursive f =
		let rec loop acc =
			let current = tasks in
			tasks <- Empty;
			let f (ran_task,acc) prio task =
				if f task then begin
					task#run;
					(true,acc)
				end else
					ran_task,PriorityQueue.insert acc prio task
			in
			let ran_task,folded = PriorityQueue.fold current f (false,acc) in
			if recursive && ran_task then loop folded
			else folded
		in
		tasks <- PriorityQueue.merge tasks (loop PriorityQueue.Empty);

	(* Pointers for memory inspection. *)
	method get_pointers : unit array =
		[|Obj.magic contexts;Obj.magic haxelib;Obj.magic directories;Obj.magic native_libs|]

end

type t = cache

type context_options =
	| NormalContext
	| MacroContext
	| NormalAndMacroContext<|MERGE_RESOLUTION|>--- conflicted
+++ resolved
@@ -74,11 +74,7 @@
 		| MImport ->
 			Hashtbl.add modules m.m_path m
 		| _ ->
-<<<<<<< HEAD
-			let writer = HxbWriter.create None warn anon_identification hxb_writer_stats in
-=======
-			let writer = HxbWriter.create config warn anon_identification in
->>>>>>> 0e71626b
+			let writer = HxbWriter.create config None warn anon_identification in
 			HxbWriter.write_module writer m;
 			let chunks = HxbWriter.get_chunks writer in
 			Hashtbl.replace binary_cache path {
