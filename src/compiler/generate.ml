open Globals
open CompilationContext
open TType
open Tanon_identification

let check_auxiliary_output com actx =
	begin match actx.xml_out with
		| None -> ()
		| Some "hx" ->
			Genhxold.generate com
		| Some file ->
			Common.log com ("Generating xml: " ^ file);
			Path.mkdir_from_path file;
			Genxml.generate com file
	end;
	begin match actx.json_out with
		| None -> ()
		| Some file ->
			Common.log com ("Generating json : " ^ file);
			Path.mkdir_from_path file;
			Genjson.generate com.types file
	end

<<<<<<< HEAD
let create_writer com string_pool =
	let anon_identification = new tanon_identification in
	let warn w s p = com.Common.warning w com.warning_options s p in
	let writer = HxbWriter.create string_pool warn anon_identification com.hxb_writer_stats in
	writer,(fun () ->
		let out = IO.output_string () in
		HxbWriter.export writer out;
		IO.close_out out
	)

let export_hxb com cc string_pool platform zip m =
=======
let export_hxb com config cc platform zip m =
>>>>>>> 0e71626b
	let open HxbData in
	match m.m_extra.m_kind with
		| MCode | MMacro | MFake | MExtern -> begin
			(* Printf.eprintf "Export module %s\n" (s_type_path m.m_path); *)
			let l = platform :: (fst m.m_path @ [snd m.m_path]) in
			let path = (String.concat "/" l) ^ ".hxb" in

			try
				let hxb_cache = cc#get_hxb_module m.m_path in
				let out = IO.output_string () in
				write_header out;
				List.iter (fun (kind,data) ->
					write_chunk_prefix kind (Bytes.length data) out;
					IO.nwrite out data
				) hxb_cache.mc_chunks;
				let data = IO.close_out out in
				zip#add_entry data path;
			with Not_found ->
<<<<<<< HEAD
				let writer,close = create_writer com string_pool in
=======
				let anon_identification = new tanon_identification in
				let warn w s p = com.Common.warning w com.warning_options s p in
				let writer = HxbWriter.create config warn anon_identification in
>>>>>>> 0e71626b
				HxbWriter.write_module writer m;
				let bytes = close () in
				zip#add_entry bytes path;
		end
	| _ ->
		()

let check_hxb_output ctx config =
	let open HxbWriterConfig in
	let com = ctx.com in
<<<<<<< HEAD
	let write_string_pool zip pool =
		let writer,close = create_writer com (Some pool) in
		let a = StringPool.finalize writer.cp in
		HxbWriter.HxbWriter.write_string_pool writer STR a;
		let bytes = close () in
		zip#add_entry bytes ("StringPool.hxb");
	in
	let try_write path =
		let t = Timer.timer ["generate";"hxb"] in
		Path.mkdir_from_path path;
		let zip = new Zip_output.zip_output path 6 in
		let string_pool = StringPool.create () in
		let export com =
=======
	let match_path_list l sl_path =
		List.exists (fun sl -> Ast.match_path true sl_path sl) l
	in
	let try_write () =
		let path = config.HxbWriterConfig.archive_path in
		let path = Str.global_replace (Str.regexp "\\$target") (platform_name ctx.com.platform) path in
		let t = Timer.timer ["generate";"hxb"] in
		Path.mkdir_from_path path;
		let zip = new Zip_output.zip_output path 6 in
		let export com config =
>>>>>>> 0e71626b
			let cc = CommonCache.get_cache com in
			let target = Common.platform_name_macro com in
			List.iter (fun m ->
				let t = Timer.timer ["generate";"hxb";s_type_path m.m_path] in
<<<<<<< HEAD
				Std.finally t (export_hxb com cc (Some string_pool) target zip) m
=======
				let sl_path = fst m.m_path @ [snd m.m_path] in
				if not (match_path_list config.exclude sl_path) || match_path_list config.include' sl_path then
					Std.finally t (export_hxb com config cc target zip) m
>>>>>>> 0e71626b
			) com.modules;
		in
		Std.finally (fun () ->
			zip#close;
			t()
		) (fun () ->
<<<<<<< HEAD
			export com;
			Option.may export (com.get_macros());
			write_string_pool zip string_pool
=======
			if  config.target_config.generate then
				export com config.target_config;
			begin match com.get_macros() with
				| Some mcom when config.macro_config.generate ->
					export mcom config.macro_config
				| _ ->
					()
			end;
>>>>>>> 0e71626b
		) ()
	in
	try
		try_write ()
	with Sys_error s ->
		CompilationContext.error ctx (Printf.sprintf "Could not write to %s: %s" config.archive_path s) null_pos

let parse_swf_header ctx h = match ExtString.String.nsplit h ":" with
		| [width; height; fps] ->
			Some (int_of_string width,int_of_string height,float_of_string fps,0xFFFFFF)
		| [width; height; fps; color] ->
			let color = if ExtString.String.starts_with color "0x" then color else "0x" ^ color in
			Some (int_of_string width, int_of_string height, float_of_string fps, int_of_string color)
		| _ ->
			error ctx "Invalid SWF header format, expected width:height:fps[:color]" null_pos;
			None

let delete_file f = try Sys.remove f with _ -> ()

let maybe_generate_dump ctx tctx =
	let com = tctx.Typecore.com in
	if Common.defined com Define.Dump then begin
		Codegen.Dump.dump_types com;
		Option.may Codegen.Dump.dump_types (com.get_macros())
	end;
	if Common.defined com Define.DumpDependencies then begin
		Codegen.Dump.dump_dependencies com;
		if not com.is_macro_context then match tctx.Typecore.g.Typecore.macros with
			| None -> ()
			| Some(_,ctx) -> Codegen.Dump.dump_dependencies ~target_override:(Some "macro") ctx.Typecore.com
	end

let generate ctx tctx ext actx =
	let com = tctx.Typecore.com in
	(* check file extension. In case of wrong commandline, we don't want
		to accidentaly delete a source file. *)
	if Path.file_extension com.file = ext then delete_file com.file;
	if com.platform = Flash || com.platform = Cpp || com.platform = Hl then List.iter (Codegen.fix_overrides com) com.types;
	begin match com.platform with
		| Neko | Hl | Eval when actx.interp -> ()
		| Cpp when Common.defined com Define.Cppia -> ()
		| Cpp | Php -> Path.mkdir_from_path (com.file ^ "/.")
		| _ -> Path.mkdir_from_path com.file
	end;
	if actx.interp then begin
		let timer = Timer.timer ["interp"] in
		let old = tctx.com.args in
		tctx.com.args <- ctx.runtime_args;
		let restore () =
			tctx.com.args <- old;
			timer ()
		in
		Std.finally restore MacroContext.interpret tctx
	end else begin
		let generate,name = match com.platform with
		| Flash ->
			let header = try
				parse_swf_header ctx (Common.defined_value com Define.SwfHeader)
			with Not_found ->
				None
			in
			Genswf.generate header,"swf"
		| Neko ->
			Genneko.generate,"neko"
		| Js ->
			Genjs.generate,"js"
		| Lua ->
			Genlua.generate,"lua"
		| Php ->
			Genphp7.generate,"php"
		| Cpp ->
			Gencpp.generate,"cpp"
		| Jvm ->
			Genjvm.generate actx.jvm_flag,"jvm"
		| Python ->
			Genpy.generate,"python"
		| Hl ->
			Genhl.generate,"hl"
		| Eval ->
			(fun _ -> MacroContext.interpret tctx),"eval"
		| Cross
		| CustomTarget _ ->
			(fun _ -> ()),""
		in
		if name = "" then ()
		else begin
			Common.log com ("Generating " ^ name ^ ": " ^ com.file);
			let t = Timer.timer ["generate";name] in
			generate com;
			t()
		end
	end<|MERGE_RESOLUTION|>--- conflicted
+++ resolved
@@ -21,21 +21,17 @@
 			Genjson.generate com.types file
 	end
 
-<<<<<<< HEAD
-let create_writer com string_pool =
+let create_writer com config string_pool =
 	let anon_identification = new tanon_identification in
 	let warn w s p = com.Common.warning w com.warning_options s p in
-	let writer = HxbWriter.create string_pool warn anon_identification com.hxb_writer_stats in
+	let writer = HxbWriter.create config string_pool warn anon_identification in
 	writer,(fun () ->
 		let out = IO.output_string () in
 		HxbWriter.export writer out;
 		IO.close_out out
 	)
 
-let export_hxb com cc string_pool platform zip m =
-=======
-let export_hxb com config cc platform zip m =
->>>>>>> 0e71626b
+let export_hxb com config string_pool cc platform zip m =
 	let open HxbData in
 	match m.m_extra.m_kind with
 		| MCode | MMacro | MFake | MExtern -> begin
@@ -54,13 +50,7 @@
 				let data = IO.close_out out in
 				zip#add_entry data path;
 			with Not_found ->
-<<<<<<< HEAD
-				let writer,close = create_writer com string_pool in
-=======
-				let anon_identification = new tanon_identification in
-				let warn w s p = com.Common.warning w com.warning_options s p in
-				let writer = HxbWriter.create config warn anon_identification in
->>>>>>> 0e71626b
+				let writer,close = create_writer com config string_pool in
 				HxbWriter.write_module writer m;
 				let bytes = close () in
 				zip#add_entry bytes path;
@@ -71,21 +61,13 @@
 let check_hxb_output ctx config =
 	let open HxbWriterConfig in
 	let com = ctx.com in
-<<<<<<< HEAD
-	let write_string_pool zip pool =
-		let writer,close = create_writer com (Some pool) in
+	let write_string_pool config zip pool =
+		let writer,close = create_writer com config (Some pool) in
 		let a = StringPool.finalize writer.cp in
 		HxbWriter.HxbWriter.write_string_pool writer STR a;
 		let bytes = close () in
 		zip#add_entry bytes ("StringPool.hxb");
 	in
-	let try_write path =
-		let t = Timer.timer ["generate";"hxb"] in
-		Path.mkdir_from_path path;
-		let zip = new Zip_output.zip_output path 6 in
-		let string_pool = StringPool.create () in
-		let export com =
-=======
 	let match_path_list l sl_path =
 		List.exists (fun sl -> Ast.match_path true sl_path sl) l
 	in
@@ -95,31 +77,22 @@
 		let t = Timer.timer ["generate";"hxb"] in
 		Path.mkdir_from_path path;
 		let zip = new Zip_output.zip_output path 6 in
+		let string_pool = StringPool.create () in
 		let export com config =
->>>>>>> 0e71626b
 			let cc = CommonCache.get_cache com in
 			let target = Common.platform_name_macro com in
 			List.iter (fun m ->
 				let t = Timer.timer ["generate";"hxb";s_type_path m.m_path] in
-<<<<<<< HEAD
-				Std.finally t (export_hxb com cc (Some string_pool) target zip) m
-=======
 				let sl_path = fst m.m_path @ [snd m.m_path] in
 				if not (match_path_list config.exclude sl_path) || match_path_list config.include' sl_path then
-					Std.finally t (export_hxb com config cc target zip) m
->>>>>>> 0e71626b
+					Std.finally t (export_hxb com config (Some string_pool) cc target zip) m
 			) com.modules;
 		in
 		Std.finally (fun () ->
 			zip#close;
 			t()
 		) (fun () ->
-<<<<<<< HEAD
-			export com;
-			Option.may export (com.get_macros());
-			write_string_pool zip string_pool
-=======
-			if  config.target_config.generate then
+			if config.target_config.generate then
 				export com config.target_config;
 			begin match com.get_macros() with
 				| Some mcom when config.macro_config.generate ->
@@ -127,7 +100,8 @@
 				| _ ->
 					()
 			end;
->>>>>>> 0e71626b
+			(* TODO: macro vs non macro *)
+			write_string_pool config.target_config zip string_pool;
 		) ()
 	in
 	try
