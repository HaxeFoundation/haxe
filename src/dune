--- conflicted
+++ resolved
@@ -17,11 +17,7 @@
 (library
 	(name haxe)
 	(libraries
-<<<<<<< HEAD
-		extc extproc extlib_leftovers mbedtls neko objsize pcre2 camlp-streams swflib ttflib ziplib
-=======
-		extc extproc extlib_leftovers ilib javalib mbedtls neko objsize pcre2 camlp-streams swflib ziplib
->>>>>>> c5f913ca
+		extc extproc extlib_leftovers mbedtls neko objsize pcre2 camlp-streams swflib ziplib
 		json
 		unix ipaddr str bigarray threads dynlink
 		xml-light extlib sha terminal_size
