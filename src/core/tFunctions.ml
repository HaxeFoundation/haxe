open Globals
open Ast
open TType

let monomorph_create_ref : (unit -> tmono) ref = ref (fun _ -> die "" __LOC__)
let monomorph_bind_ref : (tmono -> t -> unit) ref = ref (fun _ _ -> die "" __LOC__)
let monomorph_classify_constraints_ref : (tmono -> tmono_constraint_kind) ref = ref (fun _ -> die "" __LOC__)

let has_meta m ml = List.exists (fun (m2,_,_) -> m = m2) ml
let get_meta m ml = List.find (fun (m2,_,_) -> m = m2) ml

(* Flags *)

let has_flag flags flag =
	flags land (1 lsl flag) > 0

let set_flag flags flag =
	flags lor (1 lsl flag)

let unset_flag flags flag =
	flags land (lnot (1 lsl flag))

let int_of_class_flag (flag : flag_tclass) =
	Obj.magic flag

let add_class_flag c (flag : flag_tclass) =
	c.cl_flags <- set_flag c.cl_flags (int_of_class_flag flag)

let remove_class_flag c (flag : flag_tclass) =
	c.cl_flags <- unset_flag c.cl_flags (int_of_class_flag flag)

let has_class_flag c (flag : flag_tclass) =
	has_flag c.cl_flags (int_of_class_flag flag)

let int_of_class_field_flag (flag : flag_tclass_field) =
	Obj.magic flag

let add_class_field_flag cf (flag : flag_tclass_field) =
	cf.cf_flags <- set_flag cf.cf_flags (int_of_class_field_flag flag)

let remove_class_field_flag cf (flag : flag_tclass_field) =
	cf.cf_flags <- unset_flag cf.cf_flags (int_of_class_field_flag flag)

let has_class_field_flag cf (flag : flag_tclass_field) =
	has_flag cf.cf_flags (int_of_class_field_flag flag)

let int_of_var_flag (flag : flag_tvar) =
	Obj.magic flag

let add_var_flag v (flag : flag_tvar) =
	v.v_flags <- set_flag v.v_flags (int_of_var_flag flag)

let remove_var_flag v (flag : flag_tvar) =
	v.v_flags <- unset_flag v.v_flags (int_of_var_flag flag)

let has_var_flag v (flag : flag_tvar) =
	has_flag v.v_flags (int_of_var_flag flag)

(* ======= General utility ======= *)

let alloc_var =
	let uid = ref 0 in
	(fun kind n t p ->
		incr uid;
		{
			v_kind = kind;
			v_name = n;
			v_type = t;
			v_id = !uid;
			v_extra = None;
			v_meta = [];
			v_pos = p;
			v_flags = (match kind with VUser TVOLocalFunction -> int_of_var_flag VFinal | _ -> 0);
		}
	)

let alloc_mid =
	let mid = ref 0 in
	(fun() -> incr mid; !mid)

let mk e t p = { eexpr = e; etype = t; epos = p }

let mk_block e =
	match e.eexpr with
	| TBlock _ -> e
	| _ -> mk (TBlock [e]) e.etype e.epos

let mk_cast e t p = mk (TCast(e,None)) t p

let null t p = mk (TConst TNull) t p

let mk_mono() = TMono (!monomorph_create_ref ())

let t_dynamic = TDynamic None

let mk_anon ?fields status =
	let fields = match fields with Some fields -> fields | None -> PMap.empty in
	TAnon { a_fields = fields; a_status = status; }

(* We use this for display purposes because otherwise we never see the Dynamic type that
   is defined in StdTypes.hx. This is set each time a typer is created, but this is fine
   because Dynamic is the same in all contexts. If this ever changes we'll have to review
   how we handle this. *)
let t_dynamic_def = ref t_dynamic

let tfun pl r = TFun (List.map (fun t -> "",false,t) pl,r)

let fun_args l = List.map (fun (a,c,t) -> a, c <> None, t) l

let mk_typedef m path pos name_pos t =
	{
		t_path = path;
		t_module = m;
		t_pos = pos;
		t_name_pos = name_pos;
		t_private = false;
		t_doc = None;
		t_meta = [];
		t_params = [];
		t_using = [];
		t_type = t;
		t_restore = (fun () -> ());
	}

let class_module_type c =
	let path = ([],"Class<" ^ (s_type_path c.cl_path) ^ ">") in
	let t = mk_anon ~fields:c.cl_statics (ref (ClassStatics c)) in
	{ (mk_typedef c.cl_module path c.cl_pos null_pos t) with t_private = true}

let mk_class m path pos name_pos =
	let c = {
		cl_path = path;
		cl_module = m;
		cl_pos = pos;
		cl_name_pos = name_pos;
		cl_doc = None;
		cl_meta = [];
		cl_private = false;
		cl_kind = KNormal;
		cl_flags = 0;
		cl_type = t_dynamic;
		cl_params = [];
		cl_using = [];
		cl_super = None;
		cl_implements = [];
		cl_fields = PMap.empty;
		cl_ordered_statics = [];
		cl_ordered_fields = [];
		cl_statics = PMap.empty;
		cl_dynamic = None;
		cl_array_access = None;
		cl_constructor = None;
		cl_init = None;
		cl_build = (fun() -> Built);
		cl_restore = (fun() -> ());
		cl_descendants = [];
	} in
	c.cl_type <- TType(class_module_type c,[]);
	c

let module_extra file sign time kind added policy =
	{
		m_file = Path.UniqueKey.create_lazy file;
		m_sign = sign;
		m_display = {
			m_inline_calls = [];
			m_type_hints = [];
			m_import_positions = PMap.empty;
		};
		m_cache_state = MSGood;
		m_added = added;
		m_checked = 0;
		m_time = time;
		m_processed = 0;
		m_deps = PMap.empty;
		m_kind = kind;
		m_cache_bound_objects = DynArray.create ();
		m_if_feature = [];
		m_features = Hashtbl.create 0;
		m_check_policy = policy;
	}

let mk_class_field_ref (c : tclass) (cf : tclass_field) (kind : class_field_ref_kind) (is_macro : bool) = {
	cfr_sign = c.cl_module.m_extra.m_sign;
	cfr_path = c.cl_path;
	cfr_field = cf.cf_name;
	cfr_kind = kind;
	cfr_is_macro = is_macro;
}

let mk_field name ?(public = true) ?(static = false) t p name_pos = {
	cf_name = name;
	cf_type = t;
	cf_pos = p;
	cf_name_pos = name_pos;
	cf_doc = None;
	cf_meta = [];
	cf_kind = Var { v_read = AccNormal; v_write = AccNormal };
	cf_expr = None;
	cf_expr_unoptimized = None;
	cf_params = [];
	cf_overloads = [];
	cf_flags = (
		let flags = if static then set_flag 0 (int_of_class_field_flag CfStatic) else 0 in
		if public then set_flag flags (int_of_class_field_flag CfPublic) else flags
	);
}

let find_field c name kind =
	match kind with
	| CfrConstructor ->
		begin match c.cl_constructor with Some cf -> cf | None -> raise Not_found end
	| CfrStatic ->
		PMap.find name c.cl_statics
	| CfrMember ->
		PMap.find name c.cl_fields

let null_module = {
	m_id = alloc_mid();
	m_path = [] , "";
	m_types = [];
	m_statics = None;
	m_extra = module_extra "" (Digest.string "") 0. MFake 0 [];
}

let null_class =
	let c = mk_class null_module ([],"") null_pos null_pos in
	c.cl_private <- true;
	c

let null_typedef =
	let t = mk_typedef null_module ([],"") null_pos null_pos (TDynamic None) in
	t.t_private <- true;
	t

let null_tanon = { a_fields = PMap.empty; a_status = ref Closed }

let null_enum = {
	e_path = ([],"");
	e_module = null_module;
	e_pos = null_pos;
	e_name_pos = null_pos;
	e_private = true;
	e_doc = None;
	e_meta = [];
	e_params = [];
	e_using = [];
	e_restore = (fun () -> ());
	e_type = t_dynamic;
	e_extern = false;
	e_constrs = PMap.empty;
	e_names = [];
}

let null_field = mk_field "" t_dynamic null_pos null_pos
let null_enum_field = {
	ef_name = "";
	ef_type = TEnum (null_enum, []);
	ef_pos = null_pos;
	ef_name_pos = null_pos;
	ef_doc = None;
	ef_index = 0;
	ef_params = [];
	ef_meta = [];
}

let null_abstract = {
	a_path = ([],"");
	a_module = null_module;
	a_pos = null_pos;
	a_name_pos = null_pos;
	a_private = true;
	a_doc = None;
	a_meta = [];
	a_params = [];
	a_using = [];
	a_restore = (fun () -> ());
	a_ops = [];
	a_unops = [];
	a_impl = None;
	a_this = t_dynamic;
	a_from = [];
	a_from_field = [];
	a_to = [];
	a_to_field = [];
	a_array = [];
	a_read = None;
	a_write = None;
	a_call = None;
	a_enum = false;
}

let add_dependency ?(skip_postprocess=false) m mdep =
	if m != null_module && mdep != null_module && (m.m_path != mdep.m_path || m.m_extra.m_sign != mdep.m_extra.m_sign) then begin
		m.m_extra.m_deps <- PMap.add mdep.m_id (mdep.m_extra.m_sign, mdep.m_path) m.m_extra.m_deps;
		(* In case the module is cached, we'll have to run post-processing on it again (issue #10635) *)
		if not skip_postprocess then m.m_extra.m_processed <- 0
	end

let arg_name (a,_) = a.v_name

let t_infos t : tinfos =
	match t with
	| TClassDecl c -> Obj.magic c
	| TEnumDecl e -> Obj.magic e
	| TTypeDecl t -> Obj.magic t
	| TAbstractDecl a -> Obj.magic a

let t_path t = (t_infos t).mt_path

let t_name t = snd (t_path t)

let rec extends c csup =
	if c == csup || List.exists (fun (i,_) -> extends i csup) c.cl_implements then
		true
	else match c.cl_super with
		| None -> false
		| Some (c,_) -> extends c csup

let add_descendant c descendant =
	c.cl_descendants <- descendant :: c.cl_descendants

let lazy_type f =
	match !f with
	| LAvailable t | LProcessing t -> t
	| LWait f -> f()

let lazy_available t = LAvailable t
let lazy_processing t = LProcessing t
let lazy_wait f = LWait f

let map loop t =
	match t with
	| TMono r ->
		(match r.tm_type with
		| None -> t
		| Some t -> loop t) (* erase*)
	| TEnum (_,[]) | TInst (_,[]) | TType (_,[]) | TAbstract (_,[]) ->
		t
	| TEnum (e,tl) ->
		TEnum (e, List.map loop tl)
	| TInst (c,tl) ->
		TInst (c, List.map loop tl)
	| TType (t2,tl) ->
		TType (t2,List.map loop tl)
	| TAbstract (a,tl) ->
		TAbstract (a,List.map loop tl)
	| TFun (tl,r) ->
		TFun (List.map (fun (s,o,t) -> s, o, loop t) tl,loop r)
	| TAnon a ->
		let fields = PMap.map (fun f -> { f with cf_type = loop f.cf_type }) a.a_fields in
		mk_anon ~fields a.a_status
	| TLazy f ->
		let ft = lazy_type f in
		let ft2 = loop ft in
		if ft == ft2 then t else ft2
	| TDynamic None ->
		t
	| TDynamic (Some t2) ->
		TDynamic (Some (loop t2))

let iter loop t =
	match t with
	| TMono r ->
		(match r.tm_type with
		| None -> ()
		| Some t -> loop t)
	| TEnum (_,[]) | TInst (_,[]) | TType (_,[]) ->
		()
	| TEnum (e,tl) ->
		List.iter loop tl
	| TInst (c,tl) ->
		List.iter loop tl
	| TType (t2,tl) ->
		List.iter loop tl
	| TAbstract (a,tl) ->
		List.iter loop tl
	| TFun (tl,r) ->
		List.iter (fun (_,_,t) -> loop t) tl;
		loop r
	| TAnon a ->
		PMap.iter (fun _ f -> loop f.cf_type) a.a_fields
	| TLazy f ->
		let ft = lazy_type f in
		loop ft
	| TDynamic None ->
		()
	| TDynamic (Some t2) ->
		loop t2

let duplicate t =
	let monos = ref [] in
	let rec loop t =
		match t with
		| TMono { tm_type = None } ->
			(try
				List.assq t !monos
			with Not_found ->
				let m = mk_mono() in
				monos := (t,m) :: !monos;
				m)
		| _ ->
			map loop t
	in
	loop t

let dynamify_monos t =
	let rec loop t =
		match t with
		| TMono { tm_type = None } ->
			t_dynamic
		| _ ->
			map loop t
	in
	loop t

exception ApplyParamsRecursion

(* substitute parameters with other types *)
let apply_params ?stack cparams params t =
	match cparams with
	| [] -> t
	| _ ->
	let rec loop l1 l2 =
		match l1, l2 with
		| [] , [] -> []
		| ttp :: l1 , t2 :: l2 -> (ttp.ttp_class,t2) :: loop l1 l2
		| _ -> die "" __LOC__
	in
	let subst = loop cparams params in
	let rec loop t =
		match t with
		| TMono r ->
			(match r.tm_type with
			| None -> t
			| Some t -> loop t)
		| TEnum (e,tl) ->
			(match tl with
			| [] -> t
			| _ -> TEnum (e,List.map loop tl))
		| TType (t2,tl) ->
			(match tl with
			| [] -> t
			| _ ->
				let new_applied_params = List.map loop tl in
				(match stack with
				| None -> ()
				| Some stack ->
					List.iter (fun (subject, old_applied_params) ->
						(*
							E.g.:
							```
							typedef Rec<T> = { function method():Rec<Array<T>> }
							```
							We need to make sure that we are not applying the result of previous
							application to the same place, which would mean the result of current
							application would go into `apply_params` again and then again and so on.

							Argument `stack` holds all previous results of `apply_params` to typedefs in current
							unification process.

							Imagine we are trying to unify `Rec<Int>` with something.

							Once `apply_params Array<T> Int Rec<Array<T>>` is called for the first time the result
							will be `Rec< Array<Int> >`. Store `Array<Int>` into `stack`

							Then the next params application looks like this:
								`apply_params Array<T> Array<Int> Rec<Array<T>>`
							Notice the second argument is actually the result of a previous `apply_params` call.
							And the result of the current call is `Rec< Array<Array<Int>> >`.

							The third call would be:
								`apply_params Array<T> Array<Array<Int>> Rec<Array<T>>`
							and so on.

							To stop infinite params application we need to check that we are trying to apply params
							produced by the previous `apply_params Array<Int> _ Rec<Array<T>>` to the same `Rec<Array<T>>`
						*)
						if
							subject == t (* Check the place that we're applying to is the same `Rec<Array<T>>` *)
							&& old_applied_params == params (* Check that params we're applying are the same params
																produced by the previous call to
																`apply_params Array<T> _ Rec<Array<T>>` *)
						then
							raise ApplyParamsRecursion
					) !stack;
					stack := (t, new_applied_params) :: !stack;
				);
				TType (t2,new_applied_params))
		| TAbstract (a,tl) ->
			(match tl with
			| [] -> t
			| _ -> TAbstract (a,List.map loop tl))
		| TInst ({cl_kind = KTypeParameter _} as c,[]) ->
			begin try
				List.assq c subst
			with Not_found ->
				t
			end
		| TInst (c,tl) ->
			(match tl with
			| [] ->
				t
			| [TMono r] ->
				(match r.tm_type with
				| Some tt when t == tt ->
					(* for dynamic *)
					let pt = mk_mono() in
					let t = TInst (c,[pt]) in
					(match pt with TMono r -> !monomorph_bind_ref r t | _ -> die "" __LOC__);
					t
				| _ -> TInst (c,List.map loop tl))
			| _ ->
				TInst (c,List.map loop tl))
		| TFun (tl,r) ->
			TFun (List.map (fun (s,o,t) -> s, o, loop t) tl,loop r)
		| TAnon a ->
			let fields = PMap.map (fun f -> { f with cf_type = loop f.cf_type }) a.a_fields in
			mk_anon ~fields a.a_status
		| TLazy f ->
			let ft = lazy_type f in
			let ft2 = loop ft in
			if ft == ft2 then
				t
			else
				ft2
		| TDynamic None ->
			t
		| TDynamic (Some t2) ->
			TDynamic (Some (loop t2))
	in
	loop t

let apply_typedef td tl =
	apply_params td.t_params tl td.t_type

let monomorphs eparams t =
	apply_params eparams (List.map (fun _ -> mk_mono()) eparams) t

let apply_params_stack = ref []

let try_apply_params_rec cparams params t success =
	let old_stack = !apply_params_stack in
	try
		let result = success (apply_params ~stack:apply_params_stack cparams params t) in
		apply_params_stack := old_stack;
		result
	with
		| ApplyParamsRecursion ->
			apply_params_stack := old_stack;
		| err ->
			apply_params_stack := old_stack;
			raise err

let rec follow t =
	match t with
	| TMono r ->
		(match r.tm_type with
		| Some t -> follow t
		| _ -> t)
	| TLazy f ->
		(match !f with
		| LAvailable t -> follow t
		| _ -> follow (lazy_type f)
		)
	| TType (t,tl) ->
		follow (apply_typedef t tl)
	| TAbstract({a_path = [],"Null"},[t]) ->
		follow t
	| _ -> t

let rec follow_lazy t =
	match t with
	| TLazy f ->
		(match !f with
		| LAvailable t -> follow_lazy t
		| _ -> follow_lazy (lazy_type f)
		)
	| _ -> t

let follow_once t =
	match t with
	| TMono r ->
		(match r.tm_type with
		| None -> t
		| Some t -> t)
	| TAbstract _ | TEnum _ | TInst _ | TFun _ | TAnon _ | TDynamic _ ->
		t
	| TType (t,tl) ->
		apply_typedef t tl
	| TLazy f ->
		lazy_type f

let rec follow_without_null t =
	match t with
	| TMono r ->
		(match r.tm_type with
		| Some t -> follow_without_null t
		| _ -> t)
	| TLazy f ->
		follow_without_null (lazy_type f)
	| TType (t,tl) ->
		follow_without_null (apply_typedef t tl)
	| _ -> t

let rec follow_without_type t =
	match t with
	| TMono r ->
		(match r.tm_type with
		| Some t -> follow_without_type t
		| _ -> t)
	| TLazy f ->
		follow_without_type (lazy_type f)
	| TAbstract({a_path = [],"Null"},[t]) ->
		follow_without_type t
	| _ -> t

let rec follow_lazy_and_mono t = match t with
	| TMono {tm_type = Some t} ->
		follow_lazy_and_mono t
	| TLazy f ->
		follow_lazy_and_mono (lazy_type f)
	| _ ->
		t

let rec ambiguate_funs t =
	match follow t with
	| TFun _ -> TFun ([], t_dynamic)
	| _ -> map ambiguate_funs t

let rec is_nullable ?(no_lazy=false) = function
	| TMono r ->
		(match r.tm_type with None -> false | Some t -> is_nullable ~no_lazy t)
	| TAbstract ({ a_path = ([],"Null") },[_]) ->
		true
	| TLazy f ->
		(match !f with
		| LAvailable t -> is_nullable ~no_lazy t
		| _ when no_lazy -> raise Exit
		| _ -> is_nullable (lazy_type f)
		)
	| TType (t,tl) ->
		is_nullable ~no_lazy (apply_typedef t tl)
	| TFun _ ->
		false
(*
	Type parameters will most of the time be nullable objects, so we don't want to make it hard for users
	to have to specify Null<T> all over the place, so while they could be a basic type, let's assume they will not.

	This will still cause issues with inlining and haxe.rtti.Generic. In that case proper explicit Null<T> is required to
	work correctly with basic types. This could still be fixed by redoing a nullability inference on the typed AST.

	| TInst ({ cl_kind = KTypeParameter },_) -> false
*)
	| TAbstract (a,_) when Meta.has Meta.CoreType a.a_meta ->
		not (Meta.has Meta.NotNull a.a_meta)
	| TAbstract (a,tl) ->
		not (Meta.has Meta.NotNull a.a_meta) && is_nullable (apply_params a.a_params tl a.a_this)
	| _ ->
		true

let rec is_null ?(no_lazy=false) = function
	| TMono r ->
		(match r.tm_type with None -> false | Some t -> is_null ~no_lazy t)
	| TAbstract ({ a_path = ([],"Null") },[t]) ->
		not (is_nullable ~no_lazy (follow t))
	| TLazy f ->
		(match !f with
		| LAvailable t -> is_null ~no_lazy t
		| _ when no_lazy -> raise Exit
		| _ -> is_null (lazy_type f)
		)
	| TType (t,tl) ->
		is_null ~no_lazy (apply_typedef t tl)
	| _ ->
		false

(* Determines if we have a Null<T>. Unlike is_null, this returns true even if the wrapped type is nullable itself. *)
let rec is_explicit_null = function
	| TMono r ->
		(match r.tm_type with None -> false | Some t -> is_explicit_null t)
	| TAbstract ({ a_path = ([],"Null") },[t]) ->
		true
	| TLazy f ->
		is_explicit_null (lazy_type f)
	| TType (t,tl) ->
		is_explicit_null (apply_typedef t tl)
	| _ ->
		false

let rec has_mono t = match t with
	| TMono r ->
		(match r.tm_type with None -> true | Some t -> has_mono t)
	| TInst(_,pl) | TEnum(_,pl) | TAbstract(_,pl) | TType(_,pl) ->
		List.exists has_mono pl
	| TDynamic _ ->
		false
	| TFun(args,r) ->
		has_mono r || List.exists (fun (_,_,t) -> has_mono t) args
	| TAnon a ->
		PMap.fold (fun cf b -> has_mono cf.cf_type || b) a.a_fields false
	| TLazy f ->
		has_mono (lazy_type f)

let concat e1 e2 =
	let e = (match e1.eexpr, e2.eexpr with
		| TBlock el1, TBlock el2 -> TBlock (el1@el2)
		| TBlock el, _ -> TBlock (el @ [e2])
		| _, TBlock el -> TBlock (e1 :: el)
		| _ , _ -> TBlock [e1;e2]
	) in
	mk e e2.etype (punion e1.epos e2.epos)

let extract_param_type tp = tp.ttp_type
let extract_param_types = List.map extract_param_type
let extract_param_name tp = tp.ttp_name
let lookup_param n l =
	let rec loop l = match l with
		| [] ->
			raise Not_found
		| tp :: l ->
			if n = tp.ttp_name then tp.ttp_type else loop l
	in
	loop l

let mk_type_param c host def constraints = {
	ttp_name = snd c.cl_path;
	ttp_type = TInst(c,[]);
	ttp_class = c;
	ttp_host = host;
	ttp_constraints = constraints;
	ttp_default = def;
}

let type_of_module_type = function
	| TClassDecl c -> TInst (c,extract_param_types c.cl_params)
	| TEnumDecl e -> TEnum (e,extract_param_types e.e_params)
	| TTypeDecl t -> TType (t,extract_param_types t.t_params)
	| TAbstractDecl a -> TAbstract (a,extract_param_types a.a_params)

let rec module_type_of_type = function
	| TInst(c,_) -> TClassDecl c
	| TEnum(en,_) -> TEnumDecl en
	| TType(t,_) -> TTypeDecl t
	| TAbstract(a,_) -> TAbstractDecl a
	| TLazy f -> module_type_of_type (lazy_type f)
	| TMono r ->
		(match r.tm_type with
		| Some t -> module_type_of_type t
		| _ -> raise Exit)
	| _ ->
		raise Exit

let tconst_to_const = function
	| TInt i -> Int (Int32.to_string i, None)
	| TFloat s -> Float (s, None)
	| TString s -> String(s,SDoubleQuotes)
	| TBool b -> Ident (if b then "true" else "false")
	| TNull -> Ident "null"
	| TThis -> Ident "this"
	| TSuper -> Ident "super"

let get_constraints ttp = match ttp.ttp_constraints with
	| None ->
		[]
	| Some r ->
		Lazy.force r

let has_ctor_constraint c = match c.cl_kind with
	| KTypeParameter ttp ->
		List.exists (fun t -> match follow t with
			| TAnon a when PMap.mem "new" a.a_fields -> true
			| TAbstract({a_path=["haxe"],"Constructible"},_) -> true
			| _ -> false
		) (get_constraints ttp);
	| _ -> false

(* ======= Field utility ======= *)

let field_name f =
	match f with
	| FAnon f | FInstance (_,_,f) | FStatic (_,f) | FClosure (_,f) -> f.cf_name
	| FEnum (_,f) -> f.ef_name
	| FDynamic n -> n

let extract_field = function
	| FAnon f | FInstance (_,_,f) | FStatic (_,f) | FClosure (_,f) -> Some f
	| _ -> None

let is_physical_var_field f =
	match f.cf_kind with
	| Var { v_read = AccNormal | AccInline | AccNo } | Var { v_write = AccNormal | AccNo } -> true
	| Var _ -> Meta.has Meta.IsVar f.cf_meta
	| _ -> false

let is_physical_field f =
	match f.cf_kind with
	| Method _ -> true
	| _ -> is_physical_var_field f

let field_type f =
	match f.cf_params with
	| [] -> f.cf_type
	| l -> monomorphs l f.cf_type

let rec raw_class_field build_type c tl i =
	let apply = apply_params c.cl_params tl in
	try
		let f = PMap.find i c.cl_fields in
		Some (c,tl), build_type f , f
	with Not_found -> try (match c.cl_constructor with
		| Some ctor when i = "new" -> Some (c,tl), build_type ctor,ctor
		| _ -> raise Not_found)
	with Not_found -> try
		match c.cl_super with
		| None ->
			raise Not_found
		| Some (c,tl) ->
			let c2 , t , f = raw_class_field build_type c (List.map apply tl) i in
			c2, apply_params c.cl_params tl t , f
	with Not_found ->
		match c.cl_kind with
		| KTypeParameter ttp ->
			let rec loop = function
				| [] ->
					raise Not_found
				| t :: ctl ->
					match follow t with
					| TAnon a ->
						(try
							let f = PMap.find i a.a_fields in
							None, build_type f, f
						with
							Not_found -> loop ctl)
					| TInst (c,tl) ->
						(try
							let c2, t , f = raw_class_field build_type c (List.map apply tl) i in
							c2, apply_params c.cl_params tl t, f
						with
							Not_found -> loop ctl)
					| _ ->
						loop ctl
			in
			loop (get_constraints ttp)
		| _ ->
			if not (has_class_flag c CInterface) then raise Not_found;
			(*
				an interface can implements other interfaces without
				having to redeclare its fields
			*)
			let rec loop = function
				| [] ->
					raise Not_found
				| (c,tl) :: l ->
					try
						let c2, t , f = raw_class_field build_type c (List.map apply tl) i in
						c2, apply_params c.cl_params tl t, f
					with
						Not_found -> loop l
			in
			loop c.cl_implements

let class_field = raw_class_field field_type

let quick_field t n =
	match follow t with
	| TInst (c,tl) ->
		let c, _, f = raw_class_field (fun f -> f.cf_type) c tl n in
		(match c with None -> FAnon f | Some (c,tl) -> FInstance (c,tl,f))
	| TAnon a ->
		(match !(a.a_status) with
		| EnumStatics e ->
			let ef = PMap.find n e.e_constrs in
			FEnum(e,ef)
		| ClassStatics c ->
			FStatic (c,PMap.find n c.cl_statics)
		| AbstractStatics a ->
			begin match a.a_impl with
				| Some c ->
					let cf = PMap.find n c.cl_statics in
					FStatic(c,cf) (* is that right? *)
				| _ ->
					raise Not_found
			end
		| _ ->
			FAnon (PMap.find n a.a_fields))
	| TDynamic _ ->
		FDynamic n
	| TEnum _  | TMono _ | TAbstract _ | TFun _ ->
		raise Not_found
	| TLazy _ | TType _ ->
		die "" __LOC__

let quick_field_dynamic t s =
	try quick_field t s
	with Not_found -> FDynamic s

let rec get_constructor_class c tl =
	match c.cl_constructor, c.cl_super with
	| Some cf, _ -> (cf,c,tl)
	| None, None -> raise Not_found
	| None, Some (csup,tlsup) -> get_constructor_class csup (List.map (apply_params c.cl_params tl) tlsup)

let rec get_constructor c =
	match c.cl_constructor, c.cl_super with
	| Some c, _ -> c
	| None, None -> raise Not_found
	| None, Some (csup,_) -> get_constructor csup

let has_constructor c =
	try
		ignore(get_constructor c);
		true
	with Not_found -> false

let is_module_fields_class c =
	match c.cl_kind with KModuleFields _ -> true | _ -> false

let is_pos_outside_class c p =
	p.pfile <> c.cl_pos.pfile || p.pmax < c.cl_pos.pmin || p.pmin > c.cl_pos.pmax

let resolve_typedef t =
	match t with
	| TClassDecl _ | TEnumDecl _ | TAbstractDecl _ -> t
	| TTypeDecl td ->
		match follow td.t_type with
		| TEnum (e,_) -> TEnumDecl e
		| TInst (c,_) -> TClassDecl c
		| TAbstract (a,_) -> TAbstractDecl a
		| _ -> t

(**
	Check if type `t` has meta `m`.
	Does not follow typedefs, monomorphs etc.
*)
let type_has_meta t m =
	match t with
		| TMono _ | TFun _ | TAnon _ | TDynamic _ | TLazy _ -> false
		| TEnum ({ e_meta = metadata }, _)
		| TInst ({ cl_meta = metadata }, _)
		| TType ({ t_meta = metadata }, _)
		| TAbstract ({ a_meta = metadata }, _) -> has_meta m metadata

(* tvar *)

let var_extra params e = {
	v_params = params;
	v_expr = e;
}

<<<<<<< HEAD
let enum_module_type en fields =
=======
let class_module_type c =
	let path = ([],"Class<" ^ (s_type_path c.cl_path) ^ ">") in
	let t = mk_anon ~fields:c.cl_statics (ref (ClassStatics c)) in
	{ (mk_typedef c.cl_module path c.cl_pos null_pos t) with t_private = true}

let enum_module_type en =
>>>>>>> 87828d4e
	let path = ([], "Enum<" ^ (s_type_path en.e_path) ^ ">") in
	let t = mk_anon (ref (EnumStatics en)) in
	{(mk_typedef en.e_module path en.e_pos null_pos t) with t_private = true}

let abstract_module_type a tl =
	let path = ([],Printf.sprintf "Abstract<%s>" (s_type_path a.a_path)) in
	let t = mk_anon (ref (AbstractStatics a)) in
	{(mk_typedef a.a_module path a.a_pos null_pos t) with t_private = true}

let class_field_of_enum_field ef = {
	(mk_field ef.ef_name ef.ef_type ef.ef_pos ef.ef_name_pos) with
	cf_kind = (match follow ef.ef_type with
		| TFun _ -> Method MethNormal
		| _ -> Var { v_read = AccNormal; v_write = AccNo }
	);
	cf_doc = ef.ef_doc;
	cf_params = ef.ef_params;
}<|MERGE_RESOLUTION|>--- conflicted
+++ resolved
@@ -948,16 +948,7 @@
 	v_expr = e;
 }
 
-<<<<<<< HEAD
-let enum_module_type en fields =
-=======
-let class_module_type c =
-	let path = ([],"Class<" ^ (s_type_path c.cl_path) ^ ">") in
-	let t = mk_anon ~fields:c.cl_statics (ref (ClassStatics c)) in
-	{ (mk_typedef c.cl_module path c.cl_pos null_pos t) with t_private = true}
-
 let enum_module_type en =
->>>>>>> 87828d4e
 	let path = ([], "Enum<" ^ (s_type_path en.e_path) ^ ">") in
 	let t = mk_anon (ref (EnumStatics en)) in
 	{(mk_typedef en.e_module path en.e_pos null_pos t) with t_private = true}
