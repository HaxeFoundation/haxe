--- conflicted
+++ resolved
@@ -101,17 +101,7 @@
 	let fields = match fields with Some fields -> fields | None -> PMap.empty in
 	TAnon { a_fields = fields; a_status = status; }
 
-<<<<<<< HEAD
-(* We use this for display purposes because otherwise we never see the Dynamic type that
-   is defined in StdTypes.hx. This is set each time a typer is created, but this is fine
-   because Dynamic is the same in all contexts. If this ever changes we'll have to review
-   how we handle this. *)
-let t_dynamic_def = ref t_dynamic
-
 let tfun pl r = TFun (List.map (fun t -> "",false,t) pl,r,false)
-=======
-let tfun pl r = TFun (List.map (fun t -> "",false,t) pl,r)
->>>>>>> 2dfc0d92
 
 let fun_args l = List.map (fun (a,c,t) -> a, c <> None, t) l
 
