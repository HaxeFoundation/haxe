--- conflicted
+++ resolved
@@ -714,13 +714,8 @@
 			| MSUnknown -> "Unknown");
 		"dependencies",jarray (PMap.fold (fun mdep acc ->
 			(jobject [
-<<<<<<< HEAD
-				"path",jstring (s_type_path mpath);
-				"sign",jstring (Digest.to_hex (find_module mpath).m_extra.m_sign);
-=======
 				"path",jstring (s_type_path mdep.md_path);
-				"sign",jstring (Digest.to_hex ((cs#get_context mdep.md_sign)#find_module mdep.md_path).m_extra.m_sign);
->>>>>>> 1d7b7f93
+				"sign",jstring (Digest.to_hex (find_module mdep.md_path).m_extra.m_sign);
 			]) :: acc
 		) m.m_extra.m_deps []);
 		"dependents",jarray (List.map (fun (path, sign) -> (jobject [
