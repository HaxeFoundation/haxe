open Globals

type strict_meta =
	| Abi
	| Abstract
	| Access
	| Accessor
	| Allow
	| Analyzer
	| Annotation
	| ArrayAccess
	| Ast
	| AstSource
	| AutoBuild
	| Bind
	| Bitmap
	| BridgeProperties
	| Build
	| BuildXml
	| Callable
	| Class
	| ClassCode
	| Commutative
	| CompilerGenerated
	| Const
	| CoreApi
	| CoreType
	| CppFileCode
	| CppInclude
	| CppNamespaceCode
	| CsNative
	| Dce
	| Debug
	| Decl
	| DefParam
	| Delegate
	| Depend
	| Deprecated
	| DirectlyUsed
	| DynamicObject
	| Eager
	| Enum
	| EnumConstructorParam
	| Event
	| Exhaustive
	| Expose
	| Extern
	| FakeEnum
	| File
	| FileXml
	| Final
	| Fixed
	| FlatEnum
	| Font
	| ForLoopVariable
	| Forward
	| ForwardStatics
	| From
	| FunctionCode
	| FunctionTailCode
	| Generic
	| GenericBuild
	| GenericInstance
	| Getter
	| Hack
	| HasUntyped
	| HaxeGeneric
	| HeaderClassCode
	| HeaderCode
	| HeaderInclude
	| HeaderNamespaceCode
	| HlNative
	| HxGen
	| IfFeature
	| Impl
	| PythonImport
	| ImplicitCast
	| Include
	| InitPackage
	| Inline
	| InlineConstructorArgument of int * int
	| Internal
	| IsVar
	| JavaCanonical
	| JavaNative
	| JsRequire
	| Keep
	| KeepInit
	| KeepSub
	| LibType
	| LoopLabel
	| LuaRequire
	| LuaDotMethod
	| Meta
	| Macro
	| MaybeUsed
	| MergeBlock
	| MultiReturn
	| MultiType
	| Native
	| NativeChildren
	| NativeGen
	| NativeGeneric
	| NativeProperty
	| NativeStaticExtension
	| NoCompletion
	| NoDebug
	| NoDoc
	| NoExpr
	| NoImportGlobal
	| NonVirtual
	| NoPackageRestrict
	| NoPrivateAccess
	| NoStack
	| NotNull
	| NoUsing
	| Ns
	| Objc
	| ObjcProtocol
	| Op
	| Optional
	| Overload
	| PhpGlobal
	| PhpClassConst
	| PhpMagic
	| PhpNoConstructor
	| Pos
	| Private
	| PrivateAccess
	| Property
	| Protected
	| Public
	| PublicFields
	| Pure
	| ReadOnly
	| RealPath
	| Remove
	| Require
	| RequiresAssign
	| Resolve
	| Rtti
	| Runtime
	| RuntimeValue
	| Scalar
	| SelfCall
	| Setter
	| SkipCtor
	| SkipReflection
	| Sound
	| SourceFile
	| StackOnly
	| StaticExtension
	| StoredTypedExpr
	| Strict
	| Struct
	| StructAccess
	| StructInit
	| SuppressWarnings
	| This
	| Throws
	| To
	| ToString
	| Transient
	| TemplatedCall
	| ValueUsed
	| Volatile
	| UnifyMinDynamic
	| Unreflective
	| Unsafe
	| Used
	| Value
	| Void
	| Last
	(* do not put any custom metadata after Last *)
	| Dollar of string
	| Custom of string

let has m ml = List.exists (fun (m2,_,_) -> m = m2) ml
let get m ml = List.find (fun (m2,_,_) -> m = m2) ml

type meta_usage =
	| TClass
	| TClassField
	| TAbstract
	| TAbstractField
	| TEnum
	| TTypedef
	| TAnyField
	| TExpr
	| TTypeParameter
	| TVariable

type meta_parameter =
	| HasParam of string
	| Platform of platform
	| Platforms of platform list
	| UsedOn of meta_usage
	| UsedOnEither of meta_usage list
	| UsedInternally

let get_info = function
	| Abi -> ":abi",("Function ABI/calling convention",[Platforms [Cpp]])
	| Abstract -> ":abstract",("Sets the underlying class implementation as 'abstract'",[Platforms [Java;Cs]])
	| Access -> ":access",("Forces private access to package, type or field",[HasParam "Target path";UsedOnEither [TClass;TClassField]])
	| Accessor -> ":accessor",("Used internally by DCE to mark property accessors",[UsedOn TClassField;UsedInternally])
	| Allow -> ":allow",("Allows private access from package, type or field",[HasParam "Target path";UsedOnEither [TClass;TClassField]])
	| Analyzer -> ":analyzer",("Used to configure the static analyzer",[])
	| Annotation -> ":annotation",("Annotation (@interface) definitions on -java-lib imports will be annotated with this metadata. Has no effect on types compiled by Haxe",[Platform Java; UsedOn TClass])
	| ArrayAccess -> ":arrayAccess",("Allows [] access on an abstract",[UsedOnEither [TAbstract;TAbstractField]])
	| Ast -> ":ast",("Internally used to pass the AST source into the typed AST",[UsedInternally])
	| AstSource -> ":astSource",("Filled by the compiler with the parsed expression of the field",[UsedOn TClassField])
	| AutoBuild -> ":autoBuild",("Extends @:build metadata to all extending and implementing classes",[HasParam "Build macro call";UsedOn TClass])
	| Bind -> ":bind",("Override Swf class declaration",[Platform Flash;UsedOn TClass])
	| Bitmap -> ":bitmap",("Embeds given bitmap data into the class (must extend flash.display.BitmapData)",[HasParam "Bitmap file path";UsedOn TClass;Platform Flash])
	| BridgeProperties -> ":bridgeProperties",("Creates native property bridges for all Haxe properties in this class",[UsedOn TClass;Platform Cs])
	| Build -> ":build",("Builds a class or enum from a macro",[HasParam "Build macro call";UsedOnEither [TClass;TEnum]])
	| BuildXml -> ":buildXml",("Specify xml data to be injected into Build.xml",[Platform Cpp])
	| Callable -> ":callable",("Abstract forwards call to its underlying type",[UsedOn TAbstract])
	| Class -> ":class",("Used internally to annotate an enum that will be generated as a class",[Platforms [Java;Cs]; UsedOn TEnum; UsedInternally])
	| ClassCode -> ":classCode",("Used to inject platform-native code into a class",[Platforms [Java;Cs]; UsedOn TClass])
	| Commutative -> ":commutative",("Declares an abstract operator as commutative",[UsedOn TAbstractField])
	| CompilerGenerated -> ":compilerGenerated",("Marks a field as generated by the compiler. Shouldn't be used by the end user",[Platforms [Java;Cs]])
	| Const -> ":const",("Allows a type parameter to accept expression values",[UsedOn TTypeParameter])
	| CoreApi -> ":coreApi",("Identifies this class as a core api class (forces Api check)",[UsedOnEither [TClass;TEnum;TTypedef;TAbstract]])
	| CoreType -> ":coreType",("Identifies an abstract as core type so that it requires no implementation",[UsedOn TAbstract])
	| CppFileCode -> ":cppFileCode",("Code to be injected into generated cpp file",[Platform Cpp])
	| CppInclude -> ":cppInclude",("File to be included in generated cpp file",[Platform Cpp])
	| CppNamespaceCode -> ":cppNamespaceCode",("",[Platform Cpp])
	| CsNative -> ":csNative",("Automatically added by -net-lib on classes generated from .NET DLL files",[Platform Cs; UsedOnEither[TClass;TEnum]; UsedInternally])
	| Dce -> ":dce",("Forces dead code elimination even when -dce full is not specified",[UsedOnEither [TClass;TEnum]])
	| Debug -> ":debug",("Forces debug information to be generated into the Swf even without -debug",[UsedOnEither [TClass;TClassField]; Platform Flash])
	| Decl -> ":decl",("",[Platform Cpp])
	| DefParam -> ":defParam",("Default function argument value loaded from the SWF and used for documentation in Genxml",[Platform Flash;UsedInternally])
	| Delegate -> ":delegate",("Automatically added by -net-lib on delegates",[Platform Cs; UsedOn TAbstract])
	| Depend -> ":depend",("",[Platform Cpp])
	| Deprecated -> ":deprecated",("Mark a type or field as deprecated",[])
	| DirectlyUsed -> ":directlyUsed",("Marks types that are directly referenced by non-extern code",[UsedInternally])
	| DynamicObject -> ":dynamicObject",("Used internally to identify the Dynamic Object implementation",[Platforms [Java;Cs]; UsedOn TClass; UsedInternally])
	| Eager -> ":eager",("Forces typedefs to be followed early",[UsedOn TTypedef])
	| Enum -> ":enum",("Defines finite value sets to abstract definitions",[UsedOn TAbstract])
	| EnumConstructorParam -> ":enumConstructorParam",("Used internally to annotate GADT type parameters",[UsedOn TClass; UsedInternally])
	| Event -> ":event",("Automatically added by -net-lib on events. Has no effect on types compiled by Haxe",[Platform Cs; UsedOn TClassField])
	| Exhaustive -> ":exhaustive",("",[UsedInternally])
	| Expose -> ":expose",("Includes the class or field in Haxe exports",[HasParam "?Name=Class path";UsedOnEither [TClass;TClassField];Platforms [Js;Lua]])
	| Extern -> ":extern",("Marks the field as extern so it is not generated",[UsedOn TClassField])
	| FakeEnum -> ":fakeEnum",("Treat enum as collection of values of the specified type",[HasParam "Type name";UsedOn TEnum])
	| File -> ":file",("Includes a given binary file into the target Swf and associates it with the class (must extend flash.utils.ByteArray)",[HasParam "File path";UsedOn TClass;Platform Flash])
	| FileXml -> ":fileXml",("Include xml attribute snippet in Build.xml entry for file",[UsedOn TClass;Platform Cpp])
	| Final -> ":final",("Prevents a class or interface from being extended or a method from being overriden",[UsedOnEither [TClass;TClassField]])
	| Fixed -> ":fixed",("Delcares an anonymous object to have fixed fields",[ (*UsedOn TObjectDecl(_)*)])
	| FlatEnum -> ":flatEnum",("Internally used to mark an enum as being flat, i.e. having no function constructors",[UsedOn TEnum; UsedInternally])
	| Font -> ":font",("Embeds the given TrueType font into the class (must extend flash.text.Font)",[HasParam "TTF path";HasParam "Range String";UsedOn TClass])
	| ForLoopVariable -> ":forLoopVariable",("Internally used to mark for-loop variables",[UsedInternally])
	| Forward -> ":forward",("Forwards field access to underlying type",[HasParam "List of field names";UsedOn TAbstract])
	| ForwardStatics -> ":forwardStatics",("Forwards static field access to underlying type",[HasParam "List of field names";UsedOn TAbstract])
	| From -> ":from",("Specifies that the field of the abstract is a cast operation from the type identified in the function",[UsedOn TAbstractField])
	| FunctionCode -> ":functionCode",("Used to inject platform-native code into a function",[Platforms [Cpp;Java;Cs]])
	| FunctionTailCode -> ":functionTailCode",("",[Platform Cpp])
	| Generic -> ":generic",("Marks a class or class field as generic so each type parameter combination generates its own type/field",[UsedOnEither [TClass;TClassField]])
	| GenericBuild -> ":genericBuild",("Builds instances of a type using the specified macro",[UsedOn TClass])
	| GenericInstance -> ":genericInstance",("Internally used to mark instances of @:generic methods",[UsedOn TClassField;UsedInternally])
	| Getter -> ":getter",("Generates a native getter function on the given field",[HasParam "Class field name";UsedOn TClassField;Platform Flash])
	| Hack -> ":hack",("Allows extending classes marked as @:final",[UsedOn TClass])
	| HasUntyped -> (":has_untyped",("Used by the typer to mark fields that have untyped expressions",[UsedInternally]))
	| HaxeGeneric -> ":haxeGeneric",("Used internally to annotate non-native generic classes",[Platform Cs; UsedOnEither[TClass;TEnum]; UsedInternally])
	| HeaderClassCode -> ":headerClassCode",("Code to be injected into the generated class, in the header",[Platform Cpp])
	| HeaderCode -> ":headerCode",("Code to be injected into the generated header file",[Platform Cpp])
	| HeaderInclude -> ":headerInclude",("File to be included in generated header file",[Platform Cpp])
	| HeaderNamespaceCode -> ":headerNamespaceCode",("",[Platform Cpp])
	| HlNative -> ":hlNative",("Specifies hdll name and function prefix for native functions",[UsedOnEither [TClass;TClassField];Platform Hl])
	| HxGen -> ":hxGen",("Annotates that an extern class was generated by Haxe",[Platforms [Java;Cs]; UsedOnEither [TClass;TEnum]])
	| IfFeature -> ":ifFeature",("Causes a field to be kept by DCE if the given feature is part of the compilation",[HasParam "Feature name";UsedOn TClassField])
	| Impl -> ":impl",("Used internally to mark abstract implementation fields",[UsedOn TAbstractField; UsedInternally])
	| PythonImport -> ":pythonImport",("Generates python import statement for extern classes",[Platforms [Python]; UsedOn TClass])
	| ImplicitCast -> ":implicitCast",("Generated automatically on the AST when an implicit abstract cast happens",[UsedInternally; UsedOn TExpr])
	| Include -> ":include",("",[Platform Cpp])
	| InitPackage -> ":initPackage",("Some weird thing for Genjs we want to remove someday",[UsedInternally; Platform Js])
<<<<<<< HEAD
	| Inline -> ":inline",("Inserted by the parser in case of `inline expr`",[UsedOn TExpr])
=======
	| Inline -> ":inline",("",[])
>>>>>>> 3722d591
	| InlineConstructorArgument _ -> ":inlineConstructorArgument",("Internally used to mark expressions that were passed as arguments of an inlined constructor",[UsedInternally])
	| Internal -> ":internal",("Generates the annotated field/class with 'internal' access",[Platforms [Java;Cs]; UsedOnEither[TClass;TEnum;TClassField]])
	| IsVar -> ":isVar",("Forces a physical field to be generated for properties that otherwise would not require one",[UsedOn TClassField])
	| JavaCanonical -> ":javaCanonical",("Used by the Java target to annotate the canonical path of the type",[HasParam "Output type package";HasParam "Output type name";UsedOnEither [TClass;TEnum]; Platform Java])
	| JavaNative -> ":javaNative",("Automatically added by -java-lib on classes generated from JAR/class files",[Platform Java; UsedOnEither[TClass;TEnum]; UsedInternally])
	| JsRequire -> ":jsRequire",("Generate javascript module require expression for given extern",[Platform Js; UsedOn TClass])
	| LuaRequire -> ":luaRequire",("Generate lua module require expression for given extern",[Platform Lua; UsedOn TClass])
	| LuaDotMethod -> ":luaDotMethod",("Indicates that the given extern type instance should have dot-style invocation for methods instead of colon.",[Platform Lua; UsedOnEither[TClass;TClassField]])
	| Keep -> ":keep",("Causes a field or type to be kept by DCE",[])
	| KeepInit -> ":keepInit",("Causes a class to be kept by DCE even if all its field are removed",[UsedOn TClass])
	| KeepSub -> ":keepSub",("Extends @:keep metadata to all implementing and extending classes",[UsedOn TClass])
	| LibType -> ":libType",("Used by -net-lib and -java-lib to mark a class that shouldn't be checked (overrides, interfaces, etc) by the type loader",[UsedInternally; UsedOn TClass; Platforms [Java;Cs]])
	| LoopLabel -> ":loopLabel",("Mark loop and break expressions with a label to support breaking from within switch",[UsedInternally])
	| Meta -> ":meta",("Internally used to mark a class field as being the metadata field",[])
	| Macro -> ":macro",("(deprecated)",[])
	| MaybeUsed -> ":maybeUsed",("Internally used by DCE to mark fields that might be kept",[UsedInternally])
	| MergeBlock -> ":mergeBlock",("Merge the annotated block into the current scope",[UsedOn TExpr])
	| MultiReturn -> ":multiReturn",("Annotates an extern class as the result of multi-return function",[UsedOn TClass; Platform Lua])
	| MultiType -> ":multiType",("Specifies that an abstract chooses its this-type from its @:to functions",[UsedOn TAbstract; HasParam "Relevant type parameters"])
	| Native -> ":native",("Rewrites the path of a class or enum during generation",[HasParam "Output type path";UsedOnEither [TClass;TEnum]])
	| NativeChildren -> ":nativeChildren",("Annotates that all children from a type should be treated as if it were an extern definition - platform native",[Platforms [Java;Cs]; UsedOn TClass])
	| NativeGen -> ":nativeGen",("Annotates that a type should be treated as if it were an extern definition - platform native",[Platforms [Java;Cs;Python]; UsedOnEither[TClass;TEnum]])
	| NativeGeneric -> ":nativeGeneric",("Used internally to annotate native generic classes",[Platform Cs; UsedOnEither[TClass;TEnum]; UsedInternally])
	| NativeProperty -> ":nativeProperty",("Use native properties which will execute even with dynamic usage",[Platform Cpp])
	| NativeStaticExtension -> ":nativeStaticExtension",("Converts static function syntax into member call",[Platform Cpp])
	| NoCompletion -> ":noCompletion",("Prevents the compiler from suggesting completion on this field or type",[UsedOn TClassField])
	| NoDebug -> ":noDebug",("Does not generate debug information into the Swf even if -debug is set",[UsedOnEither [TClass;TClassField];Platform Flash])
	| NoDoc -> ":noDoc",("Prevents a type from being included in documentation generation",[])
	| NoExpr -> ":noExpr",("Internally used to mark abstract fields which have no expression by design",[UsedInternally])
	| NoImportGlobal -> ":noImportGlobal",("Prevents a static field from being imported with import Class.*",[UsedOn TAnyField])
	| NonVirtual -> ":nonVirtual",("Declares function to be non-virtual in cpp",[Platform Cpp])
	| NoPackageRestrict -> ":noPackageRestrict",("Allows a module to be accessed across all targets if found on its first type",[UsedInternally])
	| NoPrivateAccess -> ":noPrivateAccess",("Disallow private access to anything for the annotated expression",[UsedOn TExpr])
	| NoStack -> ":noStack",("",[Platform Cpp])
	| NotNull -> ":notNull",("Declares an abstract type as not accepting null values",[UsedOn TAbstract])
	| NoUsing -> ":noUsing",("Prevents a field from being used with 'using'",[UsedOn TClassField])
	| Ns -> ":ns",("Internally used by the Swf generator to handle namespaces",[Platform Flash])
	| Objc -> ":objc",("Declares a class or interface that is used to interoperate with Objective-C code",[Platform Cpp;UsedOn TClass])
	| ObjcProtocol -> ":objcProtocol",("Associates an interface with, or describes a function in, a native Objective-C protocol.",[Platform Cpp;UsedOnEither [TClass;TClassField] ])
	| Op -> ":op",("Declares an abstract field as being an operator overload",[HasParam "The operation";UsedOn TAbstractField])
	| Optional -> ":optional",("Marks the field of a structure as optional",[UsedOn TClassField])
	| Overload -> ":overload",("Allows the field to be called with different argument types",[HasParam "Function specification (no expression)";UsedOn TClassField])
	| PhpGlobal -> ":phpGlobal",("Indicates that static fields of an extern class actually are located in the global PHP namespace",[Platform Php;UsedOn TClass])
	| PhpClassConst -> ":phpClassConst",("Indicates that a static var of an extern class is a PHP class constant",[Platform Php;UsedOn TClassField])
	| PhpMagic -> ":phpMagic",("Treat annotated field as special PHP magic field. This meta makes compiler avoid renaming such fields on generating PHP code.",[Platform Php;UsedOn TClassField])
	| PhpNoConstructor -> ":phpNoConstructor",("Special meta for extern classes which do not have native constructor in PHP, but need a constructor in Haxe extern",[Platform Php;UsedOn TClass])
	| Pos -> ":pos",("Sets the position of a reified expression",[HasParam "Position";UsedOn TExpr])
	| Public -> ":public",("Marks a class field as being public",[UsedOn TClassField;UsedInternally])
	| PublicFields -> ":publicFields",("Forces all class fields of inheriting classes to be public",[UsedOn TClass])
	| Private -> ":private",("Marks a class field as being private",[UsedOn TClassField;Platform Cs])
	| PrivateAccess -> ":privateAccess",("Allow private access to anything for the annotated expression",[UsedOn TExpr])
	| Protected -> ":protected",("Marks a class field as being protected",[UsedOn TClassField;Platforms [Cs;Java;Flash]])
	| Property -> ":property",("Marks a property field to be compiled as a native C# property",[UsedOn TClassField;Platform Cs])
	| Pure -> ":pure",("Marks a class field, class or expression as pure (side-effect free)",[UsedOnEither [TClass;TClassField;TExpr]])
	| ReadOnly -> ":readOnly",("Generates a field with the 'readonly' native keyword",[Platform Cs; UsedOn TClassField])
	| RealPath -> ":realPath",("Internally used on @:native types to retain original path information",[UsedInternally])
	| Remove -> ":remove",("Causes an interface to be removed from all implementing classes before generation",[UsedOn TClass])
	| Require -> ":require",("Allows access to a field only if the specified compiler flag is set",[HasParam "Compiler flag to check";UsedOn TClassField])
	| RequiresAssign -> ":requiresAssign",("Used internally to mark certain abstract operator overloads",[UsedInternally])
	| Resolve -> ":resolve",("Abstract fields marked with this metadata can be used to resolve unknown fields",[UsedOn TClassField])
	| Rtti -> ":rtti",("Adds runtime type information",[UsedOn TClass])
	| Runtime -> ":runtime",("?",[])
	| RuntimeValue -> ":runtimeValue",("Marks an abstract as being a runtime value",[UsedOn TAbstract])
	| Scalar -> ":scalar",("Used by hxcpp to mark a custom coreType abstract",[UsedOn TAbstract; Platform Cpp])
	| SelfCall -> ":selfCall",("Translates method calls into calling object directly",[UsedOn TClassField; Platforms [Js;Lua]])
	| Setter -> ":setter",("Generates a native setter function on the given field",[HasParam "Class field name";UsedOn TClassField;Platform Flash])
	| SkipCtor -> ":skipCtor",("Used internally to generate a constructor as if it were a native type (no __hx_ctor)",[Platforms [Java;Cs]; UsedInternally])
	| SkipReflection -> ":skipReflection",("Used internally to annotate a field that shouldn't have its reflection data generated",[Platforms [Java;Cs]; UsedOn TClassField; UsedInternally])
	| Sound -> ":sound",( "Includes a given .wav or .mp3 file into the target Swf and associates it with the class (must extend flash.media.Sound)",[HasParam "File path";UsedOn TClass;Platform Flash])
	| SourceFile -> ":sourceFile",("Source code filename for external class",[Platform Cpp])
	| StackOnly -> ":stackOnly",("Instances of this type can only appear on the stack",[Platform Cpp])
	| StaticExtension -> "haxe.internal.static_extension",("Used internally to mark static extension fields",[UsedInternally])
	| StoredTypedExpr -> ":storedTypedExpr",("Used internally to reference a typed expression returned from a macro",[UsedInternally])
	| Strict -> ":strict",("Used to declare a native C# attribute or a native Java metadata. Is type checked",[Platforms [Java;Cs]])
	| Struct -> ":struct",("Marks a class definition as a struct",[Platform Cs; UsedOn TClass])
	| StructAccess -> ":structAccess",("Marks an extern class as using struct access('.') not pointer('->')",[Platform Cpp; UsedOn TClass])
	| StructInit -> ":structInit",("Allows one to initialize the class with a structure that matches constructor parameters",[UsedOn TClass])
	| SuppressWarnings -> ":suppressWarnings",("Adds a SuppressWarnings annotation for the generated Java class",[Platform Java; UsedOn TClass])
	| TemplatedCall -> ":templatedCall",("Indicates that the first parameter of static call should be treated as a template argument",[Platform Cpp; UsedOn TClassField])
	| Throws -> ":throws",("Adds a 'throws' declaration to the generated function",[HasParam "Type as String"; Platform Java; UsedOn TClassField])
	| This -> ":this",("Internally used to pass a 'this' expression to macros",[UsedInternally; UsedOn TExpr])
	| To -> ":to",("Specifies that the field of the abstract is a cast operation to the type identified in the function",[UsedOn TAbstractField])
	| ToString -> ":toString",("Internally used",[UsedInternally])
	| Transient -> ":transient",("Adds the 'transient' flag to the class field",[Platform Java; UsedOn TClassField])
	| ValueUsed -> ":valueUsed",("Internally used by DCE to mark an abstract value as used",[UsedInternally])
	| Volatile -> ":volatile",("",[Platforms [Java;Cs]])
	| UnifyMinDynamic -> ":unifyMinDynamic",("Allows a collection of types to unify to Dynamic",[UsedOn TClassField])
	| Unreflective -> ":unreflective",("",[Platform Cpp])
	| Unsafe -> ":unsafe",("Declares a class, or a method with the C#'s 'unsafe' flag",[Platform Cs; UsedOnEither [TClass;TClassField]])
	| Used -> ":used",("Internally used by DCE to mark a class or field as used",[UsedInternally])
	| Value -> ":value",("Used to store default values for fields and function arguments",[UsedOn TClassField])
	| Void -> ":void",("Use Cpp native 'void' return type",[Platform Cpp])
	| Last -> assert false
	(* do not put any custom metadata after Last *)
	| Dollar s -> "$" ^ s,("",[])
	| Custom s -> s,("",[])

let to_string m = fst (get_info m)

let hmeta =
	let h = Hashtbl.create 0 in
	let rec loop i =
		let m = Obj.magic i in
		if m <> Last then begin
			Hashtbl.add h (fst (get_info m)) m;
			loop (i + 1);
		end;
	in
	loop 0;
	h

let parse s = try Hashtbl.find hmeta (":" ^ s) with Not_found -> Custom (":" ^ s)

let from_string s =
	if s = "" then Custom "" else match s.[0] with
	| ':' -> (try Hashtbl.find hmeta s with Not_found -> Custom s)
	| '$' -> Dollar (String.sub s 1 (String.length s - 1))
	| _ -> Custom s

let get_documentation d =
	let t, (doc,flags) = get_info d in
	if not (List.mem UsedInternally flags) then begin
		let params = ref [] and used = ref [] and pfs = ref [] in
		List.iter (function
			| HasParam s -> params := s :: !params
			| Platform f -> pfs := f :: !pfs
			| Platforms fl -> pfs := fl @ !pfs
			| UsedOn u -> used := u :: !used
			| UsedOnEither ul -> used := ul @ !used
			| UsedInternally -> assert false
		) flags;
		let params = (match List.rev !params with
			| [] -> ""
			| l -> "(" ^ String.concat "," l ^ ")"
		) in
		let pfs = platform_list_help (List.rev !pfs) in
		let str = "@" ^ t in
		Some (str,params ^ doc ^ pfs)
	end else
		None

let get_documentation_list () =
	let m = ref 0 in
	let rec loop i =
		let d = Obj.magic i in
		if d <> Last then begin match get_documentation d with
			| None -> loop (i + 1)
			| Some (str,desc) ->
				if String.length str > !m then m := String.length str;
					(str,desc) :: loop (i + 1)
		end else
			[]
	in
	let all = List.sort (fun (s1,_) (s2,_) -> String.compare s1 s2) (loop 0) in
	all,!m

let get_all () =
	let rec loop i =
		let d = Obj.magic i in
		if d <> Last then d :: loop (i + 1)
		else []
	in
	loop 0<|MERGE_RESOLUTION|>--- conflicted
+++ resolved
@@ -275,11 +275,7 @@
 	| ImplicitCast -> ":implicitCast",("Generated automatically on the AST when an implicit abstract cast happens",[UsedInternally; UsedOn TExpr])
 	| Include -> ":include",("",[Platform Cpp])
 	| InitPackage -> ":initPackage",("Some weird thing for Genjs we want to remove someday",[UsedInternally; Platform Js])
-<<<<<<< HEAD
-	| Inline -> ":inline",("Inserted by the parser in case of `inline expr`",[UsedOn TExpr])
-=======
-	| Inline -> ":inline",("",[])
->>>>>>> 3722d591
+	| Inline -> ":inline",("Inserted by the parser in case of `inline expr` and `inline function`",[UsedOn TExpr])
 	| InlineConstructorArgument _ -> ":inlineConstructorArgument",("Internally used to mark expressions that were passed as arguments of an inlined constructor",[UsedInternally])
 	| Internal -> ":internal",("Generates the annotated field/class with 'internal' access",[Platforms [Java;Cs]; UsedOnEither[TClass;TEnum;TClassField]])
 	| IsVar -> ":isVar",("Forces a physical field to be generated for properties that otherwise would not require one",[UsedOn TClassField])
