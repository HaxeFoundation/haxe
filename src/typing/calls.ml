--- conflicted
+++ resolved
@@ -290,24 +290,16 @@
 	| AKUsingField sea ->
 		let eparam = sea.se_this in
 		let e = dispatch#field_call sea.se_access [eparam] el in
-<<<<<<< HEAD
-		(match sea.se_access.fa_host with
-=======
 		let e = match sea.se_access.fa_host with
->>>>>>> 3d200702
 		| FHAbstract _ when not ctx.allow_transform ->
 			(* transform XXXImpl.field(this,args) back into this.field(args) *)
 			(match e.eexpr with
 			| TCall ({ eexpr = TField(_,name) } as f, abs :: el) -> { e with eexpr = TCall(mk (TField(abs,name)) t_dynamic f.epos, el) }
 			| _ -> assert false)
 		| _ ->
-<<<<<<< HEAD
-			e)
-=======
 			e
 		in
 		AKExpr e
->>>>>>> 3d200702
 	| AKResolve(sea,name) ->
 		AKExpr (dispatch#expr_call (dispatch#resolve_call sea name) [] el)
 	| AKNo _ | AKAccess _ ->
