open Globals
open DisplayTypes.DisplayMode
open Common
open Ast
open Type
open Typecore
open TyperBase
open Fields
open Error
open CallUnification

let make_call ctx e params t ?(force_inline=false) p =
	let params =
		match follow e.etype with
		| TFun (expected_args,_) ->
			(match List.rev expected_args with
			| (_,true,t) :: rest when is_pos_infos t && List.length rest = List.length params ->
				let infos = mk_infos ctx p [] in
				params @ [type_expr ctx infos (WithType.with_type t)]
			| _ -> params
			)
		| _ -> params
	in
	try
		let ethis,cl,f = match e.eexpr with
			| TField (ethis,fa) ->
				let co,cf = match fa with
					| FInstance(c,_,cf) | FStatic(c,cf) -> Some c,cf
					| FAnon cf -> None,cf
					| _ -> raise Exit
				in
				ethis,co,cf
			| _ ->
				raise Exit
		in
		if not force_inline then begin
			if not (needs_inline ctx cl f) then raise Exit;
		end else begin
			match cl with
			| None ->
				()
			| Some c ->
				(* Delay this to filters because that's when cl_descendants is set. *)
				ctx.com.callbacks#add_before_save (fun () ->
					let rec has_override c =
						PMap.mem f.cf_name c.cl_fields
						|| List.exists has_override c.cl_descendants
					in
					if List.exists has_override c.cl_descendants then raise_typing_error (Printf.sprintf "Cannot force inline-call to %s because it is overridden" f.cf_name) p
				)
		end;
		let config = Inline.inline_config cl f params t in
		ignore(follow f.cf_type); (* force evaluation *)
		(match cl, ctx.c.curclass.cl_kind, params with
			| Some c, KAbstractImpl _, { eexpr = TLocal { v_meta = v_meta } } :: _ when c == ctx.c.curclass ->
				if
					f.cf_name <> "_new"
					&& has_meta Meta.This v_meta
					&& has_class_field_flag f CfModifiesThis
				then
					if assign_to_this_is_allowed ctx then
						(* Current method needs to infer CfModifiesThis flag, since we are calling a method, which modifies `this` *)
						add_class_field_flag ctx.f.curfield CfModifiesThis
					else
						raise_typing_error ("Abstract 'this' value can only be modified inside an inline function. '" ^ f.cf_name ^ "' modifies 'this'") p;
			| _ -> ()
		);
		let params = List.map (Optimizer.reduce_expression ctx) params in
		let force_inline = is_forced_inline cl f in
		let inline fd =
			Inline.type_inline ctx f fd ethis params t config p force_inline
		in
		begin match f.cf_expr_unoptimized with
		| Some {eexpr = TFunction fd} ->
			inline fd
		| _ ->
			if has_class_field_flag f CfPostProcessed then
				warning ctx  WInlineOptimizedField (Printf.sprintf "Inlining of cached field %s might lead to unexpected output" f.cf_name) p;
			match f.cf_expr with
			| Some ({ eexpr = TFunction fd } as e) ->
				f.cf_expr_unoptimized <- Some (e);
				inline fd
			| _ ->
				(*
					we can't inline because there is most likely a loop in the typing.
					this can be caused by mutually recursive vars/functions, some of them
					being inlined or not. In that case simply ignore inlining.
				*)
				raise Exit
		end
	with Exit ->
		mk (TCall (e,params)) t p

let mk_array_get_call ctx (cf,tf,r,e1) c ebase p = match cf.cf_expr with
	| None when not (has_class_field_flag cf CfExtern) ->
		if not (Meta.has Meta.NoExpr cf.cf_meta) then display_error ctx.com "Recursive array get method" p;
		mk (TArray(ebase,e1)) r p
	| _ ->
		let et = type_module_type ctx (TClassDecl c) p in
		let ef = mk (TField(et,(FStatic(c,cf)))) tf p in
		make_call ctx ef [ebase;e1] r p

let mk_array_set_call ctx (cf,tf,r,e1,evalue) c ebase p =
	match cf.cf_expr with
		| None when not (has_class_field_flag cf CfExtern) ->
			if not (Meta.has Meta.NoExpr cf.cf_meta) then display_error ctx.com "Recursive array set method" p;
			let ea = mk (TArray(ebase,e1)) r p in
			mk (TBinop(OpAssign,ea,evalue)) r p
		| _ ->
			let et = type_module_type ctx (TClassDecl c) p in
			let ef = mk (TField(et,(FStatic(c,cf)))) tf p in
			make_call ctx ef [ebase;e1;evalue] r p

let abstract_using_param_type sea = match follow sea.se_this.etype with
	| TAbstract(a,tl) when has_class_field_flag sea.se_access.fa_field CfImpl -> apply_params a.a_params tl a.a_this
	| _ -> sea.se_this.etype

let rec acc_get ctx g =
	let inline_read fa =
		let cf = fa.fa_field in
		let p = fa.fa_pos in
		(* do not create a closure for static calls *)
		let apply_params = match fa.fa_host with
			| FHStatic c ->
				(fun t -> t)
			| FHInstance(c,tl) ->
				(fun t -> t)
			| FHAbstract(a,tl,c) ->
				if a.a_enum then begin
					(* Enum abstracts have to apply their type parameters because they are basically statics with type params (#8700). *)
					let monos = Monomorph.spawn_constrained_monos (fun t -> t) a.a_params in
					apply_params a.a_params monos;
				end else
					(fun t -> t)
			| _ ->
				die "" __LOC__
		in
		ignore(follow cf.cf_type); (* force computing *)
		begin match cf.cf_kind,cf.cf_expr with
		| _ when not (ctx.com.display.dms_inline) ->
			FieldAccess.get_field_expr fa FRead
		| Method _,_->
			let chk_class c = ((has_class_flag c CExtern) || has_class_field_flag cf CfExtern) && not (Meta.has Meta.Runtime cf.cf_meta) in
			let wrap_extern c =
				let c2 =
					let m = c.cl_module in
					let mpath = (fst m.m_path @ ["_" ^ snd m.m_path],(snd m.m_path) ^ "_Impl_") in
					try
						let rec loop mtl = match mtl with
							| (TClassDecl c) :: _ when c.cl_path = mpath -> c
							| _ :: mtl -> loop mtl
							| [] -> raise Not_found
						in
						loop c.cl_module.m_types
					with Not_found ->
						let c2 = mk_class c.cl_module mpath c.cl_pos null_pos in
						c.cl_module.m_types <- (TClassDecl c2) :: c.cl_module.m_types;
						c2
				in
				let cf = try
					PMap.find cf.cf_name c2.cl_statics
				with Not_found ->
					let cf = {cf with cf_kind = Method MethNormal} in
					c2.cl_statics <- PMap.add cf.cf_name cf c2.cl_statics;
					c2.cl_ordered_statics <- cf :: c2.cl_ordered_statics;
					cf
				in
				let e_t = type_module_type ctx (TClassDecl c2) p in
				FieldAccess.get_field_expr (FieldAccess.create e_t cf (FHStatic c2) true p) FRead
			in
			let e_def = FieldAccess.get_field_expr fa FRead in
			begin match follow fa.fa_on.etype with
				| TInst (c,_) when chk_class c ->
					display_error ctx.com "Can't create closure on an extern inline member method" p;
					e_def
				| TAnon a ->
					begin match !(a.a_status) with
						| ClassStatics c when has_class_field_flag cf CfExtern ->
							display_error ctx.com "Cannot create closure on @:extern inline method" p;
							e_def
						| ClassStatics c when chk_class c -> wrap_extern c
						| _ -> e_def
					end
				| _ -> e_def
			end
		| Var _,Some e ->
			let rec loop e = Type.map_expr loop { e with epos = p; etype = apply_params e.etype } in
			let e = loop e in
			let e = Inline.inline_metadata e cf.cf_meta in
			let tf = apply_params cf.cf_type in
			if not (type_iseq tf e.etype) then mk (TCast(e,None)) tf e.epos
			else e
		| Var _,None ->
			raise_typing_error "Recursive inline is not supported" p
		end
	in
	let dispatcher p = new call_dispatcher ctx MGet WithType.value p in
	match g with
	| AKNo(acc,p) ->
		if not (Common.ignore_error ctx.com) then
			raise_typing_error ("This expression cannot be accessed for reading") p
		else acc_get ctx acc;
	| AKExpr e -> e
	| AKSafeNav sn ->
		safe_nav_branch ctx sn (fun () -> acc_get ctx sn.sn_access)
	| AKAccess _ -> die "" __LOC__
	| AKResolve(sea,name) ->
		(dispatcher sea.se_access.fa_pos)#resolve_call sea name
	| AKUsingAccessor sea | AKUsingField sea when ctx.f.in_display ->
		(* Generate a TField node so we can easily match it for position/usage completion (issue #1968) *)
		let e_field = FieldAccess.get_field_expr sea.se_access FGet in
		let id,_ = store_typed_expr ctx.com sea.se_this e_field.epos in
		let e_field = {e_field with eexpr = (TMeta((Meta.StaticExtension,[make_stored_id_expr id e_field.epos],null_pos),e_field))} in
		let t = match follow e_field.etype with
			| TFun (_ :: args,ret) -> TFun(args,ret)
			| t -> t
		in
		{e_field with etype = t}
	| AKField fa ->
		begin match fa.fa_field.cf_kind with
		| Method MethMacro ->
			(* If we are in display mode, we're probably hovering a macro call subject. Just generate a normal field. *)
			if ctx.f.in_display then
				FieldAccess.get_field_expr fa FRead
			else
				raise_typing_error "Invalid macro access" fa.fa_pos
		| _ ->
			if fa.fa_inline then
				inline_read fa
			else
				FieldAccess.get_field_expr fa FRead
		end
	| AKAccessor fa ->
		(dispatcher fa.fa_pos)#field_call fa [] []
	| AKUsingAccessor sea ->
		(dispatcher sea.se_access.fa_pos)#field_call sea.se_access [sea.se_this] []
	| AKUsingField sea ->
		let e = sea.se_this in
		let e_field = FieldAccess.get_field_expr sea.se_access FGet in
		(* build a closure with first parameter applied *)
		(match follow e_field.etype with
		| TFun ((_,_,t0) :: args,ret) ->
			let p = sea.se_access.fa_pos in
			let te = abstract_using_param_type sea in
			unify ctx te t0 e.epos;
			let tcallb = TFun (args,ret) in
			let twrap = TFun ([("_e",false,e.etype)],tcallb) in
			(* arguments might not have names in case of variable fields of function types, so we generate one (issue #2495) *)
			let args = List.map (fun (n,o,t) ->
				let t = if o then ctx.t.tnull t else t in
				o,if n = "" then gen_local ctx t e.epos else alloc_var VGenerated n t e.epos (* TODO: var pos *)
			) args in
			let ve = alloc_var VGenerated "_e" e.etype e.epos in
			let ecall = make_call ctx e_field (List.map (fun v -> mk (TLocal v) v.v_type p) (ve :: List.map snd args)) ret p in
			let ecallb = mk (TFunction {
				tf_args = List.map (fun (o,v) -> v,if o then Some (Texpr.Builder.make_null v.v_type v.v_pos) else None) args;
				tf_type = ret;
				tf_expr = (match follow ret with | TAbstract ({a_path = [],"Void"},_) -> ecall | _ -> mk (TReturn (Some ecall)) t_dynamic p);
			}) tcallb p in
			let ewrap = mk (TFunction {
				tf_args = [ve,None];
				tf_type = tcallb;
				tf_expr = mk (TReturn (Some ecallb)) t_dynamic p;
			}) twrap p in
			make_call ctx ewrap [e] tcallb p
		| _ -> die "" __LOC__)

let check_dynamic_super_method_call ctx fa p =
	match fa with
	| { fa_on = { eexpr = TConst TSuper } ; fa_field = { cf_kind = Method MethDynamic; cf_name = name } } ->
		ctx.com.error ("Cannot call super." ^ name ^ " since it's a dynamic method") p
	| _ ->
		()

let rec build_call_access ctx acc el mode with_type p =
	let get_accessor_to_call fa args =
		let dispatch = new call_dispatcher ctx MGet WithType.value fa.fa_pos in
		dispatch#field_call fa args []
	in
	let dispatch = new call_dispatcher ctx mode with_type p in
	match acc with
	| AKField fa ->
		check_dynamic_super_method_call ctx fa p;
		AKExpr (dispatch#field_call fa [] el)
	| AKUsingField sea ->
		let eparam = sea.se_this in
		let e = dispatch#field_call sea.se_access [eparam] el in
		let e = match sea.se_access.fa_host with
		| FHAbstract _ when not ctx.g.allow_transform ->
			(* transform XXXImpl.field(this,args) back into this.field(args) *)
			(match e.eexpr with
			| TCall ({ eexpr = TField(_,name) } as f, abs :: el) -> { e with eexpr = TCall(mk (TField(abs,name)) t_dynamic f.epos, el) }
			| _ -> assert false)
		| _ ->
			e
		in
		AKExpr e
	| AKResolve(sea,name) ->
		AKExpr (dispatch#expr_call (dispatch#resolve_call sea name) [] el)
	| AKNo(_,p) ->
		raise_typing_error "This expression cannot be called" p
	| AKAccess _ ->
		raise_typing_error "This expression cannot be called" p
	| AKAccessor fa ->
		let e = get_accessor_to_call fa [] in
		AKExpr (dispatch#expr_call e [] el)
	| AKUsingAccessor sea ->
		let e = get_accessor_to_call sea.se_access [sea.se_this] in
		AKExpr (dispatch#expr_call e [] el)
	| AKExpr e ->
		AKExpr (dispatch#expr_call e [] el)
	| AKSafeNav sn ->
		(* pack the call inside the safe navigation chain *)
		AKSafeNav { sn with sn_access = build_call_access ctx sn.sn_access el mode with_type p }

let build_call ?(mode=MGet) ctx acc el (with_type:WithType.t) p =
	acc_get ctx (build_call_access ctx acc el mode with_type p)

let rec needs_temp_var e =
	match e.eexpr with
	| TLocal _ | TTypeExpr _ | TConst _ -> false
	| TField (e, _) | TParenthesis e -> needs_temp_var e
	| _ -> true

let call_to_string ctx ?(resume=false) e =
	if not ctx.g.allow_transform then
		{ e with etype = ctx.t.tstring }
	else
	let gen_to_string e =
		(* Ignore visibility of the toString field. *)
		ctx.f.meta <- (Meta.PrivateAccess,[],e.epos) :: ctx.f.meta;
		let acc = type_field (TypeFieldConfig.create resume) ctx e "toString" e.epos (MCall []) (WithType.with_type ctx.t.tstring) in
		ctx.f.meta <- List.tl ctx.f.meta;
		build_call ctx acc [] (WithType.with_type ctx.t.tstring) e.epos
	in
	if ctx.com.config.pf_static && not (is_nullable e.etype) then
		gen_to_string e
	else begin (* generate `if(e == null) 'null' else e.toString()` *)
		let string_null = mk (TConst (TString "null")) ctx.t.tstring e.epos in
		if needs_temp_var e then
			let tmp = alloc_var VGenerated "tmp" e.etype e.epos in
			let tmp_local = mk (TLocal tmp) tmp.v_type tmp.v_pos in
			let check_null = mk (TBinop (OpEq, tmp_local, mk (TConst TNull) tmp.v_type tmp.v_pos)) ctx.t.tbool e.epos in
			{
				eexpr = TBlock([
					mk (TVar (tmp, Some e)) tmp.v_type tmp.v_pos;
					mk (TIf (check_null, string_null, Some (gen_to_string tmp_local))) ctx.t.tstring tmp.v_pos;

				]);
				etype = ctx.t.tstring;
				epos = e.epos;
			}
		else
			let check_null = mk (TBinop (OpEq, e, mk (TConst TNull) e.etype e.epos)) ctx.t.tbool e.epos in
			mk (TIf (check_null, string_null, Some (gen_to_string e))) ctx.t.tstring e.epos
	end

let type_bind ctx (e : texpr) (args,ret) params p =
	let vexpr v = mk (TLocal v) v.v_type p in
	let acount = ref 0 in
	let alloc_name n =
		if n = "" && not ctx.m.is_display_file then begin
			incr acount;
			"a" ^ string_of_int !acount;
		end else
			n
	in
	let rec loop args params given_args missing_args ordered_args = match args, params with
		| [], [] -> given_args,missing_args,ordered_args
		| [], _ -> raise_typing_error "Too many callback arguments" p
<<<<<<< HEAD
		| (n,o,t) :: args , [] when o ->
			let a = if is_pos_infos t then
					let infos = mk_infos ctx p [] in
					ordered_args @ [type_expr ctx infos (WithType.with_argument t n)]
				else if ctx.com.config.pf_pad_nulls && ctx.g.allow_transform then
					(ordered_args @ [(mk (TConst TNull) t_dynamic p)])
				else
					ordered_args
			in
			loop args [] given_args missing_args a
=======
		| [n,o,t] , [] when o && is_pos_infos t ->
			let infos = mk_infos ctx p [] in
			let ordered_args = ordered_args @ [type_expr ctx infos (WithType.with_argument t n)] in
			given_args,missing_args,ordered_args
>>>>>>> 1939a7b2
		| (n,o,t) :: _ , (EConst(Ident "_"),p) :: _ when not ctx.com.config.pf_can_skip_non_nullable_argument && o && not (is_nullable t) ->
			raise_typing_error "Usage of _ is not supported for optional non-nullable arguments" p
		| (n,o,t) :: args , ([] as params)
		| (n,o,t) :: args , (EConst(Ident "_"),_) :: params ->
			let v = alloc_var VGenerated (alloc_name n) (if o then ctx.t.tnull t else t) p in
			loop args params given_args (missing_args @ [v,o]) (ordered_args @ [vexpr v])
		| (n,o,t) :: args , param :: params ->
			let e = type_expr ctx param (WithType.with_argument t n) in
			let e = AbstractCast.cast_or_unify ctx t e (pos param) in
			let v = alloc_var VGenerated (alloc_name n) t (pos param) in
			loop args params (given_args @ [v,o,Some e]) missing_args (ordered_args @ [vexpr v])
	in
	let given_args,missing_args,ordered_args = loop args params [] [] [] in
	let var_decls = List.map (fun (v,_,e_opt) -> mk (TVar(v,e_opt)) ctx.t.tvoid v.v_pos) given_args in
	let e,var_decls =
		let is_immutable_method cf =
			match cf.cf_kind with Method k -> k <> MethDynamic | _ -> false
		in
		match e.eexpr with
		| TFunction _ | TLocal { v_kind = VUser TVOLocalFunction } ->
			e,var_decls
		| TField(_,(FStatic(_,cf) | FInstance(_,_,cf))) when is_immutable_method cf ->
			e,var_decls
		| TField(eobj,FClosure(Some (cl,tp), cf)) when is_immutable_method cf ->
			(*
				if we're binding an instance method, we don't really need to create a closure for it,
				since we'll create a closure for the binding anyway, instead store the instance and
				call its method inside a bind-generated closure
			*)
			let vobj = alloc_var VGenerated gen_local_prefix eobj.etype eobj.epos in
			let var_decl = mk (TVar(vobj, Some eobj)) ctx.t.tvoid eobj.epos in
			let eobj = { eobj with eexpr = TLocal vobj } in
			{ e with eexpr = TField(eobj, FInstance (cl, tp, cf)) }, var_decl :: var_decls
		| _ ->
			let e_var = alloc_var VGenerated gen_local_prefix e.etype e.epos in
			(mk (TLocal e_var) e.etype e.epos), (mk (TVar(e_var,Some e)) ctx.t.tvoid e.epos) :: var_decls
	in
	let call = make_call ctx e ordered_args ret p in
	let body =
		if ExtType.is_void (follow ret) then call
		else mk (TReturn(Some call)) ret p
	in
	let arg_default optional t =
		if optional then Some (Texpr.Builder.make_null t null_pos)
		else None
	in
	let fn = {
		tf_args = List.map (fun (v,o) -> v,arg_default o v.v_type) missing_args;
		tf_type = ret;
		tf_expr = body;
	} in
	let t = TFun(List.map (fun (v,o) -> v.v_name,o,v.v_type) missing_args,ret) in
	{
		eexpr = TBlock (var_decls @ [mk (TFunction fn) t p]);
		etype = t;
		epos = p;
	}

let array_access ctx e1 e2 mode p =
	let has_abstract_array_access = ref false in
	try
		(match follow e1.etype with
		| TAbstract ({a_impl = Some c} as a,pl) when a.a_array <> [] ->
			begin match mode with
			| MSet _ ->
				(* resolve later *)
				AKAccess (a,pl,c,e1,e2)
			| _ ->
				has_abstract_array_access := true;
				let f = AbstractCast.find_array_read_access ctx a pl e2 p in
				if not ctx.g.allow_transform then
					let _,_,r,_ = f in
					AKExpr { eexpr = TArray(e1,e2); epos = p; etype = r }
				else begin
					let e = mk_array_get_call ctx f c e1 p in
					AKExpr e
				end
			end
		| _ -> raise Not_found)
	with Not_found ->
		let base_ok = ref true in
		let rec loop ?(skip_abstract=false) et =
			match skip_abstract,follow et with
			| _, TInst ({ cl_array_access = Some t; cl_params = pl },tl) ->
				apply_params pl tl t
			| _, TInst ({ cl_super = Some (c,stl); cl_params = pl },tl) ->
				apply_params pl tl (loop (TInst (c,stl)))
			| _, TInst ({ cl_path = [],"ArrayAccess" },[t]) ->
				t
			| _, TInst ({ cl_path = [],"Array"},[t]) when t == t_dynamic ->
				t_dynamic
			| false, TAbstract(a,tl) when Meta.has Meta.ArrayAccess a.a_meta ->
				let at = apply_params a.a_params tl a.a_this in
				let skip_abstract = fast_eq et at in
				loop ~skip_abstract at
			| _, _ ->
				let pt = spawn_monomorph ctx.e p in
				let t = ctx.t.tarray pt in
				begin try
					unify_raise et t p
				with Error { err_message = Unify _ } ->
					if not ctx.f.untyped then begin
						let msg = if !has_abstract_array_access then
							"No @:arrayAccess function accepts an argument of " ^ (s_type (print_context()) e2.etype)
						else
							"Array access is not allowed on " ^ (s_type (print_context()) e1.etype)
						in
						base_ok := false;
						raise_or_display_message ctx msg e1.epos;
					end
				end;
				pt
		in
		let pt = loop e1.etype in
		if !base_ok then unify ctx e2.etype ctx.t.tint e2.epos;
		AKExpr (mk (TArray (e1,e2)) pt p)

(*
	given chain of fields as the `path` argument and an `access_mode->access_kind` getter for some starting expression as `e`,
	return a new `access_mode->access_kind` getter for the whole field access chain.
*)
let field_chain ctx path access mode with_type =
	let rec loop access path = match path with
		| [] ->
			access
		| part :: path ->
			let e = acc_get ctx access in
			let mode, with_type =
				if path <> [] then
					(* intermediate field access are just reading the value *)
					MGet, WithType.value
				else
					mode, with_type
			in
			let access = type_field_default_cfg ctx e part.name part.pos mode with_type in
			loop access path
	in
	loop access path<|MERGE_RESOLUTION|>--- conflicted
+++ resolved
@@ -368,23 +368,10 @@
 	let rec loop args params given_args missing_args ordered_args = match args, params with
 		| [], [] -> given_args,missing_args,ordered_args
 		| [], _ -> raise_typing_error "Too many callback arguments" p
-<<<<<<< HEAD
-		| (n,o,t) :: args , [] when o ->
-			let a = if is_pos_infos t then
-					let infos = mk_infos ctx p [] in
-					ordered_args @ [type_expr ctx infos (WithType.with_argument t n)]
-				else if ctx.com.config.pf_pad_nulls && ctx.g.allow_transform then
-					(ordered_args @ [(mk (TConst TNull) t_dynamic p)])
-				else
-					ordered_args
-			in
-			loop args [] given_args missing_args a
-=======
 		| [n,o,t] , [] when o && is_pos_infos t ->
 			let infos = mk_infos ctx p [] in
 			let ordered_args = ordered_args @ [type_expr ctx infos (WithType.with_argument t n)] in
 			given_args,missing_args,ordered_args
->>>>>>> 1939a7b2
 		| (n,o,t) :: _ , (EConst(Ident "_"),p) :: _ when not ctx.com.config.pf_can_skip_non_nullable_argument && o && not (is_nullable t) ->
 			raise_typing_error "Usage of _ is not supported for optional non-nullable arguments" p
 		| (n,o,t) :: args , ([] as params)
