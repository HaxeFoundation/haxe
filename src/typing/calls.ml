--- conflicted
+++ resolved
@@ -289,19 +289,17 @@
 		AKExpr (dispatch#field_call fa [] el)
 	| AKUsingField sea ->
 		let eparam = sea.se_this in
-<<<<<<< HEAD
 		let e = dispatch#field_call sea.se_access [eparam] el in
-		(match sea.se_access.fa_host with
+		let e = match sea.se_access.fa_host with
 		| FHAbstract _ when not ctx.allow_transform ->
 			(* transform XXXImpl.field(this,args) back into this.field(args) *)
 			(match e.eexpr with
 			| TCall ({ eexpr = TField(_,name) } as f, abs :: el) -> { e with eexpr = TCall(mk (TField(abs,name)) t_dynamic f.epos, el) }
 			| _ -> assert false)
 		| _ ->
-			e)
-=======
+			e
+    in
 		AKExpr (dispatch#field_call sea.se_access [eparam] el)
->>>>>>> f9b537ae
 	| AKResolve(sea,name) ->
 		AKExpr (dispatch#expr_call (dispatch#resolve_call sea name) [] el)
 	| AKNo _ | AKAccess _ ->
