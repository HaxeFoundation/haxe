open Globals
open DisplayTypes.DisplayMode
open Common
open Ast
open Type
open Typecore
open TyperBase
open Fields
open Error

let is_forced_inline c cf =
	match c with
	| Some { cl_kind = KAbstractImpl _ } -> true
	| Some c when has_class_flag c CExtern -> true
	| _ when has_class_field_flag cf CfExtern -> true
	| _ -> false

let make_call ctx e params t ?(force_inline=false) p =
	try
		let ethis,cl,f = match e.eexpr with
			| TField (ethis,fa) ->
				let co,cf = match fa with
					| FInstance(c,_,cf) | FStatic(c,cf) -> Some c,cf
					| FAnon cf -> None,cf
					| _ -> raise Exit
				in
				ethis,co,cf
			| _ ->
				raise Exit
		in
		if not force_inline then begin
			let is_extern_class = match cl with Some c -> (has_class_flag c CExtern) | _ -> false in
			if not (Inline.needs_inline ctx is_extern_class f) then raise Exit;
		end else begin
			match cl with
			| None ->
				()
			| Some c ->
				(* Delay this to filters because that's when cl_descendants is set. *)
				ctx.com.callbacks#add_before_save (fun () ->
					let rec has_override c =
						PMap.mem f.cf_name c.cl_fields
						|| List.exists has_override c.cl_descendants
					in
					if List.exists has_override c.cl_descendants then error (Printf.sprintf "Cannot force inline-call to %s because it is overridden" f.cf_name) p
				)
		end;
		let config = Inline.inline_config cl f params t in
		ignore(follow f.cf_type); (* force evaluation *)
		(match cl, ctx.curclass.cl_kind, params with
			| Some c, KAbstractImpl _, { eexpr = TLocal { v_meta = v_meta } } :: _ when c == ctx.curclass ->
				if
					f.cf_name <> "_new"
					&& has_meta Meta.This v_meta
					&& has_class_field_flag f CfModifiesThis
				then
					if assign_to_this_is_allowed ctx then
						(* Current method needs to infer CfModifiesThis flag, since we are calling a method, which modifies `this` *)
						add_class_field_flag ctx.curfield CfModifiesThis
					else
						error ("Abstract 'this' value can only be modified inside an inline function. '" ^ f.cf_name ^ "' modifies 'this'") p;
			| _ -> ()
		);
		let params = List.map (ctx.g.do_optimize ctx) params in
		let force_inline = is_forced_inline cl f in
		(match f.cf_expr_unoptimized,f.cf_expr with
		| Some fd,_
		| None,Some { eexpr = TFunction fd } ->
			(match Inline.type_inline ctx f fd ethis params t config p force_inline with
			| None ->
				if force_inline then error "Inline could not be done" p;
				raise Exit;
			| Some e -> e)
		| _ ->
			(*
				we can't inline because there is most likely a loop in the typing.
				this can be caused by mutually recursive vars/functions, some of them
				being inlined or not. In that case simply ignore inlining.
			*)
			raise Exit)
	with Exit ->
		mk (TCall (e,params)) t p

let mk_array_get_call ctx (cf,tf,r,e1,e2o) c ebase p = match cf.cf_expr with
	| None ->
		if not (Meta.has Meta.NoExpr cf.cf_meta) then display_error ctx "Recursive array get method" p;
		mk (TArray(ebase,e1)) r p
	| Some _ ->
		let et = type_module_type ctx (TClassDecl c) None p in
		let ef = mk (TField(et,(FStatic(c,cf)))) tf p in
		make_call ctx ef [ebase;e1] r p

let mk_array_set_call ctx (cf,tf,r,e1,e2o) c ebase p =
	let evalue = match e2o with None -> die "" __LOC__ | Some e -> e in
	match cf.cf_expr with
		| None ->
			if not (Meta.has Meta.NoExpr cf.cf_meta) then display_error ctx "Recursive array set method" p;
			let ea = mk (TArray(ebase,e1)) r p in
			mk (TBinop(OpAssign,ea,evalue)) r p
		| Some _ ->
			let et = type_module_type ctx (TClassDecl c) None p in
			let ef = mk (TField(et,(FStatic(c,cf)))) tf p in
			make_call ctx ef [ebase;e1;evalue] r p

let rec needs_temp_var e =
	match e.eexpr with
	| TLocal _ | TTypeExpr _ | TConst _ -> false
	| TField (e, _) | TParenthesis e -> needs_temp_var e
	| _ -> true

let call_to_string ctx ?(resume=false) e =
	let gen_to_string e =
		(* Ignore visibility of the toString field. *)
		ctx.meta <- (Meta.PrivateAccess,[],e.epos) :: ctx.meta;
		let acc = type_field (TypeFieldConfig.create resume) ctx e "toString" e.epos (MCall []) (WithType.with_type ctx.t.tstring) in
		ctx.meta <- List.tl ctx.meta;
		!build_call_ref ctx acc [] (WithType.with_type ctx.t.tstring) e.epos
	in
	if ctx.com.config.pf_static && not (is_nullable e.etype) then
		gen_to_string e
	else begin (* generate `if(e == null) 'null' else e.toString()` *)
		let string_null = mk (TConst (TString "null")) ctx.t.tstring e.epos in
		if needs_temp_var e then
			let tmp = alloc_var VGenerated "tmp" e.etype e.epos in
			let tmp_local = mk (TLocal tmp) tmp.v_type tmp.v_pos in
			let check_null = mk (TBinop (OpEq, tmp_local, mk (TConst TNull) tmp.v_type tmp.v_pos)) ctx.t.tbool e.epos in
			{
				eexpr = TBlock([
					mk (TVar (tmp, Some e)) tmp.v_type tmp.v_pos;
					mk (TIf (check_null, string_null, Some (gen_to_string tmp_local))) ctx.t.tstring tmp.v_pos;

				]);
				etype = ctx.t.tstring;
				epos = e.epos;
			}
		else
			let check_null = mk (TBinop (OpEq, e, mk (TConst TNull) e.etype e.epos)) ctx.t.tbool e.epos in
			mk (TIf (check_null, string_null, Some (gen_to_string e))) ctx.t.tstring e.epos
	end

let rec unify_call_args' ctx el args r callp inline force_inline =
	let in_call_args = ctx.in_call_args in
	ctx.in_call_args <- true;
	let call_error err p =
		raise (Error (Call_error err,p))
	in
	let arg_error ul name opt p =
		let err = Stack (ul,Custom ("For " ^ (if opt then "optional " else "") ^ "function argument '" ^ name ^ "'")) in
		call_error (Could_not_unify err) p
	in
	let mk_pos_infos t =
		let infos = mk_infos ctx callp [] in
		type_expr ctx infos (WithType.with_type t)
	in
	let rec default_value name t =
		if is_pos_infos t then
			mk_pos_infos t
		else
			null (ctx.t.tnull t) callp
	in
	let skipped = ref [] in
	let invalid_skips = ref [] in
	let skip name ul t p =
		if not ctx.com.config.pf_can_skip_non_nullable_argument && not (is_nullable t) then
			invalid_skips := name :: !invalid_skips;
		skipped := (name,ul,p) :: !skipped;
		default_value name t
	in
	(* let force_inline, is_extern = match cf with Some(TInst(c,_),f) -> is_forced_inline (Some c) f, (has_class_flag c CExtern) | _ -> false, false in *)
	let type_against name t e =
		try
			let e = type_expr ctx e (WithType.with_argument t name) in
			AbstractCast.cast_or_unify_raise ctx t e e.epos
		with Error(l,p) when (match l with Call_error _ | Module_not_found _ -> false | _ -> true) ->
			raise (WithTypeError (l,p))
	in
	let rec loop el args = match el,args with
		| [],[] ->
			begin match List.rev !invalid_skips with
				| [] -> ()
				| name :: _ -> call_error (Cannot_skip_non_nullable name) callp;
			end;
			[]
		| _,[name,false,t] when (match follow t with TAbstract({a_path = ["haxe";"extern"],"Rest"},_) -> true | _ -> false) ->
			begin match follow t with
				| TAbstract({a_path=(["haxe";"extern"],"Rest")},[t]) ->
					(try List.map (fun e -> type_against name t e,false) el with WithTypeError(ul,p) -> arg_error ul name false p)
				| _ ->
					die "" __LOC__
			end
		| [],(_,false,_) :: _ ->
			call_error (Not_enough_arguments args) callp
		| [],(name,true,t) :: args ->
			begin match loop [] args with
				| [] when not (inline && (ctx.g.doinline || force_inline)) && not ctx.com.config.pf_pad_nulls ->
					if is_pos_infos t then [mk_pos_infos t,true]
					else []
				| args ->
					let e_def = default_value name t in
					(e_def,true) :: args
			end
		| (e,p) :: el, [] ->
			begin match List.rev !skipped with
				| [] ->
					if ctx.is_display_file && not (Diagnostics.is_diagnostics_run ctx.com p) then begin
						ignore(type_expr ctx (e,p) WithType.value);
						loop el []
					end	else call_error Too_many_arguments p
				| (s,ul,p) :: _ -> arg_error ul s true p
			end
		| e :: el,(name,opt,t) :: args ->
			begin try
				let e = type_against name t e in
				(e,opt) :: loop el args
			with
				WithTypeError (ul,p)->
					if opt && List.length el < List.length args then
						let e_def = skip name ul t p in
						(e_def,true) :: loop (e :: el) args
					else
						match List.rev !skipped with
						| [] -> arg_error ul name opt p
						| (s,ul,p) :: _ -> arg_error ul s true p
			end
	in
	let el = try loop el args with exc -> ctx.in_call_args <- in_call_args; raise exc; in
	ctx.in_call_args <- in_call_args;
	el,TFun(args,r)

let unify_call_args ctx el args r p inline force_inline =
	let el,tf = unify_call_args' ctx el args r p inline force_inline in
	List.map fst el,tf

type overload_kind =
	| OverloadProper (* @:overload or overload *)
	| OverloadMeta (* @:overload(function() {}) *)
	| OverloadNone

let unify_field_call ctx faa el p inline using_param =
	let expand_overloads cf =
		cf :: cf.cf_overloads
	in
	let candidates,co,static,map = match faa.fa_kind with
		| FAStatic c ->
			expand_overloads faa.fa_field,Some c,true,(fun t -> t)
		| FAAnon ->
			expand_overloads faa.fa_field,None,false,(fun t -> t)
		| FAInstance(c,tl) ->
			let cf = faa.fa_field in
			let cfl = if cf.cf_name = "new" || not (has_class_field_flag cf CfOverload) then
				cf :: cf.cf_overloads
			else
				List.map (fun (t,cf) ->
					cf
				) (Overloads.get_overloads ctx.com c cf.cf_name)
			in
			cfl,Some c,false,TClass.get_map_function c tl
		| FAAbstract(a,tl,c) ->
			expand_overloads faa.fa_field,Some c,true,(apply_params a.a_params tl)
	in
	let is_forced_inline = is_forced_inline co faa.fa_field in
	let overload_kind = if has_class_field_flag faa.fa_field CfOverload then OverloadProper
		else if faa.fa_field.cf_overloads <> [] then OverloadMeta
		else OverloadNone
	in
	let attempt_call cf =
		let monos = Monomorph.spawn_constrained_monos map cf.cf_params in
		let t = map (apply_params cf.cf_params monos cf.cf_type) in
		match follow t with
		| TFun(args,ret) ->
			let get_call_args,args = match using_param,args with
				| Some(e1,t1),(_,_,ta1) :: args ->
					begin try
						unify_raise ctx t1 ta1 e1.epos;
					with Error(Unify _ as msg,p) ->
						let call_error = Call_error(Could_not_unify msg) in
						raise(Error(call_error,p))
					end;
					(fun el -> e1 :: el),args
				| _ ->
					(fun el -> el),args
			in
			let el,tf = unify_call_args' ctx el args ret p inline is_forced_inline in
			let mk_call () =
				let ef = mk (TField(faa.fa_on,FieldAccess.apply_fa cf faa.fa_kind)) t faa.fa_pos in
				let el = List.map fst el in
				let el = get_call_args el in
				make_call ctx ef el ret ~force_inline:inline p
			in
			make_field_call_candidate el tf cf mk_call
		| t ->
			error (s_type (print_context()) t ^ " cannot be called") p
	in
	let maybe_raise_unknown_ident cerr p =
		let rec loop err =
			match err with
			| Unknown_ident _ -> error (error_msg err) p
			| Stack (e1,e2) -> (loop e1; loop e2)
			| _ -> ()
		in
		match cerr with Could_not_unify err -> loop err | _ -> ()
	in
	let attempt_calls candidates =
		let rec loop candidates = match candidates with
			| [] -> [],[]
			| cf :: candidates ->
				let known_monos = List.map (fun (m,_) ->
					m,m.tm_type,m.tm_constraints
				) ctx.monomorphs.perfunction in
				let current_monos = ctx.monomorphs.perfunction in
				begin try
					let candidate = attempt_call cf in
					ctx.monomorphs.perfunction <- current_monos;
					if overload_kind = OverloadProper then begin
						let candidates,failures = loop candidates in
						candidate :: candidates,failures
					end else
						[candidate],[]
				with Error ((Call_error cerr as err),p) ->
					List.iter (fun (m,t,constr) ->
						if t != m.tm_type then m.tm_type <- t;
						if constr != m.tm_constraints then m.tm_constraints <- constr;
					) known_monos;
					ctx.monomorphs.perfunction <- current_monos;
					maybe_raise_unknown_ident cerr p;
					let candidates,failures = loop candidates in
					candidates,(cf,err,p) :: failures
				end
		in
		loop candidates
	in
	let fail_fun () =
		let tf = TFun(List.map (fun _ -> ("",false,t_dynamic)) el,t_dynamic) in
		let call () =
			let ef = mk (TField(faa.fa_on,FieldAccess.apply_fa faa.fa_field faa.fa_kind)) tf faa.fa_pos in
			mk (TCall(ef,[])) t_dynamic p
		in
		make_field_call_candidate [] tf faa.fa_field call
	in
	let maybe_check_access cf =
		(* type_field doesn't check access for overloads, so let's check it here *)
		begin match co with
		| Some c ->
			check_field_access ctx c cf static p;
		| None ->
			()
		end;
	in
	match candidates with
	| [cf] ->
		if overload_kind = OverloadProper then maybe_check_access cf;
		begin try
			attempt_call cf
		with Error _ when ctx.com.display.dms_error_policy = EPIgnore ->
			fail_fun();
		end
	| _ ->
		let candidates,failures = attempt_calls candidates in
		let fail () =
			let failures = List.map (fun (cf,err,p) -> cf,error_msg err,p) failures in
			let failures = remove_duplicates (fun (_,msg1,_) (_,msg2,_) -> msg1 <> msg2) failures in
			begin match failures with
			| [_,msg,p] ->
				error msg p
			| _ ->
				display_error ctx "Could not find a suitable overload, reasons follow" p;
				List.iter (fun (cf,msg,p2) ->
					display_error ctx ("Overload resolution failed for " ^ (s_type (print_context()) cf.cf_type)) p;
					display_error ctx msg p2;
				) failures;
				error "End of overload failure reasons" p
			end
		in
		if overload_kind = OverloadProper then begin match Overloads.Resolution.reduce_compatible candidates with
			| [] -> fail()
			| [fcc] ->
				maybe_check_access fcc.fc_field;
				fcc
			| _ -> error "Ambiguous overload" p
		end else begin match List.rev candidates with
			| [] -> fail()
			| fcc :: _ -> fcc
		end

let type_generic_function ctx faa el ?(using_param=None) with_type p =
	let c,tl,stat = match faa.fa_kind with
		| FAInstance(c,tl) -> c,tl,false
		| FAStatic c -> c,[],true
		| _ -> die "" __LOC__
	in
	let cf = faa.fa_field in
	if cf.cf_params = [] then error "Function has no type parameters and cannot be generic" p;
	let map = if stat then (fun t -> t) else apply_params c.cl_params tl in
	let monos = Monomorph.spawn_constrained_monos map cf.cf_params in
	let map_monos t = apply_params cf.cf_params monos t in
	let map t = if stat then map_monos t else apply_params c.cl_params tl (map_monos t) in
	let t = map cf.cf_type in
	let args,ret = match t,using_param with
		| TFun((_,_,ta) :: args,ret),Some e ->
			let ta = if not (Meta.has Meta.Impl cf.cf_meta) then ta
			else match follow ta with TAbstract(a,tl) -> Abstract.get_underlying_type a tl | _ -> die "" __LOC__
			in
			(* manually unify first argument *)
			unify ctx e.etype ta p;
			args,ret
		| TFun(args,ret),None -> args,ret
		| _ ->  error "Invalid field type for generic call" p
	in
	begin match with_type with
		| WithType.WithType(t,_) -> unify ctx ret t p
		| _ -> ()
	end;
	let el,_ = unify_call_args ctx el args ret p false false in
	List.iter (fun t -> match follow t with
		| TMono m -> safe_mono_close ctx m p
		| _ -> ()
	) monos;
	let el = match using_param with None -> el | Some e -> e :: el in
	(try
		let gctx = Generic.make_generic ctx cf.cf_params monos p in
		let name = cf.cf_name ^ "_" ^ gctx.Generic.name in
		let unify_existing_field tcf pcf = try
			unify_raise ctx tcf t p
		with Error(Unify _,_) as err ->
			display_error ctx ("Cannot create field " ^ name ^ " due to type mismatch") p;
			display_error ctx (compl_msg "Conflicting field was defined here") pcf;
			raise err
		in
		let c, cf2 = try
			let cf2 = if stat then
				let cf2 = PMap.find name c.cl_statics in
				unify_existing_field cf2.cf_type cf2.cf_pos;
				cf2
			else
				let cf2 = PMap.find name c.cl_fields in
				unify_existing_field cf2.cf_type cf2.cf_pos;
				cf2
			in
			c, cf2
			(*
				java.Lib.array() relies on the ability to shadow @:generic function for certain types
				see https://github.com/HaxeFoundation/haxe/issues/8393#issuecomment-508685760
			*)
			(* if cf.cf_name_pos = cf2.cf_name_pos then
				cf2
			else
				error ("Cannot specialize @:generic because the generated function name is already used: " ^ name) p *)
		with Not_found ->
			let finalize_field c cf2 =
				ignore(follow cf.cf_type);
				let rec check e = match e.eexpr with
					| TNew({cl_kind = KTypeParameter _} as c,_,_) when not (TypeloadCheck.is_generic_parameter ctx c) ->
						display_error ctx "Only generic type parameters can be constructed" e.epos;
						display_error ctx "While specializing this call" p;
					| _ ->
						Type.iter check e
				in
				cf2.cf_expr <- (match cf.cf_expr with
					| None ->
						display_error ctx "Recursive @:generic function" p; None;
					| Some e ->
						let e = Generic.generic_substitute_expr gctx e in
						check e;
						Some e
				);
				cf2.cf_kind <- cf.cf_kind;
				if not (has_class_field_flag cf CfPublic) then remove_class_field_flag cf2 CfPublic;
				let metadata = List.filter (fun (m,_,_) -> match m with
					| Meta.Generic -> false
					| _ -> true
				) cf.cf_meta in
				cf2.cf_meta <- (Meta.NoCompletion,[],p) :: (Meta.NoUsing,[],p) :: (Meta.GenericInstance,[],p) :: metadata
			in
			let mk_cf2 name =
				mk_field ~static:stat name (map_monos cf.cf_type) cf.cf_pos cf.cf_name_pos
			in
			if stat then begin
				if Meta.has Meta.GenericClassPerMethod c.cl_meta then begin
					let c = Generic.static_method_container gctx c cf p in
					try
						let cf2 = PMap.find cf.cf_name c.cl_statics in
						unify_existing_field cf2.cf_type cf2.cf_pos;
						c, cf2
					with Not_found ->
						let cf2 = mk_cf2 cf.cf_name in
						c.cl_statics <- PMap.add cf2.cf_name cf2 c.cl_statics;
						c.cl_ordered_statics <- cf2 :: c.cl_ordered_statics;
						finalize_field c cf2;
						c, cf2
				end else begin
					let cf2 = mk_cf2 name in
					c.cl_statics <- PMap.add cf2.cf_name cf2 c.cl_statics;
					c.cl_ordered_statics <- cf2 :: c.cl_ordered_statics;
					finalize_field c cf2;
					c, cf2
				end
			end else begin
				let cf2 = mk_cf2 name in
				if has_class_field_flag cf CfOverride then add_class_field_flag cf2 CfOverride;
				c.cl_fields <- PMap.add cf2.cf_name cf2 c.cl_fields;
				c.cl_ordered_fields <- cf2 :: c.cl_ordered_fields;
				finalize_field c cf2;
				c, cf2
			end
		in
		let e = match c.cl_kind with
			| KAbstractImpl(a) ->
				type_type ctx a.a_path p
			| _ when stat ->
				Builder.make_typeexpr (TClassDecl c) p
			| _ ->
				faa.fa_on
		in
		let fa = if stat then FStatic (c,cf2) else FInstance (c,tl,cf2) in
		let e = mk (TField(e,fa)) cf2.cf_type p in
		make_call ctx e el ret p
	with Generic.Generic_Exception (msg,p) ->
		error msg p)

let call_getter ctx faa using_param =
	let cf = faa.fa_field in
	let e = faa.fa_on in
	let t = (FieldAccess.get_field_expr faa FCall).etype in
	let p = faa.fa_pos in
	let tf,el = match using_param with
		| None -> (tfun [] t),[]
		| Some e -> (tfun [e.etype] t),[e]
	in
	make_call ctx (mk (TField (e,quick_field_dynamic e.etype ("get_" ^ cf.cf_name))) tf p) el t p

let abstract_using_param_type sea = match follow sea.se_this.etype with
	| TAbstract(a,tl) when Meta.has Meta.Impl sea.se_access.fa_field.cf_meta -> apply_params a.a_params tl a.a_this
	| _ -> sea.se_this.etype

let static_extension_accessor_call ctx sea cf el p =
	let faa = sea.se_access in
	let te = abstract_using_param_type sea in
	let fcc = unify_field_call ctx faa el p faa.fa_inline (Some(sea.se_this,te)) in
	let e = fcc.fc_data() in
	let t = FieldAccess.get_map_function sea.se_access cf.cf_type in
	if not (type_iseq_strict t e.etype) then mk (TCast(e,None)) t e.epos else e

let rec acc_get ctx g p =
	let inline_read faa =
		let cf = faa.fa_field in
		(* do not create a closure for static calls *)
		let apply_params = match faa.fa_kind with
			| FAStatic c ->
				(fun t -> t)
			| FAInstance(c,tl) ->
				(fun t -> t)
			| FAAbstract(a,tl,c) ->
				if Meta.has Meta.Enum a.a_meta then begin
						(* Enum abstracts have to apply their type parameters because they are basically statics with type params (#8700). *)
						let monos = Monomorph.spawn_constrained_monos (fun t -> t) a.a_params in
						apply_params a.a_params monos;
				end else
					(fun t -> t)
			| _ ->
				die "" __LOC__
		in
		ignore(follow cf.cf_type); (* force computing *)
		begin match cf.cf_kind,cf.cf_expr with
		| _ when not (ctx.com.display.dms_inline) ->
			FieldAccess.get_field_expr faa FRead
		| Method _,_->
			let chk_class c = ((has_class_flag c CExtern) || has_class_field_flag cf CfExtern) && not (Meta.has Meta.Runtime cf.cf_meta) in
			let wrap_extern c =
				let c2 =
					let m = c.cl_module in
					let mpath = (fst m.m_path @ ["_" ^ snd m.m_path],(snd m.m_path) ^ "_Impl_") in
					try
						let rec loop mtl = match mtl with
							| (TClassDecl c) :: _ when c.cl_path = mpath -> c
							| _ :: mtl -> loop mtl
							| [] -> raise Not_found
						in
						loop c.cl_module.m_types
					with Not_found ->
						let c2 = mk_class c.cl_module mpath c.cl_pos null_pos in
						c.cl_module.m_types <- (TClassDecl c2) :: c.cl_module.m_types;
						c2
				in
				let cf = try
					PMap.find cf.cf_name c2.cl_statics
				with Not_found ->
					let cf = {cf with cf_kind = Method MethNormal} in
					c2.cl_statics <- PMap.add cf.cf_name cf c2.cl_statics;
					c2.cl_ordered_statics <- cf :: c2.cl_ordered_statics;
					cf
				in
				let e_t = type_module_type ctx (TClassDecl c2) None p in
				FieldAccess.get_field_expr (FieldAccess.create e_t cf (FAStatic c2) true p) FRead
			in
			let e_def = FieldAccess.get_field_expr faa FRead in
			begin match follow faa.fa_on.etype with
				| TInst (c,_) when chk_class c ->
					display_error ctx "Can't create closure on an extern inline member method" p;
					e_def
				| TAnon a ->
					begin match !(a.a_status) with
						| Statics c when has_class_field_flag cf CfExtern ->
							display_error ctx "Cannot create closure on @:extern inline method" p;
							e_def
						| Statics c when chk_class c -> wrap_extern c
						| _ -> e_def
					end
				| _ -> e_def
			end
		| Var _,Some e ->
			let rec loop e = Type.map_expr loop { e with epos = p; etype = apply_params e.etype } in
			let e = loop e in
			let e = Inline.inline_metadata e cf.cf_meta in
			let tf = apply_params cf.cf_type in
			if not (type_iseq tf e.etype) then mk (TCast(e,None)) tf e.epos
			else e
		| Var _,None when ctx.com.display.dms_display ->
			 FieldAccess.get_field_expr faa FRead
		| Var _,None ->
			error "Recursive inline is not supported" p
		end
	in
	match g with
	| AKNo f -> error ("Field " ^ f ^ " cannot be accessed for reading") p
	| AKExpr e -> e
<<<<<<< HEAD
	| AKSetter _ | AKAccess _ | AKFieldSet _ -> die "" __LOC__
	| AKUsing sea when ctx.in_display ->
=======
	| AKSetter _ | AKUsingSetter _ | AKAccess _ | AKFieldSet _ -> die "" __LOC__
	| AKUsingGetter(sea,_) | AKUsingField sea when ctx.in_display ->
>>>>>>> 11ab9627
		(* Generate a TField node so we can easily match it for position/usage completion (issue #1968) *)
		let e_field = FieldAccess.get_field_expr sea.se_access FGet in
		(* TODO *)
		(* let ec = {ec with eexpr = (TMeta((Meta.StaticExtension,[],null_pos),ec))} in *)
		let t = match follow e_field.etype with
			| TFun (_ :: args,ret) -> TFun(args,ret)
			| t -> t
		in
		{e_field with etype = t}
	| AKField faa ->
		begin match faa.fa_field.cf_kind with
		| Method MethMacro ->
			(* If we are in display mode, we're probably hovering a macro call subject. Just generate a normal field. *)
			if ctx.in_display then
				FieldAccess.get_field_expr faa FRead
			else
				error "Invalid macro access" p
		| _ ->
			if faa.fa_inline then
				inline_read faa
			else
				FieldAccess.get_field_expr faa FRead
		end
<<<<<<< HEAD
	| AKUsing sea ->
=======
	| AKGetter faa ->
		call_getter ctx faa None
	| AKUsingGetter(sea,cf) ->
		static_extension_accessor_call ctx sea cf [] p
	| AKUsingField sea ->
>>>>>>> 11ab9627
		let e = sea.se_this in
		let e_field = FieldAccess.get_field_expr sea.se_access FGet in
		(* build a closure with first parameter applied *)
		(match follow e_field.etype with
		| TFun ((_,_,t0) :: args,ret) ->
<<<<<<< HEAD
			let te = match follow e.etype with
				| TAbstract(a,tl) when Meta.has Meta.Impl sea.se_access.fa_field.cf_meta -> apply_params a.a_params tl a.a_this
				| _ -> e.etype
			in
=======
			let te = abstract_using_param_type sea in
>>>>>>> 11ab9627
			unify ctx te t0 e.epos;
			let tcallb = TFun (args,ret) in
			let twrap = TFun ([("_e",false,e.etype)],tcallb) in
			(* arguments might not have names in case of variable fields of function types, so we generate one (issue #2495) *)
			let args = List.map (fun (n,o,t) ->
				let t = if o then ctx.t.tnull t else t in
				o,if n = "" then gen_local ctx t e.epos else alloc_var VGenerated n t e.epos (* TODO: var pos *)
			) args in
			let ve = alloc_var VGenerated "_e" e.etype e.epos in
			let ecall = make_call ctx e_field (List.map (fun v -> mk (TLocal v) v.v_type p) (ve :: List.map snd args)) ret p in
			let ecallb = mk (TFunction {
				tf_args = List.map (fun (o,v) -> v,if o then Some (Texpr.Builder.make_null v.v_type v.v_pos) else None) args;
				tf_type = ret;
				tf_expr = (match follow ret with | TAbstract ({a_path = [],"Void"},_) -> ecall | _ -> mk (TReturn (Some ecall)) t_dynamic p);
			}) tcallb p in
			let ewrap = mk (TFunction {
				tf_args = [ve,None];
				tf_type = tcallb;
				tf_expr = mk (TReturn (Some ecallb)) t_dynamic p;
			}) twrap p in
			make_call ctx ewrap [e] tcallb p
		| _ -> die "" __LOC__)

let build_call ?(mode=MGet) ctx acc el (with_type:WithType.t) p =
	let is_set = match mode with MSet _ -> true | _ -> false in
	let check_assign () = if is_set then invalid_assign p in
<<<<<<< HEAD
	let field_call faa using_param =
=======
	let field_call faa using_param el =
>>>>>>> 11ab9627
		let fcc = unify_field_call ctx faa el p faa.fa_inline using_param in
		if has_class_field_flag fcc.fc_field CfAbstract then begin match faa.fa_on.eexpr with
			| TConst TSuper -> display_error ctx (Printf.sprintf "abstract method %s cannot be accessed directly" fcc.fc_field.cf_name) p;
			| _ -> ()
		end;
		fcc.fc_data()
	in
	let expr_call e =
		check_assign();
		let rec loop t = match follow t with
		| TFun (args,r) ->
			let el, tfunc = unify_call_args ctx el args r p false false in
			let r = match tfunc with TFun(_,r) -> r | _ -> die "" __LOC__ in
			mk (TCall (e,el)) r p
		| TAbstract(a,tl) when Meta.has Meta.Callable a.a_meta ->
			loop (Abstract.get_underlying_type a tl)
		| TMono _ ->
			let t = mk_mono() in
			let el = List.map (fun e -> type_expr ctx e WithType.value) el in
			unify ctx (tfun (List.map (fun e -> e.etype) el) t) e.etype e.epos;
			mk (TCall (e,el)) t p
		| t ->
			let el = List.map (fun e -> type_expr ctx e WithType.value) el in
			let t = if t == t_dynamic then
				t_dynamic
			else if ctx.untyped then
				mk_mono()
			else
				error (s_type (print_context()) e.etype ^ " cannot be called") e.epos
			in
			mk (TCall (e,el)) t p
		in
		loop e.etype
	in
	let macro_call ethis cf el =
		if ctx.macro_depth > 300 then error "Stack overflow" p;
		ctx.macro_depth <- ctx.macro_depth + 1;
		ctx.with_type_stack <- with_type :: ctx.with_type_stack;
		let ethis_f = ref (fun () -> ()) in
		let f = (match ethis.eexpr with
		| TTypeExpr (TClassDecl c) ->
			DeprecationCheck.check_cf ctx.com cf p;
			(match ctx.g.do_macro ctx MExpr c.cl_path cf.cf_name el p with
			| None -> (fun() -> type_expr ~mode ctx (EConst (Ident "null"),p) WithType.value)
			| Some (EMeta((Meta.MergeBlock,_,_),(EBlock el,_)),_) -> (fun () -> let e = (!type_block_ref) ctx el with_type p in mk (TMeta((Meta.MergeBlock,[],p), e)) e.etype e.epos)
			| Some e -> (fun() -> type_expr ~mode ctx e with_type))
		| _ ->
			(* member-macro call : since we will make a static call, let's find the actual class and not its subclass *)
			(match follow ethis.etype with
			| TInst (c,_) ->
				let rec loop c =
					if PMap.mem cf.cf_name c.cl_fields then
						let eparam,f = push_this ctx ethis in
						ethis_f := f;
						let e = match ctx.g.do_macro ctx MExpr c.cl_path cf.cf_name (eparam :: el) p with
							| None -> (fun() -> type_expr ~mode ctx (EConst (Ident "null"),p) WithType.value)
							| Some e -> (fun() -> type_expr ~mode ctx e WithType.value)
						in
						e
					else
						match c.cl_super with
						| None -> die "" __LOC__
						| Some (csup,_) -> loop csup
				in
				loop c
			| _ -> die "" __LOC__))
		in
		ctx.macro_depth <- ctx.macro_depth - 1;
		ctx.with_type_stack <- List.tl ctx.with_type_stack;
		let old = ctx.on_error in
		ctx.on_error <- (fun ctx msg ep ->
			(* display additional info in the case the error is not part of our original call *)
			if ep.pfile <> p.pfile || ep.pmax < p.pmin || ep.pmin > p.pmax then begin
				TypeloadFields.locate_macro_error := false;
				old ctx msg ep;
				TypeloadFields.locate_macro_error := true;
				ctx.com.error (compl_msg "Called from macro here") p;
			end else
				old ctx msg ep;
		);
		let e = try
			f()
		with exc ->
			ctx.on_error <- old;
			!ethis_f();
			raise exc
		in
		let e = Diagnostics.secure_generated_code ctx e in
		ctx.on_error <- old;
		!ethis_f();
		e
	in
<<<<<<< HEAD
	let field_call faa using_param =
=======
	let field_call faa using_param el =
>>>>>>> 11ab9627
		match faa.fa_field.cf_kind with
		| Method (MethNormal | MethInline) ->
			check_assign();
			 if Meta.has Meta.Generic faa.fa_field.cf_meta then begin
			 	let using_param = match using_param with
				 	| None -> None
					 | Some(e,_) -> Some e
				in
				type_generic_function ~using_param ctx faa el with_type p
			end else
<<<<<<< HEAD
				field_call faa using_param
=======
				field_call faa using_param el
>>>>>>> 11ab9627
		| Method MethMacro ->
			begin match using_param with
			| None ->
				macro_call faa.fa_on faa.fa_field el
			| Some (eparam,_) ->
				let eparam,f = push_this ctx eparam in
				let e = macro_call faa.fa_on faa.fa_field (eparam :: el) in
				f();
				e
			end;
		| _ ->
			expr_call (FieldAccess.get_field_expr faa FCall)
	in
	match acc with
	| AKField faa ->
<<<<<<< HEAD
		field_call faa None
	| AKUsing sea ->
		let ef = sea.se_access.fa_field in
		let eparam = sea.se_this in
		let tthis = match follow eparam.etype with
			| TAbstract(a,tl) when Meta.has Meta.Impl ef.cf_meta -> apply_params a.a_params tl a.a_this
			| _ -> eparam.etype
		in
		field_call sea.se_access (Some(eparam,tthis))
	| AKNo _ | AKSetter _ | AKAccess _ | AKFieldSet _ ->
=======
		field_call faa None el
	| AKUsingField sea ->
		let eparam = sea.se_this in
		let tthis = abstract_using_param_type sea in
		field_call sea.se_access (Some(eparam,tthis)) el
	| AKNo _ | AKSetter _ | AKUsingSetter _ | AKAccess _ | AKFieldSet _ ->
>>>>>>> 11ab9627
		ignore(acc_get ctx acc p);
		die "" __LOC__
	| AKGetter faa ->
		expr_call (call_getter ctx faa None)
	| AKUsingGetter(sea,_) ->
		let tthis = abstract_using_param_type sea in
		let e = field_call sea.se_access (Some(sea.se_this,tthis)) [] in
		expr_call e
	| AKExpr e ->
		expr_call e

let type_bind ctx (e : texpr) (args,ret) params p =
	let vexpr v = mk (TLocal v) v.v_type p in
	let acount = ref 0 in
	let alloc_name n =
		if n = "" && not ctx.is_display_file then begin
			incr acount;
			"a" ^ string_of_int !acount;
		end else
			n
	in
	let rec loop args params given_args missing_args ordered_args = match args, params with
		| [], [] -> given_args,missing_args,ordered_args
		| [], _ -> error "Too many callback arguments" p
		| (n,o,t) :: args , [] when o ->
			let a = if is_pos_infos t then
					let infos = mk_infos ctx p [] in
					ordered_args @ [type_expr ctx infos (WithType.with_argument t n)]
				else if ctx.com.config.pf_pad_nulls then
					(ordered_args @ [(mk (TConst TNull) t_dynamic p)])
				else
					ordered_args
			in
			loop args [] given_args missing_args a
		| (n,o,t) :: _ , (EConst(Ident "_"),p) :: _ when not ctx.com.config.pf_can_skip_non_nullable_argument && o && not (is_nullable t) ->
			error "Usage of _ is not supported for optional non-nullable arguments" p
		| (n,o,t) :: args , ([] as params)
		| (n,o,t) :: args , (EConst(Ident "_"),_) :: params ->
			let v = alloc_var VGenerated (alloc_name n) (if o then ctx.t.tnull t else t) p in
			loop args params given_args (missing_args @ [v,o]) (ordered_args @ [vexpr v])
		| (n,o,t) :: args , param :: params ->
			let e = type_expr ctx param (WithType.with_argument t n) in
			let e = AbstractCast.cast_or_unify ctx t e (pos param) in
			let v = alloc_var VGenerated (alloc_name n) t (pos param) in
			loop args params (given_args @ [v,o,Some e]) missing_args (ordered_args @ [vexpr v])
	in
	let given_args,missing_args,ordered_args = loop args params [] [] [] in
	let var_decls = List.map (fun (v,_,e_opt) -> mk (TVar(v,e_opt)) ctx.t.tvoid v.v_pos) given_args in
	let e,var_decls =
		let is_immutable_method cf =
			match cf.cf_kind with Method k -> k <> MethDynamic | _ -> false
		in
		match e.eexpr with
		| TFunction _ | TLocal { v_kind = VUser TVOLocalFunction } ->
			e,var_decls
		| TField(_,(FStatic(_,cf) | FInstance(_,_,cf))) when is_immutable_method cf ->
			e,var_decls
		| _ ->
			let e_var = alloc_var VGenerated "`" e.etype e.epos in
			(mk (TLocal e_var) e.etype e.epos), (mk (TVar(e_var,Some e)) ctx.t.tvoid e.epos) :: var_decls
	in
	let call = make_call ctx e ordered_args ret p in
	let body =
		if ExtType.is_void (follow ret) then call
		else mk (TReturn(Some call)) ret p
	in
	let arg_default optional t =
		if optional then Some (Texpr.Builder.make_null t null_pos)
		else None
	in
	let fn = {
		tf_args = List.map (fun (v,o) -> v,arg_default o v.v_type) missing_args;
		tf_type = ret;
		tf_expr = body;
	} in
	let t = TFun(List.map (fun (v,o) -> v.v_name,o,v.v_type) missing_args,ret) in
	{
		eexpr = TBlock (var_decls @ [mk (TFunction fn) t p]);
		etype = t;
		epos = p;
	}

let array_access ctx e1 e2 mode p =
	let has_abstract_array_access = ref false in
	try
		(match follow e1.etype with
		| TAbstract ({a_impl = Some c} as a,pl) when a.a_array <> [] ->
			begin match mode with
			| MSet _ ->
				(* resolve later *)
				AKAccess (a,pl,c,e1,e2)
			| _ ->
				has_abstract_array_access := true;
				let e = mk_array_get_call ctx (AbstractCast.find_array_access ctx a pl e2 None p) c e1 p in
				AKExpr e
			end
		| _ -> raise Not_found)
	with Not_found ->
		let base_ok = ref true in
		let rec loop ?(skip_abstract=false) et =
			match skip_abstract,follow et with
			| _, TInst ({ cl_array_access = Some t; cl_params = pl },tl) ->
				apply_params pl tl t
			| _, TInst ({ cl_super = Some (c,stl); cl_params = pl },tl) ->
				apply_params pl tl (loop (TInst (c,stl)))
			| _, TInst ({ cl_path = [],"ArrayAccess" },[t]) ->
				t
			| _, TInst ({ cl_path = [],"Array"},[t]) when t == t_dynamic ->
				t_dynamic
			| false, TAbstract(a,tl) when Meta.has Meta.ArrayAccess a.a_meta ->
				let at = apply_params a.a_params tl a.a_this in
				let skip_abstract = fast_eq et at in
				loop ~skip_abstract at
			| _, _ ->
				let pt = spawn_monomorph ctx p in
				let t = ctx.t.tarray pt in
				begin try
					unify_raise ctx et t p
				with Error(Unify _,_) ->
					if not ctx.untyped then begin
						let msg = if !has_abstract_array_access then
							"No @:arrayAccess function accepts an argument of " ^ (s_type (print_context()) e2.etype)
						else
							"Array access is not allowed on " ^ (s_type (print_context()) e1.etype)
						in
						base_ok := false;
						raise_or_display_message ctx msg e1.epos;
					end
				end;
				pt
		in
		let pt = loop e1.etype in
		if !base_ok then unify ctx e2.etype ctx.t.tint e2.epos;
		AKExpr (mk (TArray (e1,e2)) pt p)

(*
	given chain of fields as the `path` argument and an `access_mode->access_kind` getter for some starting expression as `e`,
	return a new `access_mode->access_kind` getter for the whole field access chain.
*)
let field_chain ctx path e =
	List.fold_left (fun e (f,_,p) ->
		let e = acc_get ctx (e MGet WithType.value (* WITHTYPETODO *)) p in
		type_field_default_cfg ctx e f p
	) e path<|MERGE_RESOLUTION|>--- conflicted
+++ resolved
@@ -623,13 +623,8 @@
 	match g with
 	| AKNo f -> error ("Field " ^ f ^ " cannot be accessed for reading") p
 	| AKExpr e -> e
-<<<<<<< HEAD
-	| AKSetter _ | AKAccess _ | AKFieldSet _ -> die "" __LOC__
-	| AKUsing sea when ctx.in_display ->
-=======
 	| AKSetter _ | AKUsingSetter _ | AKAccess _ | AKFieldSet _ -> die "" __LOC__
 	| AKUsingGetter(sea,_) | AKUsingField sea when ctx.in_display ->
->>>>>>> 11ab9627
 		(* Generate a TField node so we can easily match it for position/usage completion (issue #1968) *)
 		let e_field = FieldAccess.get_field_expr sea.se_access FGet in
 		(* TODO *)
@@ -653,28 +648,17 @@
 			else
 				FieldAccess.get_field_expr faa FRead
 		end
-<<<<<<< HEAD
-	| AKUsing sea ->
-=======
 	| AKGetter faa ->
 		call_getter ctx faa None
 	| AKUsingGetter(sea,cf) ->
 		static_extension_accessor_call ctx sea cf [] p
 	| AKUsingField sea ->
->>>>>>> 11ab9627
 		let e = sea.se_this in
 		let e_field = FieldAccess.get_field_expr sea.se_access FGet in
 		(* build a closure with first parameter applied *)
 		(match follow e_field.etype with
 		| TFun ((_,_,t0) :: args,ret) ->
-<<<<<<< HEAD
-			let te = match follow e.etype with
-				| TAbstract(a,tl) when Meta.has Meta.Impl sea.se_access.fa_field.cf_meta -> apply_params a.a_params tl a.a_this
-				| _ -> e.etype
-			in
-=======
 			let te = abstract_using_param_type sea in
->>>>>>> 11ab9627
 			unify ctx te t0 e.epos;
 			let tcallb = TFun (args,ret) in
 			let twrap = TFun ([("_e",false,e.etype)],tcallb) in
@@ -701,11 +685,7 @@
 let build_call ?(mode=MGet) ctx acc el (with_type:WithType.t) p =
 	let is_set = match mode with MSet _ -> true | _ -> false in
 	let check_assign () = if is_set then invalid_assign p in
-<<<<<<< HEAD
-	let field_call faa using_param =
-=======
 	let field_call faa using_param el =
->>>>>>> 11ab9627
 		let fcc = unify_field_call ctx faa el p faa.fa_inline using_param in
 		if has_class_field_flag fcc.fc_field CfAbstract then begin match faa.fa_on.eexpr with
 			| TConst TSuper -> display_error ctx (Printf.sprintf "abstract method %s cannot be accessed directly" fcc.fc_field.cf_name) p;
@@ -798,11 +778,7 @@
 		!ethis_f();
 		e
 	in
-<<<<<<< HEAD
-	let field_call faa using_param =
-=======
 	let field_call faa using_param el =
->>>>>>> 11ab9627
 		match faa.fa_field.cf_kind with
 		| Method (MethNormal | MethInline) ->
 			check_assign();
@@ -813,11 +789,7 @@
 				in
 				type_generic_function ~using_param ctx faa el with_type p
 			end else
-<<<<<<< HEAD
-				field_call faa using_param
-=======
 				field_call faa using_param el
->>>>>>> 11ab9627
 		| Method MethMacro ->
 			begin match using_param with
 			| None ->
@@ -833,25 +805,12 @@
 	in
 	match acc with
 	| AKField faa ->
-<<<<<<< HEAD
-		field_call faa None
-	| AKUsing sea ->
-		let ef = sea.se_access.fa_field in
-		let eparam = sea.se_this in
-		let tthis = match follow eparam.etype with
-			| TAbstract(a,tl) when Meta.has Meta.Impl ef.cf_meta -> apply_params a.a_params tl a.a_this
-			| _ -> eparam.etype
-		in
-		field_call sea.se_access (Some(eparam,tthis))
-	| AKNo _ | AKSetter _ | AKAccess _ | AKFieldSet _ ->
-=======
 		field_call faa None el
 	| AKUsingField sea ->
 		let eparam = sea.se_this in
 		let tthis = abstract_using_param_type sea in
 		field_call sea.se_access (Some(eparam,tthis)) el
 	| AKNo _ | AKSetter _ | AKUsingSetter _ | AKAccess _ | AKFieldSet _ ->
->>>>>>> 11ab9627
 		ignore(acc_get ctx acc p);
 		die "" __LOC__
 	| AKGetter faa ->
