(*
	The Haxe Compiler
	Copyright (C) 2005-2019  Haxe Foundation

	This program is free software; you can redistribute it and/or
	modify it under the terms of the GNU General Public License
	as published by the Free Software Foundation; either version 2
	of the License, or (at your option) any later version.

	This program is distributed in the hope that it will be useful,
	but WITHOUT ANY WARRANTY; without even the implied warranty of
	MERCHANTABILITY or FITNESS FOR A PARTICULAR PURPOSE.  See the
	GNU General Public License for more details.

	You should have received a copy of the GNU General Public License
	along with this program; if not, write to the Free Software
	Foundation, Inc., 51 Franklin Street, Fifth Floor, Boston, MA  02110-1301, USA.
 *)

(* Typing of functions and their arguments. *)

open Globals
open Ast
open Type
open Typecore
open DisplayTypes.DisplayMode
open DisplayException
open Common
open Error
open FunctionArguments

let save_field_state ctx =
	let old_ret = ctx.ret in
	let old_fun = ctx.curfun in
	let old_opened = ctx.opened in
	let old_monos = ctx.monomorphs.perfunction in
	let old_in_function = ctx.in_function in
	let locals = ctx.locals in
	(fun () ->
		ctx.locals <- locals;
		ctx.ret <- old_ret;
		ctx.curfun <- old_fun;
		ctx.opened <- old_opened;
		ctx.monomorphs.perfunction <- old_monos;
		ctx.in_function <- old_in_function;
	)

let type_function_params ctx fd fname p =
	let params = ref [] in
	params := Typeload.type_type_params ctx ([],fname) (fun() -> !params) p fd.f_params;
	!params

let type_function ctx (args : function_arguments) ret fmode e do_display p =
	ctx.in_function <- true;
	ctx.curfun <- fmode;
	ctx.ret <- ret;
	ctx.opened <- [];
	ctx.monomorphs.perfunction <- [];
	args#bring_into_context;
	let e = match e with
		| None ->
			if ctx.com.display.dms_error_policy = EPIgnore then
				(* when we don't care because we're in display mode, just act like
				   the function has an empty block body. this is fine even if function
				   defines a return type, because returns aren't checked in this mode
				*)
				EBlock [],p
			else
				error "Function body required" p
		| Some e -> e
	in
	let is_position_debug = Meta.has (Meta.Custom ":debug.position") ctx.curfield.cf_meta in
	let e = if not do_display then begin
		if is_position_debug then print_endline ("syntax:\n" ^ (Expr.dump_with_pos e));
		type_expr ctx e NoValue
	end else begin
		let is_display_debug = Meta.has (Meta.Custom ":debug.display") ctx.curfield.cf_meta in
		if is_display_debug then print_endline ("before processing:\n" ^ (Expr.dump_with_pos e));
		let e = if !Parser.had_resume then e else Display.ExprPreprocessing.process_expr ctx.com e in
		if is_display_debug then print_endline ("after processing:\n" ^ (Expr.dump_with_pos e));
		type_expr ctx e NoValue
	end in
	let e = match e.eexpr with
		| TMeta((Meta.MergeBlock,_,_), ({eexpr = TBlock el} as e1)) -> e1
		| _ -> e
	in
	let has_return e =
		let rec loop e =
			match e.eexpr with
			| TReturn (Some _) -> raise Exit
			| TFunction _ -> ()
			| _ -> Type.iter loop e
		in
		try loop e; false with Exit -> true
	in
	begin match follow ret with
		| TAbstract({a_path=[],"Void"},_) -> ()
		(* We have to check for the presence of return expressions here because
		   in the case of Dynamic ctx.ret is still a monomorph. If we indeed
		   don't have a return expression we can link the monomorph to Void. We
		   can _not_ use type_iseq to avoid the Void check above because that
		   would turn Dynamic returns to Void returns. *)
		| TMono t when not (has_return e) -> ignore(link t ret ctx.t.tvoid)
		| _ when ctx.com.display.dms_error_policy = EPIgnore -> ()
		| _ -> (try TypeloadCheck.return_flow ctx e with Exit -> ())
	end;
	let rec loop e =
		match e.eexpr with
		| TCall ({ eexpr = TConst TSuper },_) -> raise Exit
		| TFunction _ -> ()
		| _ -> Type.iter loop e
	in
	let has_super_constr() =
		match ctx.curclass.cl_super with
		| None ->
			None
		| Some (csup,tl) ->
			try
				let cf = get_constructor csup in
				Some (Meta.has Meta.CompilerGenerated cf.cf_meta,TInst(csup,tl))
			with Not_found ->
				None
	in
	let e = if fmode <> FunConstructor then
		e
	else begin
		delay ctx PForce (fun () -> TypeloadCheck.check_final_vars ctx e);
		match has_super_constr() with
		| Some (was_forced,t_super) ->
			(try
				loop e;
				if was_forced then
					let e_super = mk (TConst TSuper) t_super e.epos in
					let e_super_call = mk (TCall(e_super,[])) ctx.t.tvoid e.epos in
					concat e_super_call e
				else begin
					display_error ctx "Missing super constructor call" p;
					e
				end
			with
				Exit -> e);
		| None ->
			e
	end in
	let e = match ctx.curfun, ctx.vthis with
		| (FunMember|FunConstructor), Some v ->
			let ev = mk (TVar (v,Some (mk (TConst TThis) ctx.tthis p))) ctx.t.tvoid p in
			(match e.eexpr with
			| TBlock l ->
				if ctx.com.config.pf_this_before_super then
					{ e with eexpr = TBlock (ev :: l) }
				else begin
					let rec has_v e = match e.eexpr with
						| TLocal v' when v == v -> true
						| _ -> check_expr has_v e
					in
					let rec loop el = match el with
						| e :: el ->
							if has_v e then
								ev :: e :: el
							else
								e :: loop el
						| [] ->
							(* should not happen... *)
							[]
					in
					{ e with eexpr = TBlock (loop l) }
				end
			| _ -> mk (TBlock [ev;e]) e.etype p)
		| _ -> e
	in
	List.iter (fun r -> r := Closed) ctx.opened;
<<<<<<< HEAD
	let rec check_args fargs ast_args first =
		match fargs, ast_args with
		| (v,e_opt) :: rest_fargs, (_,opt,_,_,_) :: rest_ast_args ->
			if ExtType.is_rest (follow v.v_type) then begin
				if opt then error "Rest argument cannot be optional" v.v_pos;
				if Option.is_some e_opt then error "Rest argument cannot have default value" v.v_pos;
				if rest_fargs <> [] && not (first && fmode = FunMemberAbstract) then
					error "Rest should only be used for the last function argument" v.v_pos;
			end;
			check_args rest_fargs rest_ast_args false
		| [], [] -> ()
		| _ -> assert false
	in
	check_args fargs f.f_args true;
=======
	List.iter (fun (m,p) -> safe_mono_close ctx m p) ctx.monomorphs.perfunction;
>>>>>>> cdbea085
	if is_position_debug then print_endline ("typing:\n" ^ (Texpr.dump_with_pos "" e));
	e

let type_function ctx args ret fmode e do_display p =
	let save = save_field_state ctx in
	Std.finally save (type_function ctx args ret fmode e do_display) p

let add_constructor ctx c force_constructor p =
	let super() =
		match c.cl_super with
		| None -> None
		| Some ({ cl_constructor = Some cfsup } as csup,cparams) ->
			Some(cfsup,csup,cparams)
		| Some (csup,cparams) ->
			try
				let cfsup = Type.get_constructor csup in
				Some(cfsup,csup,cparams)
			with Not_found ->
				None
	in
	match c.cl_constructor, super() with
	| None, Some(cfsup,csup,cparams) when not (has_class_flag c CExtern) ->
		let cf = {
			cfsup with
			cf_pos = p;
			cf_meta = List.filter (fun (m,_,_) -> m = Meta.CompilerGenerated) cfsup.cf_meta;
			cf_doc = None;
			cf_expr = None;
		} in
		let r = exc_protect ctx (fun r ->
			let t = mk_mono() in
			r := lazy_processing (fun() -> t);
			let ctx = { ctx with
				curfield = cf;
				pass = PTypeField;
			} in
			ignore (follow cfsup.cf_type); (* make sure it's typed *)
			List.iter (fun cf -> ignore (follow cf.cf_type)) cf.cf_overloads;
			let map_arg (v,def) =
				(*
					let's optimize a bit the output by not always copying the default value
					into the inherited constructor when it's not necessary for the platform
				*)
				let null () = Some (Texpr.Builder.make_null v.v_type v.v_pos) in
				match ctx.com.platform, def with
				| _, Some _ when not ctx.com.config.pf_static -> v, null()
				| Flash, Some ({eexpr = TConst (TString _)}) when not (has_class_flag csup CExtern) -> v, null()
				| Cpp, Some ({eexpr = TConst (TString _)}) -> v, def
				| Cpp, Some _ -> { v with v_type = ctx.t.tnull v.v_type }, null()
				| _ -> v, def
			in
			let args = (match cfsup.cf_expr with
				| Some { eexpr = TFunction f } ->
					List.map map_arg f.tf_args
				| _ ->
					let values = get_value_meta cfsup.cf_meta in
					match follow cfsup.cf_type with
					| TFun (args,_) ->
						List.map (fun (n,o,t) ->
							let def = try
								type_function_arg_value ctx t (Some (PMap.find n values)) false
							with Not_found ->
								if o then Some (Texpr.Builder.make_null t null_pos) else None
							in
							map_arg (alloc_var (VUser TVOArgument) n (if o then ctx.t.tnull t else t) p,def) (* TODO: var pos *)
						) args
					| _ -> die "" __LOC__
			) in
			let p = c.cl_pos in
			let vars = List.map (fun (v,def) -> alloc_var (VUser TVOArgument) v.v_name (apply_params csup.cl_params cparams v.v_type) v.v_pos, def) args in
			let super_call = mk (TCall (mk (TConst TSuper) (TInst (csup,cparams)) p,List.map (fun (v,_) -> mk (TLocal v) v.v_type p) vars)) ctx.t.tvoid p in
			let constr = mk (TFunction {
				tf_args = vars;
				tf_type = ctx.t.tvoid;
				tf_expr = super_call;
			}) (TFun (List.map (fun (v,c) -> v.v_name, c <> None, v.v_type) vars,ctx.t.tvoid)) p in
			cf.cf_expr <- Some constr;
			cf.cf_type <- t;
			unify ctx t constr.etype p;
			t
		) "add_constructor" in
		cf.cf_type <- TLazy r;
		c.cl_constructor <- Some cf;
	| None,_ when force_constructor ->
		let constr = mk (TFunction {
			tf_args = [];
			tf_type = ctx.t.tvoid;
			tf_expr = mk (TBlock []) ctx.t.tvoid p;
		}) (tfun [] ctx.t.tvoid) p in
		let cf = mk_field "new" constr.etype p null_pos in
		cf.cf_expr <- Some constr;
		cf.cf_type <- constr.etype;
		cf.cf_meta <- [Meta.CompilerGenerated,[],null_pos];
		cf.cf_kind <- Method MethNormal;
		c.cl_constructor <- Some cf;
	| _ ->
		(* nothing to do *)
		()
;;
Typeload.type_function_params_rec := type_function_params<|MERGE_RESOLUTION|>--- conflicted
+++ resolved
@@ -170,24 +170,7 @@
 		| _ -> e
 	in
 	List.iter (fun r -> r := Closed) ctx.opened;
-<<<<<<< HEAD
-	let rec check_args fargs ast_args first =
-		match fargs, ast_args with
-		| (v,e_opt) :: rest_fargs, (_,opt,_,_,_) :: rest_ast_args ->
-			if ExtType.is_rest (follow v.v_type) then begin
-				if opt then error "Rest argument cannot be optional" v.v_pos;
-				if Option.is_some e_opt then error "Rest argument cannot have default value" v.v_pos;
-				if rest_fargs <> [] && not (first && fmode = FunMemberAbstract) then
-					error "Rest should only be used for the last function argument" v.v_pos;
-			end;
-			check_args rest_fargs rest_ast_args false
-		| [], [] -> ()
-		| _ -> assert false
-	in
-	check_args fargs f.f_args true;
-=======
 	List.iter (fun (m,p) -> safe_mono_close ctx m p) ctx.monomorphs.perfunction;
->>>>>>> cdbea085
 	if is_position_debug then print_endline ("typing:\n" ^ (Texpr.dump_with_pos "" e));
 	e
 
