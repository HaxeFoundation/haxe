--- conflicted
+++ resolved
@@ -196,7 +196,7 @@
 			loop t2
 		| TAnon a ->
 			PMap.iter (fun _ f -> loop f.cf_type) a.a_fields
-		| TFun (args,ret) ->
+		| TFun (args,ret,_) ->
 			List.iter (fun (_,_,t) -> loop t) args;
 			loop ret
 		end
@@ -264,39 +264,7 @@
 		ctx.com.module_lut#add mg.m_path mg;
 		add_dependency mg m;
 		add_dependency ctx.m.curmod mg;
-<<<<<<< HEAD
-		(* ensure that type parameters are set in dependencies *)
-		let dep_stack = ref [] in
-		let rec loop t =
-			if not (List.memq t !dep_stack) then begin
-			dep_stack := t :: !dep_stack;
-			match t with
-			| TInst (c,tl) -> add_dep c.cl_module tl
-			| TEnum (e,tl) -> add_dep e.e_module tl
-			| TType (t,tl) -> add_dep t.t_module tl
-			| TAbstract (a,tl) -> add_dep a.a_module tl
-			| TMono r ->
-				(match r.tm_type with
-				| None -> ()
-				| Some t -> loop t)
-			| TLazy f ->
-				loop (lazy_type f);
-			| TDynamic t2 ->
-				if t == t2 then () else loop t2
-			| TAnon a ->
-				PMap.iter (fun _ f -> loop f.cf_type) a.a_fields
-			| TFun (args,ret,_) ->
-				List.iter (fun (_,_,t) -> loop t) args;
-				loop ret
-			end
-		and add_dep m tl =
-			add_dependency mg m;
-			List.iter loop tl
-		in
-		List.iter loop tl;
-=======
 		set_type_parameter_dependencies mg tl;
->>>>>>> 3b864891
 		let build_field cf_old =
 			(* We have to clone the type parameters (issue #4672). We cannot substitute the constraints immediately because
 			   we need the full substitution list first. *)
