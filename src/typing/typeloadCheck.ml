--- conflicted
+++ resolved
@@ -423,13 +423,8 @@
 					else begin
 						let msg = if !is_overload then
 							let ctx = print_context() in
-<<<<<<< HEAD
 							let args = match follow f.cf_type with | TFun(args,_,_) -> String.concat ", " (List.map (fun (n,o,t) -> (if o then "?" else "") ^ n ^ " : " ^ (s_type ctx t)) args) | _ -> die "" __LOC__ in
-							"No suitable overload for " ^ i ^ "( " ^ args ^ " ), as needed by " ^ s_type_path intf.cl_path ^ " was found"
-=======
-							let args = match follow f.cf_type with | TFun(args,_) -> String.concat ", " (List.map (fun (n,o,t) -> (if o then "?" else "") ^ n ^ " : " ^ (s_type ctx t)) args) | _ -> die "" __LOC__ in
 							"No suitable overload for " ^ f.cf_name ^ "( " ^ args ^ " ), as needed by " ^ s_type_path intf.cl_path ^ " was found"
->>>>>>> 3b864891
 						else
 							("Field " ^ f.cf_name ^ " needed by " ^ s_type_path intf.cl_path ^ " is missing")
 						in
