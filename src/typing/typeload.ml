--- conflicted
+++ resolved
@@ -337,21 +337,16 @@
 		end else if path = ([],"Dynamic") then
 			match t.tparams with
 			| [] -> t_dynamic
-<<<<<<< HEAD
-			| [TPType t] -> TDynamic (load_complex_type ctx true t)
-			| _ -> error "Too many parameters for Dynamic" p
+			| [TPType t] -> TDynamic (Some (load_complex_type ctx true t))
+			| _ -> raise_typing_error "Too many parameters for Dynamic" p
 		else if path = ([],"Coroutine") then
 			match t.tparams with
 			| [TPType t] ->
 				begin match load_complex_type ctx true t with
 				| TFun(args,ret,_) -> TFun(args,ret,true)
-				| _ -> error "Argument type should be function" p
+				| _ -> raise_typing_error "Argument type should be function" p
 				end
-			| _ -> error "Wrong number of arguments for Coroutine<T>" p
-=======
-			| [TPType t] -> TDynamic (Some (load_complex_type ctx true t))
-			| _ -> raise_typing_error "Too many parameters for Dynamic" p
->>>>>>> 3b864891
+			| _ -> raise_typing_error "Wrong number of arguments for Coroutine<T>" p
 		else begin
 			let is_java_rest = ctx.com.platform = Java && is_extern in
 			let is_rest = is_rest || is_java_rest in
@@ -900,17 +895,12 @@
 				raise_typing_error ("Field " ^ f.cf_name ^ " has different property access than core type") p;
 		end;
 		(match follow f.cf_type, follow f2.cf_type with
-<<<<<<< HEAD
 		| TFun (pl1,_,coro1), TFun (pl2,_,coro2) ->
 			if coro1 then begin
-				if not coro2 then error "Method should be coroutine" p
+				if not coro2 then raise_typing_error "Method should be coroutine" p
 			end else if coro2 then
-				error "Method should not be coroutine" p;
-			if List.length pl1 != List.length pl2 then error "Argument count mismatch" p;
-=======
-		| TFun (pl1,_), TFun (pl2,_) ->
+				raise_typing_error "Method should not be coroutine" p;
 			if List.length pl1 != List.length pl2 then raise_typing_error "Argument count mismatch" p;
->>>>>>> 3b864891
 			List.iter2 (fun (n1,_,_) (n2,_,_) ->
 				if n1 <> n2 then raise_typing_error ("Method parameter name '" ^ n2 ^ "' should be '" ^ n1 ^ "'") p;
 			) pl1 pl2;
