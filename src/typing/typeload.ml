(*
	The Haxe Compiler
	Copyright (C) 2005-2017  Haxe Foundation

	This program is free software; you can redistribute it and/or
	modify it under the terms of the GNU General Public License
	as published by the Free Software Foundation; either version 2
	of the License, or (at your option) any later version.

	This program is distributed in the hope that it will be useful,
	but WITHOUT ANY WARRANTY; without even the implied warranty of
	MERCHANTABILITY or FITNESS FOR A PARTICULAR PURPOSE.  See the
	GNU General Public License for more details.

	You should have received a copy of the GNU General Public License
	along with this program; if not, write to the Free Software
	Foundation, Inc., 51 Franklin Street, Fifth Floor, Boston, MA  02110-1301, USA.
 *)

open Ast
open Common
open Common.DisplayMode
open Type
open Typecore
open Error
open Globals

exception Build_canceled of build_state

let locate_macro_error = ref true
let build_count = ref 0

let transform_abstract_field com this_t a_t a f =
	let stat = List.mem AStatic f.cff_access in
	let p = f.cff_pos in
	match f.cff_kind with
	| FProp ((("get" | "never"),_),(("set" | "never"),_),_,_) when not stat ->
		(* TODO: hack to avoid issues with abstract property generation on As3 *)
		if Common.defined com Define.As3 then f.cff_meta <- (Meta.Extern,[],null_pos) :: f.cff_meta;
		{ f with cff_access = AStatic :: f.cff_access; cff_meta = (Meta.Impl,[],null_pos) :: f.cff_meta }
	| FProp _ when not stat ->
		error "Member property accessors must be get/set or never" p;
	| FFun fu when fst f.cff_name = "new" && not stat ->
		let init p = (EVars [("this",null_pos),Some this_t,None],p) in
		let cast e = (ECast(e,None)),pos e in
		let ret p = (EReturn (Some (cast (EConst (Ident "this"),p))),p) in
		let meta = (Meta.Impl,[],null_pos) :: f.cff_meta in
		let meta = if Meta.has Meta.MultiType a.a_meta then begin
			if List.mem AInline f.cff_access then error "MultiType constructors cannot be inline" f.cff_pos;
			if fu.f_expr <> None then error "MultiType constructors cannot have a body" f.cff_pos;
			(Meta.Extern,[],null_pos) :: meta
		end else
			meta
		in
		(* We don't want the generated expression positions to shadow the real code. *)
		let p = { p with pmax = p.pmin } in
		let fu = {
			fu with
			f_expr = (match fu.f_expr with
			| None -> if Meta.has Meta.MultiType a.a_meta then Some (EConst (Ident "null"),p) else None
			| Some (EBlock el,_) -> Some (EBlock (init p :: el @ [ret p]),p)
			| Some e -> Some (EBlock [init p;e;ret p],p)
			);
			f_type = Some a_t;
		} in
		{ f with cff_name = "_new",pos f.cff_name; cff_access = AStatic :: f.cff_access; cff_kind = FFun fu; cff_meta = meta }
	| FFun fu when not stat ->
		if Meta.has Meta.From f.cff_meta then error "@:from cast functions must be static" f.cff_pos;
		let fu = { fu with f_args = (if List.mem AMacro f.cff_access then fu.f_args else (("this",null_pos),false,[],Some this_t,None) :: fu.f_args) } in
		{ f with cff_kind = FFun fu; cff_access = AStatic :: f.cff_access; cff_meta = (Meta.Impl,[],null_pos) :: f.cff_meta }
	| _ ->
		f

let get_policy ctx mpath =
	let sl1 = full_dot_path mpath mpath in
	List.fold_left (fun acc (sl2,policy,recursive) -> if match_path recursive sl1 sl2 then policy @ acc else acc) [] ctx.g.module_check_policies

let make_module ctx mpath file loadp =
	let m = {
		m_id = alloc_mid();
		m_path = mpath;
		m_types = [];
		m_extra = module_extra (Path.unique_full_path file) (Define.get_signature ctx.com.defines) (file_time file) (if ctx.in_macro then MMacro else MCode) (get_policy ctx mpath);
	} in
	m

(*
	Build module structure : should be atomic - no type loading is possible
*)
let module_pass_1 ctx m tdecls loadp =
	let com = ctx.com in
	let decls = ref [] in
	let make_path name priv =
		if List.exists (fun (t,_) -> snd (t_path t) = name) !decls then error ("Type name " ^ name ^ " is already defined in this module") loadp;
		if priv then (fst m.m_path @ ["_" ^ snd m.m_path], name) else (fst m.m_path, name)
	in
	let pt = ref None in
	let rec make_decl acc decl =
		let p = snd decl in
		let acc = (match fst decl with
		| EImport _ | EUsing _ ->
			(match !pt with
			| None -> acc
			| Some _ -> error "import and using may not appear after a type declaration" p)
		| EClass d ->
			let name = fst d.d_name in
			if String.length name > 0 && name.[0] = '$' then error "Type names starting with a dollar are not allowed" p;
			pt := Some p;
			let priv = List.mem HPrivate d.d_flags in
			let path = make_path name priv in
			let c = mk_class m path p (pos d.d_name) in
			(* we shouldn't load any other type until we propertly set cl_build *)
			c.cl_build <- (fun() -> error (s_type_path c.cl_path ^ " is not ready to be accessed, separate your type declarations in several files") p);
			c.cl_module <- m;
			c.cl_private <- priv;
			c.cl_doc <- d.d_doc;
			c.cl_meta <- d.d_meta;
			decls := (TClassDecl c, decl) :: !decls;
			acc
		| EEnum d ->
			let name = fst d.d_name in
			if String.length name > 0 && name.[0] = '$' then error "Type names starting with a dollar are not allowed" p;
			pt := Some p;
			let priv = List.mem EPrivate d.d_flags in
			let path = make_path name priv in
			let e = {
				e_path = path;
				e_module = m;
				e_pos = p;
				e_name_pos = (pos d.d_name);
				e_doc = d.d_doc;
				e_meta = d.d_meta;
				e_params = [];
				e_private = priv;
				e_extern = List.mem EExtern d.d_flags;
				e_constrs = PMap.empty;
				e_names = [];
				e_type = {
					t_path = [], "Enum<" ^ (s_type_path path) ^ ">";
					t_module = m;
					t_doc = None;
					t_pos = p;
					t_name_pos = null_pos;
					t_type = mk_mono();
					t_private = true;
					t_params = [];
					t_meta = [];
				};
			} in
			decls := (TEnumDecl e, decl) :: !decls;
			acc
		| ETypedef d ->
			let name = fst d.d_name in
			if String.length name > 0 && name.[0] = '$' then error "Type names starting with a dollar are not allowed" p;
			pt := Some p;
			let priv = List.mem EPrivate d.d_flags in
			let path = make_path name priv in
			let t = {
				t_path = path;
				t_module = m;
				t_pos = p;
				t_name_pos = pos d.d_name;
				t_doc = d.d_doc;
				t_private = priv;
				t_params = [];
				t_type = mk_mono();
				t_meta = d.d_meta;
			} in
			(* failsafe in case the typedef is not initialized (see #3933) *)
			delay ctx PBuildModule (fun () ->
				match t.t_type with
				| TMono r -> (match !r with None -> r := Some com.basic.tvoid | _ -> ())
				| _ -> ()
			);
			decls := (TTypeDecl t, decl) :: !decls;
			acc
		 | EAbstract d ->
		 	let name = fst d.d_name in
			if String.length name > 0 && name.[0] = '$' then error "Type names starting with a dollar are not allowed" p;
			let priv = List.mem APrivAbstract d.d_flags in
			let path = make_path name priv in
			let a = {
				a_path = path;
				a_private = priv;
				a_module = m;
				a_pos = p;
				a_name_pos = pos d.d_name;
				a_doc = d.d_doc;
				a_params = [];
				a_meta = d.d_meta;
				a_from = [];
				a_to = [];
				a_from_field = [];
				a_to_field = [];
				a_ops = [];
				a_unops = [];
				a_impl = None;
				a_array = [];
				a_this = mk_mono();
				a_resolve = None;
			} in
			decls := (TAbstractDecl a, decl) :: !decls;
			match d.d_data with
			| [] when Meta.has Meta.CoreType a.a_meta ->
				a.a_this <- t_dynamic;
				acc
			| fields ->
				let a_t =
					let params = List.map (fun t -> TPType (CTPath { tname = fst t.tp_name; tparams = []; tsub = None; tpackage = [] },null_pos)) d.d_params in
					CTPath { tpackage = []; tname = fst d.d_name; tparams = params; tsub = None },null_pos
				in
				let rec loop = function
					| [] -> a_t
					| AIsType t :: _ -> t
					| _ :: l -> loop l
				in
				let this_t = loop d.d_flags in
				let fields = List.map (transform_abstract_field com this_t a_t a) fields in
				let meta = ref [] in
				if has_meta Meta.Dce a.a_meta then meta := (Meta.Dce,[],null_pos) :: !meta;
				let acc = make_decl acc (EClass { d_name = (fst d.d_name) ^ "_Impl_",snd d.d_name; d_flags = [HPrivate]; d_data = fields; d_doc = None; d_params = []; d_meta = !meta },p) in
				(match !decls with
				| (TClassDecl c,_) :: _ ->
					List.iter (fun m -> match m with
						| ((Meta.Build | Meta.CoreApi | Meta.Allow | Meta.Access | Meta.Enum | Meta.Dce | Meta.Native | Meta.JsRequire | Meta.PythonImport | Meta.Expose | Meta.Deprecated | Meta.PhpGlobal),_,_) ->
							c.cl_meta <- m :: c.cl_meta;
						| _ ->
							()
					) a.a_meta;
					a.a_impl <- Some c;
					c.cl_kind <- KAbstractImpl a;
					c.cl_meta <- (Meta.Final,[],null_pos) :: c.cl_meta
				| _ -> assert false);
				acc
		) in
		decl :: acc
	in
	let tdecls = List.fold_left make_decl [] tdecls in
	let decls = List.rev !decls in
	decls, List.rev tdecls

let parse_file_from_lexbuf com file p lexbuf =
	let t = Common.timer ["parsing"] in
	Lexer.init file true;
	incr stats.s_files_parsed;
	let data = try
		ParserEntry.parse com.defines lexbuf
	with
		| Sedlexing.MalFormed ->
			t();
			error "Malformed file. Source files must be encoded with UTF-8." {pfile = file; pmin = 0; pmax = 0}
		| e ->
			t();
			raise e
	in
	begin match !display_default with
		| DMModuleSymbols filter when filter <> None || Display.is_display_file file ->
			let ds = Display.DocumentSymbols.collect_module_symbols data in
			com.shared.shared_display_information.document_symbols <- (file,ds) :: com.shared.shared_display_information.document_symbols;
		| _ ->
			()
	end;
	t();
	Common.log com ("Parsed " ^ file);
	data

let parse_file_from_string com file p string =
	parse_file_from_lexbuf com file p (Sedlexing.Utf8.from_string string)

let current_stdin = ref None (* TODO: we're supposed to clear this at some point *)

let parse_file com file p =
	let use_stdin = (Common.defined com Define.DisplayStdin) && Display.is_display_file file in
	if use_stdin then
		let s =
			match !current_stdin with
			| Some s ->
				s
			| None ->
				let s = Std.input_all stdin in
				close_in stdin;
				current_stdin := Some s;
				s
		in
		parse_file_from_string com file p s
	else
		let ch = try open_in_bin file with _ -> error ("Could not open " ^ file) p in
		Std.finally (fun() -> close_in ch) (parse_file_from_lexbuf com file p) (Sedlexing.Utf8.from_channel ch)

let parse_hook = ref parse_file
let type_module_hook = ref (fun _ _ _ -> None)
let type_function_params_rec = ref (fun _ _ _ _ -> assert false)
let return_partial_type = ref false

let type_function_arg ctx t e opt p =
	if opt then
		let e = (match e with None -> Some (EConst (Ident "null"),p) | _ -> e) in
		ctx.t.tnull t, e
	else
		let t = match e with Some (EConst (Ident "null"),p) -> ctx.t.tnull t | _ -> t in
		t, e

let type_var_field ctx t e stat do_display p =
	if stat then ctx.curfun <- FunStatic else ctx.curfun <- FunMember;
	let e = if do_display then Display.ExprPreprocessing.process_expr ctx.com e else e in
	let e = type_expr ctx e (WithType t) in
	let e = (!cast_or_unify_ref) ctx t e p in
	match t with
	| TType ({ t_path = ([],"UInt") },[]) | TAbstract ({ a_path = ([],"UInt") },[]) when stat -> { e with etype = t }
	| _ -> e

let apply_macro ctx mode path el p =
	let cpath, meth = (match List.rev (ExtString.String.nsplit path ".") with
		| meth :: name :: pack -> (List.rev pack,name), meth
		| _ -> error "Invalid macro path" p
	) in
	ctx.g.do_macro ctx mode cpath meth el p

(** since load_type_def and load_instance are used in PASS2, they should not access the structure of a type **)

(*
	load a type or a subtype definition
*)
let rec load_type_def ctx p t =
	let no_pack = t.tpackage = [] in
	let tname = (match t.tsub with None -> t.tname | Some n -> n) in
	if tname = "" then raise (Display.DisplayToplevel (Display.ToplevelCollector.run ctx true));
	try
		if t.tsub <> None then raise Not_found;
		let path_matches t2 =
			let tp = t_path t2 in
			tp = (t.tpackage,tname) || (no_pack && snd tp = tname)
		in
		try
			List.find path_matches ctx.m.curmod.m_types
		with Not_found ->
			let t,pi = List.find (fun (t2,pi) -> path_matches t2) ctx.m.module_types in
			Display.ImportHandling.mark_import_position ctx.com pi;
			t
	with
		Not_found ->
			let next() =
				let t, m = (try
					t, ctx.g.do_load_module ctx (t.tpackage,t.tname) p
				with Error (Module_not_found _,p2) as e when p == p2 ->
					match t.tpackage with
					| "std" :: l ->
						let t = { t with tpackage = l } in
						t, ctx.g.do_load_module ctx (t.tpackage,t.tname) p
					| _ -> raise e
				) in
				let tpath = (t.tpackage,tname) in
				try
					List.find (fun t -> not (t_infos t).mt_private && t_path t = tpath) m.m_types
				with
					Not_found -> raise (Error (Type_not_found (m.m_path,tname),p))
			in
			(* lookup in wildcard imported packages *)
			try
				if not no_pack then raise Exit;
				let rec loop l = match l with
					| [] -> raise Exit
					| (wp,pi) :: l ->
						try
							let t = load_type_def ctx p { t with tpackage = wp } in
							Display.ImportHandling.mark_import_position ctx.com pi;
							t
						with
							| Error (Module_not_found _,p2)
							| Error (Type_not_found _,p2) when p == p2 -> loop l
				in
				loop ctx.m.wildcard_packages
			with Exit ->
			(* lookup in our own package - and its upper packages *)
			let rec loop = function
				| [] -> raise Exit
				| (_ :: lnext) as l ->
					try
						load_type_def ctx p { t with tpackage = List.rev l }
					with
						| Error (Module_not_found _,p2)
						| Error (Type_not_found _,p2) when p == p2 -> loop lnext
			in
			try
				if not no_pack then raise Exit;
				(match fst ctx.m.curmod.m_path with
				| [] -> raise Exit
				| x :: _ ->
					(* this can occur due to haxe remoting : a module can be
						already defined in the "js" package and is not allowed
						to access the js classes *)
					try
						(match PMap.find x ctx.com.package_rules with
						| Forbidden -> raise Exit
						| _ -> ())
					with Not_found -> ());
				loop (List.rev (fst ctx.m.curmod.m_path));
			with
				Exit -> next()

let resolve_position_by_path ctx path p =
	let mt = load_type_def ctx p path in
	let p = (t_infos mt).mt_pos in
	raise (Display.DisplayPosition [p])

let check_param_constraints ctx types t pl c p =
	match follow t with
	| TMono _ -> ()
	| _ ->
		let ctl = (match c.cl_kind with KTypeParameter l -> l | _ -> []) in
		List.iter (fun ti ->
			let ti = apply_params types pl ti in
			let ti = (match follow ti with
				| TInst ({ cl_kind = KGeneric } as c,pl) ->
					(* if we solve a generic contraint, let's substitute with the actual generic instance before unifying *)
					let _,_, f = ctx.g.do_build_instance ctx (TClassDecl c) p in
					f pl
				| _ -> ti
			) in
			try
				unify_raise ctx t ti p
			with Error(Unify l,p) ->
				if not ctx.untyped then display_error ctx (error_msg (Unify (Constraint_failure (s_type_path c.cl_path) :: l))) p;
		) ctl

let requires_value_meta com co =
	Common.defined com Define.DocGen || (match co with
		| None -> false
		| Some c -> c.cl_extern || Meta.has Meta.Rtti c.cl_meta)

let generate_value_meta com co cf args =
	if requires_value_meta com co then begin
		let values = List.fold_left (fun acc ((name,p),_,_,_,eo) -> match eo with Some e -> ((name,p,NoQuotes),e) :: acc | _ -> acc) [] args in
		match values with
			| [] -> ()
			| _ -> cf.cf_meta <- ((Meta.Value,[EObjectDecl values,cf.cf_pos],null_pos) :: cf.cf_meta)
	end

let pselect p1 p2 =
	if p1 = null_pos then p2 else p1

(* build an instance from a full type *)
let rec load_instance ?(allow_display=false) ctx (t,pn) allow_no_params p =
	let p = pselect pn p in
	let t = try
		if t.tpackage <> [] || t.tsub <> None then raise Not_found;
		let pt = List.assoc t.tname ctx.type_params in
		if t.tparams <> [] then error ("Class type parameter " ^ t.tname ^ " can't have parameters") p;
		pt
	with Not_found ->
		let mt = load_type_def ctx p t in
		let is_generic,is_generic_build = match mt with
			| TClassDecl {cl_kind = KGeneric} -> true,false
			| TClassDecl {cl_kind = KGenericBuild _} -> false,true
			| _ -> false,false
		in
		let types , path , f = ctx.g.do_build_instance ctx mt p in
		let is_rest = is_generic_build && (match types with ["Rest",_] -> true | _ -> false) in
		if allow_no_params && t.tparams = [] && not is_rest then begin
			let pl = ref [] in
			pl := List.map (fun (name,t) ->
				match follow t with
				| TInst (c,_) ->
					let t = mk_mono() in
					if c.cl_kind <> KTypeParameter [] || is_generic then delay ctx PCheckConstraint (fun() -> check_param_constraints ctx types t (!pl) c p);
					t;
				| _ -> assert false
			) types;
			f (!pl)
		end else if path = ([],"Dynamic") then
			match t.tparams with
			| [] -> t_dynamic
			| [TPType t] -> TDynamic (load_complex_type ctx true p t)
			| _ -> error "Too many parameters for Dynamic" p
		else begin
			if not is_rest && ctx.com.display.dms_error_policy <> EPIgnore && List.length types <> List.length t.tparams then error ("Invalid number of type parameters for " ^ s_type_path path) p;
			let tparams = List.map (fun t ->
				match t with
				| TPExpr e ->
					let name = (match fst e with
						| EConst (String s) -> "S" ^ s
						| EConst (Int i) -> "I" ^ i
						| EConst (Float f) -> "F" ^ f
						| _ -> "Expr"
					) in
					let c = mk_class null_module ([],name) p (pos e) in
					c.cl_kind <- KExpr e;
					TInst (c,[])
				| TPType t -> load_complex_type ctx true p t
			) t.tparams in
			let rec loop tl1 tl2 is_rest = match tl1,tl2 with
				| t :: tl1,(name,t2) :: tl2 ->
					let check_const c =
						let is_expression = (match t with TInst ({ cl_kind = KExpr _ },_) -> true | _ -> false) in
						let expects_expression = name = "Const" || Meta.has Meta.Const c.cl_meta in
						let accepts_expression = name = "Rest" in
						if is_expression then begin
							if not expects_expression && not accepts_expression then
								error "Constant value unexpected here" p
						end else if expects_expression then
							error "Type parameter is expected to be a constant value" p
					in
					let is_rest = is_rest || name = "Rest" && is_generic_build in
					let t = match follow t2 with
						| TInst ({ cl_kind = KTypeParameter [] } as c, []) when not is_generic ->
							check_const c;
							t
						| TInst (c,[]) ->
							check_const c;
							let r = exc_protect ctx (fun r ->
								r := lazy_available t;
								delay ctx PCheckConstraint (fun() -> check_param_constraints ctx types t tparams c p);
								t
							) "constraint" in
							TLazy r
						| _ -> assert false
					in
					t :: loop tl1 tl2 is_rest
				| [],[] ->
					[]
				| [],["Rest",_] when is_generic_build ->
					[]
				| [],(_,t) :: tl when ctx.com.display.dms_error_policy = EPIgnore ->
					t :: loop [] tl is_rest
				| [],_ ->
					error ("Not enough type parameters for " ^ s_type_path path) p
				| t :: tl,[] ->
					if is_rest then
						t :: loop tl [] true
					else
						error ("Too many parameters for " ^ s_type_path path) p
			in
			let params = loop tparams types false in
			f params
		end
	in
	if allow_display then Display.DisplayEmitter.check_display_type ctx t pn;
	t

(*
	build an instance from a complex type
*)
and load_complex_type ctx allow_display p (t,pn) =
	let p = pselect pn p in
	match t with
	| CTParent t -> load_complex_type ctx allow_display p t
	| CTPath t -> load_instance ~allow_display ctx (t,pn) false p
	| CTOptional _ -> error "Optional type not allowed here" p
	| CTExtend (tl,l) ->
		(match load_complex_type ctx allow_display p (CTAnonymous l,p) with
		| TAnon a as ta ->
			let is_redefined cf1 a2 =
				try
					let cf2 = PMap.find cf1.cf_name a2.a_fields in
					let st = s_type (print_context()) in
					if not (type_iseq cf1.cf_type cf2.cf_type) then begin
						display_error ctx ("Cannot redefine field " ^ cf1.cf_name ^ " with different type") p;
						display_error ctx ("First type was " ^ (st cf1.cf_type)) cf1.cf_pos;
						error ("Second type was " ^ (st cf2.cf_type)) cf2.cf_pos
					end else
						true
				with Not_found ->
					false
			in
			let mk_extension t =
				match follow t with
				| TInst ({cl_kind = KTypeParameter _},_) ->
					error "Cannot structurally extend type parameters" p
				| TMono _ ->
					error "Loop found in cascading signatures definitions. Please change order/import" p
				| TAnon a2 ->
					PMap.iter (fun _ cf -> ignore(is_redefined cf a2)) a.a_fields;
					TAnon { a_fields = (PMap.foldi PMap.add a.a_fields a2.a_fields); a_status = ref (Extend [t]); }
				| _ -> error "Can only extend structures" p
			in
			let loop t = match follow t with
				| TAnon a2 ->
					PMap.iter (fun f cf ->
						if not (is_redefined cf a) then
							a.a_fields <- PMap.add f cf a.a_fields
					) a2.a_fields
				| _ ->
					error "Can only extend structures" p
			in
			let il = List.map (fun (t,pn) -> load_instance ctx ~allow_display (t,pn) false p) tl in
			let tr = ref None in
			let t = TMono tr in
			let r = exc_protect ctx (fun r ->
				r := lazy_processing (fun() -> t);
				tr := Some (match il with
					| [i] ->
						mk_extension i
					| _ ->
						List.iter loop il;
						a.a_status := Extend il;
						ta);
				t
			) "constraint" in
			TLazy r
		| _ -> assert false)
	| CTAnonymous l ->
		let rec loop acc f =
			let n = fst f.cff_name in
			let p = f.cff_pos in
			if PMap.mem n acc then error ("Duplicate field declaration : " ^ n) p;
			let topt = function
				| None -> error ("Explicit type required for field " ^ n) p
				| Some t -> load_complex_type ctx allow_display p t
			in
			if n = "new" then ctx.com.warning "Structures with new are deprecated, use haxe.Constraints.Constructible instead" p;
			let no_expr = function
				| None -> ()
				| Some (_,p) -> error "Expression not allowed here" p
			in
			let pub = ref true in
			let dyn = ref false in
			let params = ref [] in
			List.iter (fun a ->
				match a with
				| APublic -> ()
				| APrivate -> pub := false;
				| ADynamic when (match f.cff_kind with FFun _ -> true | _ -> false) -> dyn := true
				| AStatic | AOverride | AInline | ADynamic | AMacro | AFinal -> error ("Invalid access " ^ Ast.s_access a) p
			) f.cff_access;
			let t , access = (match f.cff_kind with
				| FVar (Some (CTPath({tpackage=[];tname="Void"}),_), _)  | FProp (_,_,Some (CTPath({tpackage=[];tname="Void"}),_),_) ->
					error "Fields of type Void are not allowed in structures" p
				| FVar (t, e) ->
					no_expr e;
					topt t, Var { v_read = AccNormal; v_write = AccNormal }
				| FFun fd ->
					params := (!type_function_params_rec) ctx fd (fst f.cff_name) p;
					no_expr fd.f_expr;
					let old = ctx.type_params in
					ctx.type_params <- !params @ old;
					let args = List.map (fun ((name,_),o,_,t,e) -> no_expr e; name, o, topt t) fd.f_args in
					let t = TFun (args,topt fd.f_type), Method (if !dyn then MethDynamic else MethNormal) in
					ctx.type_params <- old;
					t
				| FProp (i1,i2,t,e) ->
					no_expr e;
					let access (m,_) get =
						match m with
						| "null" -> AccNo
						| "never" -> AccNever
						| "default" -> AccNormal
						| "dynamic" -> AccCall
						| "get" when get -> AccCall
						| "set" when not get -> AccCall
						| x when get && x = "get_" ^ n -> AccCall
						| x when not get && x = "set_" ^ n -> AccCall
						| _ ->
							error "Custom property access is no longer supported in Haxe 3" f.cff_pos;
					in
					let t = (match t with None -> error "Type required for structure property" p | Some t -> t) in
					load_complex_type ctx allow_display p t, Var { v_read = access i1 true; v_write = access i2 false }
			) in
			let t = if Meta.has Meta.Optional f.cff_meta then ctx.t.tnull t else t in
			let cf = {
				(mk_field n t p (pos f.cff_name)) with
				cf_public = !pub;
				cf_kind = access;
				cf_params = !params;
				cf_doc = f.cff_doc;
				cf_meta = f.cff_meta;
			} in
			init_meta_overloads ctx None cf;
			if ctx.is_display_file then begin
				Display.DisplayEmitter.check_display_metadata ctx cf.cf_meta;
				Display.DisplayEmitter.maybe_display_field ctx (cf.cf_name_pos) cf;
			end;
			PMap.add n cf acc
		in
		mk_anon (List.fold_left loop PMap.empty l)
	| CTFunction (args,r) ->
		match args with
		| [CTPath { tpackage = []; tparams = []; tname = "Void" },_] ->
			TFun ([],load_complex_type ctx allow_display p r)
		| _ ->
			TFun (List.map (fun t ->
				let t, opt = (match fst t with CTOptional t -> t, true | _ -> t,false) in
				"",opt,load_complex_type ctx allow_display p t
			) args,load_complex_type ctx allow_display p r)

and init_meta_overloads ctx co cf =
	let overloads = ref [] in
	let filter_meta m = match m with
		| ((Meta.Overload | Meta.Value),_,_) -> false
		| _ -> true
	in
	let cf_meta = List.filter filter_meta cf.cf_meta in
	cf.cf_meta <- List.filter (fun m ->
		match m with
		| (Meta.Overload,[(EFunction (fname,f),p)],_)  ->
			if fname <> None then error "Function name must not be part of @:overload" p;
			(match f.f_expr with Some (EBlock [], _) -> () | _ -> error "Overload must only declare an empty method body {}" p);
			let old = ctx.type_params in
			(match cf.cf_params with
			| [] -> ()
			| l -> ctx.type_params <- List.filter (fun t -> not (List.mem t l)) ctx.type_params);
			let params = (!type_function_params_rec) ctx f cf.cf_name p in
			ctx.type_params <- params @ ctx.type_params;
			let topt = function None -> error "Explicit type required" p | Some t -> load_complex_type ctx true p t in
			let args = List.map (fun ((a,_),opt,_,t,_) -> a,opt,topt t) f.f_args in
			let cf = { cf with cf_type = TFun (args,topt f.f_type); cf_params = params; cf_meta = cf_meta} in
			generate_value_meta ctx.com co cf f.f_args;
			overloads := cf :: !overloads;
			ctx.type_params <- old;
			false
		| (Meta.Overload,[],_) when ctx.com.config.pf_overload ->
			let topt (n,_,t) = match t with | TMono t when !t = None -> error ("Explicit type required for overload functions\nFor function argument '" ^ n ^ "'") cf.cf_pos | _ -> () in
			(match follow cf.cf_type with
			| TFun (args,_) -> List.iter topt args
			| _ -> () (* could be a variable *));
			true
		| (Meta.Overload,[],p) ->
				error "This platform does not support this kind of overload declaration. Try @:overload(function()... {}) instead" p
		| (Meta.Overload,_,p) ->
				error "Invalid @:overload metadata format" p
		| _ ->
			true
	) cf.cf_meta;
	cf.cf_overloads <- (List.rev !overloads)

let hide_params ctx =
	let old_m = ctx.m in
	let old_type_params = ctx.type_params in
	let old_deps = ctx.g.std.m_extra.m_deps in
	ctx.m <- {
		curmod = ctx.g.std;
		module_types = [];
		module_using = [];
		module_globals = PMap.empty;
		wildcard_packages = [];
		module_imports = [];
	};
	ctx.type_params <- [];
	(fun() ->
		ctx.m <- old_m;
		ctx.type_params <- old_type_params;
		(* restore dependencies that might be have been wronly inserted *)
		ctx.g.std.m_extra.m_deps <- old_deps;
	)

(*
	load a type while ignoring the current imports or local types
*)
let load_core_type ctx name =
	let show = hide_params ctx in
	let t = load_instance ctx ({ tpackage = []; tname = name; tparams = []; tsub = None; },null_pos) false null_pos in
	show();
	add_dependency ctx.m.curmod (match t with
	| TInst (c,_) -> c.cl_module
	| TType (t,_) -> t.t_module
	| TAbstract (a,_) -> a.a_module
	| TEnum (e,_) -> e.e_module
	| _ -> assert false);
	t

let t_iterator ctx =
	let show = hide_params ctx in
	match load_type_def ctx null_pos { tpackage = []; tname = "Iterator"; tparams = []; tsub = None } with
	| TTypeDecl t ->
		show();
		add_dependency ctx.m.curmod t.t_module;
		if List.length t.t_params <> 1 then assert false;
		let pt = mk_mono() in
		apply_params t.t_params [pt] t.t_type, pt
	| _ ->
		assert false

(*
	load either a type t or Null<Unknown> if not defined
*)
let load_type_hint ?(opt=false) ctx pcur t =
	let t = match t with
		| None -> mk_mono()
		| Some (t,p) ->
			try
				load_complex_type ctx true pcur (t,p)
			with Error(Module_not_found(([],name)),p) as exc ->
				if Display.Diagnostics.is_diagnostics_run ctx then Display.ToplevelCollector.handle_unresolved_identifier ctx name p true;
				(* Default to Dynamic in display mode *)
				if ctx.com.display.dms_display then t_dynamic else raise exc
	in
	if opt then ctx.t.tnull t else t

(* ---------------------------------------------------------------------- *)
(* Structure check *)

let valid_redefinition ctx f1 t1 f2 t2 = (* child, parent *)
	let valid t1 t2 =
		Type.unify t1 t2;
		if is_null t1 <> is_null t2 || ((follow t1) == t_dynamic && (follow t2) != t_dynamic) then raise (Unify_error [Cannot_unify (t1,t2)]);
	in
	let open OptimizerTexpr in
	begin match PurityState.get_purity_from_meta f2.cf_meta,PurityState.get_purity_from_meta f1.cf_meta with
		| PurityState.Pure,PurityState.MaybePure -> f1.cf_meta <- (Meta.Pure,[EConst(Ident "expect"),f2.cf_pos],null_pos) :: f1.cf_meta
		| PurityState.ExpectPure p,PurityState.MaybePure -> f1.cf_meta <- (Meta.Pure,[EConst(Ident "expect"),p],null_pos) :: f1.cf_meta
		| _ -> ()
	end;
	let t1, t2 = (match f1.cf_params, f2.cf_params with
		| [], [] -> t1, t2
		| l1, l2 when List.length l1 = List.length l2 ->
			let to_check = ref [] in
			let monos = List.map2 (fun (name,p1) (_,p2) ->
				(match follow p1, follow p2 with
				| TInst ({ cl_kind = KTypeParameter ct1 } as c1,pl1), TInst ({ cl_kind = KTypeParameter ct2 } as c2,pl2) ->
					(match ct1, ct2 with
					| [], [] -> ()
					| _, _ when List.length ct1 = List.length ct2 ->
						(* if same constraints, they are the same type *)
						let check monos =
							List.iter2 (fun t1 t2  ->
								try
									let t1 = apply_params l1 monos (apply_params c1.cl_params pl1 t1) in
									let t2 = apply_params l2 monos (apply_params c2.cl_params pl2 t2) in
									type_eq EqStrict t1 t2
								with Unify_error l ->
									raise (Unify_error (Unify_custom "Constraints differ" :: l))
							) ct1 ct2
						in
						to_check := check :: !to_check;
					| _ ->
						raise (Unify_error [Unify_custom "Different number of constraints"]))
				| _ -> ());
				TInst (mk_class null_module ([],name) null_pos null_pos,[])
			) l1 l2 in
			List.iter (fun f -> f monos) !to_check;
			apply_params l1 monos t1, apply_params l2 monos t2
		| _  ->
			(* ignore type params, will create other errors later *)
			t1, t2
	) in
	match f1.cf_kind,f2.cf_kind with
	| Method m1, Method m2 when not (m1 = MethDynamic) && not (m2 = MethDynamic) ->
		begin match follow t1, follow t2 with
		| TFun (args1,r1) , TFun (args2,r2) -> (
			if not (List.length args1 = List.length args2) then raise (Unify_error [Unify_custom "Different number of function arguments"]);
			try
				List.iter2 (fun (n,o1,a1) (_,o2,a2) ->
					if o1 <> o2 then raise (Unify_error [Not_matching_optional n]);
					(try valid a2 a1 with Unify_error _ -> raise (Unify_error [Cannot_unify(a1,a2)]))
				) args1 args2;
				valid r1 r2
			with Unify_error l ->
				raise (Unify_error (Cannot_unify (t1,t2) :: l)))
		| _ ->
			assert false
		end
	| _,(Var { v_write = AccNo | AccNever }) ->
		(* write variance *)
		valid t1 t2
	| _,(Var { v_read = AccNo | AccNever }) ->
		(* read variance *)
		valid t2 t1
	| _ , _ ->
		(* in case args differs, or if an interface var *)
		type_eq EqStrict t1 t2;
		if is_null t1 <> is_null t2 then raise (Unify_error [Cannot_unify (t1,t2)])

let copy_meta meta_src meta_target sl =
	let meta = ref meta_target in
	List.iter (fun (m,e,p) ->
		if List.mem m sl then meta := (m,e,p) :: !meta
	) meta_src;
	!meta

let check_overriding ctx c f =
	match c.cl_super with
	| None ->
		display_error ctx ("Field " ^ f.cf_name ^ " is declared 'override' but doesn't override any field") f.cf_pos
	| _ when c.cl_extern && Meta.has Meta.CsNative c.cl_meta -> () (* -net-lib specific: do not check overrides on extern CsNative classes *)
	| Some (csup,params) ->
		let p = f.cf_pos in
		let i = f.cf_name in
		let check_field f get_super_field is_overload = try
			(if is_overload && not (Meta.has Meta.Overload f.cf_meta) then
				display_error ctx ("Missing @:overload declaration for field " ^ i) p);
			let t, f2 = get_super_field csup i in
			(* allow to define fields that are not defined for this platform version in superclass *)
			(match f2.cf_kind with
			| Var { v_read = AccRequire _ } -> raise Not_found;
			| _ -> ());
			if ctx.com.config.pf_overload && (Meta.has Meta.Overload f2.cf_meta && not (Meta.has Meta.Overload f.cf_meta)) then
				display_error ctx ("Field " ^ i ^ " should be declared with @:overload since it was already declared as @:overload in superclass") p
			else if not (List.memq f c.cl_overrides) then
				display_error ctx ("Field " ^ i ^ " should be declared with 'override' since it is inherited from superclass " ^ s_type_path csup.cl_path) p
			else if not f.cf_public && f2.cf_public then
				display_error ctx ("Field " ^ i ^ " has less visibility (public/private) than superclass one") p
			else (match f.cf_kind, f2.cf_kind with
			| _, Method MethInline ->
				display_error ctx ("Field " ^ i ^ " is inlined and cannot be overridden") p
			| a, b when a = b -> ()
			| Method MethInline, Method MethNormal ->
				() (* allow to redefine a method as inlined *)
			| _ ->
				display_error ctx ("Field " ^ i ^ " has different property access than in superclass") p);
			if has_meta Meta.Final f2.cf_meta then display_error ctx ("Cannot override final method " ^ i) p;
			try
				let t = apply_params csup.cl_params params t in
				valid_redefinition ctx f f.cf_type f2 t
			with
				Unify_error l ->
					display_error ctx ("Field " ^ i ^ " overloads parent class with different or incomplete type") p;
					display_error ctx ("Base field is defined here") f2.cf_pos;
					display_error ctx (error_msg (Unify l)) p;
		with
			Not_found ->
				if List.memq f c.cl_overrides then
					let msg = if is_overload then
						("Field " ^ i ^ " is declared 'override' but no compatible overload was found")
					else
						("Field " ^ i ^ " is declared 'override' but doesn't override any field")
					in
					display_error ctx msg p
		in
		if ctx.com.config.pf_overload && Meta.has Meta.Overload f.cf_meta then begin
			let overloads = Overloads.get_overloads csup i in
			List.iter (fun (t,f2) ->
				(* check if any super class fields are vars *)
				match f2.cf_kind with
				| Var _ ->
					display_error ctx ("A variable named '" ^ f2.cf_name ^ "' was already declared in a superclass") f.cf_pos
				| _ -> ()
			) overloads;
			List.iter (fun f ->
				(* find the exact field being overridden *)
				check_field f (fun csup i ->
<<<<<<< HEAD
					let _, t, f2 = raw_class_field (fun f -> f.cf_type) csup params i in
					t, f2) false
		) (c.cl_structure()).cl_fields
=======
					List.find (fun (t,f2) ->
						Overloads.same_overload_args f.cf_type (apply_params csup.cl_params params t) f f2
					) overloads
				) true
			) (f :: f.cf_overloads)
		end else
			check_field f (fun csup i ->
				let _, t, f2 = raw_class_field (fun f -> f.cf_type) csup params i in
				t, f2) false
>>>>>>> 801df70b

let class_field_no_interf c i =
	try
		let f = PMap.find i (c.cl_structure()).cl_fields in
		f.cf_type , f
	with Not_found ->
		match c.cl_super with
		| None ->
			raise Not_found
		| Some (c,tl) ->
			(* rec over class_field *)
			let _, t , f = raw_class_field (fun f -> f.cf_type) c tl i in
			apply_params c.cl_params tl t , f

let rec return_flow ctx e =
	let error() =
		display_error ctx (Printf.sprintf "Missing return: %s" (s_type (print_context()) ctx.ret)) e.epos; raise Exit
	in
	let return_flow = return_flow ctx in
	let rec uncond e = match e.eexpr with
		| TIf _ | TWhile _ | TSwitch _ | TTry _ | TFunction _ -> ()
		| TReturn _ | TThrow _ -> raise Exit
		| _ -> Type.iter uncond e
	in
	let has_unconditional_flow e = try uncond e; false with Exit -> true in
	match e.eexpr with
	| TReturn _ | TThrow _ -> ()
	| TParenthesis e | TMeta(_,e) ->
		return_flow e
	| TBlock el ->
		let rec loop = function
			| [] -> error()
			| [e] -> return_flow e
			| e :: _ when has_unconditional_flow e -> ()
			| _ :: l -> loop l
		in
		loop el
	| TIf (_,e1,Some e2) ->
		return_flow e1;
		return_flow e2;
	| TSwitch (v,cases,Some e) ->
		List.iter (fun (_,e) -> return_flow e) cases;
		return_flow e
	| TSwitch ({eexpr = TMeta((Meta.Exhaustive,_,_),_)},cases,None) ->
		List.iter (fun (_,e) -> return_flow e) cases;
	| TTry (e,cases) ->
		return_flow e;
		List.iter (fun (_,e) -> return_flow e) cases;
	| TWhile({eexpr = (TConst (TBool true))},e,_) ->
		(* a special case for "inifite" while loops that have no break *)
		let rec loop e = match e.eexpr with
			(* ignore nested loops to not accidentally get one of its breaks *)
			| TWhile _ | TFor _ -> ()
			| TBreak -> error()
			| _ -> Type.iter loop e
		in
		loop e
	| _ ->
		error()

(* ---------------------------------------------------------------------- *)
(* PASS 1 & 2 : Module and Class Structure *)

let is_generic_parameter ctx c =
	(* first check field parameters, then class parameters *)
	try
		ignore (List.assoc (snd c.cl_path) ctx.curfield.cf_params);
		Meta.has Meta.Generic ctx.curfield.cf_meta
	with Not_found -> try
		ignore(List.assoc (snd c.cl_path) ctx.type_params);
		(match ctx.curclass.cl_kind with | KGeneric -> true | _ -> false);
	with Not_found ->
		false

let type_function_arg_value ctx t c do_display =
	match c with
		| None -> None
		| Some e ->
			let p = pos e in
			let e = if do_display then Display.ExprPreprocessing.process_expr ctx.com e else e in
			let e = ctx.g.do_optimize ctx (type_expr ctx e (WithType t)) in
			unify ctx e.etype t p;
			let rec loop e = match e.eexpr with
				| TConst c -> Some c
				| TCast(e,None) -> loop e
				| _ ->
					if not ctx.com.display.dms_display || ctx.com.display.dms_inline && ctx.com.display.dms_error_policy = EPCollect then
						display_error ctx "Parameter default value should be constant" p;
					None
			in
			loop e

(**** strict meta ****)
let get_native_repr md pos =
	let path, meta = match md with
		| TClassDecl cl -> cl.cl_path, cl.cl_meta
		| TEnumDecl e -> e.e_path, e.e_meta
		| TTypeDecl t -> t.t_path, t.t_meta
		| TAbstractDecl a -> a.a_path, a.a_meta
	in
	let rec loop acc = function
		| (Meta.JavaCanonical,[EConst(String pack),_; EConst(String name),_],_) :: _ ->
			ExtString.String.nsplit pack ".", name
		| (Meta.Native,[EConst(String name),_],_) :: meta ->
			loop (Ast.parse_path name) meta
		| _ :: meta ->
			loop acc meta
		| [] ->
			acc
	in
	let pack, name = loop path meta in
	match pack with
		| [] ->
			(EConst(Ident(name)), pos)
		| hd :: tl ->
			let rec loop pack expr = match pack with
				| hd :: tl ->
					loop tl (EField(expr,hd),pos)
				| [] ->
					(EField(expr,name),pos)
			in
			loop tl (EConst(Ident(hd)),pos)

let rec process_meta_argument ?(toplevel=true) ctx expr = match expr.eexpr with
	| TField(e,f) ->
		(EField(process_meta_argument ~toplevel:false ctx e,field_name f),expr.epos)
	| TConst(TInt i) ->
		(EConst(Int (Int32.to_string i)), expr.epos)
	| TConst(TFloat f) ->
		(EConst(Float f), expr.epos)
	| TConst(TString s) ->
		(EConst(String s), expr.epos)
	| TConst TNull ->
		(EConst(Ident "null"), expr.epos)
	| TConst(TBool b) ->
		(EConst(Ident (string_of_bool b)), expr.epos)
	| TCast(e,_) | TMeta(_,e) | TParenthesis(e) ->
		process_meta_argument ~toplevel ctx e
	| TTypeExpr md when toplevel ->
		let p = expr.epos in
		if ctx.com.platform = Cs then
			(ECall( (EConst(Ident "typeof"), p), [get_native_repr md expr.epos] ), p)
		else
			(EField(get_native_repr md expr.epos, "class"), p)
	| TTypeExpr md ->
		get_native_repr md expr.epos
	| _ ->
		display_error ctx "This expression is too complex to be a strict metadata argument" expr.epos;
		(EConst(Ident "null"), expr.epos)

let make_meta ctx texpr extra =
	match texpr.eexpr with
		| TNew(c,_,el) ->
			ECall(get_native_repr (TClassDecl c) texpr.epos, (List.map (process_meta_argument ctx) el) @ extra), texpr.epos
		| TTypeExpr(md) ->
			ECall(get_native_repr md texpr.epos, extra), texpr.epos
		| _ ->
			display_error ctx "Unexpected expression" texpr.epos; assert false

let field_to_type_path ctx e =
	let rec loop e pack name = match e with
		| EField(e,f),p when Char.lowercase (String.get f 0) <> String.get f 0 -> (match name with
			| [] | _ :: [] ->
				loop e pack (f :: name)
			| _ -> (* too many name paths *)
				display_error ctx ("Unexpected " ^ f) p;
				raise Exit)
		| EField(e,f),_ ->
			loop e (f :: pack) name
		| EConst(Ident f),_ ->
			let pack, name, sub = match name with
				| [] ->
					let fchar = String.get f 0 in
					if Char.uppercase fchar = fchar then
						pack, f, None
					else begin
						display_error ctx "A class name must start with an uppercase character" (snd e);
						raise Exit
					end
				| [name] ->
					f :: pack, name, None
				| [name; sub] ->
					f :: pack, name, Some sub
				| _ ->
					assert false
			in
			{ tpackage=pack; tname=name; tparams=[]; tsub=sub }
		| _,pos ->
			display_error ctx "Unexpected expression when building strict meta" pos;
			raise Exit
	in
	loop e [] []

let handle_fields ctx fields_to_check with_type_expr =
	List.map (fun ((name,_,_),expr) ->
		let pos = snd expr in
		let field = (EField(with_type_expr,name), pos) in
		let fieldexpr = (EConst(Ident name),pos) in
		let left_side = match ctx.com.platform with
			| Cs -> field
			| Java -> (ECall(field,[]),pos)
			| _ -> assert false
		in

		let left = type_expr ctx left_side NoValue in
		let right = type_expr ctx expr (WithType left.etype) in
		unify ctx left.etype right.etype (snd expr);
		(EBinop(Ast.OpAssign,fieldexpr,process_meta_argument ctx right), pos)
	) fields_to_check

let get_strict_meta ctx params pos =
	let pf = ctx.com.platform in
	let changed_expr, fields_to_check, ctype = match params with
		| [ECall(ef, el),p] ->
			(* check last argument *)
			let el, fields = match List.rev el with
				| (EObjectDecl(decl),_) :: el ->
					List.rev el, decl
				| _ ->
					el, []
			in
			let tpath = field_to_type_path ctx ef in
			if pf = Cs then
				(ENew((tpath,snd ef), el), p), fields, CTPath tpath
			else
				ef, fields, CTPath tpath
		| [EConst(Ident i),p as expr] ->
			let tpath = { tpackage=[]; tname=i; tparams=[]; tsub=None } in
			if pf = Cs then
				(ENew((tpath,p), []), p), [], CTPath tpath
			else
				expr, [], CTPath tpath
		| [ (EField(_),p as field) ] ->
			let tpath = field_to_type_path ctx field in
			if pf = Cs then
				(ENew((tpath,p), []), p), [], CTPath tpath
			else
				field, [], CTPath tpath
		| _ ->
			display_error ctx "A @:strict metadata must contain exactly one parameter. Please check the documentation for more information" pos;
			raise Exit
	in
	let texpr = type_expr ctx changed_expr NoValue in
	let with_type_expr = (ECheckType( (EConst (Ident "null"), pos), (ctype,null_pos) ), pos) in
	let extra = handle_fields ctx fields_to_check with_type_expr in
	Meta.Meta, [make_meta ctx texpr extra], pos

let check_strict_meta ctx metas =
	let pf = ctx.com.platform in
	match pf with
		| Cs | Java ->
			let ret = ref [] in
			List.iter (function
				| Meta.Strict,params,pos -> (try
					ret := get_strict_meta ctx params pos :: !ret
				with | Exit -> ())
				| _ -> ()
			) metas;
			!ret
		| _ -> []

(**** end of strict meta handling *****)

let add_constructor ctx c force_constructor p =
	let cs = c.cl_structure() in
	let add_forced_constructor () =
		let constr = mk (TFunction {
			tf_args = [];
			tf_type = ctx.t.tvoid;
			tf_expr = mk (TBlock []) ctx.t.tvoid p;
		}) (tfun [] ctx.t.tvoid) p in
		let cf = mk_field "new" constr.etype p null_pos in
		cf.cf_expr <- Some constr;
		cf.cf_type <- constr.etype;
		cf.cf_meta <- [Meta.CompilerGenerated,[],null_pos];
		cf.cf_kind <- Method MethNormal;
		cs.cl_constructor <- Some cf;
	in
	let inherit_constructor csup cparams cfsup =
		let cf = {
			cfsup with
			cf_pos = p;
			cf_meta = List.filter (fun (m,_,_) -> m = Meta.CompilerGenerated) cfsup.cf_meta;
			cf_doc = None;
			cf_expr = None;
		} in
		let r = exc_protect ctx (fun r ->
			let t = mk_mono() in
			r := lazy_processing (fun() -> t);
			let ctx = { ctx with
				curfield = cf;
				pass = PTypeField;
			} in
			ignore (follow cfsup.cf_type); (* make sure it's typed *)
			(if ctx.com.config.pf_overload then List.iter (fun cf -> ignore (follow cf.cf_type)) cf.cf_overloads);
			let map_arg (v,def) =
				(*
					let's optimize a bit the output by not always copying the default value
					into the inherited constructor when it's not necessary for the platform
				*)
				match ctx.com.platform, def with
				| _, Some _ when not ctx.com.config.pf_static -> v, (Some TNull)
				| Flash, Some (TString _) -> v, (Some TNull)
				| Cpp, Some (TString _) -> v, def
				| Cpp, Some _ -> { v with v_type = ctx.t.tnull v.v_type }, (Some TNull)
				| _ -> v, def
			in
			let args = (match cfsup.cf_expr with
				| Some { eexpr = TFunction f } ->
					List.map map_arg f.tf_args
				| _ ->
					let values = get_value_meta cfsup.cf_meta in
					match follow cfsup.cf_type with
					| TFun (args,_) ->
						List.map (fun (n,o,t) ->
							let def = try type_function_arg_value ctx t (Some (PMap.find n values)) false with Not_found -> if o then Some TNull else None in
							map_arg (alloc_var n (if o then ctx.t.tnull t else t) p,def) (* TODO: var pos *)
						) args
					| _ -> assert false
			) in
			let p = c.cl_pos in
			let vars = List.map (fun (v,def) -> alloc_var v.v_name (apply_params csup.cl_params cparams v.v_type) v.v_pos, def) args in
			let super_call = mk (TCall (mk (TConst TSuper) (TInst (csup,cparams)) p,List.map (fun (v,_) -> mk (TLocal v) v.v_type p) vars)) ctx.t.tvoid p in
			let constr = mk (TFunction {
				tf_args = vars;
				tf_type = ctx.t.tvoid;
				tf_expr = super_call;
			}) (TFun (List.map (fun (v,c) -> v.v_name, c <> None, v.v_type) vars,ctx.t.tvoid)) p in
			cf.cf_expr <- Some constr;
			cf.cf_type <- t;
			unify ctx t constr.etype p;
			t
		) "add_constructor" in
		cf.cf_type <- TLazy r;
		cs.cl_constructor <- Some cf;
	in
	match cs.cl_constructor with
	| Some _ ->
		()
	| None ->
		if c.cl_extern then begin
			if force_constructor then add_forced_constructor ()
		end else match c.cl_super with
		| Some(csup,cparams) ->
			begin match (csup.cl_structure()).cl_constructor with
			| Some cfsup -> inherit_constructor csup cparams cfsup
			| None when force_constructor -> add_forced_constructor()
			| None -> ()
			end
		| None when force_constructor -> add_forced_constructor()
		| None -> ()

let check_struct_init_constructor ctx c p =
	let cs = c.cl_structure() in
	match cs.cl_constructor with
	| Some _ ->
		()
	| None ->
		let params = List.map snd c.cl_params in
		let ethis = mk (TConst TThis) (TInst(c,params)) p in
		let args,el,tl = List.fold_left (fun (args,el,tl) cf -> match cf.cf_kind with
			| Var _ ->
				let opt = Meta.has Meta.Optional cf.cf_meta in
				let t = if opt then ctx.t.tnull cf.cf_type else cf.cf_type in
				let v = alloc_var cf.cf_name t p in
				let ef = mk (TField(ethis,FInstance(c,params,cf))) t p in
				let ev = mk (TLocal v) v.v_type p in
				let e = mk (TBinop(OpAssign,ef,ev)) ev.etype p in
				(v,None) :: args,e :: el,(cf.cf_name,opt,t) :: tl
			| Method _ ->
				args,el,tl
		) ([],[],[]) (List.rev cs.cl_ordered_fields) in
		let tf = {
			tf_args = args;
			tf_type = ctx.t.tvoid;
			tf_expr = mk (TBlock el) ctx.t.tvoid p
		} in
		let e = mk (TFunction tf) (TFun(tl,ctx.t.tvoid)) p in
		let cf = mk_field "new" e.etype p null_pos in
		cf.cf_expr <- Some e;
		cf.cf_type <- e.etype;
		cf.cf_meta <- [Meta.CompilerGenerated,[],null_pos];
		cf.cf_kind <- Method MethNormal;
		cs.cl_constructor <- Some cf

module Inheritance = struct
	let check_extends ctx c t p = match follow t with
		| TInst ({ cl_path = [],"Array"; cl_extern = basic_extern },_)
		| TInst ({ cl_path = [],"String"; cl_extern = basic_extern },_)
		| TInst ({ cl_path = [],"Date"; cl_extern = basic_extern },_)
		| TInst ({ cl_path = [],"Xml"; cl_extern = basic_extern },_) when not (c.cl_extern && basic_extern) ->
			error "Cannot extend basic class" p;
		| TInst (csup,params) ->
			if is_parent c csup then error "Recursive class" p;
			begin match csup.cl_kind with
				| KTypeParameter _ ->
					if is_generic_parameter ctx csup then error "Extending generic type parameters is no longer allowed in Haxe 4" p;
					error "Cannot extend type parameters" p
				| _ -> csup,params
			end
		| _ -> error "Should extend by using a class" p

	let rec check_interface ctx c intf params =
		let p = c.cl_pos in
		let rec check_field i f =
			(if ctx.com.config.pf_overload then
				List.iter (function
					| f2 when f != f2 ->
							check_field i f2
					| _ -> ()) f.cf_overloads);
			let is_overload = ref false in
			try
				let t2, f2 = class_field_no_interf c i in
				let t2, f2 =
					if ctx.com.config.pf_overload && (f2.cf_overloads <> [] || Meta.has Meta.Overload f2.cf_meta) then
						let overloads = Overloads.get_overloads c i in
						is_overload := true;
						let t = (apply_params intf.cl_params params f.cf_type) in
						List.find (fun (t1,f1) -> Overloads.same_overload_args t t1 f f1) overloads
					else
						t2, f2
				in
				if ctx.com.display.dms_collect_data then begin
						let h = ctx.com.display_information in
						h.interface_field_implementations <- (intf,f,c,Some f2) :: h.interface_field_implementations;
				end;
				ignore(follow f2.cf_type); (* force evaluation *)
				let p = (match f2.cf_expr with None -> p | Some e -> e.epos) in
				let mkind = function
					| MethNormal | MethInline -> 0
					| MethDynamic -> 1
					| MethMacro -> 2
				in
				if f.cf_public && not f2.cf_public && not (Meta.has Meta.CompilerGenerated f.cf_meta) then
					display_error ctx ("Field " ^ i ^ " should be public as requested by " ^ s_type_path intf.cl_path) p
				else if not (unify_kind f2.cf_kind f.cf_kind) || not (match f.cf_kind, f2.cf_kind with Var _ , Var _ -> true | Method m1, Method m2 -> mkind m1 = mkind m2 | _ -> false) then
					display_error ctx ("Field " ^ i ^ " has different property access than in " ^ s_type_path intf.cl_path ^ " (" ^ s_kind f2.cf_kind ^ " should be " ^ s_kind f.cf_kind ^ ")") p
				else try
					valid_redefinition ctx f2 t2 f (apply_params intf.cl_params params f.cf_type)
				with
					Unify_error l ->
						if not (Meta.has Meta.CsNative c.cl_meta && c.cl_extern) then begin
							display_error ctx ("Field " ^ i ^ " has different type than in " ^ s_type_path intf.cl_path) p;
							display_error ctx ("Interface field is defined here") f.cf_pos;
							display_error ctx (error_msg (Unify l)) p;
						end
			with
				| Not_found when not c.cl_interface ->
					let msg = if !is_overload then
						let ctx = print_context() in
						let args = match follow f.cf_type with | TFun(args,_) -> String.concat ", " (List.map (fun (n,o,t) -> (if o then "?" else "") ^ n ^ " : " ^ (s_type ctx t)) args) | _ -> assert false in
						"No suitable overload for " ^ i ^ "( " ^ args ^ " ), as needed by " ^ s_type_path intf.cl_path ^ " was found"
					else
						("Field " ^ i ^ " needed by " ^ s_type_path intf.cl_path ^ " is missing")
					in
					display_error ctx msg p
				| Not_found -> ()
		in
		PMap.iter check_field (intf.cl_structure()).cl_fields;
		List.iter (fun (i2,p2) ->
			check_interface ctx c i2 (List.map (apply_params intf.cl_params params) p2)
		) intf.cl_implements

	let check_interfaces ctx c =
		match c.cl_path with
		| "Proxy" :: _ , _ -> ()
		| _ when c.cl_extern && Meta.has Meta.CsNative c.cl_meta -> ()
		| _ ->
		List.iter (fun (intf,params) -> check_interface ctx c intf params) c.cl_implements

	let set_heritance ctx c herits p =
		let is_lib = Meta.has Meta.LibType c.cl_meta in
		let ctx = { ctx with curclass = c; type_params = c.cl_params; } in
		let old_meta = c.cl_meta in
		let process_meta csup =
			List.iter (fun m ->
				match m with
				| Meta.Final, _, _ -> if not (Meta.has Meta.Hack c.cl_meta || (match c.cl_kind with KTypeParameter _ -> true | _ -> false)) then error "Cannot extend a final class" p;
				| Meta.AutoBuild, el, p -> c.cl_meta <- (Meta.Build,el,{ c.cl_pos with pmax = c.cl_pos.pmin }(* prevent display metadata *)) :: m :: c.cl_meta
				| _ -> ()
			) csup.cl_meta
		in
		let check_cancel_build csup =
			match csup.cl_build() with
			| Built -> ()
			| state ->
				(* for macros reason, our super class is not yet built - see #2177 *)
				(* let's reset our build and delay it until we are done *)
				c.cl_meta <- old_meta;
				raise (Build_canceled state)
		in
		let has_interf = ref false in
		(*
			resolve imports before calling build_inheritance, since it requires full paths.
			that means that typedefs are not working, but that's a fair limitation
		*)
		let resolve_imports (t,p) =
			match t.tpackage with
			| _ :: _ -> t,p
			| [] ->
				try
					let path_matches lt = snd (t_path lt) = t.tname in
					let lt = try
						List.find path_matches ctx.m.curmod.m_types
					with Not_found ->
						let t,pi = List.find (fun (lt,_) -> path_matches lt) ctx.m.module_types in
						Display.ImportHandling.mark_import_position ctx.com pi;
						t
					in
					{ t with tpackage = fst (t_path lt) },p
				with
					Not_found -> t,p
		in
		let herits = ExtList.List.filter_map (function
			| HExtends t -> Some(true,resolve_imports t)
			| HImplements t -> Some(false,resolve_imports t)
			| t -> None
		) herits in
		let herits = List.filter (ctx.g.do_inherit ctx c p) herits in
		(* Pass 1: Check and set relations *)
		let check_herit t is_extends =
			if is_extends then begin
				if c.cl_super <> None then error "Cannot extend several classes" p;
				let csup,params = check_extends ctx c t p in
				if c.cl_interface then begin
					if not csup.cl_interface then error "Cannot extend by using a class" p;
					c.cl_implements <- (csup,params) :: c.cl_implements;
					if not !has_interf then begin
						if not is_lib then delay ctx PForce (fun() -> check_interfaces ctx c);
						has_interf := true;
					end
				end else begin
					if csup.cl_interface then error "Cannot extend by using an interface" p;
					c.cl_super <- Some (csup,params)
				end;
				(fun () ->
					check_cancel_build csup;
					process_meta csup;
				)
			end else begin match follow t with
				| TInst ({ cl_path = [],"ArrayAccess"; cl_extern = true; },[t]) ->
					if c.cl_array_access <> None then error "Duplicate array access" p;
					c.cl_array_access <- Some t;
					(fun () -> ())
				| TInst (intf,params) ->
					if is_parent c intf then error "Recursive class" p;
					if c.cl_interface then error "Interfaces cannot implement another interface (use extends instead)" p;
					if not intf.cl_interface then error "You can only implement an interface" p;
					c.cl_implements <- (intf, params) :: c.cl_implements;
					if not !has_interf && not is_lib && not (Meta.has (Meta.Custom "$do_not_check_interf") c.cl_meta) then begin
						delay ctx PForce (fun() -> check_interfaces ctx c);
						has_interf := true;
					end;
					(fun () ->
						check_cancel_build intf;
						process_meta intf;
					)
				| TDynamic t ->
					if c.cl_dynamic <> None then error "Cannot have several dynamics" p;
					c.cl_dynamic <- Some t;
					(fun () -> ())
				| _ ->
					error "Should implement by using an interface" p
			end
		in
		let fl = ExtList.List.filter_map (fun (is_extends,t) ->
			try
				let t = load_instance ~allow_display:true ctx t false p in
				Some (check_herit t is_extends)
			with Error(Module_not_found(([],name)),p) when ctx.com.display.dms_display ->
				if Display.Diagnostics.is_diagnostics_run ctx then Display.ToplevelCollector.handle_unresolved_identifier ctx name p true;
				None
		) herits in
		fl
end

let rec type_type_param ?(enum_constructor=false) ctx path get_params p tp =
	let n = fst tp.tp_name in
	let c = mk_class ctx.m.curmod (fst path @ [snd path],n) (pos tp.tp_name) (pos tp.tp_name) in
	c.cl_params <- type_type_params ctx c.cl_path get_params p tp.tp_params;
	c.cl_kind <- KTypeParameter [];
	c.cl_meta <- tp.Ast.tp_meta;
	if enum_constructor then c.cl_meta <- (Meta.EnumConstructorParam,[],null_pos) :: c.cl_meta;
	let t = TInst (c,List.map snd c.cl_params) in
	if ctx.is_display_file && Display.is_display_position (pos tp.tp_name) then
		Display.DisplayEmitter.display_type ctx.com.display t (pos tp.tp_name);
	match tp.tp_constraints with
	| [] ->
		n, t
	| _ ->
		let r = exc_protect ctx (fun r ->
			r := lazy_processing (fun() -> t);
			let ctx = { ctx with type_params = ctx.type_params @ get_params() } in
			let constr = List.map (load_complex_type ctx true p) tp.tp_constraints in
			(* check against direct recursion *)
			let rec loop t =
				match follow t with
				| TInst (c2,_) when c == c2 -> error "Recursive constraint parameter is not allowed" p
				| TInst ({ cl_kind = KTypeParameter cl },_) ->
					List.iter loop cl
				| _ ->
					()
			in
			List.iter loop constr;
			c.cl_kind <- KTypeParameter constr;
			t
		) "constraint" in
		n, TLazy r

and type_type_params ?(enum_constructor=false) ctx path get_params p tpl =
	let names = ref [] in
	List.map (fun tp ->
		if List.exists (fun name -> name = fst tp.tp_name) !names then display_error ctx ("Duplicate type parameter name: " ^ fst tp.tp_name) (pos tp.tp_name);
		names := (fst tp.tp_name) :: !names;
		type_type_param ~enum_constructor ctx path get_params p tp
	) tpl

let type_function_params ctx fd fname p =
	let params = ref [] in
	params := type_type_params ctx ([],fname) (fun() -> !params) p fd.f_params;
	!params

let type_function ctx args ret fmode f do_display p =
	let locals = save_locals ctx in
	let fargs = List.map2 (fun (n,c,t) ((_,pn),_,m,_,_) ->
		if n.[0] = '$' then error "Function argument names starting with a dollar are not allowed" p;
		let c = type_function_arg_value ctx t c do_display in
		let v,c = add_local ctx n t pn, c in
		v.v_meta <- m;
		if do_display && Display.is_display_position pn then
			Display.DisplayEmitter.display_variable ctx.com.display v pn;
		if n = "this" then v.v_meta <- (Meta.This,[],null_pos) :: v.v_meta;
		v,c
	) args f.f_args in
	let old_ret = ctx.ret in
	let old_fun = ctx.curfun in
	let old_opened = ctx.opened in
	ctx.curfun <- fmode;
	ctx.ret <- ret;
	ctx.opened <- [];
	let e = match f.f_expr with
		| None ->
			if ctx.com.display.dms_error_policy = EPIgnore then
				(* when we don't care because we're in display mode, just act like
				   the function has an empty block body. this is fine even if function
				   defines a return type, because returns aren't checked in this mode
				*)
				EBlock [],p
			else
				error "Function body required" p
		| Some e -> e
	in
	let e = if not do_display then
		type_expr ctx e NoValue
	else begin
		let e = Display.ExprPreprocessing.process_expr ctx.com e in
		try
			if Common.defined ctx.com Define.NoCOpt then raise Exit;
			type_expr ctx (Optimizer.optimize_completion_expr e) NoValue
		with
		| Parser.TypePath (_,None,_) | Exit ->
			type_expr ctx e NoValue
		| Display.DisplayType (t,_,_) when (match follow t with TMono _ -> true | _ -> false) ->
			type_expr ctx (if ctx.com.display.dms_kind = DMToplevel then Display.ExprPreprocessing.find_enclosing ctx.com e else e) NoValue
	end in
	let e = match e.eexpr with
		| TMeta((Meta.MergeBlock,_,_), ({eexpr = TBlock el} as e1)) -> e1
		| _ -> e
	in
	let has_return e =
		let rec loop e =
			match e.eexpr with
			| TReturn (Some _) -> raise Exit
			| TFunction _ -> ()
			| _ -> Type.iter loop e
		in
		try loop e; false with Exit -> true
	in
	begin match follow ret with
		| TAbstract({a_path=[],"Void"},_) -> ()
		(* We have to check for the presence of return expressions here because
		   in the case of Dynamic ctx.ret is still a monomorph. If we indeed
		   don't have a return expression we can link the monomorph to Void. We
		   can _not_ use type_iseq to avoid the Void check above because that
		   would turn Dynamic returns to Void returns. *)
		| TMono t when not (has_return e) -> ignore(link t ret ctx.t.tvoid)
		| _ when ctx.com.display.dms_error_policy = EPIgnore -> ()
		| _ -> (try return_flow ctx e with Exit -> ())
	end;
	let rec loop e =
		match e.eexpr with
		| TCall ({ eexpr = TConst TSuper },_) -> raise Exit
		| TFunction _ -> ()
		| _ -> Type.iter loop e
	in
	let has_super_constr() =
		match ctx.curclass.cl_super with
		| None ->
			None
		| Some (csup,tl) ->
			try
				let _,cf = get_constructor (fun f->f.cf_type) csup in
				Some (Meta.has Meta.CompilerGenerated cf.cf_meta,TInst(csup,tl))
			with Not_found ->
				None
	in
	let e = if fmode <> FunConstructor then
		e
	else begin
		let final_vars = Hashtbl.create 0 in
		List.iter (fun cf -> match cf.cf_kind with
			| Var _ when Meta.has Meta.Final cf.cf_meta && cf.cf_expr = None ->
				Hashtbl.add final_vars cf.cf_name cf
			| _ ->
				()
		) (ctx.curclass.cl_structure()).cl_ordered_fields;
		if Hashtbl.length final_vars > 0 then begin
			let rec find_inits e = match e.eexpr with
				| TBinop(OpAssign,{eexpr = TField({eexpr = TConst TThis},fa)},e2) ->
					Hashtbl.remove final_vars (field_name fa);
					find_inits e2;
				| _ ->
					Type.iter find_inits e
			in
			find_inits e;
			Hashtbl.iter (fun _ cf ->
				display_error ctx ("final field " ^ cf.cf_name ^ " must be initialized immediately or in the constructor") cf.cf_pos;
			) final_vars
		end;
		match has_super_constr() with
		| Some (was_forced,t_super) ->
			(try
				loop e;
				if was_forced then
					let e_super = mk (TConst TSuper) t_super e.epos in
					let e_super_call = mk (TCall(e_super,[])) ctx.t.tvoid e.epos in
					concat e_super_call e
				else begin
					display_error ctx "Missing super constructor call" p;
					e
				end
			with
				Exit -> e);
		| None ->
			e
	end in
	locals();
	let e = match ctx.curfun, ctx.vthis with
		| (FunMember|FunConstructor), Some v ->
			let ev = mk (TVar (v,Some (mk (TConst TThis) ctx.tthis p))) ctx.t.tvoid p in
			(match e.eexpr with
			| TBlock l -> { e with eexpr = TBlock (ev::l) }
			| _ -> mk (TBlock [ev;e]) e.etype p)
		| _ -> e
	in
	List.iter (fun r -> r := Closed) ctx.opened;
	ctx.ret <- old_ret;
	ctx.curfun <- old_fun;
	ctx.opened <- old_opened;
	e , fargs

let load_core_class ctx c =
	let ctx2 = (match ctx.g.core_api with
		| None ->
			let com2 = Common.clone ctx.com in
			com2.defines.Define.values <- PMap.empty;
			Common.define com2 Define.CoreApi;
			Common.define com2 Define.Sys;
			if ctx.in_macro then Common.define com2 Define.Macro;
			com2.class_path <- ctx.com.std_path;
			let ctx2 = ctx.g.do_create com2 in
			ctx.g.core_api <- Some ctx2;
			ctx2
		| Some c ->
			c
	) in
	let tpath = match c.cl_kind with
		| KAbstractImpl a -> { tpackage = fst a.a_path; tname = snd a.a_path; tparams = []; tsub = None; }
		| _ -> { tpackage = fst c.cl_path; tname = snd c.cl_path; tparams = []; tsub = None; }
	in
	let t = load_instance ctx2 (tpath,c.cl_pos) true c.cl_pos in
	flush_pass ctx2 PFinal "core_final";
	match t with
	| TInst (ccore,_) | TAbstract({a_impl = Some ccore}, _) ->
		ccore
	| _ ->
		assert false

let init_core_api ctx c =
	let ccore = load_core_class ctx c in
	begin try
		List.iter2 (fun (n1,t1) (n2,t2) -> match follow t1, follow t2 with
			| TInst({cl_kind = KTypeParameter l1},_),TInst({cl_kind = KTypeParameter l2},_) ->
				begin try
					List.iter2 (fun t1 t2 -> type_eq EqCoreType t2 t1) l1 l2
				with
					| Invalid_argument _ ->
						error "Type parameters must have the same number of constraints as core type" c.cl_pos
					| Unify_error l ->
						display_error ctx ("Type parameter " ^ n2 ^ " has different constraint than in core type") c.cl_pos;
						display_error ctx (error_msg (Unify l)) c.cl_pos
				end
			| t1,t2 ->
				Printf.printf "%s %s" (s_type (print_context()) t1) (s_type (print_context()) t2);
				assert false
		) ccore.cl_params c.cl_params;
	with Invalid_argument _ ->
		error "Class must have the same number of type parameters as core type" c.cl_pos
	end;
	(match c.cl_doc with
	| None -> c.cl_doc <- ccore.cl_doc
	| Some _ -> ());
	let compare_fields f f2 =
		let p = (match f2.cf_expr with None -> c.cl_pos | Some e -> e.epos) in
		(try
			type_eq EqCoreType (apply_params ccore.cl_params (List.map snd c.cl_params) f.cf_type) f2.cf_type
		with Unify_error l ->
			display_error ctx ("Field " ^ f.cf_name ^ " has different type than in core type") p;
			display_error ctx (error_msg (Unify l)) p);
		if f2.cf_public <> f.cf_public then error ("Field " ^ f.cf_name ^ " has different visibility than core type") p;
		(match f2.cf_doc with
		| None -> f2.cf_doc <- f.cf_doc
		| Some _ -> ());
		if f2.cf_kind <> f.cf_kind then begin
			match f2.cf_kind, f.cf_kind with
			| Method MethInline, Method MethNormal -> () (* allow to add 'inline' *)
			| Method MethNormal, Method MethInline -> () (* allow to disable 'inline' *)
			| _ ->
				error ("Field " ^ f.cf_name ^ " has different property access than core type") p;
		end;
		(match follow f.cf_type, follow f2.cf_type with
		| TFun (pl1,_), TFun (pl2,_) ->
			if List.length pl1 != List.length pl2 then error "Argument count mismatch" p;
			List.iter2 (fun (n1,_,_) (n2,_,_) ->
				if n1 <> n2 then error ("Method parameter name '" ^ n2 ^ "' should be '" ^ n1 ^ "'") p;
			) pl1 pl2;
		| _ -> ());
	in
	let check_fields fcore fl =
		PMap.iter (fun i f ->
			if not f.cf_public then () else
			let f2 = try PMap.find f.cf_name fl with Not_found -> error ("Missing field " ^ i ^ " required by core type") c.cl_pos in
			compare_fields f f2;
		) fcore;
		PMap.iter (fun i f ->
			let p = (match f.cf_expr with None -> c.cl_pos | Some e -> e.epos) in
			if f.cf_public && not (Meta.has Meta.Hack f.cf_meta) && not (PMap.mem f.cf_name fcore) && not (List.memq f c.cl_overrides) then error ("Public field " ^ i ^ " is not part of core type") p;
		) fl;
	in
	let ccores = ccore.cl_structure() in
	let cs = c.cl_structure() in
	check_fields ccores.cl_fields cs.cl_fields;
	check_fields ccores.cl_statics cs.cl_statics;
	(match ccores.cl_constructor, cs.cl_constructor with
	| None, None -> ()
	| Some { cf_public = false }, _ -> ()
	| Some f, Some f2 -> compare_fields f f2
	| None, Some { cf_public = false } -> ()
	| _ -> error "Constructor differs from core type" c.cl_pos)

let check_global_metadata ctx meta f_add mpath tpath so =
	let sl1 = full_dot_path mpath tpath in
	let sl1,field_mode = match so with None -> sl1,false | Some s -> sl1 @ [s],true in
	List.iter (fun (sl2,m,(recursive,to_types,to_fields)) ->
		let add = ((field_mode && to_fields) || (not field_mode && to_types)) && (match_path recursive sl1 sl2) in
		if add then f_add m
	) ctx.g.global_metadata;
	if ctx.is_display_file then delay ctx PCheckConstraint (fun () -> Display.DisplayEmitter.check_display_metadata ctx meta)

let patch_class ctx c fields =
	let path = match c.cl_kind with
		| KAbstractImpl a -> a.a_path
		| _ -> c.cl_path
	in
	let h = (try Some (Hashtbl.find ctx.g.type_patches path) with Not_found -> None) in
	match h with
	| None -> fields
	| Some (h,hcl) ->
		c.cl_meta <- c.cl_meta @ hcl.tp_meta;
		let rec loop acc = function
			| [] -> acc
			| f :: l ->
				(* patch arguments types *)
				(match f.cff_kind with
				| FFun ff ->
					let param (((n,pn),opt,m,_,e) as p) =
						try
							let t2 = (try Hashtbl.find h (("$" ^ (fst f.cff_name) ^ "__" ^ n),false) with Not_found -> Hashtbl.find h (("$" ^ n),false)) in
							(n,pn), opt, m, (match t2.tp_type with None -> None | Some t -> Some (t,null_pos)), e
						with Not_found ->
							p
					in
					f.cff_kind <- FFun { ff with f_args = List.map param ff.f_args }
				| _ -> ());
				(* other patches *)
				match (try Some (Hashtbl.find h (fst f.cff_name,List.mem AStatic f.cff_access)) with Not_found -> None) with
				| None -> loop (f :: acc) l
				| Some { tp_remove = true } -> loop acc l
				| Some p ->
					f.cff_meta <- f.cff_meta @ p.tp_meta;
					(match p.tp_type with
					| None -> ()
					| Some t ->
						f.cff_kind <- match f.cff_kind with
						| FVar (_,e) -> FVar (Some (t,null_pos),e)
						| FProp (get,set,_,eo) -> FProp (get,set,Some (t,null_pos),eo)
						| FFun f -> FFun { f with f_type = Some (t,null_pos) });
					loop (f :: acc) l
		in
		List.rev (loop [] fields)

let string_list_of_expr_path (e,p) =
	try string_list_of_expr_path_raise (e,p)
	with Exit -> error "Invalid path" p

let build_enum_abstract ctx c a fields p =
	List.iter (fun field ->
		match field.cff_kind with
		| FVar(ct,eo) when not (List.mem AStatic field.cff_access) ->
			field.cff_access <- [AStatic; if (List.mem APrivate field.cff_access) then APrivate else APublic];
			field.cff_meta <- (Meta.Enum,[],null_pos) :: (Meta.Impl,[],null_pos) :: field.cff_meta;
			let ct = match ct with
				| Some _ -> ct
				| None -> Some (TExprToExpr.convert_type (TAbstract(a,List.map snd a.a_params)),null_pos)
			in
			begin match eo with
				| None ->
					if not c.cl_extern then error "Value required" field.cff_pos
					else field.cff_kind <- FProp(("default",null_pos),("never",null_pos),ct,None)
				| Some e ->
					field.cff_access <- AInline :: field.cff_access;
					let e = (ECast(e,None),(pos e)) in
					field.cff_kind <- FVar(ct,Some e)
			end
		| _ ->
			()
	) fields;
	EVars [("",null_pos),Some (CTAnonymous fields,p),None],p

let is_java_native_function meta = try
	match Meta.get Meta.Native meta with
		| (Meta.Native,[],_) -> true
		| _ -> false
	with | Not_found -> false

let build_module_def ctx mt meta fvars context_init fbuild =
	let loop (f_build,f_enum) = function
		| Meta.Build,args,p -> (fun () ->
				let epath, el = (match args with
					| [ECall (epath,el),p] -> epath, el
					| _ -> error "Invalid build parameters" p
				) in
				let s = try String.concat "." (List.rev (string_list_of_expr_path epath)) with Error (_,p) -> error "Build call parameter must be a class path" p in
				if ctx.in_macro then error "You cannot use @:build inside a macro : make sure that your type is not used in macro" p;
				let old = ctx.g.get_build_infos in
				ctx.g.get_build_infos <- (fun() -> Some (mt, List.map snd (t_infos mt).mt_params, fvars()));
				context_init();
				let r = try apply_macro ctx MBuild s el p with e -> ctx.g.get_build_infos <- old; raise e in
				ctx.g.get_build_infos <- old;
				(match r with
				| None -> error "Build failure" p
				| Some e -> fbuild e)
			) :: f_build,f_enum
		| Meta.Enum,_,p -> f_build,Some (fun () ->
				begin match mt with
					| TClassDecl ({cl_kind = KAbstractImpl a} as c) ->
						context_init();
						let e = build_enum_abstract ctx c a (fvars()) p in
						fbuild e;
					| _ ->
						()
				end
			)
		| _ ->
			f_build,f_enum
	in
	(* let errors go through to prevent resume if build fails *)
	let f_build,f_enum = List.fold_left loop ([],None) meta in
	List.iter (fun f -> f()) (List.rev f_build);
	(match f_enum with None -> () | Some f -> f())

module ClassInitializer = struct
	type class_init_ctx = {
		tclass : tclass; (* I don't trust ctx.curclass because it's mutable. *)
		is_lib : bool;
		is_native : bool;
		is_core_api : bool;
		is_class_debug : bool;
		extends_public : bool;
		abstract : tabstract option;
		context_init : unit -> unit;
		mutable delayed_expr : (typer * tlazy ref option) list;
		mutable force_constructor : bool;
		mutable uninitialized_final : pos option;
	}

	type field_kind =
		| FKNormal
		| FKConstructor
		| FKInit

	type field_init_ctx = {
		is_inline : bool;
		is_final : bool;
		is_static : bool;
		is_override : bool;
		is_extern : bool;
		is_macro : bool;
		is_abstract_member : bool;
		is_display_field : bool;
		is_field_debug : bool;
		field_kind : field_kind;
		mutable do_bind : bool;
		mutable do_add : bool;
	}

	let dump_class_context cctx =
		Printer.s_record_fields "" [
			"tclass",Printer.s_tclass "\t" cctx.tclass;
			"is_lib",string_of_bool cctx.is_lib;
			"is_native",string_of_bool cctx.is_native;
			"is_core_api",string_of_bool cctx.is_core_api;
			"is_class_debug",string_of_bool cctx.is_class_debug;
			"extends_public",string_of_bool cctx.extends_public;
			"abstract",Printer.s_opt (Printer.s_tabstract "\t") cctx.abstract;
			"force_constructor",string_of_bool cctx.force_constructor;
		]

	let s_field_kind = function
		| FKNormal -> "FKNormal"
		| FKConstructor -> "FKConstructor"
		| FKInit -> "FKInit"

	let dump_field_context fctx =
		Printer.s_record_fields "" [
			"is_inline",string_of_bool fctx.is_inline;
			"is_static",string_of_bool fctx.is_static;
			"is_override",string_of_bool fctx.is_override;
			"is_extern",string_of_bool fctx.is_extern;
			"is_macro",string_of_bool fctx.is_macro;
			"is_abstract_member",string_of_bool fctx.is_abstract_member;
			"is_display_field",string_of_bool fctx.is_display_field;
			"is_field_debug",string_of_bool fctx.is_field_debug;
			"field_kind",s_field_kind fctx.field_kind;
			"do_bind",string_of_bool fctx.do_bind;
			"do_add",string_of_bool fctx.do_add;
		]

	let create_class_context ctx c context_init p =
		locate_macro_error := true;
		incr stats.s_classes_built;
		let abstract = match c.cl_kind with
			| KAbstractImpl a -> Some a
			| _ -> None
		in
		let ctx = {
			ctx with
			curclass = c;
			type_params = c.cl_params;
			pass = PBuildClass;
			tthis = (match abstract with
				| Some a ->
					(match a.a_this with
					| TMono r when !r = None -> TAbstract (a,List.map snd c.cl_params)
					| t -> t)
				| None -> TInst (c,List.map snd c.cl_params));
			on_error = (fun ctx msg ep ->
				ctx.com.error msg ep;
				(* macros expressions might reference other code, let's recall which class we are actually compiling *)
				if !locate_macro_error && (ep.pfile <> c.cl_pos.pfile || ep.pmax < c.cl_pos.pmin || ep.pmin > c.cl_pos.pmax) then ctx.com.error "Defined in this class" c.cl_pos
			);
		} in
		(* a lib type will skip most checks *)
		let is_lib = Meta.has Meta.LibType c.cl_meta in
		if is_lib && not c.cl_extern then ctx.com.error "@:libType can only be used in extern classes" c.cl_pos;
		(* a native type will skip one check: the static vs non-static field *)
		let is_native = Meta.has Meta.JavaNative c.cl_meta || Meta.has Meta.CsNative c.cl_meta in
		if Meta.has Meta.Macro c.cl_meta then display_error ctx "Macro classes are no longer allowed in haxe 3" c.cl_pos;
		let rec extends_public c =
			Meta.has Meta.PublicFields c.cl_meta ||
			match c.cl_super with
			| None -> false
			| Some (c,_) -> extends_public c
		in
		let cctx = {
			tclass = c;
			is_lib = is_lib;
			is_native = is_native;
			is_core_api = Meta.has Meta.CoreApi c.cl_meta;
			is_class_debug = false;
			extends_public = extends_public c;
			abstract = abstract;
			context_init = context_init;
			force_constructor = false;
			uninitialized_final = None;
			delayed_expr = [];
		} in
		ctx,cctx

	let create_field_context (ctx,cctx) c cff =
		let ctx = {
			ctx with
			pass = PBuildClass; (* will be set later to PTypeExpr *)
		} in
		let is_static = List.mem AStatic cff.cff_access in
		let is_extern = Meta.has Meta.Extern cff.cff_meta || c.cl_extern in
		let allow_inline = cctx.abstract <> None || match cff.cff_kind with
			| FFun _ -> ctx.g.doinline || is_extern
			| _ -> true
		in
		let is_inline = allow_inline && List.mem AInline cff.cff_access in
		let is_override = List.mem AOverride cff.cff_access in
		let is_macro = List.mem AMacro cff.cff_access in
		let field_kind = match fst cff.cff_name with
			| "new" -> FKConstructor
			| "__init__" when is_static -> FKInit
			| _ -> FKNormal
		in
		let fctx = {
			is_inline = is_inline;
			is_static = is_static;
			is_override = is_override;
			is_macro = is_macro;
			is_extern = is_extern;
			is_final = List.mem AFinal cff.cff_access;
			is_display_field = ctx.is_display_file && Display.is_display_position cff.cff_pos;
			is_field_debug = cctx.is_class_debug;
			is_abstract_member = cctx.abstract <> None && Meta.has Meta.Impl cff.cff_meta;
			field_kind = field_kind;
			do_bind = (((not c.cl_extern || is_inline) && not c.cl_interface) || field_kind = FKInit);
			do_add = true;
		} in
		ctx,fctx

	let is_public (ctx,cctx) access parent =
		let c = cctx.tclass in
		if List.mem APrivate access then
			false
		else if List.mem APublic access then
			true
		else match parent with
			| Some { cf_public = p } -> p
			| _ -> c.cl_extern || c.cl_interface || cctx.extends_public

	let rec get_parent c name =
		match c.cl_super with
		| None -> None
		| Some (csup,_) ->
			try
				Some (PMap.find name (csup.cl_structure()).cl_fields)
			with
				Not_found -> get_parent csup name

	let add_field c cf is_static =
		let cs = c.cl_structure() in
		if is_static then begin
			cs.cl_statics <- PMap.add cf.cf_name cf cs.cl_statics;
			cs.cl_ordered_statics <- cf :: cs.cl_ordered_statics;
		end else begin
			cs.cl_fields <- PMap.add cf.cf_name cf cs.cl_fields;
			cs.cl_ordered_fields <- cf :: cs.cl_ordered_fields;
		end

	let type_opt (ctx,cctx) p t =
		let c = cctx.tclass in
		match t with
		| None when c.cl_extern || c.cl_interface ->
			display_error ctx "Type required for extern classes and interfaces" p;
			t_dynamic
		| None when cctx.is_core_api ->
			display_error ctx "Type required for core api classes" p;
			t_dynamic
		| _ ->
			load_type_hint ctx p t

	let build_fields (ctx,cctx) c fields =
		let fields = ref fields in
		let get_fields() = !fields in
		let pending = ref [] in
		c.cl_build <- (fun() -> BuildMacro pending);
		build_module_def ctx (TClassDecl c) c.cl_meta get_fields cctx.context_init (fun (e,p) ->
			match e with
			| EVars [_,Some (CTAnonymous f,p),None] ->
				let f = List.map (fun f ->
					let f = match cctx.abstract with
						| Some a ->
							let a_t = TExprToExpr.convert_type' (TAbstract(a,List.map snd a.a_params)) in
							let this_t = TExprToExpr.convert_type' a.a_this in (* TODO: better pos? *)
							transform_abstract_field ctx.com this_t a_t a f
						| None ->
							f
					in
					if List.mem AMacro f.cff_access then
						(match ctx.g.macros with
						| Some (_,mctx) when Hashtbl.mem mctx.g.types_module c.cl_path ->
							(* assume that if we had already a macro with the same name, it has not been changed during the @:build operation *)
							if not (List.exists (fun f2 -> f2.cff_name = f.cff_name && List.mem AMacro f2.cff_access) (!fields)) then
								error "Class build macro cannot return a macro function when the class has already been compiled into the macro context" p
						| _ -> ());
					f
				) f in
				fields := f
			| _ -> error "Class build macro must return a single variable with anonymous fields" p
		);
		c.cl_build <- (fun() -> Building [c]);
		List.iter (fun f -> f()) !pending;
		!fields

	let bind_type (ctx,cctx,fctx) cf r p =
		let c = cctx.tclass in
		let rec is_full_type t =
			match t with
			| TFun (args,ret) -> is_full_type ret && List.for_all (fun (_,_,t) -> is_full_type t) args
			| TMono r -> (match !r with None -> false | Some t -> is_full_type t)
			| TAbstract _ | TInst _ | TEnum _ | TLazy _ | TDynamic _ | TAnon _ | TType _ -> true
		in
		let force_macro () =
			(* force macro system loading of this class in order to get completion *)
			delay ctx PTypeField (fun() -> try ignore(ctx.g.do_macro ctx MDisplay c.cl_path cf.cf_name [] p) with Exit | Error _ -> ())
		in
		let handle_display_field () =
			if fctx.is_macro && not ctx.in_macro then
				force_macro()
			else begin
				cf.cf_type <- TLazy r;
				cctx.delayed_expr <- (ctx,Some r) :: cctx.delayed_expr;
			end
		in
		if ctx.com.display.dms_full_typing then begin
			if fctx.is_macro && not ctx.in_macro then
				()
			else begin
				cf.cf_type <- TLazy r;
				(* is_lib ? *)
				cctx.delayed_expr <- (ctx,Some r) :: cctx.delayed_expr;
			end
		end else if ctx.com.display.dms_force_macro_typing && fctx.is_macro && not ctx.in_macro then
			force_macro()
		else begin
			if fctx.is_display_field then begin
				handle_display_field()
			end else begin
				if not (is_full_type cf.cf_type) then begin
					cctx.delayed_expr <- (ctx, None) :: cctx.delayed_expr;
					cf.cf_type <- TLazy r;
				end;
			end
		end

	let bind_var (ctx,cctx,fctx) cf e =
		let c = cctx.tclass in
		let p = cf.cf_pos in
		let rec get_declared f = function
			| None -> None
			| Some (c,a) when PMap.exists f (c.cl_structure()).cl_fields ->
				Some (c,a)
			| Some (c,_) ->
				let ret = get_declared f c.cl_super in
				match ret with
					| Some r -> Some r
					| None ->
						let rec loop ifaces = match ifaces with
							| [] -> None
							| i :: ifaces -> match get_declared f (Some i) with
								| Some r -> Some r
								| None -> loop ifaces
						in
						loop c.cl_implements
		in
		if not fctx.is_static && not cctx.is_lib then begin match get_declared cf.cf_name c.cl_super with
				| None -> ()
				| Some (csup,_) ->
					(* this can happen on -net-lib generated classes if a combination of explicit interfaces and variables with the same name happens *)
					if not (csup.cl_interface && Meta.has Meta.CsNative c.cl_meta) then
						error ("Redefinition of variable " ^ cf.cf_name ^ " in subclass is not allowed. Previously declared at " ^ (s_type_path csup.cl_path) ) p
		end;
		let t = cf.cf_type in

		match e with
		| None ->
			if fctx.is_display_field then Display.DisplayEmitter.maybe_display_field ctx (cf.cf_name_pos) cf;
		| Some e ->
			if requires_value_meta ctx.com (Some c) then cf.cf_meta <- ((Meta.Value,[e],null_pos) :: cf.cf_meta);
			let check_cast e =
				(* insert cast to keep explicit field type (issue #1901) *)
				if type_iseq e.etype cf.cf_type then
					e
				else begin match e.eexpr,follow cf.cf_type with
					| TConst (TInt i),TAbstract({a_path=[],"Float"},_) ->
						(* turn int constant to float constant if expected type is float *)
						{e with eexpr = TConst (TFloat (Int32.to_string i))}
					| _ ->
						mk_cast e cf.cf_type e.epos
				end
			in
			let r = exc_protect ~force:false ctx (fun r ->
				(* type constant init fields (issue #1956) *)
				if not !return_partial_type || (match fst e with EConst _ -> true | _ -> false) then begin
					r := lazy_processing (fun() -> t);
					cctx.context_init();
					if ctx.com.verbose then Common.log ctx.com ("Typing " ^ (if ctx.in_macro then "macro " else "") ^ s_type_path c.cl_path ^ "." ^ cf.cf_name);
					let e = type_var_field ctx t e fctx.is_static fctx.is_display_field p in
					let maybe_run_analyzer e = match e.eexpr with
						| TConst _ | TLocal _ | TFunction _ -> e
						| _ -> !analyzer_run_on_expr_ref ctx.com e
					in
					let require_constant_expression e msg =
						if ctx.com.display.dms_display && ctx.com.display.dms_error_policy <> EPCollect then
							e
						else match Optimizer.make_constant_expression ctx (maybe_run_analyzer e) with
						| Some e -> e
						| None -> display_error ctx msg p; e
					in
					let e = (match cf.cf_kind with
					| Var v when c.cl_extern || Meta.has Meta.Extern cf.cf_meta ->
						if not fctx.is_static then begin
							display_error ctx "Extern non-static variables may not be initialized" p;
							e
						end else if not fctx.is_inline then begin
							display_error ctx "Extern non-inline variables may not be initialized" p;
							e
						end else require_constant_expression e "Extern variable initialization must be a constant value"
					| Var v when not (is_physical_field cf) ->
						(* disallow initialization of non-physical fields (issue #1958) *)
						display_error ctx "This field cannot be initialized because it is not a real variable" p; e
					| Var v when not fctx.is_static ->
						let e = if ctx.com.display.dms_display && ctx.com.display.dms_error_policy <> EPCollect then
							e
						else begin
							let rec check_this e = match e.eexpr with
								| TConst TThis ->
									display_error ctx "Cannot access this or other member field in variable initialization" e.epos;
									raise Exit
								| TLocal v when (match ctx.vthis with Some v2 -> v == v2 | None -> false) ->
									display_error ctx "Cannot access this or other member field in variable initialization" e.epos;
									raise Exit
								| _ ->
								Type.iter check_this e
							in
							try
								check_this e;
								match Optimizer.make_constant_expression ctx (maybe_run_analyzer e) with
								| Some e -> e
								| None -> e
							with Exit ->
								e
						end in
						e
					| Var v when v.v_read = AccInline ->
						let e = require_constant_expression e "Inline variable initialization must be a constant value" in
						begin match c.cl_kind with
							| KAbstractImpl a when Meta.has Meta.Enum cf.cf_meta && Meta.has Meta.Enum a.a_meta ->
								unify ctx t (TAbstract(a,(List.map (fun _ -> mk_mono()) a.a_params))) p;
								begin match e.eexpr with
									| TCast(e1,None) -> unify ctx e1.etype a.a_this e1.epos
									| _ -> assert false
								end
							| _ ->
								()
						end;
						e
					| _ ->
						e
					) in
					let e = check_cast e in
					cf.cf_expr <- Some e;
					cf.cf_type <- t;
					if fctx.is_display_field then Display.DisplayEmitter.maybe_display_field ctx (cf.cf_name_pos) cf;
				end;
				t
			) "bind_var" in
			if not fctx.is_static then cctx.force_constructor <- true;
			bind_type (ctx,cctx,fctx) cf r (snd e)

	let create_variable (ctx,cctx,fctx) c f t eo p =
		if not fctx.is_static && cctx.abstract <> None then error (fst f.cff_name ^ ": Cannot declare member variable in abstract") p;
		if fctx.is_inline && not fctx.is_static then error (fst f.cff_name ^ ": Inline variable must be static") p;
		if fctx.is_inline && eo = None then error (fst f.cff_name ^ ": Inline variable must be initialized") p;
		if fctx.is_final && eo = None then begin
			if fctx.is_static then error (fst f.cff_name ^ ": Static final variable must be initialized") p
			else cctx.uninitialized_final <- Some f.cff_pos;
		end;
		let t = (match t with
			| None when not fctx.is_static && eo = None ->
				error ("Type required for member variable " ^ fst f.cff_name) p;
			| None ->
				mk_mono()
			| Some t ->
				(* TODO is_lib: only load complex type if needed *)
				let old = ctx.type_params in
				if fctx.is_static then ctx.type_params <- (match cctx.abstract with
					| Some a -> a.a_params
					| _ -> []
				);
				let t = load_complex_type ctx true p t in
				if fctx.is_static then ctx.type_params <- old;
				t
		) in
		let kind = if fctx.is_inline then
			{ v_read = AccInline ; v_write = AccNever }
		else if fctx.is_final then
			{ v_read = AccNormal ; v_write = if fctx.is_static then AccNever else AccCtor }
		else
			{ v_read = AccNormal ; v_write = AccNormal }
		in
		let cf = {
			(mk_field (fst f.cff_name) t f.cff_pos (pos f.cff_name)) with
			cf_doc = f.cff_doc;
			cf_meta = (if fctx.is_final && not (Meta.has Meta.Final f.cff_meta) then (Meta.Final,[],null_pos) :: f.cff_meta else f.cff_meta);
			cf_kind = Var kind;
			cf_public = is_public (ctx,cctx) f.cff_access None;
		} in
		ctx.curfield <- cf;
		bind_var (ctx,cctx,fctx) cf eo;
		cf

	let check_abstract (ctx,cctx,fctx) c cf fd t ret p =
		let cs = c.cl_structure() in
		match cctx.abstract with
			| Some a ->
				let m = mk_mono() in
				let ta = TAbstract(a, List.map (fun _ -> mk_mono()) a.a_params) in
				let tthis = if fctx.is_abstract_member || Meta.has Meta.To cf.cf_meta then monomorphs a.a_params a.a_this else a.a_this in
				let allows_no_expr = ref (Meta.has Meta.CoreType a.a_meta) in
				let rec loop ml = match ml with
					| (Meta.From,_,_) :: _ ->
						let r = exc_protect ctx (fun r ->
							r := lazy_processing (fun () -> t);
							(* the return type of a from-function must be the abstract, not the underlying type *)
							if not fctx.is_macro then (try type_eq EqStrict ret ta with Unify_error l -> error (error_msg (Unify l)) p);
							match t with
								| TFun([_,_,t],_) -> t
								| _ -> error (cf.cf_name ^ ": @:from cast functions must accept exactly one argument") p
						) "@:from" in
						a.a_from_field <- (TLazy r,cf) :: a.a_from_field;
					| (Meta.To,_,_) :: _ ->
						if fctx.is_macro then error (cf.cf_name ^ ": Macro cast functions are not supported") p;
						(* TODO: this doesn't seem quite right... *)
						if not (Meta.has Meta.Impl cf.cf_meta) then cf.cf_meta <- (Meta.Impl,[],null_pos) :: cf.cf_meta;
						let resolve_m args =
							(try unify_raise ctx t (tfun (tthis :: args) m) cf.cf_pos with Error (Unify l,p) -> error (error_msg (Unify l)) p);
							match follow m with
								| TMono _ when (match t with TFun(_,r) -> r == t_dynamic | _ -> false) -> t_dynamic
								| m -> m
						in
						let r = exc_protect ctx (fun r ->
							r := lazy_processing (fun () -> t);
							let args = if Meta.has Meta.MultiType a.a_meta then begin
								let ctor = try
									PMap.find "_new" cs.cl_statics
								with Not_found ->
									error "Constructor of multi-type abstract must be defined before the individual @:to-functions are" cf.cf_pos
								in
								(* delay ctx PFinal (fun () -> unify ctx m tthis f.cff_pos); *)
								let args = match follow (monomorphs a.a_params ctor.cf_type) with
									| TFun(args,_) -> List.map (fun (_,_,t) -> t) args
									| _ -> assert false
								in
								args
							end else
								[]
							in
							let t = resolve_m args in
							t
						) "@:to" in
						a.a_to_field <- (TLazy r, cf) :: a.a_to_field
					| ((Meta.ArrayAccess,_,_) | (Meta.Op,[(EArrayDecl _),_],_)) :: _ ->
						if fctx.is_macro then error (cf.cf_name ^ ": Macro array-access functions are not supported") p;
						a.a_array <- cf :: a.a_array;
					| (Meta.Op,[EBinop(op,_,_),_],_) :: _ ->
						if fctx.is_macro then error (cf.cf_name ^ ": Macro operator functions are not supported") p;
						let targ = if fctx.is_abstract_member then tthis else ta in
						let left_eq,right_eq = match follow t with
							| TFun([(_,_,t1);(_,_,t2)],_) ->
								type_iseq targ t1,type_iseq targ t2
							| _ ->
								if fctx.is_abstract_member then
									error (cf.cf_name ^ ": Member @:op functions must accept exactly one argument") cf.cf_pos
								else
									error (cf.cf_name ^ ": Static @:op functions must accept exactly two arguments") cf.cf_pos
						in
						if not (left_eq || right_eq) then error (cf.cf_name ^ ": The left or right argument type must be " ^ (s_type (print_context()) targ)) cf.cf_pos;
						if right_eq && Meta.has Meta.Commutative cf.cf_meta then error (cf.cf_name ^ ": @:commutative is only allowed if the right argument is not " ^ (s_type (print_context()) targ)) cf.cf_pos;
						a.a_ops <- (op,cf) :: a.a_ops;
						allows_no_expr := true;
					| (Meta.Op,[EUnop(op,flag,_),_],_) :: _ ->
						if fctx.is_macro then error (cf.cf_name ^ ": Macro operator functions are not supported") p;
						let targ = if fctx.is_abstract_member then tthis else ta in
						(try type_eq EqStrict t (tfun [targ] (mk_mono())) with Unify_error l -> raise (Error ((Unify l),cf.cf_pos)));
						a.a_unops <- (op,flag,cf) :: a.a_unops;
						allows_no_expr := true;
					| (Meta.Impl,_,_) :: ml when cf.cf_name <> "_new" && not fctx.is_macro ->
						begin match follow t with
							| TFun((_,_,t1) :: _, _) when type_iseq tthis t1 ->
								()
							| _ ->
								display_error ctx ("First argument of implementation function must be " ^ (s_type (print_context()) tthis)) cf.cf_pos
						end;
						loop ml
					| ((Meta.Resolve,_,_) | (Meta.Op,[EField _,_],_)) :: _ ->
						if a.a_resolve <> None then error "Multiple resolve methods are not supported" cf.cf_pos;
						let targ = if fctx.is_abstract_member then tthis else ta in
						begin match follow t with
							| TFun([(_,_,t1);(_,_,t2)],_) ->
								if not fctx.is_macro then begin
									if not (type_iseq targ t1) then error ("First argument type must be " ^ (s_type (print_context()) targ)) cf.cf_pos;
									if not (type_iseq ctx.t.tstring t2) then error ("Second argument type must be String") cf.cf_pos
								end
							| _ ->
								error ("Field type of resolve must be " ^ (s_type (print_context()) targ) ^ " -> String -> T") cf.cf_pos
						end;
						a.a_resolve <- Some cf;
					| _ :: ml ->
						loop ml
					| [] ->
						()
				in
				loop cf.cf_meta;
				let check_bind () =
					if fd.f_expr = None then begin
						if fctx.is_inline then error (cf.cf_name ^ ": Inline functions must have an expression") cf.cf_pos;
						begin match fd.f_type with
							| None -> error (cf.cf_name ^ ": Functions without expressions must have an explicit return type") cf.cf_pos
							| Some _ -> ()
						end;
						cf.cf_meta <- (Meta.NoExpr,[],null_pos) :: cf.cf_meta;
						fctx.do_bind <- false;
						if not (Meta.has Meta.CoreType a.a_meta) then fctx.do_add <- false;
					end
				in
				if cf.cf_name = "_new" && Meta.has Meta.MultiType a.a_meta then fctx.do_bind <- false;
				if !allows_no_expr then check_bind()
			| _ ->
				()

	let create_method (ctx,cctx,fctx) c f fd p =
		let params = type_function_params ctx fd (fst f.cff_name) p in
		if Meta.has Meta.Generic f.cff_meta then begin
			if params = [] then error (fst f.cff_name ^ ": Generic functions must have type parameters") p;
		end;
		let fd = if fctx.is_macro && not ctx.in_macro && not fctx.is_static then
			(* remove display of first argument which will contain the "this" expression *)
			{ fd with f_args = match fd.f_args with [] -> [] | _ :: l -> l }
		else
			fd
		in
		let fd = if not fctx.is_macro then
			fd
		else begin
			if ctx.in_macro then begin
				(* a class with a macro cannot be extern in macro context (issue #2015) *)
				c.cl_extern <- false;
				let texpr = CTPath { tpackage = ["haxe";"macro"]; tname = "Expr"; tparams = []; tsub = None } in
				(* ExprOf type parameter might contain platform-specific type, let's replace it by Expr *)
				let no_expr_of (t,p) = match t with
					| CTPath { tpackage = ["haxe";"macro"]; tname = "Expr"; tsub = Some ("ExprOf"); tparams = [TPType _] }
					| CTPath { tpackage = []; tname = ("ExprOf"); tsub = None; tparams = [TPType _] } -> Some (texpr,p)
					| t -> Some (t,p)
				in
				{
					f_params = fd.f_params;
					f_type = (match fd.f_type with None -> Some (texpr,null_pos) | Some t -> no_expr_of t);
					f_args = List.map (fun (a,o,m,t,e) -> a,o,m,(match t with None -> Some (texpr,null_pos) | Some t -> no_expr_of t),e) fd.f_args;
					f_expr = fd.f_expr;
				}
			end else
				let tdyn = Some (CTPath { tpackage = []; tname = "Dynamic"; tparams = []; tsub = None },null_pos) in
				let to_dyn p t = match t with
					| { tpackage = ["haxe";"macro"]; tname = "Expr"; tsub = Some ("ExprOf"); tparams = [TPType t] } -> Some t
					| { tpackage = []; tname = ("ExprOf"); tsub = None; tparams = [TPType t] } -> Some t
					| { tpackage = ["haxe"]; tname = ("PosInfos"); tsub = None; tparams = [] } -> error "haxe.PosInfos is not allowed on macro functions, use Context.currentPos() instead" p
					| _ -> tdyn
				in
				{
					f_params = fd.f_params;
					f_type = (match fd.f_type with Some (CTPath t,p) -> to_dyn p t | _ -> tdyn);
					f_args = List.map (fun (a,o,m,t,_) -> a,o,m,(match t with Some (CTPath t,p) -> to_dyn p t | _ -> tdyn),None) fd.f_args;
					f_expr = None;
				}
		end in
		begin match c.cl_interface,fctx.field_kind with
			| true,FKConstructor ->
				error "An interface cannot have a constructor" p;
			| true,_ ->
				if not fctx.is_static && fd.f_expr <> None then error (fst f.cff_name ^ ": An interface method cannot have a body") p;
				if fctx.is_inline && c.cl_interface then error (fst f.cff_name ^ ": You can't declare inline methods in interfaces") p;
			| false,FKConstructor ->
				if fctx.is_static then error "A constructor must not be static" p;
				begin match fd.f_type with
					| None | Some (CTPath { tpackage = []; tname = "Void" },_) -> ()
					| _ -> error "A class constructor can't have a return value" p;
				end
			| false,_ ->
				()
		end;
		let parent = (if not fctx.is_static then get_parent c (fst f.cff_name) else None) in
		let dynamic = List.mem ADynamic f.cff_access || (match parent with Some { cf_kind = Method MethDynamic } -> true | _ -> false) in
		if fctx.is_inline && dynamic then error (fst f.cff_name ^ ": You can't have both 'inline' and 'dynamic'") p;
		ctx.type_params <- (match cctx.abstract with
			| Some a when fctx.is_abstract_member ->
				params @ a.a_params
			| _ ->
				if fctx.is_static then params else params @ ctx.type_params);
		(* TODO is_lib: avoid forcing the return type to be typed *)
		let ret = if fctx.field_kind = FKConstructor then ctx.t.tvoid else type_opt (ctx,cctx) p fd.f_type in
		let rec loop args = match args with
			| ((name,p),opt,m,t,ct) :: args ->
				(* TODO is_lib: avoid forcing the field to be typed *)
				let t, ct = type_function_arg ctx (type_opt (ctx,cctx) p t) ct opt p in
				delay ctx PTypeField (fun() -> match follow t with
					| TAbstract({a_path = ["haxe";"extern"],"Rest"},_) ->
						if not c.cl_extern then error "Rest argument are only supported for extern methods" p;
						if opt then error "Rest argument cannot be optional" p;
						begin match ct with None -> () | Some (_,p) -> error "Rest argument cannot have default value" p end;
						if args <> [] then error "Rest should only be used for the last function argument" p;
					| _ ->
						()
				);
				(name, ct, t) :: (loop args)
			| [] ->
				[]
		in
		let args = loop fd.f_args in
		let t = TFun (fun_args args,ret) in
		let cf = {
			(mk_field (fst f.cff_name) t f.cff_pos (pos f.cff_name)) with
			cf_doc = f.cff_doc;
			cf_meta = (if fctx.is_final && not (Meta.has Meta.Final f.cff_meta) then (Meta.Final,[],null_pos) :: f.cff_meta else f.cff_meta);
			cf_kind = Method (if fctx.is_macro then MethMacro else if fctx.is_inline then MethInline else if dynamic then MethDynamic else MethNormal);
			cf_public = is_public (ctx,cctx) f.cff_access parent;
			cf_params = params;
		} in
		cf.cf_meta <- List.map (fun (m,el,p) -> match m,el with
			| Meta.AstSource,[] -> (m,(match fd.f_expr with None -> [] | Some e -> [e]),p)
			| _ -> m,el,p
		) cf.cf_meta;
		generate_value_meta ctx.com (Some c) cf fd.f_args;
		check_abstract (ctx,cctx,fctx) c cf fd t ret p;
		init_meta_overloads ctx (Some c) cf;
		ctx.curfield <- cf;
		let r = exc_protect ~force:false ctx (fun r ->
			if not !return_partial_type then begin
				r := lazy_processing (fun() -> t);
				cctx.context_init();
				incr stats.s_methods_typed;
				if ctx.com.verbose then Common.log ctx.com ("Typing " ^ (if ctx.in_macro then "macro " else "") ^ s_type_path c.cl_path ^ "." ^ fst f.cff_name);
				let fmode = (match cctx.abstract with
					| Some _ ->
						(match args with
						| ("this",_,_) :: _ -> FunMemberAbstract
						| _ when fst f.cff_name = "_new" -> FunMemberAbstract
						| _ -> FunStatic)
					| None ->
						if fctx.field_kind = FKConstructor then FunConstructor else if fctx.is_static then FunStatic else FunMember
				) in
				(match ctx.com.platform with
					| Java when is_java_native_function cf.cf_meta ->
						if fd.f_expr <> None then
							ctx.com.warning "@:native function definitions shouldn't include an expression. This behaviour is deprecated." cf.cf_pos;
						cf.cf_expr <- None;
						cf.cf_type <- t
					| _ ->
						let e , fargs = type_function ctx args ret fmode fd fctx.is_display_field p in
						if fctx.is_override then check_overriding ctx c cf;
						(* Disabled for now, see https://github.com/HaxeFoundation/haxe/issues/3033 *)
						(* List.iter (fun (v,_) ->
							if v.v_name <> "_" && has_mono v.v_type then ctx.com.warning "Uninferred function argument, please add a type-hint" v.v_pos;
						) fargs; *)
						let tf = {
							tf_args = fargs;
							tf_type = ret;
							tf_expr = e;
						} in
						if fctx.field_kind = FKInit then
							(match e.eexpr with
							| TBlock [] | TBlock [{ eexpr = TConst _ }] | TConst _ | TObjectDecl [] -> ()
							| _ -> c.cl_init <- Some e);
						cf.cf_expr <- Some (mk (TFunction tf) t p);
						cf.cf_type <- t;
					if fctx.is_display_field then Display.DisplayEmitter.maybe_display_field ctx (cf.cf_name_pos) cf);
			end;
			t
		) "type_fun" in
		if fctx.do_bind then bind_type (ctx,cctx,fctx) cf r (match fd.f_expr with Some e -> snd e | None -> f.cff_pos)
		else if fctx.is_display_field then Display.DisplayEmitter.maybe_display_field ctx (cf.cf_name_pos) cf;
		cf

	let create_property (ctx,cctx,fctx) c f (get,set,t,eo) p =
		let cs = c.cl_structure() in
		let name = fst f.cff_name in
		(match cctx.abstract with
		| Some a when fctx.is_abstract_member ->
			ctx.type_params <- a.a_params;
		| _ -> ());
		(* TODO is_lib: lazify load_complex_type *)
		let ret = (match t, eo with
			| None, None -> error (name ^ ": Property must either define a type or a default value") p;
			| None, _ -> mk_mono()
			| Some t, _ -> load_complex_type ctx true p t
		) in
		let t_get,t_set = match cctx.abstract with
			| Some a when fctx.is_abstract_member ->
				if Meta.has Meta.IsVar f.cff_meta then error (name ^ ": Abstract properties cannot be real variables") f.cff_pos;
				let ta = apply_params a.a_params (List.map snd a.a_params) a.a_this in
				tfun [ta] ret, tfun [ta;ret] ret
			| _ -> tfun [] ret, TFun(["value",false,ret],ret)
		in
		let find_accessor m =
			(* on pf_overload platforms, the getter/setter may have been defined as an overloaded function; get all overloads *)
			if ctx.com.config.pf_overload then
				if fctx.is_static then
					let f = PMap.find m cs.cl_statics in
					(f.cf_type, f) :: (List.map (fun f -> f.cf_type, f) f.cf_overloads)
				else
					Overloads.get_overloads c m
			else
				[ if fctx.is_static then
					let f = PMap.find m cs.cl_statics in
					f.cf_type, f
				else match class_field c (List.map snd c.cl_params) m with
					| _, t,f -> t,f ]
		in
		let check_method m t req_name =
			if ctx.com.display.dms_error_policy = EPIgnore then () else
			try
				let overloads = find_accessor m in
				(* choose the correct overload if and only if there is more than one overload found *)
				let rec get_overload overl = match overl with
					| [tf] -> tf
					| (t2,f2) :: overl ->
						if type_iseq t t2 then
							(t2,f2)
						else
							get_overload overl
					| [] ->
						if c.cl_interface then
							raise Not_found
						else
							raise (Error (Custom
								(Printf.sprintf "No overloaded method named %s was compatible with the property %s with expected type %s" m (name) (s_type (print_context()) t)
							), p))
				in
				let t2, f2 = get_overload overloads in
				(* accessors must be public on As3 (issue #1872) *)
				if Common.defined ctx.com Define.As3 then f2.cf_meta <- (Meta.Public,[],null_pos) :: f2.cf_meta;
				(match f2.cf_kind with
					| Method MethMacro ->
						display_error ctx (f2.cf_name ^ ": Macro methods cannot be used as property accessor") p;
						display_error ctx (f2.cf_name ^ ": Accessor method is here") f2.cf_pos;
					| _ -> ());
				unify_raise ctx t2 t f2.cf_pos;
				if (fctx.is_abstract_member && not (Meta.has Meta.Impl f2.cf_meta)) || (Meta.has Meta.Impl f2.cf_meta && not (fctx.is_abstract_member)) then
					display_error ctx "Mixing abstract implementation and static properties/accessors is not allowed" f2.cf_pos;
				(match req_name with None -> () | Some n -> display_error ctx ("Please use " ^ n ^ " to name your property access method") f2.cf_pos);
				f2.cf_meta <- List.fold_left (fun acc ((m,_,_) as meta) -> match m with
					| Meta.Deprecated -> meta :: acc
					| _ -> acc
				) f2.cf_meta f.cff_meta;
			with
				| Error (Unify l,p) -> raise (Error (Stack (Custom ("In method " ^ m ^ " required by property " ^ name),Unify l),p))
				| Not_found ->
					if req_name <> None then display_error ctx (name ^ ": Custom property accessor is no longer supported, please use get/set") p else
					if c.cl_interface then begin
						let cf = mk_field m t p null_pos in
						cf.cf_meta <- [Meta.CompilerGenerated,[],null_pos];
						cf.cf_kind <- Method MethNormal;
						cs.cl_fields <- PMap.add cf.cf_name cf cs.cl_fields;
						cs.cl_ordered_fields <- cf :: cs.cl_ordered_fields;
					end else if not c.cl_extern then begin
						try
							let _, _, f2 = (if not fctx.is_static then let f = PMap.find m cs.cl_statics in None, f.cf_type, f else class_field c (List.map snd c.cl_params) m) in
							display_error ctx (Printf.sprintf "Method %s is no valid accessor for %s because it is %sstatic" m (name) (if fctx.is_static then "not " else "")) f2.cf_pos
						with Not_found ->
							display_error ctx ("Method " ^ m ^ " required by property " ^ name ^ " is missing") p
					end
		in
		let display_accessor m p =
			try
				let cf = match find_accessor m with [_,cf] -> cf | _ -> raise Not_found in
				Display.DisplayEmitter.display_field ctx.com.display cf p
			with Not_found ->
				()
		in
		let get = (match get with
			| "null",_ -> AccNo
			| "dynamic",_ -> AccCall
			| "never",_ -> AccNever
			| "default",_ -> AccNormal
			| get,pget ->
				let get = if get = "get" then "get_" ^ name else get in
				if fctx.is_display_field && Display.is_display_position pget then delay ctx PTypeField (fun () -> display_accessor get pget);
				if not cctx.is_lib then delay ctx PTypeField (fun() -> check_method get t_get (if get <> "get" && get <> "get_" ^ name then Some ("get_" ^ name) else None));
				AccCall
		) in
		let set = (match set with
			| "null",_ ->
				(* standard flash library read-only variables can't be accessed for writing, even in subclasses *)
				if c.cl_extern && (match c.cl_path with "flash" :: _	, _ -> true | _ -> false) && ctx.com.platform = Flash then
					AccNever
				else
					AccNo
			| "never",_ -> AccNever
			| "dynamic",_ -> AccCall
			| "default",_ -> AccNormal
			| set,pset ->
				let set = if set = "set" then "set_" ^ name else set in
				if fctx.is_display_field && Display.is_display_position pset then delay ctx PTypeField (fun () -> display_accessor set pset);
				if not cctx.is_lib then delay ctx PTypeField (fun() -> check_method set t_set (if set <> "set" && set <> "set_" ^ name then Some ("set_" ^ name) else None));
				AccCall
		) in
		if set = AccNormal && (match get with AccCall -> true | _ -> false) then error (name ^ ": Unsupported property combination") p;
		let cf = {
			(mk_field name ret f.cff_pos (pos f.cff_name)) with
			cf_doc = f.cff_doc;
			cf_meta = f.cff_meta;
			cf_kind = Var { v_read = get; v_write = set };
			cf_public = is_public (ctx,cctx) f.cff_access None;
		} in
		ctx.curfield <- cf;
		bind_var (ctx,cctx,fctx) cf eo;
		cf

	let init_field (ctx,cctx,fctx) f =
		let c = cctx.tclass in
		let name = fst f.cff_name in
		check_global_metadata ctx f.cff_meta (fun m -> f.cff_meta <- m :: f.cff_meta) c.cl_module.m_path c.cl_path (Some name);
		let p = f.cff_pos in
		if name.[0] = '$' then display_error ctx "Field names starting with a dollar are not allowed" p;
		List.iter (fun acc ->
			match (acc, f.cff_kind) with
			| APublic, _ | APrivate, _ | AStatic, _ | AFinal, _ -> ()
			| ADynamic, FFun _ | AOverride, FFun _ | AMacro, FFun _ | AInline, FFun _ | AInline, FVar _ -> ()
			| _, FVar _ -> error ("Invalid accessor '" ^ Ast.s_access acc ^ "' for variable " ^ name) p
			| _, FProp _ -> error ("Invalid accessor '" ^ Ast.s_access acc ^ "' for property " ^ name) p
		) f.cff_access;
		if fctx.is_override then (match c.cl_super with None -> error ("Invalid override on field '" ^ name ^ "': class has no super class") p | _ -> ());
		match f.cff_kind with
		| FVar (t,e) ->
			create_variable (ctx,cctx,fctx) c f t e p
		| FFun fd ->
			create_method (ctx,cctx,fctx) c f fd p
		| FProp (get,set,t,eo) ->
			create_property (ctx,cctx,fctx) c f (get,set,t,eo) p

	let check_overloads ctx c =
		let cs = c.cl_structure() in
		(* check if field with same signature was declared more than once *)
		List.iter (fun f ->
			if Meta.has Meta.Overload f.cf_meta then
				List.iter (fun f2 ->
					try
						ignore (List.find (fun f3 -> f3 != f2 && Overloads.same_overload_args f2.cf_type f3.cf_type f2 f3) (f :: f.cf_overloads));
						display_error ctx ("Another overloaded field of same signature was already declared : " ^ f2.cf_name) f2.cf_pos
					with | Not_found -> ()
			) (f :: f.cf_overloads)) (cs.cl_ordered_fields @ cs.cl_ordered_statics)

	let init_class ctx c p context_init herits fields =
		let cs = c.cl_structure() in
		let ctx,cctx = create_class_context ctx c context_init p in
		if cctx.is_class_debug then print_endline ("Created class context: " ^ dump_class_context cctx);
		let fields = patch_class ctx c fields in
		let fields = build_fields (ctx,cctx) c fields in
		if cctx.is_core_api && ctx.com.display.dms_check_core_api then delay ctx PForce (fun() -> init_core_api ctx c);
		if not cctx.is_lib then begin
			if ctx.com.config.pf_overload then delay ctx PForce (fun() -> check_overloads ctx c)
		end;
		let rec has_field f = function
			| None -> false
			| Some (c,_) ->
				let cs = c.cl_structure() in
				PMap.exists f cs.cl_fields || has_field f c.cl_super || List.exists (fun i -> has_field f (Some i)) c.cl_implements
		in
		let rec check_require = function
			| [] -> None
			| (Meta.Require,conds,_) :: l ->
				let rec loop = function
					| [] -> check_require l
					| e :: l ->
						let sc = match fst e with
							| EConst (Ident s) -> s
							| EBinop ((OpEq|OpNotEq|OpGt|OpGte|OpLt|OpLte) as op,(EConst (Ident s),_),(EConst ((Int _ | Float _ | String _) as c),_)) -> s ^ s_binop op ^ s_constant c
							| _ -> ""
						in
						if not (ParserEntry.is_true (ParserEntry.eval ctx.com.defines e)) then
							Some (sc,(match List.rev l with (EConst (String msg),_) :: _ -> Some msg | _ -> None))
						else
							loop l
				in
				loop conds
			| _ :: l ->
				check_require l
		in
		let rec check_if_feature = function
			| [] -> []
			| (Meta.IfFeature,el,_) :: _ -> List.map (fun (e,p) -> match e with EConst (String s) -> s | _ -> error "String expected" p) el
			| _ :: l -> check_if_feature l
		in
		let cl_if_feature = check_if_feature c.cl_meta in
		let cl_req = check_require c.cl_meta in
		List.iter (fun f ->
			let p = f.cff_pos in
			try
				let ctx,fctx = create_field_context (ctx,cctx) c f in
				if fctx.is_field_debug then print_endline ("Created field context: " ^ dump_field_context fctx);
				let cf = init_field (ctx,cctx,fctx) f in
				if fctx.is_field_debug then print_endline ("Created field: " ^ Printer.s_tclass_field "" cf);
				if fctx.is_static && c.cl_interface && fctx.field_kind <> FKInit && not cctx.is_lib then error "You can't declare static fields in interfaces" p;
				let set_feature s =
					ctx.m.curmod.m_extra.m_if_feature <- (s,(c,cf,fctx.is_static)) :: ctx.m.curmod.m_extra.m_if_feature
				in
				List.iter set_feature cl_if_feature;
				List.iter set_feature (check_if_feature cf.cf_meta);
				let req = check_require f.cff_meta in
				let req = (match req with None -> if fctx.is_static || fctx.field_kind = FKConstructor then cl_req else None | _ -> req) in
				(match req with
				| None -> ()
				| Some r -> cf.cf_kind <- Var { v_read = AccRequire (fst r, snd r); v_write = AccRequire (fst r, snd r) });
				begin match fctx.field_kind with
				| FKConstructor ->
					begin match cs.cl_constructor with
					| None ->
							cs.cl_constructor <- Some cf
					| Some ctor when ctx.com.config.pf_overload ->
							if Meta.has Meta.Overload cf.cf_meta && Meta.has Meta.Overload ctor.cf_meta then
								ctor.cf_overloads <- cf :: ctor.cf_overloads
							else
								display_error ctx ("If using overloaded constructors, all constructors must be declared with @:overload") (if Meta.has Meta.Overload cf.cf_meta then ctor.cf_pos else cf.cf_pos)
					| Some ctor ->
								display_error ctx "Duplicate constructor" p
					end
				| FKInit ->
					()
				| FKNormal ->
					let dup = if fctx.is_static then PMap.exists cf.cf_name cs.cl_fields || has_field cf.cf_name c.cl_super else PMap.exists cf.cf_name cs.cl_statics in
					if not cctx.is_native && not c.cl_extern && dup then error ("Same field name can't be use for both static and instance : " ^ cf.cf_name) p;
					if fctx.is_override then c.cl_overrides <- cf :: c.cl_overrides;
					let is_var f = match cf.cf_kind with | Var _ -> true | _ -> false in
					if PMap.mem cf.cf_name (if fctx.is_static then cs.cl_statics else cs.cl_fields) then
						if ctx.com.config.pf_overload && Meta.has Meta.Overload cf.cf_meta && not (is_var f) then
							let mainf = PMap.find cf.cf_name (if fctx.is_static then cs.cl_statics else cs.cl_fields) in
							if is_var mainf then display_error ctx "Cannot declare a variable with same name as a method" mainf.cf_pos;
							(if not (Meta.has Meta.Overload mainf.cf_meta) then display_error ctx ("Overloaded methods must have @:overload metadata") mainf.cf_pos);
							mainf.cf_overloads <- cf :: mainf.cf_overloads
						else
							display_error ctx ("Duplicate class field declaration : " ^ cf.cf_name) p
					else
					if fctx.do_add then add_field c cf (fctx.is_static || fctx.is_macro && ctx.in_macro)
				end
			with Error (Custom str,p2) when p = p2 ->
				display_error ctx str p
		) fields;
		(match cctx.abstract with
		| Some a ->
			a.a_to_field <- List.rev a.a_to_field;
			a.a_from_field <- List.rev a.a_from_field;
			a.a_ops <- List.rev a.a_ops;
			a.a_unops <- List.rev a.a_unops;
			a.a_array <- List.rev a.a_array;
		| None -> ());
		cs.cl_ordered_statics <- List.rev cs.cl_ordered_statics;
		cs.cl_ordered_fields <- List.rev cs.cl_ordered_fields;
		(*
			make sure a default contructor with same access as super one will be added to the class structure at some point.
		*)
		begin match cctx.uninitialized_final with
			| Some pf when cs.cl_constructor = None ->
				display_error ctx "This class has uninitialized final vars, which requires a constructor" p;
				error "Example of an uninitialized final var" pf
			| _ ->
				()
		end;
		(* add_constructor does not deal with overloads correctly *)
		if not ctx.com.config.pf_overload then add_constructor ctx c cctx.force_constructor p;
		if Meta.has Meta.StructInit c.cl_meta then check_struct_init_constructor ctx c p;
		(* check overloaded constructors *)
		(if ctx.com.config.pf_overload && not cctx.is_lib then match cs.cl_constructor with
		| Some ctor ->
			delay ctx PTypeField (fun() ->
				List.iter (fun f ->
					try
						(* TODO: consider making a broader check, and treat some types, like TAnon and type parameters as Dynamic *)
						ignore(List.find (fun f2 -> f != f2 && Overloads.same_overload_args f.cf_type f2.cf_type f f2) (ctor :: ctor.cf_overloads));
						display_error ctx ("Another overloaded field of same signature was already declared : " ^ f.cf_name) f.cf_pos;
					with Not_found -> ()
				) (ctor :: ctor.cf_overloads)
			)
		| _ -> ());
		(* push delays in reverse order so they will be run in correct order *)
		List.iter (fun (ctx,r) ->
			init_class_done ctx;
			(match r with
			| None -> ()
			| Some r -> delay ctx PTypeField (fun() -> ignore(lazy_type r)))
		) cctx.delayed_expr
end

let check_module_types ctx m p t =
	let t = t_infos t in
	try
		let m2 = Hashtbl.find ctx.g.types_module t.mt_path in
		if m.m_path <> m2 && String.lowercase (s_type_path m2) = String.lowercase (s_type_path m.m_path) then error ("Module " ^ s_type_path m2 ^ " is loaded with a different case than " ^ s_type_path m.m_path) p;
		error ("Type name " ^ s_type_path t.mt_path ^ " is redefined from module " ^ s_type_path m2) p
	with
		Not_found ->
			Hashtbl.add ctx.g.types_module t.mt_path m.m_path

let add_module ctx m p =
	List.iter (check_module_types ctx m p) m.m_types;
	Hashtbl.add ctx.g.modules m.m_path m

let handle_path_display ctx path p =
	let open Display.ImportHandling in
	match Display.ImportHandling.convert_import_to_something_usable !Parser.resume_display path,ctx.com.display.dms_kind with
		| (IDKPackage sl,_),_ ->
			raise (Parser.TypePath(sl,None,true))
		| (IDKModule(sl,s),_),DMPosition ->
			(* We assume that we want to go to the module file, not a specific type
			   which might not even exist anyway. *)
			let mt = ctx.g.do_load_module ctx (sl,s) p in
			let p = { pfile = mt.m_extra.m_file; pmin = 0; pmax = 0} in
			raise (Display.DisplayPosition [p])
		| (IDKModule(sl,s),_),_ ->
			(* TODO: wait till nadako requests @type display for these, then implement it somehow *)
			raise (Parser.TypePath(sl,Some(s,false),true))
		| (IDKSubType(sl,sm,st),p),DMPosition ->
			resolve_position_by_path ctx { tpackage = sl; tname = sm; tparams = []; tsub = Some st} p
		| (IDKSubType(sl,sm,st),_),_ ->
			raise (Parser.TypePath(sl @ [sm],Some(st,false),true))
		| ((IDKSubTypeField(sl,sm,st,sf) | IDKModuleField(sl,(sm as st),sf)),p),_ ->
			let m = ctx.g.do_load_module ctx (sl,sm) p in
			List.iter (fun t -> match t with
				| TClassDecl c when snd c.cl_path = st ->
					let cs = c.cl_structure() in
					let cf = PMap.find sf cs.cl_statics in
					Display.DisplayEmitter.display_field ctx.com.display cf p
				| _ ->
					()
			) m.m_types;
		| (IDK,_),_ ->
			()

(*
	In this pass, we can access load and access other modules types, but we cannot follow them or access their structure
	since they have not been setup. We also build a context_init list that will be evaluated the first time we evaluate
	an expression into the context
*)
let init_module_type ctx context_init do_init (decl,p) =
	let get_type name =
		try List.find (fun t -> snd (t_infos t).mt_path = name) ctx.m.curmod.m_types with Not_found -> assert false
	in
	let check_path_display path p = match ctx.com.display.dms_kind with
		(* We cannot use ctx.is_display_file because the import could come from an import.hx file. *)
		| DMDiagnostics b when (b || Display.is_display_file p.pfile) && not (ExtString.String.ends_with p.pfile "import.hx") ->
			Display.ImportHandling.add_import_position ctx.com p path;
		| DMStatistics | DMUsage _ ->
			Display.ImportHandling.add_import_position ctx.com p path;
		| _ ->
			if Display.is_display_file p.pfile then handle_path_display ctx path p
	in
	match decl with
	| EImport (path,mode) ->
		ctx.m.module_imports <- (path,mode) :: ctx.m.module_imports;
		check_path_display path p;
		let rec loop acc = function
			| x :: l when is_lower_ident (fst x) -> loop (x::acc) l
			| rest -> List.rev acc, rest
		in
		let pack, rest = loop [] path in
		(match rest with
		| [] ->
			(match mode with
			| IAll ->
				ctx.m.wildcard_packages <- (List.map fst pack,p) :: ctx.m.wildcard_packages
			| _ ->
				(match List.rev path with
				| [] -> raise (Display.DisplayToplevel (Display.ToplevelCollector.run ctx true));
				| (_,p) :: _ -> error "Module name must start with an uppercase letter" p))
		| (tname,p2) :: rest ->
			let p1 = (match pack with [] -> p2 | (_,p1) :: _ -> p1) in
			let p_type = punion p1 p2 in
			let md = ctx.g.do_load_module ctx (List.map fst pack,tname) p_type in
			let types = md.m_types in
			let no_private (t,_) = not (t_infos t).mt_private in
			let chk_private t p = if (t_infos t).mt_private then error "You can't import a private type" p in
			let has_name name t = snd (t_infos t).mt_path = name in
			let get_type tname =
				let t = (try List.find (has_name tname) types with Not_found -> error (StringError.string_error tname (List.map (fun mt -> snd (t_infos mt).mt_path) types) ("Module " ^ s_type_path md.m_path ^ " does not define type " ^ tname)) p_type) in
				chk_private t p_type;
				t
			in
			let rebind t name =
				if not (name.[0] >= 'A' && name.[0] <= 'Z') then
					error "Type aliases must start with an uppercase letter" p;
				let _, _, f = ctx.g.do_build_instance ctx t p_type in
				(* create a temp private typedef, does not register it in module *)
				TTypeDecl {
					t_path = (fst md.m_path @ ["_" ^ snd md.m_path],name);
					t_module = md;
					t_pos = p;
					t_name_pos = null_pos;
					t_private = true;
					t_doc = None;
					t_meta = [];
					t_params = (t_infos t).mt_params;
					t_type = f (List.map snd (t_infos t).mt_params);
				}
			in
			let add_static_init t name s =
				let name = (match name with None -> s | Some n -> n) in
				match resolve_typedef t with
				| TClassDecl c ->
					let cs = c.cl_structure() in
					ignore(PMap.find s cs.cl_statics);
					ctx.m.module_globals <- PMap.add name (TClassDecl c,s,p) ctx.m.module_globals
				| TEnumDecl e ->
					ignore(PMap.find s e.e_constrs);
					ctx.m.module_globals <- PMap.add name (TEnumDecl e,s,p) ctx.m.module_globals
				| _ ->
					raise Not_found
			in
			(match mode with
			| INormal | IAsName _ ->
				let name = (match mode with IAsName n -> Some n | _ -> None) in
				(match rest with
				| [] ->
					(match name with
					| None ->
						ctx.m.module_types <- List.filter no_private (List.map (fun t -> t,p) types) @ ctx.m.module_types
					| Some newname ->
						ctx.m.module_types <- (rebind (get_type tname) newname,p) :: ctx.m.module_types);
				| [tsub,p2] ->
					let pu = punion p1 p2 in
					(try
						let tsub = List.find (has_name tsub) types in
						chk_private tsub pu;
						ctx.m.module_types <- ((match name with None -> tsub | Some n -> rebind tsub n),p) :: ctx.m.module_types
					with Not_found ->
						(* this might be a static property, wait later to check *)
						let tmain = get_type tname in
						context_init := (fun() ->
							try
								add_static_init tmain name tsub
							with Not_found ->
								error (s_type_path (t_infos tmain).mt_path ^ " has no field or subtype " ^ tsub) p
						) :: !context_init)
				| (tsub,p2) :: (fname,p3) :: rest ->
					(match rest with
					| [] -> ()
					| (n,p) :: _ -> error ("Unexpected " ^ n) p);
					let tsub = get_type tsub in
					context_init := (fun() ->
						try
							add_static_init tsub name fname
						with Not_found ->
							error (s_type_path (t_infos tsub).mt_path ^ " has no field " ^ fname) (punion p p3)
					) :: !context_init;
				)
			| IAll ->
				let t = (match rest with
					| [] -> get_type tname
					| [tsub,_] -> get_type tsub
					| _ :: (n,p) :: _ -> error ("Unexpected " ^ n) p
				) in
				context_init := (fun() ->
					match resolve_typedef t with
					| TClassDecl c
					| TAbstractDecl {a_impl = Some c} ->
						ignore(c.cl_build());
						PMap.iter (fun _ cf -> if not (has_meta Meta.NoImportGlobal cf.cf_meta) then ctx.m.module_globals <- PMap.add cf.cf_name (TClassDecl c,cf.cf_name,p) ctx.m.module_globals) (c.cl_structure()).cl_statics
					| TEnumDecl e ->
						PMap.iter (fun _ c -> if not (has_meta Meta.NoImportGlobal c.ef_meta) then ctx.m.module_globals <- PMap.add c.ef_name (TEnumDecl e,c.ef_name,p) ctx.m.module_globals) e.e_constrs
					| _ ->
						error "No statics to import from this type" p
				) :: !context_init
			))
	| EUsing path ->
		check_path_display path p;
		let t = match List.rev path with
			| (s1,_) :: (s2,_) :: sl ->
				if is_lower_ident s2 then { tpackage = (List.rev (s2 :: List.map fst sl)); tname = s1; tsub = None; tparams = [] }
				else { tpackage = List.rev (List.map fst sl); tname = s2; tsub = Some s1; tparams = [] }
			| (s1,_) :: sl ->
				{ tpackage = List.rev (List.map fst sl); tname = s1; tsub = None; tparams = [] }
			| [] ->
				raise (Display.DisplayToplevel (Display.ToplevelCollector.run ctx true));
		in
		(* do the import first *)
		let types = (match t.tsub with
			| None ->
				let md = ctx.g.do_load_module ctx (t.tpackage,t.tname) p in
				let types = List.filter (fun t -> not (t_infos t).mt_private) md.m_types in
				ctx.m.module_types <- (List.map (fun t -> t,p) types) @ ctx.m.module_types;
				types
			| Some _ ->
				let t = load_type_def ctx p t in
				ctx.m.module_types <- (t,p) :: ctx.m.module_types;
				[t]
		) in
		(* delay the using since we need to resolve typedefs *)
		let filter_classes types =
			let rec loop acc types = match types with
				| td :: l ->
					(match resolve_typedef td with
					| TClassDecl c | TAbstractDecl({a_impl = Some c}) ->
						loop ((c,p) :: acc) l
					| td ->
						loop acc l)
				| [] ->
					acc
			in
			loop [] types
		in
		context_init := (fun() -> ctx.m.module_using <- filter_classes types @ ctx.m.module_using) :: !context_init
	| EClass d ->
		let c = (match get_type (fst d.d_name) with TClassDecl c -> c | _ -> assert false) in
		if ctx.is_display_file && Display.is_display_position (pos d.d_name) then
			Display.DisplayEmitter.display_module_type ctx.com.display (match c.cl_kind with KAbstractImpl a -> TAbstractDecl a | _ -> TClassDecl c) (pos d.d_name);
		check_global_metadata ctx c.cl_meta (fun m -> c.cl_meta <- m :: c.cl_meta) c.cl_module.m_path c.cl_path None;
		let herits = d.d_flags in
		c.cl_extern <- List.mem HExtern herits;
		c.cl_interface <- List.mem HInterface herits;
		let prev_build_count = ref (!build_count - 1) in
		let build() =
			let fl = Inheritance.set_heritance ctx c herits p in
			let rec build() =
				c.cl_build <- (fun()-> Building [c]);
				try
					List.iter (fun f -> f()) fl;
					ClassInitializer.init_class ctx c p do_init d.d_flags d.d_data;
					c.cl_build <- (fun()-> Built);
					incr build_count;
					List.iter (fun (_,t) -> ignore(follow t)) c.cl_params;
					Built;
				with Build_canceled state ->
					c.cl_build <- make_pass ctx build;
					let rebuild() =
						delay_late ctx PBuildClass (fun() -> ignore(c.cl_build()));
					in
					(match state with
					| Built -> assert false
					| Building cl ->
						if !build_count = !prev_build_count then error ("Loop in class building prevent compiler termination (" ^ String.concat "," (List.map (fun c -> s_type_path c.cl_path) cl) ^ ")") c.cl_pos;
						prev_build_count := !build_count;
						rebuild();
						Building (c :: cl)
					| BuildMacro f ->
						f := rebuild :: !f;
						state);
				| exn ->
					c.cl_build <- (fun()-> Built);
					raise exn
			in
			build()
		in
		ctx.pass <- PBuildClass;
		ctx.curclass <- c;
		c.cl_build <- make_pass ctx build;
		ctx.pass <- PBuildModule;
		ctx.curclass <- null_class;
		delay ctx PBuildClass (fun() -> ignore(c.cl_build()));
		if (ctx.com.platform = Java || ctx.com.platform = Cs) && not c.cl_extern then
			delay ctx PTypeField (fun () ->
				let metas = check_strict_meta ctx c.cl_meta in
				if metas <> [] then c.cl_meta <- metas @ c.cl_meta;
				let rec run_field cf =
					let metas = check_strict_meta ctx cf.cf_meta in
					if metas <> [] then cf.cf_meta <- metas @ cf.cf_meta;
					List.iter run_field cf.cf_overloads
				in
				let cs = c.cl_structure() in
				List.iter run_field cs.cl_ordered_statics;
				List.iter run_field cs.cl_ordered_fields;
				match cs.cl_constructor with
					| Some f -> run_field f
					| _ -> ()
			);
	| EEnum d ->
		let e = (match get_type (fst d.d_name) with TEnumDecl e -> e | _ -> assert false) in
		if ctx.is_display_file && Display.is_display_position (pos d.d_name) then
			Display.DisplayEmitter.display_module_type ctx.com.display (TEnumDecl e) (pos d.d_name);
		let ctx = { ctx with type_params = e.e_params } in
		let h = (try Some (Hashtbl.find ctx.g.type_patches e.e_path) with Not_found -> None) in
		check_global_metadata ctx e.e_meta (fun m -> e.e_meta <- m :: e.e_meta) e.e_module.m_path e.e_path None;
		(match h with
		| None -> ()
		| Some (h,hcl) ->
			Hashtbl.iter (fun _ _ -> error "Field type patch not supported for enums" e.e_pos) h;
			e.e_meta <- e.e_meta @ hcl.tp_meta);
		let constructs = ref d.d_data in
		let get_constructs() =
			List.map (fun c ->
				{
					cff_name = c.ec_name;
					cff_doc = c.ec_doc;
					cff_meta = c.ec_meta;
					cff_pos = c.ec_pos;
					cff_access = [];
					cff_kind = (match c.ec_args, c.ec_params with
						| [], [] -> FVar (c.ec_type,None)
						| _ -> FFun { f_params = c.ec_params; f_type = c.ec_type; f_expr = None; f_args = List.map (fun (n,o,t) -> (n,null_pos),o,[],Some t,None) c.ec_args });
				}
			) (!constructs)
		in
		let init () = List.iter (fun f -> f()) !context_init in
		build_module_def ctx (TEnumDecl e) e.e_meta get_constructs init (fun (e,p) ->
			match e with
			| EVars [_,Some (CTAnonymous fields,p),None] ->
				constructs := List.map (fun f ->
					let args, params, t = (match f.cff_kind with
					| FVar (t,None) -> [], [], t
					| FFun { f_params = pl; f_type = t; f_expr = (None|Some (EBlock [],_)); f_args = al } ->
						let al = List.map (fun ((n,_),o,_,t,_) -> match t with None -> error "Missing function parameter type" f.cff_pos | Some t -> n,o,t) al in
						al, pl, t
					| _ ->
						error "Invalid enum constructor in @:build result" p
					) in
					{
						ec_name = f.cff_name;
						ec_doc = f.cff_doc;
						ec_meta = f.cff_meta;
						ec_pos = f.cff_pos;
						ec_args = args;
						ec_params = params;
						ec_type = t;
					}
				) fields
			| _ -> error "Enum build macro must return a single variable with anonymous object fields" p
		);
		let et = TEnum (e,List.map snd e.e_params) in
		let names = ref [] in
		let index = ref 0 in
		let is_flat = ref true in
		let fields = ref PMap.empty in
		List.iter (fun c ->
			let p = c.ec_pos in
			let params = ref [] in
			params := type_type_params ~enum_constructor:true ctx ([],fst c.ec_name) (fun() -> !params) c.ec_pos c.ec_params;
			let params = !params in
			let ctx = { ctx with type_params = params @ ctx.type_params } in
			let rt = (match c.ec_type with
				| None -> et
				| Some t ->
					let t = load_complex_type ctx true p t in
					(match follow t with
					| TEnum (te,_) when te == e ->
						()
					| _ ->
						error "Explicit enum type must be of the same enum type" p);
					t
			) in
			let t = (match c.ec_args with
				| [] -> rt
				| l ->
					is_flat := false;
					let pnames = ref PMap.empty in
					TFun (List.map (fun (s,opt,(t,tp)) ->
						(match t with CTPath({tpackage=[];tname="Void"}) -> error "Arguments of type Void are not allowed in enum constructors" c.ec_pos | _ -> ());
						if PMap.mem s (!pnames) then error ("Duplicate parameter '" ^ s ^ "' in enum constructor " ^ fst c.ec_name) p;
						pnames := PMap.add s () (!pnames);
						s, opt, load_type_hint ~opt ctx p (Some (t,tp))
					) l, rt)
			) in
			if PMap.mem (fst c.ec_name) e.e_constrs then error ("Duplicate constructor " ^ fst c.ec_name) p;
			let f = {
				ef_name = fst c.ec_name;
				ef_type = t;
				ef_pos = p;
				ef_name_pos = snd c.ec_name;
				ef_doc = c.ec_doc;
				ef_index = !index;
				ef_params = params;
				ef_meta = c.ec_meta;
			} in
			let cf = {
				(mk_field f.ef_name f.ef_type p f.ef_name_pos) with
				cf_kind = (match follow f.ef_type with
					| TFun _ -> Method MethNormal
					| _ -> Var { v_read = AccNormal; v_write = AccNo }
				);
				cf_doc = f.ef_doc;
				cf_params = f.ef_params;
			} in
 			if ctx.is_display_file && Display.is_display_position p then
 				Display.DisplayEmitter.display_enum_field ctx.com.display f p;
			e.e_constrs <- PMap.add f.ef_name f e.e_constrs;
			fields := PMap.add cf.cf_name cf !fields;
			incr index;
			names := (fst c.ec_name) :: !names;
		) (!constructs);
		e.e_names <- List.rev !names;
		e.e_extern <- e.e_extern;
		e.e_type.t_params <- e.e_params;
		e.e_type.t_type <- TAnon {
			a_fields = !fields;
			a_status = ref (EnumStatics e);
		};
		if !is_flat then e.e_meta <- (Meta.FlatEnum,[],null_pos) :: e.e_meta;

		if (ctx.com.platform = Java || ctx.com.platform = Cs) && not e.e_extern then
			delay ctx PTypeField (fun () ->
				let metas = check_strict_meta ctx e.e_meta in
				e.e_meta <- metas @ e.e_meta;
				PMap.iter (fun _ ef ->
					let metas = check_strict_meta ctx ef.ef_meta in
					if metas <> [] then ef.ef_meta <- metas @ ef.ef_meta
				) e.e_constrs
			);
	| ETypedef d ->
		let t = (match get_type (fst d.d_name) with TTypeDecl t -> t | _ -> assert false) in
		if ctx.is_display_file && Display.is_display_position (pos d.d_name) then
			Display.DisplayEmitter.display_module_type ctx.com.display (TTypeDecl t) (pos d.d_name);
		check_global_metadata ctx t.t_meta (fun m -> t.t_meta <- m :: t.t_meta) t.t_module.m_path t.t_path None;
		let ctx = { ctx with type_params = t.t_params } in
		let tt = load_complex_type ctx true p d.d_data in
		let tt = (match fst d.d_data with
		| CTExtend _ -> tt
		| CTPath { tpackage = ["haxe";"macro"]; tname = "MacroType" } ->
			(* we need to follow MacroType immediately since it might define other module types that we will load afterwards *)
			if t.t_type == follow tt then error "Recursive typedef is not allowed" p;
			tt
		| _ ->
			if (Meta.has Meta.Eager d.d_meta) then
				follow tt
			else begin
				let rec check_rec tt =
					if tt == t.t_type then error "Recursive typedef is not allowed" p;
					match tt with
					| TMono r ->
						(match !r with
						| None -> ()
						| Some t -> check_rec t)
					| TLazy f ->
						check_rec (lazy_type f);
					| TType (td,tl) ->
						if td == t then error "Recursive typedef is not allowed" p;
						check_rec (apply_params td.t_params tl td.t_type)
					| _ ->
						()
				in
				let r = exc_protect ctx (fun r ->
					r := lazy_processing (fun() -> tt);
					check_rec tt;
					tt
				) "typedef_rec_check" in
				TLazy r
			end
		) in
		(match t.t_type with
		| TMono r ->
			(match !r with
			| None -> r := Some tt;
			| Some _ -> assert false);
		| _ -> assert false);
		if ctx.com.platform = Cs && t.t_meta <> [] then
			delay ctx PTypeField (fun () ->
				let metas = check_strict_meta ctx t.t_meta in
				if metas <> [] then t.t_meta <- metas @ t.t_meta;
			);
	| EAbstract d ->
		let a = (match get_type (fst d.d_name) with TAbstractDecl a -> a | _ -> assert false) in
		if ctx.is_display_file && Display.is_display_position (pos d.d_name) then
			Display.DisplayEmitter.display_module_type ctx.com.display (TAbstractDecl a) (pos d.d_name);
		check_global_metadata ctx a.a_meta (fun m -> a.a_meta <- m :: a.a_meta) a.a_module.m_path a.a_path None;
		let ctx = { ctx with type_params = a.a_params } in
		let is_type = ref false in
		let load_type t from =
			let t = load_complex_type ctx true p t in
			let t = if not (Meta.has Meta.CoreType a.a_meta) then begin
				if !is_type then begin
					let r = exc_protect ctx (fun r ->
						r := lazy_processing (fun() -> t);
						let at = monomorphs a.a_params a.a_this in
						(try (if from then Type.unify t at else Type.unify at t) with Unify_error _ -> error "You can only declare from/to with compatible types" p);
						t
					) "constraint" in
					TLazy r
				end else
					error "Missing underlying type declaration or @:coreType declaration" p;
			end else begin
				if Meta.has Meta.Callable a.a_meta then
					error "@:coreType abstracts cannot be @:callable" p;
				t
			end in
			t
		in
		List.iter (function
			| AFromType t -> a.a_from <- (load_type t true) :: a.a_from
			| AToType t -> a.a_to <- (load_type t false) :: a.a_to
			| AIsType t ->
				if a.a_impl = None then error "Abstracts with underlying type must have an implementation" a.a_pos;
				if Meta.has Meta.CoreType a.a_meta then error "@:coreType abstracts cannot have an underlying type" p;
				let at = load_complex_type ctx true p t in
				delay ctx PForce (fun () ->
					begin match follow at with
						| TAbstract(a2,_) when a == a2 -> error "Abstract underlying type cannot be recursive" a.a_pos
						| _ -> ()
					end;
				);
				a.a_this <- at;
				is_type := true;
			| AExtern ->
				(match a.a_impl with Some c -> c.cl_extern <- true | None -> (* Hmmmm.... *) ())
			| APrivAbstract -> ()
		) d.d_flags;
		if not !is_type then begin
			if Meta.has Meta.CoreType a.a_meta then
				a.a_this <- TAbstract(a,List.map snd a.a_params)
			else
				error "Abstract is missing underlying type declaration" a.a_pos
		end

let module_pass_2 ctx m decls tdecls p =
	(* here is an additional PASS 1 phase, which define the type parameters for all module types.
		 Constraints are handled lazily (no other type is loaded) because they might be recursive anyway *)
	List.iter (fun d ->
		match d with
		| (TClassDecl c, (EClass d, p)) ->
			c.cl_params <- type_type_params ctx c.cl_path (fun() -> c.cl_params) p d.d_params;
			if Meta.has Meta.Generic c.cl_meta && c.cl_params <> [] then c.cl_kind <- KGeneric;
			if Meta.has Meta.GenericBuild c.cl_meta then begin
				if ctx.in_macro then error "@:genericBuild cannot be used in macros" c.cl_pos;
				c.cl_kind <- KGenericBuild d.d_data;
			end;
			if c.cl_path = (["haxe";"macro"],"MacroType") then c.cl_kind <- KMacroType;
		| (TEnumDecl e, (EEnum d, p)) ->
			e.e_params <- type_type_params ctx e.e_path (fun() -> e.e_params) p d.d_params;
		| (TTypeDecl t, (ETypedef d, p)) ->
			t.t_params <- type_type_params ctx t.t_path (fun() -> t.t_params) p d.d_params;
		| (TAbstractDecl a, (EAbstract d, p)) ->
			a.a_params <- type_type_params ctx a.a_path (fun() -> a.a_params) p d.d_params;
		| _ ->
			assert false
	) decls;
	(* setup module types *)
	let context_init = ref [] in
	let do_init() =
		match !context_init with
		| [] -> ()
		| l -> context_init := []; List.iter (fun f -> f()) (List.rev l)
	in
	List.iter (init_module_type ctx context_init do_init) tdecls

(*
	Creates a module context for [m] and types [tdecls] using it.
*)
let type_types_into_module ctx m tdecls p =
	let decls, tdecls = module_pass_1 ctx m tdecls p in
	let types = List.map fst decls in
	List.iter (check_module_types ctx m p) types;
	m.m_types <- m.m_types @ types;
	(* define the per-module context for the next pass *)
	let ctx = {
		com = ctx.com;
		g = ctx.g;
		t = ctx.t;
		m = {
			curmod = m;
			module_types = List.map (fun t -> t,null_pos) ctx.g.std.m_types;
			module_using = [];
			module_globals = PMap.empty;
			wildcard_packages = [];
			module_imports = [];
		};
		is_display_file = (ctx.com.display.dms_display && Display.is_display_file m.m_extra.m_file);
		meta = [];
		this_stack = [];
		with_type_stack = [];
		call_argument_stack = [];
		pass = PBuildModule;
		on_error = (fun ctx msg p -> ctx.com.error msg p);
		macro_depth = ctx.macro_depth;
		curclass = null_class;
		curfield = null_field;
		tthis = ctx.tthis;
		ret = ctx.ret;
		locals = PMap.empty;
		type_params = [];
		curfun = FunStatic;
		untyped = false;
		in_macro = ctx.in_macro;
		in_display = false;
		in_loop = false;
		opened = [];
		in_call_args = false;
		vthis = None;
	} in
	if ctx.g.std != null_module then begin
		add_dependency m ctx.g.std;
		(* this will ensure both String and (indirectly) Array which are basic types which might be referenced *)
		ignore(load_core_type ctx "String");
	end;
	module_pass_2 ctx m decls tdecls p;
	ctx

let handle_import_hx ctx m decls p =
	let path_split = match List.rev (Path.get_path_parts m.m_extra.m_file) with
		| [] -> []
		| _ :: l -> l
	in
	let join l = String.concat Path.path_sep (List.rev ("import.hx" :: l)) in
	let rec loop path pack = match path,pack with
		| _,[] -> [join path]
		| (p :: path),(_ :: pack) -> (join (p :: path)) :: (loop path pack)
		| _ -> []
	in
	let candidates = loop path_split (fst m.m_path) in
	let make_import_module path r =
		Hashtbl.replace ctx.com.parser_cache path r;
		(* We use the file path as module name to make it unique. This may or may not be a good idea... *)
		let m_import = make_module ctx ([],path) path p in
		m_import.m_extra.m_kind <- MImport;
		add_module ctx m_import p;
		m_import
	in
	List.fold_left (fun acc path ->
		let decls = try
			let r = Hashtbl.find ctx.com.parser_cache path in
			let mimport = Hashtbl.find ctx.g.modules ([],path) in
			if mimport.m_extra.m_kind <> MFake then add_dependency m mimport;
			r
		with Not_found ->
			if Sys.file_exists path then begin
				let _,r = parse_file ctx.com path p in
				List.iter (fun (d,p) -> match d with EImport _ | EUsing _ -> () | _ -> error "Only import and using is allowed in import.hx files" p) r;
				add_dependency m (make_import_module path r);
				r
			end else begin
				let r = [] in
				(* Add empty decls so we don't check the file system all the time. *)
				(make_import_module path r).m_extra.m_kind <- MFake;
				r
			end
		in
		decls @ acc
	) decls candidates

(*
	Creates a new module and types [tdecls] into it.
*)
let type_module ctx mpath file ?(is_extern=false) tdecls p =
	let m = make_module ctx mpath file p in
	Hashtbl.add ctx.g.modules m.m_path m;
	let tdecls = handle_import_hx ctx m tdecls p in
	let ctx = type_types_into_module ctx m tdecls p in
	if is_extern then m.m_extra.m_kind <- MExtern;
	begin if ctx.is_display_file then match ctx.com.display.dms_kind with
		| DMResolve s ->
			resolve_position_by_path ctx {tname = s; tpackage = []; tsub = None; tparams = []} p
		| _ ->
			()
	end;
	m

let resolve_module_file com m remap p =
	let forbid = ref false in
	let compose_path no_rename =
		(match m with
		| [] , name -> name
		| x :: l , name ->
			let x = (try
				match PMap.find x com.package_rules with
				| Forbidden -> forbid := true; x
				| Directory d -> if no_rename then x else d
				| Remap d -> remap := d :: l; d
				with Not_found -> x
			) in
			String.concat "/" (x :: l) ^ "/" ^ name
		) ^ ".hx"
	in
	let file = try
			Common.find_file com (compose_path false)
		with Not_found ->
			Common.find_file com (compose_path true)
	in
	let file = (match String.lowercase (snd m) with
	| "con" | "aux" | "prn" | "nul" | "com1" | "com2" | "com3" | "lpt1" | "lpt2" | "lpt3" when Sys.os_type = "Win32" ->
		(* these names are reserved by the OS - old DOS legacy, such files cannot be easily created but are reported as visible *)
		if (try (Unix.stat file).Unix.st_size with _ -> 0) > 0 then file else raise Not_found
	| _ -> file
	) in
	(* if we try to load a std.xxxx class and resolve a real std file, the package name is not valid, ignore *)
	(match fst m with
	| "std" :: _ ->
		let file = Path.unique_full_path file in
		if List.exists (fun path -> ExtString.String.starts_with file (try Path.unique_full_path path with _ -> path)) com.std_path then raise Not_found;
	| _ -> ());
	if !forbid then begin
		let _, decls = (!parse_hook) com file p in
		let rec loop decls = match decls with
			| ((EImport _,_) | (EUsing _,_)) :: decls -> loop decls
			| (EClass d,_) :: _ -> d.d_meta
			| (EEnum d,_) :: _ -> d.d_meta
			| (EAbstract d,_) :: _ -> d.d_meta
			| (ETypedef d,_) :: _ -> d.d_meta
			| [] -> []
		in
		let meta = loop decls in
		if not (Meta.has Meta.NoPackageRestrict meta) then begin
			let x = (match fst m with [] -> assert false | x :: _ -> x) in
			raise (Forbid_package ((x,m,p),[],if Common.defined com Define.Macro then "macro" else platform_name com.platform));
		end;
	end;
	file

let parse_module ctx m p =
	let remap = ref (fst m) in
	let file = resolve_module_file ctx.com m remap p in
	let pack, decls = (!parse_hook) ctx.com file p in
	if pack <> !remap then begin
		let spack m = if m = [] then "<empty>" else String.concat "." m in
		if p == null_pos then
			display_error ctx ("Invalid commandline class : " ^ s_type_path m ^ " should be " ^ s_type_path (pack,snd m)) p
		else
			display_error ctx ("Invalid package : " ^ spack (fst m) ^ " should be " ^ spack pack) p
	end;
	file, if !remap <> fst m then
		(* build typedefs to redirect to real package *)
		List.rev (List.fold_left (fun acc (t,p) ->
			let build f d =
				let priv = List.mem f d.d_flags in
				(ETypedef {
					d_name = d.d_name;
					d_doc = None;
					d_meta = [];
					d_params = d.d_params;
					d_flags = if priv then [EPrivate] else [];
					d_data = CTPath (if priv then { tpackage = []; tname = "Dynamic"; tparams = []; tsub = None; } else
						{
							tpackage = !remap;
							tname = fst d.d_name;
							tparams = List.map (fun tp ->
								TPType (CTPath { tpackage = []; tname = fst tp.tp_name; tparams = []; tsub = None; },null_pos)
							) d.d_params;
							tsub = None;
						}),null_pos;
				},p) :: acc
			in
			match t with
			| EClass d -> build HPrivate d
			| EEnum d -> build EPrivate d
			| ETypedef d -> build EPrivate d
			| EAbstract d -> build APrivAbstract d
			| EImport _ | EUsing _ -> acc
		) [(EImport (List.map (fun s -> s,null_pos) (!remap @ [snd m]),INormal),null_pos)] decls)
	else
		decls

let load_module ctx m p =
	let m2 = (try
		Hashtbl.find ctx.g.modules m
	with
		Not_found ->
			match !type_module_hook ctx m p with
			| Some m -> m
			| None ->
			let is_extern = ref false in
			let file, decls = (try
				parse_module ctx m p
			with Not_found ->
				let rec loop = function
					| [] ->
						raise (Error (Module_not_found m,p))
					| load :: l ->
						match load m p with
						| None -> loop l
						| Some (file,(_,a)) -> file, a
				in
				is_extern := true;
				loop ctx.com.load_extern_type
			) in
			let is_extern = !is_extern in
			try
				type_module ctx m file ~is_extern decls p
			with Forbid_package (inf,pl,pf) when p <> null_pos ->
				raise (Forbid_package (inf,p::pl,pf))
	) in
	add_dependency ctx.m.curmod m2;
	if ctx.pass = PTypeField then flush_pass ctx PBuildClass "load_module";
	m2

;;
type_function_params_rec := type_function_params

(* -------------------------------------------------------------------------- *)
(* generic classes *)

exception Generic_Exception of string * pos

type generic_context = {
	ctx : typer;
	subst : (t * t) list;
	name : string;
	p : pos;
	mutable mg : module_def option;
}

let make_generic ctx ps pt p =
	let rec loop l1 l2 =
		match l1, l2 with
		| [] , [] -> []
		| (x,TLazy f) :: l1, _ -> loop ((x,lazy_type f) :: l1) l2
		| (_,t1) :: l1 , t2 :: l2 -> (t1,t2) :: loop l1 l2
		| _ -> assert false
	in
	let name =
		String.concat "_" (List.map2 (fun (s,_) t ->
			let s_type_path_underscore (p,s) = match p with [] -> s | _ -> String.concat "_" p ^ "_" ^ s in
			let rec loop top t = match follow t with
				| TInst(c,tl) -> (s_type_path_underscore c.cl_path) ^ (loop_tl tl)
				| TEnum(en,tl) -> (s_type_path_underscore en.e_path) ^ (loop_tl tl)
				| TAbstract(a,tl) -> (s_type_path_underscore a.a_path) ^ (loop_tl tl)
				| _ when not top -> "_" (* allow unknown/incompatible types as type parameters to retain old behavior *)
				| TMono _ -> raise (Generic_Exception (("Could not determine type for parameter " ^ s), p))
				| TDynamic _ -> "Dynamic"
				| t -> raise (Generic_Exception (("Type parameter must be a class or enum instance (found " ^ (s_type (print_context()) t) ^ ")"), p))
			and loop_tl tl = match tl with
				| [] -> ""
				| tl -> "_" ^ String.concat "_" (List.map (loop false) tl)
			in
			loop true t
		) ps pt)
	in
	{
		ctx = ctx;
		subst = loop ps pt;
		name = name;
		p = p;
		mg = None;
	}

let rec generic_substitute_type gctx t =
	match t with
	| TInst ({ cl_kind = KGeneric } as c2,tl2) ->
		(* maybe loop, or generate cascading generics *)
		let _, _, f = gctx.ctx.g.do_build_instance gctx.ctx (TClassDecl c2) gctx.p in
		let t = f (List.map (generic_substitute_type gctx) tl2) in
		(match follow t,gctx.mg with TInst(c,_), Some m -> add_dependency m c.cl_module | _ -> ());
		t
	| _ ->
		try
			generic_substitute_type gctx (List.assq t gctx.subst)
		with Not_found ->
			Type.map (generic_substitute_type gctx) t

let generic_substitute_expr gctx e =
	let vars = Hashtbl.create 0 in
	let build_var v =
		try
			Hashtbl.find vars v.v_id
		with Not_found ->
			let v2 = alloc_var v.v_name (generic_substitute_type gctx v.v_type) v.v_pos in
			v2.v_meta <- v.v_meta;
			Hashtbl.add vars v.v_id v2;
			v2
	in
	let rec build_expr e =
		match e.eexpr with
		| TField(e1, FInstance({cl_kind = KGeneric} as c,tl,cf)) ->
			let _, _, f = gctx.ctx.g.do_build_instance gctx.ctx (TClassDecl c) gctx.p in
			let t = f (List.map (generic_substitute_type gctx) tl) in
			let fa = try
				quick_field t cf.cf_name
			with Not_found ->
				error (Printf.sprintf "Type %s has no field %s (possible typing order issue)" (s_type (print_context()) t) cf.cf_name) e.epos
			in
			build_expr {e with eexpr = TField(e1,fa)}
		| TTypeExpr (TClassDecl ({cl_kind = KTypeParameter _;} as c)) when Meta.has Meta.Const c.cl_meta ->
			let rec loop subst = match subst with
				| (t1,t2) :: subst ->
					begin match follow t1 with
						| TInst(c2,_) when c == c2 -> t2
						| _ -> loop subst
					end
				| [] -> raise Not_found
			in
			begin try
				let t = loop gctx.subst in
				begin match follow t with
					| TInst({cl_kind = KExpr e},_) -> type_expr gctx.ctx e Value
					| _ -> error "Only Const type parameters can be used as value" e.epos
				end
			with Not_found ->
				e
			end
		| _ ->
			map_expr_type build_expr (generic_substitute_type gctx) build_var e
	in
	build_expr e

let get_short_name =
	let i = ref (-1) in
	(fun () ->
		incr i;
		Printf.sprintf "Hx___short___hx_type_%i" !i
	)

let rec build_generic ctx c p tl =
	let cs = c.cl_structure() in
	let pack = fst c.cl_path in
	let recurse = ref false in
	let rec check_recursive t =
		match follow t with
		| TInst (c2,tl) ->
			(match c2.cl_kind with
			| KTypeParameter tl ->
				if not (is_generic_parameter ctx c2) && has_ctor_constraint c2 then
					error "Type parameters with a constructor cannot be used non-generically" p;
				recurse := true
			| _ -> ());
			List.iter check_recursive tl;
		| _ ->
			()
	in
	List.iter check_recursive tl;
	if !recurse || not (ctx.com.display.dms_full_typing) then begin
		TInst (c,tl) (* build a normal instance *)
	end else begin
	let gctx = make_generic ctx c.cl_params tl p in
	let name = (snd c.cl_path) ^ "_" ^ gctx.name in
	try
		load_instance ctx ({ tpackage = pack; tname = name; tparams = []; tsub = None },p) false p
	with Error(Module_not_found path,_) when path = (pack,name) ->
		let m = (try Hashtbl.find ctx.g.modules (Hashtbl.find ctx.g.types_module c.cl_path) with Not_found -> assert false) in
		(* let ctx = { ctx with m = { ctx.m with module_types = m.m_types @ ctx.m.module_types } } in *)
		ignore(c.cl_build()); (* make sure the super class is already setup *)
		let mg = {
			m_id = alloc_mid();
			m_path = (pack,name);
			m_types = [];
			m_extra = module_extra (s_type_path (pack,name)) m.m_extra.m_sign 0. MFake m.m_extra.m_check_policy;
		} in
		gctx.mg <- Some mg;
		let cg = mk_class mg (pack,name) c.cl_pos null_pos in
		let cgs = cg.cl_structure() in
		mg.m_types <- [TClassDecl cg];
		Hashtbl.add ctx.g.modules mg.m_path mg;
		add_dependency mg m;
		add_dependency ctx.m.curmod mg;
		(* ensure that type parameters are set in dependencies *)
		let dep_stack = ref [] in
		let rec loop t =
			if not (List.memq t !dep_stack) then begin
			dep_stack := t :: !dep_stack;
			match t with
			| TInst (c,tl) -> add_dep c.cl_module tl
			| TEnum (e,tl) -> add_dep e.e_module tl
			| TType (t,tl) -> add_dep t.t_module tl
			| TAbstract (a,tl) -> add_dep a.a_module tl
			| TMono r ->
				(match !r with
				| None -> ()
				| Some t -> loop t)
			| TLazy f ->
				loop (lazy_type f);
			| TDynamic t2 ->
				if t == t2 then () else loop t2
			| TAnon a ->
				PMap.iter (fun _ f -> loop f.cf_type) a.a_fields
			| TFun (args,ret) ->
				List.iter (fun (_,_,t) -> loop t) args;
				loop ret
			end
		and add_dep m tl =
			add_dependency mg m;
			List.iter loop tl
		in
		List.iter loop tl;
		let build_field cf_old =
			(* We have to clone the type parameters (issue #4672). We cannot substitute the constraints immediately because
			   we need the full substitution list first. *)
			let param_subst,params = List.fold_left (fun (subst,params) (s,t) -> match follow t with
				| TInst(c,tl) as t ->
					let t2 = TInst({c with cl_pos = c.cl_pos;},tl) in
					(t,t2) :: subst,(s,t2) :: params
				| _ -> assert false
			) ([],[]) cf_old.cf_params in
			let gctx = {gctx with subst = param_subst @ gctx.subst} in
			let cf_new = {cf_old with cf_pos = cf_old.cf_pos} in (* copy *)
			(* Type parameter constraints are substituted here. *)
			cf_new.cf_params <- List.rev_map (fun (s,t) -> match follow t with
				| TInst({cl_kind = KTypeParameter tl1} as c,_) ->
					let tl1 = List.map (generic_substitute_type gctx) tl1 in
					c.cl_kind <- KTypeParameter tl1;
					s,t
				| _ -> assert false
			) params;
			let f () =
				let t = generic_substitute_type gctx cf_old.cf_type in
				ignore (follow t);
				begin try (match cf_old.cf_expr with
					| None ->
						begin match cf_old.cf_kind with
							| Method _ when not c.cl_interface && not c.cl_extern ->
								display_error ctx (Printf.sprintf "Field %s has no expression (possible typing order issue)" cf_new.cf_name) cf_new.cf_pos;
								display_error ctx (Printf.sprintf "While building %s" (s_type_path cg.cl_path)) p;
							| _ ->
								()
						end
					| Some e ->
						cf_new.cf_expr <- Some (generic_substitute_expr gctx e)
				) with Unify_error l ->
					error (error_msg (Unify l)) cf_new.cf_pos
				end;
				t
			in
			let r = exc_protect ctx (fun r ->
				let t = mk_mono() in
				r := lazy_processing (fun() -> t);
				unify_raise ctx (f()) t p;
				t
			) "build_generic" in
			cf_new.cf_type <- TLazy r;
			cf_new
		in
		if c.cl_init <> None || c.cl_dynamic <> None then error "This class can't be generic" p;
		List.iter (fun cf -> match cf.cf_kind with
			| Method MethMacro when not ctx.in_macro -> ()
			| _ -> error "A generic class can't have static fields" cf.cf_pos
		) cs.cl_ordered_statics;
		cg.cl_super <- (match c.cl_super with
			| None -> None
			| Some (cs,pl) ->
				let ts = follow (apply_params c.cl_params tl (TInst(cs,pl))) in
				let cs,pl = Inheritance.check_extends ctx c ts p in
				match cs.cl_kind with
				| KGeneric ->
					(match build_generic ctx cs p pl with
					| TInst (cs,pl) -> Some (cs,pl)
					| _ -> assert false)
				| _ -> Some(cs,pl)
		);
		add_constructor ctx cg false p;
		cg.cl_kind <- KGenericInstance (c,tl);
		cg.cl_meta <- (Meta.NoDoc,[],null_pos) :: cg.cl_meta;
		if has_meta Meta.Keep c.cl_meta then cg.cl_meta <- (Meta.Keep,[],null_pos) :: cg.cl_meta;
		cg.cl_interface <- c.cl_interface;
		cgs.cl_constructor <- (match cgs.cl_constructor, cs.cl_constructor, c.cl_super with
			| _, Some cf, _ -> Some (build_field cf)
			| Some ctor, _, _ -> Some ctor
			| None, None, None -> None
			| _ -> error "Please define a constructor for this class in order to use it as generic" c.cl_pos
		);
		cg.cl_implements <- List.map (fun (i,tl) ->
			(match follow (generic_substitute_type gctx (TInst (i, List.map (generic_substitute_type gctx) tl))) with
			| TInst (i,tl) -> i, tl
			| _ -> assert false)
		) c.cl_implements;
		cgs.cl_ordered_fields <- List.map (fun f ->
			let f = build_field f in
			cgs.cl_fields <- PMap.add f.cf_name f cgs.cl_fields;
			f
		) cs.cl_ordered_fields;
		cg.cl_overrides <- List.map (fun f ->
			try PMap.find f.cf_name cgs.cl_fields with Not_found -> assert false
		) c.cl_overrides;
		(* In rare cases the class name can become too long, so let's shorten it (issue #3090). *)
		if String.length (snd cg.cl_path) > 254 then begin
			let n = get_short_name () in
			cg.cl_meta <- (Meta.Native,[EConst(String (n)),p],null_pos) :: cg.cl_meta;
		end;
		TInst (cg,[])
	end

(* -------------------------------------------------------------------------- *)
(* MACRO TYPE *)

let get_macro_path ctx e args p =
	let rec loop e =
		match fst e with
		| EField (e,f) -> f :: loop e
		| EConst (Ident i) -> [i]
		| _ -> error "Invalid macro call" p
	in
	let path = match e with
		| (EConst(Ident i)),_ ->
			let path = try
				if not (PMap.mem i (ctx.curclass.cl_structure()).cl_statics) then raise Not_found;
				ctx.curclass.cl_path
			with Not_found -> try
				(t_infos (let path,_,_ = PMap.find i ctx.m.module_globals in path)).mt_path
			with Not_found ->
				error "Invalid macro call" p
			in
			i :: (snd path) :: (fst path)
		| _ ->
			loop e
	in
	(match path with
	| meth :: cl :: path -> (List.rev path,cl), meth, args
	| _ -> error "Invalid macro call" p)

let build_macro_type ctx pl p =
	let path, field, args = (match pl with
		| [TInst ({ cl_kind = KExpr (ECall (e,args),_) },_)]
		| [TInst ({ cl_kind = KExpr (EArrayDecl [ECall (e,args),_],_) },_)] ->
			get_macro_path ctx e args p
		| _ ->
			error "MacroType requires a single expression call parameter" p
	) in
	let old = ctx.ret in
	let t = (match ctx.g.do_macro ctx MMacroType path field args p with
		| None -> mk_mono()
		| Some _ -> ctx.ret
	) in
	ctx.ret <- old;
	t

let build_macro_build ctx c pl cfl p =
	let path, field, args = match Meta.get Meta.GenericBuild c.cl_meta with
		| _,[ECall(e,args),_],_ -> get_macro_path ctx e args p
		| _ -> error "genericBuild requires a single expression call parameter" p
	in
	let old = ctx.ret,ctx.g.get_build_infos in
	ctx.g.get_build_infos <- (fun() -> Some (TClassDecl c, pl, cfl));
	let t = (match ctx.g.do_macro ctx MMacroType path field args p with
		| None -> mk_mono()
		| Some _ -> ctx.ret
	) in
	ctx.ret <- fst old;
	ctx.g.get_build_infos <- snd old;
	t

(* -------------------------------------------------------------------------- *)
(* API EVENTS *)

let build_instance ctx mtype p =
	match mtype with
	| TClassDecl c ->
		if ctx.pass > PBuildClass then ignore(c.cl_build());
		let build f s =
			let r = exc_protect ctx (fun r ->
				let t = mk_mono() in
				r := lazy_processing (fun() -> t);
				let tf = (f()) in
				unify_raise ctx tf t p;
				link_dynamic t tf;
				if ctx.pass >= PBuildClass then flush_pass ctx PBuildClass "after_build_instance";
				t
			) s in
			TLazy r
		in
		let ft = (fun pl ->
			match c.cl_kind with
			| KGeneric ->
				build (fun () -> build_generic ctx c p pl) "build_generic"
			| KMacroType ->
				build (fun () -> build_macro_type ctx pl p) "macro_type"
			| KGenericBuild cfl ->
				build (fun () -> build_macro_build ctx c pl cfl p) "generic_build"
			| _ ->
				TInst (c,pl)
		) in
		c.cl_params , c.cl_path , ft
	| TEnumDecl e ->
		e.e_params , e.e_path , (fun t -> TEnum (e,t))
	| TTypeDecl t ->
		t.t_params , t.t_path , (fun tl -> TType(t,tl))
	| TAbstractDecl a ->
		a.a_params, a.a_path, (fun tl -> TAbstract(a,tl))<|MERGE_RESOLUTION|>--- conflicted
+++ resolved
@@ -927,21 +927,15 @@
 			List.iter (fun f ->
 				(* find the exact field being overridden *)
 				check_field f (fun csup i ->
-<<<<<<< HEAD
+						List.find (fun (t,f2) ->
+							Overloads.same_overload_args f.cf_type (apply_params csup.cl_params params t) f f2
+						) overloads
+					) true
+				) (f :: f.cf_overloads)
+			end else
+				check_field f (fun csup i ->
 					let _, t, f2 = raw_class_field (fun f -> f.cf_type) csup params i in
 					t, f2) false
-		) (c.cl_structure()).cl_fields
-=======
-					List.find (fun (t,f2) ->
-						Overloads.same_overload_args f.cf_type (apply_params csup.cl_params params t) f f2
-					) overloads
-				) true
-			) (f :: f.cf_overloads)
-		end else
-			check_field f (fun csup i ->
-				let _, t, f2 = raw_class_field (fun f -> f.cf_type) csup params i in
-				t, f2) false
->>>>>>> 801df70b
 
 let class_field_no_interf c i =
 	try
