(*
	The Haxe Compiler
	Copyright (C) 2005-2019  Haxe Foundation

	This program is free software; you can redistribute it and/or
	modify it under the terms of the GNU General Public License
	as published by the Free Software Foundation; either version 2
	of the License, or (at your option) any later version.

	This program is distributed in the hope that it will be useful,
	but WITHOUT ANY WARRANTY; without even the implied warranty of
	MERCHANTABILITY or FITNESS FOR A PARTICULAR PURPOSE.  See the
	GNU General Public License for more details.

	You should have received a copy of the GNU General Public License
	along with this program; if not, write to the Free Software
	Foundation, Inc., 51 Franklin Street, Fifth Floor, Boston, MA  02110-1301, USA.
 *)

(* Type instance and type parameter handling. *)

open Ast
open Common
open DisplayTypes.DisplayMode
open DisplayTypes.CompletionResultKind
open CompletionItem
open CompletionModuleType
open CompletionModuleKind
open ClassFieldOrigin
open DisplayException
open Type
open Typecore
open Error
open Globals

let build_count = ref 0

let type_function_params_ref = ref (fun _ _ _ _ _ -> die "" __LOC__)

let check_field_access ctx cff =
	let display_access = ref None in
	let rec loop p0 acc l =
		let check_display p1 =
			let pmid = {p0 with pmin = p0.pmax; pmax = p1.pmin} in
			if DisplayPosition.display_position#enclosed_in pmid then match acc with
			| access :: _ -> display_access := Some access;
			| [] -> ()
		in
		match l with
		| [] ->
			(* This is a bit dodgy. Ideally we would use the position of the `function` keyword, but we don't have that...
			   Using the name means this is going to complete within the `function` keyword too. Not sure what we
			   can do about it. *)
			check_display (pos (cff.cff_name))
		| (access,p1) :: l ->
			check_display p1;
			try
				let _,p2 = List.find (fun (access',_) -> access = access') acc in
				if p1 <> null_pos && p2 <> null_pos then begin
					(* TODO error with sub *)
					display_error ctx.com (Printf.sprintf "Duplicate access modifier %s" (Ast.s_access access)) p1;
					display_error ~depth:1 ctx.com (compl_msg "Previously defined here") p2;
				end;
				loop p1 acc l
			with Not_found -> match access with
				| APublic | APrivate ->
					begin try
						let _,p2 = List.find (fun (access',_) -> match access' with APublic | APrivate -> true | _ -> false) acc in
						(* TODO error with sub *)
						display_error ctx.com (Printf.sprintf "Conflicting access modifier %s" (Ast.s_access access)) p1;
						display_error ~depth:1 ctx.com (compl_msg "Conflicts with this") p2;
						loop p1 acc l
					with Not_found ->
						loop p1 ((access,p1) :: acc) l
					end
				| _ ->
					loop p1 ((access,p1) :: acc) l
	in
	let pmin = {cff.cff_pos with pmax = cff.cff_pos.pmin} in
	loop pmin [] cff.cff_access;
	!display_access

let find_type_in_module m tname =
	List.find (fun mt ->
		let infos = t_infos mt in
		not infos.mt_private && snd infos.mt_path = tname
	) m.m_types

(* raises Type_not_found *)
let find_type_in_module_raise ctx m tname p =
	try
		List.find (fun mt ->
			let infos = t_infos mt in
			if snd infos.mt_path = tname then
				if ctx.m.curmod != infos.mt_module && infos.mt_private then
					raise_typing_error_ext (make_error (Type_not_found (m.m_path,tname,Private_type)) p)
				else
					true
			else
				false
		) m.m_types
	with Not_found ->
		raise_typing_error_ext (make_error (Type_not_found (m.m_path,tname,Not_defined)) p)

(** since load_type_def and load_instance are used in PASS2, they should not access the structure of a type **)

let find_type_in_current_module_context ctx pack name =
	if pack = [] then begin
		try
			(* Check the types in our own module *)
			List.find (fun mt -> t_name mt = name) ctx.m.curmod.m_types
		with Not_found ->
			let t,pi = ctx.m.import_resolution#find_type_import name in
			ImportHandling.mark_import_position ctx pi;
			t
	end else begin
		(* All this is very weird *)
		try
			List.find (fun mt -> t_path mt = (pack,name)) ctx.m.curmod.m_types
		with Not_found ->
			(* see also https://github.com/HaxeFoundation/haxe/issues/9150 *)
			let t,pi = ctx.m.import_resolution#find_type_import_weirdly pack name in
			ImportHandling.mark_import_position ctx pi;
		t
	end

let find_in_wildcard_imports ctx mname p f =
	let rec loop l =
		match l with
		| [] ->
			raise Not_found
		| (pack,ppack) :: l ->
			begin
			try
				let path = (pack,mname) in
				let m =
					try
						ctx.g.do_load_module ctx path p
					with Error { err_message = Module_not_found mpath } when mpath = path ->
						raise Not_found
				in
				let r = f m ~resume:true in
				ImportHandling.mark_import_position ctx ppack;
				r
			with Not_found ->
				loop l
			end
	in
	loop (ctx.m.import_resolution#extract_wildcard_packages)

(* TODO: move these generic find functions into a separate module *)
let find_in_modules_starting_from_current_package ~resume ctx mname p f =
	let rec loop l =
		let path = (List.rev l,mname) in
		match l with
		| [] ->
			let m =
				try
					ctx.g.do_load_module ctx path p
				with Error { err_message = Module_not_found mpath } when resume && mpath = path ->
					raise Not_found
			in
			f m ~resume:resume
		| _ :: sl ->
			try
				let m =
					try
						ctx.g.do_load_module ctx path p
					with Error { err_message = Module_not_found mpath } when mpath = path ->
						raise Not_found
					in
				f m ~resume:true;
			with Not_found ->
				loop sl
	in
	let pack = fst ctx.m.curmod.m_path in
	loop (List.rev pack)

let find_in_unqualified_modules ctx name p f ~resume =
	try
		find_in_wildcard_imports ctx name p f
	with Not_found ->
		find_in_modules_starting_from_current_package ctx name p f ~resume:resume

let load_unqualified_type_def ctx mname tname p =
	let find_type m ~resume =
		if resume then
			find_type_in_module m tname
		else
			find_type_in_module_raise ctx m tname p
	in
	find_in_unqualified_modules ctx mname p find_type ~resume:false

let load_module ctx path p =
	try
		ctx.g.do_load_module ctx path p
	with Error { err_message = Module_not_found mpath } as exc when mpath = path ->
		match path with
		| ("std" :: pack, name) ->
			ctx.g.do_load_module ctx (pack,name) p
		| _ ->
			raise exc

let load_qualified_type_def ctx pack mname tname p =
	let m = load_module ctx (pack,mname) p in
	find_type_in_module_raise ctx m tname p

let load_type_def' ctx pack mname tname p =
	if pack = [] then
		load_unqualified_type_def ctx mname tname p
	else
		load_qualified_type_def ctx pack mname tname p

(*
	load a type or a subtype definition
*)
let load_type_def ctx p t =
	if t = Parser.magic_type_path then
		raise_fields (DisplayToplevel.collect ctx TKType NoValue true) CRTypeHint (DisplayTypes.make_subject None p);
	(* The type name is the module name or the module sub-type name *)
	let tname = match t.tsub with None -> t.tname | Some n -> n in

	try
		(* If there's a sub-type, there's no reason to look in our module or its imports *)
		if t.tsub <> None then raise Not_found;
		find_type_in_current_module_context ctx t.tpackage tname
	with Not_found ->
		load_type_def' ctx t.tpackage t.tname tname p

(* let load_type_def ctx p t =
	let timer = Timer.timer ["typing";"load_type_def"] in
	Std.finally timer (load_type_def ctx p) t *)

let resolve_position_by_path ctx path p =
	let mt = load_type_def ctx p path in
	let p = (t_infos mt).mt_pos in
	raise_positions [p]

let generate_args_meta com cls_opt add_meta args =
	let values = List.fold_left (fun acc ((name,p),_,_,_,eo) -> match eo with Some e -> ((name,p,NoQuotes),e) :: acc | _ -> acc) [] args in
	(match values with
		| [] -> ()
		| _ -> add_meta (Meta.Value,[EObjectDecl values,null_pos],null_pos)
	);
	if List.exists (fun (_,_,m,_,_) -> m <> []) args then
		let fn = { f_params = []; f_args = args; f_type = None; f_expr = None } in
		add_meta (Meta.HaxeArguments,[EFunction(FKAnonymous,fn),null_pos],null_pos)

let is_redefined ctx cf1 fields p =
	try
		let cf2 = PMap.find cf1.cf_name fields in
		let st = s_type (print_context()) in
		if not (type_iseq cf1.cf_type cf2.cf_type) then begin
			(* TODO construct error with sub? *)
			display_error ctx.com ("Cannot redefine field " ^ cf1.cf_name ^ " with different type") p;
			display_error ctx.com ("First type was " ^ (st cf1.cf_type)) cf1.cf_pos;
			raise_typing_error ("Second type was " ^ (st cf2.cf_type)) cf2.cf_pos
		end else
			true
	with Not_found ->
		false

let make_extension_type ctx tl =
	let mk_extension fields (t,p) = match follow t with
		| TAnon a ->
			PMap.fold (fun cf fields ->
				if not (is_redefined ctx cf fields p) then PMap.add cf.cf_name cf fields
				else fields
			) a.a_fields fields
		| _ ->
			raise_typing_error "Can only extend structures" p
	in
	let fields = List.fold_left mk_extension PMap.empty tl in
	let tl = List.map (fun (t,_) -> t) tl in
	let ta = mk_anon ~fields (ref (Extend tl)) in
	ta

let check_param_constraints ctx t map ttp p =
	List.iter (fun ti ->
		let ti = map ti in
		try
			unify_raise t ti p
		with Error ({ err_message = Unify l } as err) ->
			let fail() =
				if not ctx.untyped then display_error_ext ctx.com { err with err_message = (Unify (Constraint_failure (s_type_path ttp.ttp_class.cl_path) :: l)) }
			in
			match follow t with
			| TInst({cl_kind = KExpr e},_) ->
				let e = type_expr {ctx with locals = PMap.empty} e (WithType.with_type ti) in
				begin try unify_raise e.etype ti p
				with Error { err_message = Unify _ } -> fail() end
			| _ ->
				fail()

	) (get_constraints ttp)

type load_instance_param_mode =
	| ParamNormal
	| ParamSpawnMonos
	| ParamCustom of (build_info -> Type.t list option -> Type.t list)

let rec maybe_build_instance ctx t0 get_params p =
	let rec loop t = match t with
		| TInst({cl_kind = KGeneric} as c,tl) ->
			let info = ctx.g.get_build_info ctx (TClassDecl c) p in
			let tl = match get_params with
				| ParamNormal | ParamSpawnMonos ->
					tl
				| ParamCustom f ->
					f info (Some tl)
			in
			maybe_build_instance ctx (info.build_apply tl) get_params p
		| TType(td,tl) ->
			loop (apply_typedef td tl)
		| TMono {tm_type = Some t} ->
			loop t
		| _ ->
			t0
	in
	loop t0

let rec load_params ctx info params p =
	let is_rest = info.build_kind = BuildGenericBuild && (match info.build_params with [{ttp_name="Rest"}] -> true | _ -> false) in
	let is_java_rest = ctx.com.platform = Java && info.build_extern in
	let is_rest = is_rest || is_java_rest in
	let load_param t =
		match t with
		| TPExpr e ->
			let name = (match fst e with
				| EConst (String(s,_)) -> "S" ^ s
				| EConst (Int (_,_) as c) -> "I" ^ s_constant c
				| EConst (Float (_,_) as c) -> "F" ^ s_constant c
				| EDisplay _ ->
					ignore(type_expr ctx e WithType.value);
					"Expr"
				| _ -> "Expr"
			) in
			let c = mk_class ctx.m.curmod ([],name) p (pos e) in
			c.cl_kind <- KExpr e;
			TInst (c,[]),pos e
		| TPType t -> load_complex_type ctx true t,pos t
	in
	let checks = DynArray.create () in
	let rec loop tl1 tl2 is_rest = match tl1,tl2 with
		| t :: tl1,ttp:: tl2 ->
			let name = ttp.ttp_name in
			let t,pt = load_param t in
			let check_const c =
				let is_expression = (match t with TInst ({ cl_kind = KExpr _ },_) -> true | _ -> false) in
				let expects_expression = name = "Const" || Meta.has Meta.Const c.cl_meta in
				let accepts_expression = name = "Rest" in
				if is_expression then begin
					if not expects_expression && not accepts_expression then
						raise_typing_error "Constant value unexpected here" p
				end else if expects_expression then
					raise_typing_error "Type parameter is expected to be a constant value" p
			in
			let is_rest = is_rest || name = "Rest" && info.build_kind = BuildGenericBuild in
			let t = match ttp.ttp_constraints with
				| None when (match info.build_kind with BuildGeneric _ -> false | _ -> true) ->
					check_const ttp.ttp_class;
					t
				| _ ->
					check_const ttp.ttp_class;
					DynArray.add checks (t,ttp,pt);
					t
			in
			t :: loop tl1 tl2 is_rest
		| [],[] ->
			[]
		| [],[{ttp_name="Rest"}] when info.build_kind = BuildGenericBuild ->
			[]
		| [],({ttp_type=t;ttp_default=def}) :: tl ->
			if is_java_rest then
				t_dynamic :: loop [] tl is_rest
			else begin match def with
				| None ->
					if ignore_error ctx.com then
						t :: loop [] tl is_rest
					else
						raise_typing_error ("Not enough type parameters for " ^ s_type_path info.build_path) p
				| Some t ->
					t :: loop [] tl is_rest
			end
		| t :: tl,[] ->
			let t,pt = load_param t in
			if is_rest then
				t :: loop tl [] true
			else if ignore_error ctx.com then
				[]
			else
				raise_typing_error ("Too many type parameters for " ^ s_type_path info.build_path) pt
	in
	let params = loop params info.build_params false in
	if not is_rest then begin
		let map t =
			let t = apply_params info.build_params params t in
			maybe_build_instance ctx t ParamNormal p;
		in
		delay ctx PCheckConstraint (fun () ->
			DynArray.iter (fun (t,c,p) ->
				check_param_constraints ctx t map c p
			) checks
		);
	end;
	params

(* build an instance from a full type *)
and load_instance' ctx ptp get_params =
	let t = ptp.path in
	try
		if t.tpackage <> [] || t.tsub <> None then raise Not_found;
		let pt = lookup_param t.tname ctx.type_params in
		if t.tparams <> [] then raise_typing_error ("Class type parameter " ^ t.tname ^ " can't have parameters") ptp.pos_full;
		pt
	with Not_found ->
		let mt = load_type_def ctx (if ptp.pos_path == null_pos then ptp.pos_full else ptp.pos_path) t in
		let info = ctx.g.get_build_info ctx mt ptp.pos_full in
		if info.build_path = ([],"Dynamic") then match t.tparams with
			| [] -> t_dynamic
			| [TPType t] -> TDynamic (Some (load_complex_type ctx true t))
<<<<<<< HEAD
			| _ -> raise_typing_error "Too many parameters for Dynamic" p
		else if info.build_path = ([],"Coroutine") then
			match t.tparams with
			| [TPType t] ->
				begin match load_complex_type ctx true t with
				| TFun(args,ret,_) -> TFun(args,ret,true)
				| _ -> raise_typing_error "Argument type should be function" p
				end
			| _ -> raise_typing_error "Wrong number of arguments for Coroutine<T>" p
=======
			| _ -> raise_typing_error "Too many parameters for Dynamic" ptp.pos_full
>>>>>>> adef8b3e
		else if info.build_params = [] then begin match t.tparams with
			| [] ->
				info.build_apply []
			|  tp :: _ ->
				let pt = match tp with
					| TPType(_,p) | TPExpr(_,p) -> p
				in
				display_error ctx.com ("Too many type parameters for " ^ s_type_path info.build_path) pt;
				info.build_apply []
		end else begin
			(* TODO: this is currently duplicated, but it seems suspcious anyway... *)
			let is_rest = info.build_kind = BuildGenericBuild && (match info.build_params with [{ttp_name="Rest"}] -> true | _ -> false) in
			let tl = if t.tparams = [] && not is_rest then begin match get_params with
				| ParamNormal ->
					load_params ctx info t.tparams ptp.pos_full
				| ParamSpawnMonos ->
					Monomorph.spawn_constrained_monos (fun t -> t) info.build_params
				| ParamCustom f ->
					f info None
			end else
				load_params ctx info t.tparams ptp.pos_full
			in
			let t = info.build_apply tl in
			maybe_build_instance ctx t get_params ptp.pos_full
		end

and load_instance ctx ?(allow_display=false) ptp get_params =
	try
		let t = load_instance' ctx ptp get_params in
		if allow_display then DisplayEmitter.check_display_type ctx t ptp;
		t
	with Error { err_message = Module_not_found path } when ctx.macro_depth <= 0 && (ctx.com.display.dms_kind = DMDefault) && DisplayPosition.display_position#enclosed_in ptp.pos_path ->
		let s = s_type_path path in
		DisplayToplevel.collect_and_raise ctx TKType NoValue CRTypeHint (s,ptp.pos_full) ptp.pos_path

(*
	build an instance from a complex type
*)
and load_complex_type' ctx allow_display (t,p) =
	match t with
	| CTParent t -> load_complex_type ctx allow_display t
	| CTPath { path = {tpackage = ["$"]; tname = "_hx_mono" }} -> spawn_monomorph ctx p
	| CTPath ptp -> load_instance ~allow_display ctx ptp ParamNormal
	| CTOptional _ -> raise_typing_error "Optional type not allowed here" p
	| CTNamed _ -> raise_typing_error "Named type not allowed here" p
	| CTIntersection tl ->
		let tl = List.map (fun (t,pn) ->
			try
				(load_complex_type ctx allow_display (t,pn),pn)
			with DisplayException(DisplayFields ({fkind = CRTypeHint} as r)) ->
				let l = List.filter (fun item -> match item.ci_kind with
					| ITType({kind = Struct},_) -> true
					| _ -> false
				) r.fitems in
				raise_fields l (CRStructExtension true) r.fsubject
		) tl in
		let tr = Monomorph.create() in
		let t = TMono tr in
		let r = make_lazy ctx t (fun r ->
			let ta = make_extension_type ctx tl in
			Monomorph.bind tr ta;
			ta
		) "constraint" in
		TLazy r
	| CTExtend (tl,l) ->
		begin match load_complex_type ctx allow_display (CTAnonymous l,p) with
		| TAnon a as ta ->
			let mk_extension (t,p) =
				match follow t with
				| TInst ({cl_kind = KTypeParameter _},_) ->
					raise_typing_error "Cannot structurally extend type parameters" p
				| TMono _ ->
					raise_typing_error "Loop found in cascading signatures definitions. Please change order/import" p
				| TAnon a2 ->
					PMap.iter (fun _ cf -> ignore(is_redefined ctx cf a2.a_fields p)) a.a_fields;
					mk_anon ~fields:(PMap.foldi PMap.add a.a_fields a2.a_fields) (ref (Extend [t]))
				| _ -> raise_typing_error "Can only extend structures" p
			in
			let loop (t,p) = match follow t with
				| TAnon a2 ->
					PMap.iter (fun f cf ->
						if not (is_redefined ctx cf a.a_fields p) then
							a.a_fields <- PMap.add f cf a.a_fields
					) a2.a_fields
				| _ ->
					raise_typing_error "Can only extend structures" p
			in
			let il = List.map (fun ptp ->
				try
					(load_instance ctx ~allow_display ptp ParamNormal,ptp.pos_full)
				with DisplayException(DisplayFields ({fkind = CRTypeHint} as r)) ->
					let l = List.filter (fun item -> match item.ci_kind with
						| ITType({kind = Struct},_) -> true
						| _ -> false
					) r.fitems in
					raise_fields l (CRStructExtension false) r.fsubject
			) tl in
			let tr = Monomorph.create() in
			let t = TMono tr in
			let r = make_lazy ctx t (fun r ->
				Monomorph.bind tr (match il with
					| [i] ->
						mk_extension i
					| _ ->
						List.iter loop il;
						a.a_status := Extend (List.map (fun(t,_) -> t) il);
						ta);
				t
			) "constraint" in
			TLazy r
		| _ -> die "" __LOC__
		end
	| CTAnonymous l ->
		let displayed_field = ref None in
		let loop acc f =
			let n = fst f.cff_name in
			let pf = snd f.cff_name in
			let p = f.cff_pos in
			if PMap.mem n acc then raise_typing_error ("Duplicate field declaration : " ^ n) pf;
			let topt = function
				| None -> raise_typing_error ("Explicit type required for field " ^ n) p
				| Some t -> load_complex_type ctx allow_display t
			in
			if n = "new" then warning ctx WDeprecated "Structures with new are deprecated, use haxe.Constraints.Constructible instead" p;
			let no_expr = function
				| None -> ()
				| Some (_,p) -> raise_typing_error "Expression not allowed here" p
			in
			let pub = ref true in
			let dyn = ref false in
			let params = ref [] in
			let final = ref false in
			ignore(check_field_access ctx f); (* TODO: do we want to do anything with this? *)
			List.iter (fun a ->
				match fst a with
				| APublic -> ()
				| APrivate ->
					let p = pos a in
					if Filename.basename p.pfile <> "NativeIterable.hx" then (* Terrible workaround for #7436 *)
						warning ctx WDeprecated "private structure fields are deprecated" p;
					pub := false;
				| ADynamic when (match f.cff_kind with FFun _ -> true | _ -> false) -> dyn := true
				| AFinal -> final := true
				| AStatic | AOverride | AInline | ADynamic | AMacro | AExtern | AAbstract | AOverload | AEnum as a -> raise_typing_error ("Invalid access " ^ Ast.s_access a) p
			) f.cff_access;
			let t , access = (match f.cff_kind with
				| FVar(t,e) when !final ->
					no_expr e;
					let t = (match t with None -> raise_typing_error "Type required for structure property" p | Some t -> t) in
					load_complex_type ctx allow_display t, Var { v_read = AccNormal; v_write = AccNever }
				| FVar (Some (CTPath({path = {tpackage=[];tname="Void"}}),_), _)  | FProp (_,_,Some (CTPath({path = {tpackage=[];tname="Void"}}),_),_) ->
					raise_typing_error "Fields of type Void are not allowed in structures" p
				| FVar (t, e) ->
					no_expr e;
					topt t, Var { v_read = AccNormal; v_write = AccNormal }
				| FFun fd ->
					params := (!type_function_params_ref) ctx fd TPHAnonField (fst f.cff_name) p;
					no_expr fd.f_expr;
					let old = ctx.type_params in
					ctx.type_params <- !params @ old;
					let args = List.map (fun ((name,_),o,_,t,e) -> no_expr e; name, o, topt t) fd.f_args in
					let t = TFun (args,topt fd.f_type,false), Method (if !dyn then MethDynamic else MethNormal) in
					ctx.type_params <- old;
					t
				| FProp (i1,i2,t,e) ->
					no_expr e;
					let access (m,_) get =
						match m with
						| "null" -> AccNo
						| "never" -> AccNever
						| "default" -> AccNormal
						| "dynamic" -> AccCall
						| "get" when get -> AccCall
						| "set" when not get -> AccCall
						| x when get && x = "get_" ^ n -> AccCall
						| x when not get && x = "set_" ^ n -> AccCall
						| _ ->
							raise_typing_error "Custom property access is no longer supported in Haxe 3" f.cff_pos;
					in
					let t = (match t with None -> raise_typing_error "Type required for structure property" p | Some t -> t) in
					load_complex_type ctx allow_display t, Var { v_read = access i1 true; v_write = access i2 false }
			) in
			let t = if Meta.has Meta.Optional f.cff_meta then ctx.t.tnull t else t in
			let cf = {
				(mk_field n ~public:!pub t p (pos f.cff_name)) with
				cf_kind = access;
				cf_params = !params;
				cf_doc = f.cff_doc;
				cf_meta = f.cff_meta;
			} in
			if !final then add_class_field_flag cf CfFinal;
			init_meta_overloads ctx None cf;
			if ctx.is_display_file then begin
				DisplayEmitter.check_display_metadata ctx cf.cf_meta;
				if DisplayPosition.display_position#enclosed_in cf.cf_name_pos then displayed_field := Some cf;
			end;
			PMap.add n cf acc
		in
		let a = { a_fields = (List.fold_left loop PMap.empty l); a_status = ref Closed; } in
		begin match !displayed_field with
		| None ->
			()
		| Some cf ->
			delay ctx PBuildClass (fun () -> DisplayEmitter.display_field ctx (AnonymousStructure a) CFSMember cf cf.cf_name_pos);
		end;
		TAnon a
	| CTFunction (args,r) ->
		match args with
<<<<<<< HEAD
		| [CTPath { tpackage = []; tparams = []; tname = "Void" },_] ->
			TFun ([],load_complex_type ctx allow_display r,false)
=======
		| [CTPath { path = {tpackage = []; tparams = []; tname = "Void" }},_] ->
			TFun ([],load_complex_type ctx allow_display r)
>>>>>>> adef8b3e
		| _ ->
			TFun (List.map (fun t ->
				let t, opt = (match fst t with CTOptional t | CTParent((CTOptional t,_)) -> t, true | _ -> t,false) in
				let n,t = (match fst t with CTNamed (n,t) -> (fst n), t | _ -> "", t) in
				n,opt,load_complex_type ctx allow_display t
			) args,load_complex_type ctx allow_display r,false)

and load_complex_type ctx allow_display (t,pn) =
	try
		load_complex_type' ctx allow_display (t,pn)
	with Error ({ err_message = Module_not_found(([],name)) } as err) ->
		if Diagnostics.error_in_diagnostics_run ctx.com err.err_pos then begin
			delay ctx PForce (fun () -> DisplayToplevel.handle_unresolved_identifier ctx name err.err_pos true);
			t_dynamic
		end else if ignore_error ctx.com && not (DisplayPosition.display_position#enclosed_in pn) then
			t_dynamic
		else
			raise (Error err)

and init_meta_overloads ctx co cf =
	let overloads = ref [] in
	let filter_meta m = match m with
		| ((Meta.Overload | Meta.Value),_,_) -> false
		| _ -> true
	in
	let cf_meta = List.filter filter_meta cf.cf_meta in
	cf.cf_meta <- List.filter (fun m ->
		match m with
		| (Meta.Overload,[(EFunction (kind,f),p)],_)  ->
			(match kind with FKNamed _ -> raise_typing_error "Function name must not be part of @:overload" p | _ -> ());
			(match f.f_expr with Some (EBlock [], _) -> () | _ -> raise_typing_error "Overload must only declare an empty method body {}" p);
			(match cf.cf_kind with
				| Method MethInline -> raise_typing_error "Cannot @:overload inline function" p
				| _ -> ());
			let old = ctx.type_params in
			begin match cf.cf_params with
				| [] ->
					()
				| l ->
					ctx.type_params <- List.filter (fun ttp ->
						ttp.ttp_host <> TPHMethod
					) ctx.type_params
			end;
			let params : type_params = (!type_function_params_ref) ctx f TPHMethod cf.cf_name p in
			ctx.type_params <- params @ ctx.type_params;
			let topt = function None -> raise_typing_error "Explicit type required" p | Some t -> load_complex_type ctx true t in
			let args =
				List.map
					(fun ((a,_),opt,_,t,cto) ->
						let t = if opt then ctx.t.tnull (topt t) else topt t in
						let opt = opt || cto <> None in
						a,opt,t
					)
					f.f_args
			in
			let cf = { cf with cf_type = TFun (args,topt f.f_type,false); cf_params = params; cf_meta = cf_meta} in
			generate_args_meta ctx.com co (fun meta -> cf.cf_meta <- meta :: cf.cf_meta) f.f_args;
			overloads := cf :: !overloads;
			ctx.type_params <- old;
			false
		| (Meta.Overload,[],_) when ctx.com.config.pf_overload ->
			add_class_field_flag cf CfOverload;
			let topt (n,_,t) = match t with | TMono t when t.tm_type = None -> raise_typing_error ("Explicit type required for overload functions\n... For function argument '" ^ n ^ "'") cf.cf_pos | _ -> () in
			(match follow cf.cf_type with
			| TFun (args,_,_) -> List.iter topt args
			| _ -> () (* could be a variable *));
			true
		| (Meta.Overload,[],p) ->
			raise_typing_error "This platform does not support this kind of overload declaration. Try @:overload(function()... {}) instead" p
		| (Meta.Overload,_,p) ->
			raise_typing_error "Invalid @:overload metadata format" p
		| _ ->
			true
	) cf.cf_meta;
	cf.cf_overloads <- (List.rev !overloads)

let t_iterator ctx p =
	match load_qualified_type_def ctx [] "StdTypes" "Iterator" p with
	| TTypeDecl t ->
		add_dependency ctx.m.curmod t.t_module;
		let pt = spawn_monomorph ctx p in
		apply_typedef t [pt], pt
	| _ ->
		die "" __LOC__

(*
	load either a type t or Null<Unknown> if not defined
*)
let load_type_hint ?(opt=false) ctx pcur t =
	let t = match t with
		| None -> spawn_monomorph ctx pcur
		| Some (t,p) ->	load_complex_type ctx true (t,p)
	in
	if opt then ctx.t.tnull t else t

(* ---------------------------------------------------------------------- *)
(* PASS 1 & 2 : Module and Class Structure *)

let rec type_type_param ctx host path get_params p tp =
	let n = fst tp.tp_name in
	let c = mk_class ctx.m.curmod (fst path @ [snd path],n) (pos tp.tp_name) (pos tp.tp_name) in
	c.cl_params <- type_type_params ctx host c.cl_path get_params p tp.tp_params;
	c.cl_meta <- tp.Ast.tp_meta;
	if host = TPHEnumConstructor then c.cl_meta <- (Meta.EnumConstructorParam,[],null_pos) :: c.cl_meta;
	let t = TInst (c,extract_param_types c.cl_params) in
	if ctx.is_display_file && DisplayPosition.display_position#enclosed_in (pos tp.tp_name) then
		DisplayEmitter.display_type ctx t (pos tp.tp_name);
	let default = match tp.tp_default with
		| None ->
			None
		| Some ct ->
			let r = make_lazy ctx t (fun r ->
				let t = load_complex_type ctx true ct in
				begin match host with
				| TPHType ->
					()
				| TPHConstructor
				| TPHMethod
				| TPHEnumConstructor
				| TPHAnonField
				| TPHLocal ->
					display_error ctx.com "Default type parameters are only supported on types" (pos ct)
				end;
				t
			) "default" in
			Some (TLazy r)
	in
	let ttp = match tp.tp_constraints with
		| None ->
			mk_type_param c host default None
		| Some th ->
			let current_type_params = ctx.type_params in
			let constraints = lazy (
				let ctx = { ctx with type_params = get_params() @ current_type_params } in
				let rec loop th = match fst th with
					| CTIntersection tl -> List.map (load_complex_type ctx true) tl
					| CTParent ct -> loop ct
					| _ -> [load_complex_type ctx true th]
				in
				let constr = loop th in
				(* check against direct recursion *)
				let rec loop t =
					match follow t with
					| TInst (c2,_) when c == c2 ->
						raise_typing_error "Recursive constraint parameter is not allowed" p
					| TInst ({ cl_kind = KTypeParameter ttp },_) ->
						List.iter loop (get_constraints ttp)
					| _ ->
						()
				in
				List.iter loop constr;
				constr
			) in
			delay ctx PConnectField (fun () -> ignore (Lazy.force constraints));
			mk_type_param c host default (Some constraints)
	in
	c.cl_kind <- KTypeParameter ttp;
	ttp

and type_type_params ctx host path get_params p tpl =
	let names = ref [] in
	List.map (fun tp ->
		if List.exists (fun name -> name = fst tp.tp_name) !names then display_error ctx.com ("Duplicate type parameter name: " ^ fst tp.tp_name) (pos tp.tp_name);
		names := (fst tp.tp_name) :: !names;
		type_type_param ctx host path get_params p tp
	) tpl

let load_core_class ctx c =
	let ctx2 = (match ctx.g.core_api with
		| None ->
			let com2 = Common.clone ctx.com ctx.com.is_macro_context in
			com2.defines.Define.values <- PMap.empty;
			Common.define com2 Define.CoreApi;
			Common.define com2 Define.Sys;
			Define.raw_define_value com2.defines "target.threaded" "true"; (* hack because we check this in sys.thread classes *)
			if ctx.com.is_macro_context then Common.define com2 Define.Macro;
			com2.class_path <- ctx.com.std_path;
			if com2.display.dms_check_core_api then com2.display <- {com2.display with dms_check_core_api = false};
			CommonCache.lock_signature com2 "load_core_class";
			let ctx2 = !create_context_ref com2 ctx.g.macros in
			ctx.g.core_api <- Some ctx2;
			ctx2
		| Some c ->
			c
	) in
	let tpath = match c.cl_kind with
		| KAbstractImpl a -> a.a_path
		| _ -> c.cl_path
	in
	let t = load_type_def' ctx2 (fst c.cl_module.m_path) (snd c.cl_module.m_path) (snd tpath) null_pos in
	flush_pass ctx2 PFinal ("core_final",(fst c.cl_path @ [snd c.cl_path]));
	match t with
	| TClassDecl ccore | TAbstractDecl {a_impl = Some ccore} ->
		ccore
	| _ ->
		die "" __LOC__

let init_core_api ctx c =
	let ccore = load_core_class ctx c in
	begin try
		List.iter2 (fun ttp1 ttp2 ->
			try
				List.iter2 (fun t1 t2 -> type_eq EqCoreType t2 t1) (get_constraints ttp1) (get_constraints ttp2)
			with
				| Invalid_argument _ ->
					raise_typing_error "Type parameters must have the same number of constraints as core type" c.cl_pos
				| Unify_error l ->
					(* TODO send as one call with sub errors *)
					display_error ctx.com ("Type parameter " ^ ttp2.ttp_name ^ " has different constraint than in core type") c.cl_pos;
					display_error ctx.com (error_msg (Unify l)) c.cl_pos;
		) ccore.cl_params c.cl_params;
	with Invalid_argument _ ->
		raise_typing_error "Class must have the same number of type parameters as core type" c.cl_pos
	end;
	(match c.cl_doc with
	| None -> c.cl_doc <- ccore.cl_doc
	| Some _ -> ());
	let compare_fields f f2 =
		let p = (match f2.cf_expr with None -> c.cl_pos | Some e -> e.epos) in
		(try
			type_eq EqCoreType (apply_params ccore.cl_params (extract_param_types c.cl_params) f.cf_type) f2.cf_type
		with Unify_error l ->
			(* TODO send as one call with sub errors *)
			display_error ctx.com ("Field " ^ f.cf_name ^ " has different type than in core type") p;
			display_error ctx.com (error_msg (Unify l)) p);
		if (has_class_field_flag f2 CfPublic) <> (has_class_field_flag f CfPublic) then raise_typing_error ("Field " ^ f.cf_name ^ " has different visibility than core type") p;
		(match f2.cf_doc with
		| None -> f2.cf_doc <- f.cf_doc
		| Some _ -> ());
		if f2.cf_kind <> f.cf_kind then begin
			match f2.cf_kind, f.cf_kind with
			| Method MethInline, Method MethNormal -> () (* allow to add 'inline' *)
			| Method MethNormal, Method MethInline -> () (* allow to disable 'inline' *)
			| _ ->
				raise_typing_error ("Field " ^ f.cf_name ^ " has different property access than core type") p;
		end;
		(match follow f.cf_type, follow f2.cf_type with
		| TFun (pl1,_,coro1), TFun (pl2,_,coro2) ->
			if coro1 then begin
				if not coro2 then raise_typing_error "Method should be coroutine" p
			end else if coro2 then
				raise_typing_error "Method should not be coroutine" p;
			if List.length pl1 != List.length pl2 then raise_typing_error "Argument count mismatch" p;
			List.iter2 (fun (n1,_,_) (n2,_,_) ->
				if n1 <> n2 then raise_typing_error ("Method parameter name '" ^ n2 ^ "' should be '" ^ n1 ^ "'") p;
			) pl1 pl2;
		| _ -> ());
	in
	let check_fields fcore fl =
		PMap.iter (fun i f ->
			if not (has_class_field_flag f CfPublic) then () else
			let f2 = try PMap.find f.cf_name fl with Not_found -> raise_typing_error ("Missing field " ^ i ^ " required by core type") c.cl_pos in
			compare_fields f f2;
		) fcore;
		PMap.iter (fun i f ->
			let p = (match f.cf_expr with None -> c.cl_pos | Some e -> e.epos) in
			if (has_class_field_flag f CfPublic) && not (Meta.has Meta.Hack f.cf_meta) && not (PMap.mem f.cf_name fcore) && not (has_class_field_flag f CfOverride) then raise_typing_error ("Public field " ^ i ^ " is not part of core type") p;
		) fl;
	in
	check_fields ccore.cl_fields c.cl_fields;
	check_fields ccore.cl_statics c.cl_statics;
	(match ccore.cl_constructor, c.cl_constructor with
	| None, None -> ()
	| Some cf, _ when not (has_class_field_flag cf CfPublic) -> ()
	| Some f, Some f2 -> compare_fields f f2
	| None, Some cf when not (has_class_field_flag cf CfPublic) -> ()
	| _ -> raise_typing_error "Constructor differs from core type" c.cl_pos)<|MERGE_RESOLUTION|>--- conflicted
+++ resolved
@@ -419,19 +419,16 @@
 		if info.build_path = ([],"Dynamic") then match t.tparams with
 			| [] -> t_dynamic
 			| [TPType t] -> TDynamic (Some (load_complex_type ctx true t))
-<<<<<<< HEAD
-			| _ -> raise_typing_error "Too many parameters for Dynamic" p
+			| _ -> raise_typing_error "Too many parameters for Dynamic" ptp.pos_full
 		else if info.build_path = ([],"Coroutine") then
 			match t.tparams with
 			| [TPType t] ->
 				begin match load_complex_type ctx true t with
 				| TFun(args,ret,_) -> TFun(args,ret,true)
-				| _ -> raise_typing_error "Argument type should be function" p
+				| _ -> raise_typing_error "Argument type should be function" ptp.pos_full
 				end
-			| _ -> raise_typing_error "Wrong number of arguments for Coroutine<T>" p
-=======
-			| _ -> raise_typing_error "Too many parameters for Dynamic" ptp.pos_full
->>>>>>> adef8b3e
+			| _ ->
+				raise_typing_error "Wrong number of arguments for Coroutine<T>" ptp.pos_full
 		else if info.build_params = [] then begin match t.tparams with
 			| [] ->
 				info.build_apply []
@@ -640,13 +637,8 @@
 		TAnon a
 	| CTFunction (args,r) ->
 		match args with
-<<<<<<< HEAD
-		| [CTPath { tpackage = []; tparams = []; tname = "Void" },_] ->
+		| [CTPath { path = {tpackage = []; tparams = []; tname = "Void" }},_] ->
 			TFun ([],load_complex_type ctx allow_display r,false)
-=======
-		| [CTPath { path = {tpackage = []; tparams = []; tname = "Void" }},_] ->
-			TFun ([],load_complex_type ctx allow_display r)
->>>>>>> adef8b3e
 		| _ ->
 			TFun (List.map (fun t ->
 				let t, opt = (match fst t with CTOptional t | CTParent((CTOptional t,_)) -> t, true | _ -> t,false) in
