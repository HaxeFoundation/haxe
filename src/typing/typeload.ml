(*
	The Haxe Compiler
	Copyright (C) 2005-2019  Haxe Foundation

	This program is free software; you can redistribute it and/or
	modify it under the terms of the GNU General Public License
	as published by the Free Software Foundation; either version 2
	of the License, or (at your option) any later version.

	This program is distributed in the hope that it will be useful,
	but WITHOUT ANY WARRANTY; without even the implied warranty of
	MERCHANTABILITY or FITNESS FOR A PARTICULAR PURPOSE.  See the
	GNU General Public License for more details.

	You should have received a copy of the GNU General Public License
	along with this program; if not, write to the Free Software
	Foundation, Inc., 51 Franklin Street, Fifth Floor, Boston, MA  02110-1301, USA.
 *)

(* Type instance and type parameter handling. *)

open Ast
open Common
open DisplayTypes.DisplayMode
open DisplayTypes.CompletionResultKind
open CompletionItem
open CompletionModuleType
open CompletionModuleKind
open ClassFieldOrigin
open DisplayException
open Type
open Typecore
open Error
open Globals

let type_function_params_ref = ref (fun _ _ _ _ _ -> die "" __LOC__)

let check_field_access ctx cff =
	let display_access = ref None in
	let rec loop p0 acc l =
		let check_display p1 =
			let pmid = {p0 with pmin = p0.pmax; pmax = p1.pmin} in
			if DisplayPosition.display_position#enclosed_in pmid then match acc with
			| access :: _ -> display_access := Some access;
			| [] -> ()
		in
		match l with
		| [] ->
			(* This is a bit dodgy. Ideally we would use the position of the `function` keyword, but we don't have that...
			   Using the name means this is going to complete within the `function` keyword too. Not sure what we
			   can do about it. *)
			check_display (pos (cff.cff_name))
		| (access,p1) :: l ->
			check_display p1;
			try
				let _,p2 = List.find (fun (access',_) -> access = access') acc in
				if p1 <> null_pos && p2 <> null_pos then begin
					(* TODO error with sub *)
					display_error ctx.com (Printf.sprintf "Duplicate access modifier %s" (Ast.s_access access)) p1;
					display_error ~depth:1 ctx.com (compl_msg "Previously defined here") p2;
				end;
				loop p1 acc l
			with Not_found -> match access with
				| APublic | APrivate ->
					begin try
						let _,p2 = List.find (fun (access',_) -> match access' with APublic | APrivate -> true | _ -> false) acc in
						(* TODO error with sub *)
						display_error ctx.com (Printf.sprintf "Conflicting access modifier %s" (Ast.s_access access)) p1;
						display_error ~depth:1 ctx.com (compl_msg "Conflicts with this") p2;
						loop p1 acc l
					with Not_found ->
						loop p1 ((access,p1) :: acc) l
					end
				| _ ->
					loop p1 ((access,p1) :: acc) l
	in
	let pmin = {cff.cff_pos with pmax = cff.cff_pos.pmin} in
	loop pmin [] cff.cff_access;
	!display_access

let find_type_in_module m tname =
	List.find (fun mt ->
		let infos = t_infos mt in
		not infos.mt_private && snd infos.mt_path = tname
	) m.m_types

(* raises Type_not_found *)
let find_type_in_module_raise ctx m tname p =
	try
		List.find (fun mt ->
			let infos = t_infos mt in
			if snd infos.mt_path = tname then
				if ctx.m.curmod != infos.mt_module && infos.mt_private then
					raise_typing_error_ext (make_error (Type_not_found (m.m_path,tname,Private_type)) p)
				else
					true
			else
				false
		) m.m_types
	with Not_found ->
		raise_typing_error_ext (make_error (Type_not_found (m.m_path,tname,Not_defined)) p)

(** since load_type_def and load_instance are used in PASS2, they should not access the structure of a type **)

let find_type_in_current_module_context ctx pack name =
	if pack = [] then begin
		try
			(* Check the types in our own module *)
			List.find (fun mt -> t_name mt = name) ctx.m.curmod.m_types
		with Not_found ->
			let t,pi = ctx.m.import_resolution#find_type_import name in
			ImportHandling.mark_import_position ctx pi;
			t
	end else begin
		(* All this is very weird *)
		try
			List.find (fun mt -> t_path mt = (pack,name)) ctx.m.curmod.m_types
		with Not_found ->
			(* see also https://github.com/HaxeFoundation/haxe/issues/9150 *)
			let t,pi = ctx.m.import_resolution#find_type_import_weirdly pack name in
			ImportHandling.mark_import_position ctx pi;
		t
	end

let find_in_wildcard_imports ctx mname p f =
	let rec loop l =
		match l with
		| [] ->
			raise Not_found
		| (pack,ppack) :: l ->
			begin
			try
				let path = (pack,mname) in
				let m =
					try
						ctx.g.do_load_module ctx path p
					with Error { err_message = Module_not_found mpath } when mpath = path ->
						raise Not_found
				in
				let r = f m ~resume:true in
				ImportHandling.mark_import_position ctx ppack;
				r
			with Not_found ->
				loop l
			end
	in
	loop (ctx.m.import_resolution#extract_wildcard_packages)

(* TODO: move these generic find functions into a separate module *)
let find_in_modules_starting_from_current_package ~resume ctx mname p f =
	let rec loop l =
		let path = (List.rev l,mname) in
		match l with
		| [] ->
			let m =
				try
					ctx.g.do_load_module ctx path p
				with Error { err_message = Module_not_found mpath } when resume && mpath = path ->
					raise Not_found
			in
			f m ~resume:resume
		| _ :: sl ->
			try
				let m =
					try
						ctx.g.do_load_module ctx path p
					with Error { err_message = Module_not_found mpath } when mpath = path ->
						raise Not_found
					in
				f m ~resume:true;
			with Not_found ->
				loop sl
	in
	let pack = fst ctx.m.curmod.m_path in
	loop (List.rev pack)

let find_in_unqualified_modules ctx name p f ~resume =
	try
		find_in_wildcard_imports ctx name p f
	with Not_found ->
		find_in_modules_starting_from_current_package ctx name p f ~resume:resume

let load_unqualified_type_def ctx mname tname p =
	let find_type m ~resume =
		if resume then
			find_type_in_module m tname
		else
			find_type_in_module_raise ctx m tname p
	in
	find_in_unqualified_modules ctx mname p find_type ~resume:false

let load_module ctx path p =
	try
		ctx.g.do_load_module ctx path p
	with Error { err_message = Module_not_found mpath } as exc when mpath = path ->
		match path with
		| ("std" :: pack, name) ->
			ctx.g.do_load_module ctx (pack,name) p
		| _ ->
			raise exc

let load_qualified_type_def ctx pack mname tname p =
	let m = load_module ctx (pack,mname) p in
	find_type_in_module_raise ctx m tname p

let load_type_def' ctx pack mname tname p =
	if pack = [] then
		load_unqualified_type_def ctx mname tname p
	else
		load_qualified_type_def ctx pack mname tname p

(*
	load a type or a subtype definition
*)
let load_type_def ctx p t =
	if t = Parser.magic_type_path then
		raise_fields (DisplayToplevel.collect ctx TKType NoValue true) CRTypeHint (DisplayTypes.make_subject None p);
	(* The type name is the module name or the module sub-type name *)
	let tname = match t.tsub with None -> t.tname | Some n -> n in

	try
		(* If there's a sub-type, there's no reason to look in our module or its imports *)
		if t.tsub <> None then raise Not_found;
		find_type_in_current_module_context ctx t.tpackage tname
	with Not_found ->
		load_type_def' ctx t.tpackage t.tname tname p

(* let load_type_def ctx p t =
	let timer = Timer.timer ["typing";"load_type_def"] in
	Std.finally timer (load_type_def ctx p) t *)

let generate_args_meta com cls_opt add_meta args =
	let values = List.fold_left (fun acc ((name,p),_,_,_,eo) -> match eo with Some e -> ((name,p,NoQuotes),e) :: acc | _ -> acc) [] args in
	(match values with
		| [] -> ()
		| _ -> add_meta (Meta.Value,[EObjectDecl values,null_pos],null_pos)
	);
	if List.exists (fun (_,_,m,_,_) -> m <> []) args then
		let fn = { f_params = []; f_args = args; f_type = None; f_expr = None } in
		add_meta (Meta.HaxeArguments,[EFunction(FKAnonymous,fn),null_pos],null_pos)

let is_redefined ctx cf1 fields p =
	try
		let cf2 = PMap.find cf1.cf_name fields in
		let st = s_type (print_context()) in
		if not (type_iseq cf1.cf_type cf2.cf_type) then begin
			(* TODO construct error with sub? *)
			display_error ctx.com ("Cannot redefine field " ^ cf1.cf_name ^ " with different type") p;
			display_error ctx.com ("First type was " ^ (st cf1.cf_type)) cf1.cf_pos;
			raise_typing_error ("Second type was " ^ (st cf2.cf_type)) cf2.cf_pos
		end else
			true
	with Not_found ->
		false

let make_extension_type ctx tl =
	let mk_extension fields (t,p) = match follow t with
		| TAnon a ->
			PMap.fold (fun cf fields ->
				if not (is_redefined ctx cf fields p) then PMap.add cf.cf_name cf fields
				else fields
			) a.a_fields fields
		| _ ->
			raise_typing_error "Can only extend structures" p
	in
	let fields = List.fold_left mk_extension PMap.empty tl in
	let tl = List.map (fun (t,_) -> t) tl in
	let ta = mk_anon ~fields (ref (Extend tl)) in
	ta

let check_param_constraints ctx t map ttp p =
	List.iter (fun ti ->
		let ti = map ti in
		try
			unify_raise t ti p
		with Error ({ err_message = Unify l } as err) ->
			let fail() =
				if not ctx.f.untyped then display_error_ext ctx.com { err with err_message = (Unify (Constraint_failure (s_type_path ttp.ttp_class.cl_path) :: l)) }
			in
			match follow t with
			| TInst({cl_kind = KExpr e},_) ->
				let e = type_expr {ctx with f = {ctx.f with locals = PMap.empty}} e (WithType.with_type ti) in
				begin try unify_raise e.etype ti p
				with Error { err_message = Unify _ } -> fail() end
			| _ ->
				fail()

	) (get_constraints ttp)

type load_instance_param_mode =
	| ParamNormal
	| ParamSpawnMonos
	| ParamCustom of (build_info -> Type.t list option -> Type.t list)

let rec maybe_build_instance ctx t0 get_params p =
	let rec loop t = match t with
		| TInst({cl_kind = KGeneric} as c,tl) ->
			let info = ctx.g.get_build_info ctx (TClassDecl c) p in
			let tl = match get_params with
				| ParamNormal | ParamSpawnMonos ->
					tl
				| ParamCustom f ->
					f info (Some tl)
			in
			maybe_build_instance ctx (info.build_apply tl) get_params p
		| TType(td,tl) ->
			loop (apply_typedef td tl)
		| TMono {tm_type = Some t} ->
			loop t
		| _ ->
			t0
	in
	loop t0

let rec load_params ctx info params p =
	let is_rest = info.build_kind = BuildGenericBuild && (match info.build_params with [{ttp_name="Rest"}] -> true | _ -> false) in
	let is_java_rest = ctx.com.platform = Java && info.build_extern in
	let is_rest = is_rest || is_java_rest in
	let load_param t =
		match t with
		| TPExpr e ->
			let name = (match fst e with
				| EConst (String(s,_)) -> "S" ^ s
				| EConst (Int (_,_) as c) -> "I" ^ s_constant c
				| EConst (Float (_,_) as c) -> "F" ^ s_constant c
				| EDisplay _ ->
					ignore(type_expr ctx e WithType.value);
					"Expr"
				| _ -> "Expr"
			) in
			let c = mk_class ctx.m.curmod ([],name) p (pos e) in
			c.cl_kind <- KExpr e;
			TInst (c,[]),pos e
		| TPType t -> load_complex_type ctx true t,pos t
	in
	let checks = DynArray.create () in
	let rec loop tl1 tl2 is_rest = match tl1,tl2 with
		| t :: tl1,ttp:: tl2 ->
			let name = ttp.ttp_name in
			let t,pt = load_param t in
			let check_const c =
				let is_expression = (match t with TInst ({ cl_kind = KExpr _ },_) -> true | _ -> false) in
				let expects_expression = name = "Const" || Meta.has Meta.Const c.cl_meta in
				let accepts_expression = name = "Rest" in
				if is_expression then begin
					if not expects_expression && not accepts_expression then
						raise_typing_error "Constant value unexpected here" p
				end else if expects_expression then
					raise_typing_error "Type parameter is expected to be a constant value" p
			in
			let is_rest = is_rest || name = "Rest" && info.build_kind = BuildGenericBuild in
			let t = match ttp.ttp_constraints with
				| None when (match info.build_kind with BuildGeneric _ -> false | _ -> true) ->
					check_const ttp.ttp_class;
					t
				| _ ->
					check_const ttp.ttp_class;
					DynArray.add checks (t,ttp,pt);
					t
			in
			t :: loop tl1 tl2 is_rest
		| [],[] ->
			[]
		| [],[{ttp_name="Rest"}] when info.build_kind = BuildGenericBuild ->
			[]
		| [],({ttp_type=t;ttp_default=def}) :: tl ->
			if is_java_rest then
				t_dynamic :: loop [] tl is_rest
			else begin match def with
				| None ->
					if ignore_error ctx.com then
						t :: loop [] tl is_rest
					else
						raise_typing_error ("Not enough type parameters for " ^ s_type_path info.build_path) p
				| Some t ->
					t :: loop [] tl is_rest
			end
		| t :: tl,[] ->
			let t,pt = load_param t in
			if is_rest then
				t :: loop tl [] true
			else if ignore_error ctx.com then
				[]
			else
				raise_typing_error ("Too many type parameters for " ^ s_type_path info.build_path) pt
	in
	let params = loop params info.build_params false in
	if not is_rest then begin
		let map t =
			let t = apply_params info.build_params params t in
			maybe_build_instance ctx t ParamNormal p;
		in
		delay ctx PCheckConstraint (fun () ->
			DynArray.iter (fun (t,c,p) ->
				check_param_constraints ctx t map c p
			) checks
		);
	end;
	params

(* build an instance from a full type *)
and load_instance' ctx ptp get_params =
	let t = ptp.path in
	try
		if t.tpackage <> [] || t.tsub <> None then raise Not_found;
		let pt = lookup_param t.tname ctx.type_params in
		if t.tparams <> [] then raise_typing_error ("Class type parameter " ^ t.tname ^ " can't have parameters") ptp.pos_full;
		pt
	with Not_found ->
		let mt = load_type_def ctx (if ptp.pos_path == null_pos then ptp.pos_full else ptp.pos_path) t in
		let info = ctx.g.get_build_info ctx mt ptp.pos_full in
		if info.build_path = ([],"Dynamic") then match t.tparams with
			| [] -> t_dynamic
			| [TPType t] -> TDynamic (Some (load_complex_type ctx true t))
			| _ -> raise_typing_error "Too many parameters for Dynamic" ptp.pos_full
		else if info.build_params = [] then begin match t.tparams with
			| [] ->
				info.build_apply []
			|  tp :: _ ->
				let pt = match tp with
					| TPType(_,p) | TPExpr(_,p) -> p
				in
				display_error ctx.com ("Too many type parameters for " ^ s_type_path info.build_path) pt;
				info.build_apply []
		end else begin
			(* TODO: this is currently duplicated, but it seems suspcious anyway... *)
			let is_rest = info.build_kind = BuildGenericBuild && (match info.build_params with [{ttp_name="Rest"}] -> true | _ -> false) in
			let tl = if t.tparams = [] && not is_rest then begin match get_params with
				| ParamNormal ->
					load_params ctx info t.tparams ptp.pos_full
				| ParamSpawnMonos ->
					Monomorph.spawn_constrained_monos (fun t -> t) info.build_params
				| ParamCustom f ->
					f info None
			end else
				load_params ctx info t.tparams ptp.pos_full
			in
			let t = info.build_apply tl in
			maybe_build_instance ctx t get_params ptp.pos_full
		end

and load_instance ctx ?(allow_display=false) ptp get_params =
	try
		let t = load_instance' ctx ptp get_params in
		if allow_display then DisplayEmitter.check_display_type ctx t ptp;
		t
	with Error { err_message = Module_not_found path } when ctx.e.macro_depth <= 0 && (ctx.com.display.dms_kind = DMDefault) && DisplayPosition.display_position#enclosed_in ptp.pos_path ->
		let s = s_type_path path in
		DisplayToplevel.collect_and_raise ctx TKType NoValue CRTypeHint (s,ptp.pos_full) ptp.pos_path

(*
	build an instance from a complex type
*)
and load_complex_type' ctx allow_display (t,p) =
	match t with
	| CTParent t -> load_complex_type ctx allow_display t
	| CTPath { path = {tpackage = ["$"]; tname = "_hx_mono" }} -> spawn_monomorph ctx.e p
	| CTPath ptp -> load_instance ~allow_display ctx ptp ParamNormal
	| CTOptional _ -> raise_typing_error "Optional type not allowed here" p
	| CTNamed _ -> raise_typing_error "Named type not allowed here" p
	| CTIntersection tl ->
		let tl = List.map (fun (t,pn) ->
			try
				(load_complex_type ctx allow_display (t,pn),pn)
			with DisplayException(DisplayFields ({fkind = CRTypeHint} as r)) ->
				let l = List.filter (fun item -> match item.ci_kind with
					| ITType({kind = Struct},_) -> true
					| _ -> false
				) r.fitems in
				raise_fields l (CRStructExtension true) r.fsubject
		) tl in
		let tr = Monomorph.create() in
		let t = TMono tr in
		let r = make_lazy ctx t (fun r ->
			let ta = make_extension_type ctx tl in
			Monomorph.bind tr ta;
			ta
		) "constraint" in
		TLazy r
	| CTExtend (tl,l) ->
		begin match load_complex_type ctx allow_display (CTAnonymous l,p) with
		| TAnon a as ta ->
			let mk_extension (t,p) =
				match follow t with
				| TInst ({cl_kind = KTypeParameter _},_) ->
					raise_typing_error "Cannot structurally extend type parameters" p
				| TMono _ ->
					raise_typing_error "Loop found in cascading signatures definitions. Please change order/import" p
				| TAnon a2 ->
					PMap.iter (fun _ cf -> ignore(is_redefined ctx cf a2.a_fields p)) a.a_fields;
					mk_anon ~fields:(PMap.foldi PMap.add a.a_fields a2.a_fields) (ref (Extend [t]))
				| _ -> raise_typing_error "Can only extend structures" p
			in
			let loop (t,p) = match follow t with
				| TAnon a2 ->
					PMap.iter (fun f cf ->
						if not (is_redefined ctx cf a.a_fields p) then
							a.a_fields <- PMap.add f cf a.a_fields
					) a2.a_fields
				| _ ->
					raise_typing_error "Can only extend structures" p
			in
			let il = List.map (fun ptp ->
				try
					(load_instance ctx ~allow_display ptp ParamNormal,ptp.pos_full)
				with DisplayException(DisplayFields ({fkind = CRTypeHint} as r)) ->
					let l = List.filter (fun item -> match item.ci_kind with
						| ITType({kind = Struct},_) -> true
						| _ -> false
					) r.fitems in
					raise_fields l (CRStructExtension false) r.fsubject
			) tl in
			let tr = Monomorph.create() in
			let t = TMono tr in
			let r = make_lazy ctx t (fun r ->
				Monomorph.bind tr (match il with
					| [i] ->
						mk_extension i
					| _ ->
						List.iter loop il;
						a.a_status := Extend (List.map (fun(t,_) -> t) il);
						ta);
				t
			) "constraint" in
			TLazy r
		| _ -> die "" __LOC__
		end
	| CTAnonymous l ->
		let displayed_field = ref None in
		let loop acc f =
			let n = fst f.cff_name in
			let pf = snd f.cff_name in
			let p = f.cff_pos in
			if PMap.mem n acc then raise_typing_error ("Duplicate field declaration : " ^ n) pf;
			let topt = function
				| None -> raise_typing_error ("Explicit type required for field " ^ n) p
				| Some t -> load_complex_type ctx allow_display t
			in
			if n = "new" then warning ctx WDeprecated "Structures with new are deprecated, use haxe.Constraints.Constructible instead" p;
			let no_expr = function
				| None -> ()
				| Some (_,p) -> raise_typing_error "Expression not allowed here" p
			in
			let pub = ref true in
			let dyn = ref false in
			let params = ref [] in
			let final = ref false in
			ignore(check_field_access ctx f); (* TODO: do we want to do anything with this? *)
			List.iter (fun a ->
				match fst a with
				| APublic -> ()
				| APrivate ->
					let p = pos a in
					if Filename.basename p.pfile <> "NativeIterable.hx" then (* Terrible workaround for #7436 *)
						warning ctx WDeprecated "private structure fields are deprecated" p;
					pub := false;
				| ADynamic when (match f.cff_kind with FFun _ -> true | _ -> false) -> dyn := true
				| AFinal -> final := true
				| AStatic | AOverride | AInline | ADynamic | AMacro | AExtern | AAbstract | AOverload | AEnum as a -> raise_typing_error ("Invalid access " ^ Ast.s_access a) p
			) f.cff_access;
			let t , access = (match f.cff_kind with
				| FVar(t,e) when !final ->
					no_expr e;
					let t = (match t with None -> raise_typing_error "Type required for structure property" p | Some t -> t) in
					load_complex_type ctx allow_display t, Var { v_read = AccNormal; v_write = AccNever }
				| FVar (Some (CTPath({path = {tpackage=[];tname="Void"}}),_), _)  | FProp (_,_,Some (CTPath({path = {tpackage=[];tname="Void"}}),_),_) ->
					raise_typing_error "Fields of type Void are not allowed in structures" p
				| FVar (t, e) ->
					no_expr e;
					topt t, Var { v_read = AccNormal; v_write = AccNormal }
				| FFun fd ->
					params := (!type_function_params_ref) ctx fd TPHAnonField (fst f.cff_name) p;
					no_expr fd.f_expr;
					let old = ctx.type_params in
					ctx.type_params <- !params @ old;
					let args = List.map (fun ((name,_),o,_,t,e) -> no_expr e; name, o, topt t) fd.f_args in
					let t = TFun (args,topt fd.f_type), Method (if !dyn then MethDynamic else MethNormal) in
					ctx.type_params <- old;
					t
				| FProp (i1,i2,t,e) ->
					no_expr e;
					let access (m,_) get =
						match m with
						| "null" -> AccNo
						| "never" -> AccNever
						| "default" -> AccNormal
						| "dynamic" -> AccCall
						| "get" when get -> AccCall
						| "set" when not get -> AccCall
						| x when get && x = "get_" ^ n -> AccCall
						| x when not get && x = "set_" ^ n -> AccCall
						| _ ->
							raise_typing_error "Custom property access is no longer supported in Haxe 3" f.cff_pos;
					in
					let t = (match t with None -> raise_typing_error "Type required for structure property" p | Some t -> t) in
					load_complex_type ctx allow_display t, Var { v_read = access i1 true; v_write = access i2 false }
			) in
			let t = if Meta.has Meta.Optional f.cff_meta then ctx.t.tnull t else t in
			let cf = {
				(mk_field n ~public:!pub t p (pos f.cff_name)) with
				cf_kind = access;
				cf_params = !params;
				cf_doc = f.cff_doc;
				cf_meta = f.cff_meta;
			} in
			if !final then add_class_field_flag cf CfFinal;
			init_meta_overloads ctx None cf;
			if ctx.m.is_display_file then begin
				DisplayEmitter.check_display_metadata ctx cf.cf_meta;
				if DisplayPosition.display_position#enclosed_in cf.cf_name_pos then displayed_field := Some cf;
			end;
			PMap.add n cf acc
		in
		let a = { a_fields = (List.fold_left loop PMap.empty l); a_status = ref Closed; } in
		begin match !displayed_field with
		| None ->
			()
		| Some cf ->
			delay ctx PBuildClass (fun () -> DisplayEmitter.display_field ctx (AnonymousStructure a) CFSMember cf cf.cf_name_pos);
		end;
		TAnon a
	| CTFunction (args,r) ->
		match args with
		| [CTPath { path = {tpackage = []; tparams = []; tname = "Void" }},_] ->
			TFun ([],load_complex_type ctx allow_display r)
		| _ ->
			TFun (List.map (fun t ->
				let t, opt = (match fst t with CTOptional t | CTParent((CTOptional t,_)) -> t, true | _ -> t,false) in
				let n,t = (match fst t with CTNamed (n,t) -> (fst n), t | _ -> "", t) in
				n,opt,load_complex_type ctx allow_display t
			) args,load_complex_type ctx allow_display r)

and load_complex_type ctx allow_display (t,pn) =
	try
		load_complex_type' ctx allow_display (t,pn)
	with Error ({ err_message = Module_not_found(([],name)) } as err) ->
		if Diagnostics.error_in_diagnostics_run ctx.com err.err_pos then begin
			delay ctx PForce (fun () -> DisplayToplevel.handle_unresolved_identifier ctx name err.err_pos true);
			t_dynamic
		end else if ignore_error ctx.com && not (DisplayPosition.display_position#enclosed_in pn) then
			t_dynamic
		else
			raise (Error err)

and init_meta_overloads ctx co cf =
	let overloads = ref [] in
	let filter_meta m = match m with
		| ((Meta.Overload | Meta.Value),_,_) -> false
		| _ -> true
	in
	let cf_meta = List.filter filter_meta cf.cf_meta in
	cf.cf_meta <- List.filter (fun m ->
		match m with
		| (Meta.Overload,[(EFunction (kind,f),p)],_)  ->
			(match kind with FKNamed _ -> raise_typing_error "Function name must not be part of @:overload" p | _ -> ());
			(match f.f_expr with Some (EBlock [], _) -> () | _ -> raise_typing_error "Overload must only declare an empty method body {}" p);
			(match cf.cf_kind with
				| Method MethInline -> raise_typing_error "Cannot @:overload inline function" p
				| _ -> ());
			let old = ctx.type_params in
			begin match cf.cf_params with
				| [] ->
					()
				| l ->
					ctx.type_params <- List.filter (fun ttp ->
						ttp.ttp_host <> TPHMethod
					) ctx.type_params
			end;
			let params : type_params = (!type_function_params_ref) ctx f TPHMethod cf.cf_name p in
			ctx.type_params <- params @ ctx.type_params;
			let topt = function None -> raise_typing_error "Explicit type required" p | Some t -> load_complex_type ctx true t in
			let args =
				List.map
					(fun ((a,_),opt,_,t,cto) ->
						let t = if opt then ctx.t.tnull (topt t) else topt t in
						let opt = opt || cto <> None in
						a,opt,t
					)
					f.f_args
			in
			let cf = { cf with cf_type = TFun (args,topt f.f_type); cf_params = params; cf_meta = cf_meta} in
			generate_args_meta ctx.com co (fun meta -> cf.cf_meta <- meta :: cf.cf_meta) f.f_args;
			overloads := cf :: !overloads;
			ctx.type_params <- old;
			false
		| (Meta.Overload,[],_) when ctx.com.config.pf_overload ->
			add_class_field_flag cf CfOverload;
			let topt (n,_,t) = match t with | TMono t when t.tm_type = None -> raise_typing_error ("Explicit type required for overload functions\n... For function argument '" ^ n ^ "'") cf.cf_pos | _ -> () in
			(match follow cf.cf_type with
			| TFun (args,_) -> List.iter topt args
			| _ -> () (* could be a variable *));
			true
		| (Meta.Overload,[],p) ->
			raise_typing_error "This platform does not support this kind of overload declaration. Try @:overload(function()... {}) instead" p
		| (Meta.Overload,_,p) ->
			raise_typing_error "Invalid @:overload metadata format" p
		| _ ->
			true
	) cf.cf_meta;
	cf.cf_overloads <- (List.rev !overloads)

let t_iterator ctx p =
	match load_qualified_type_def ctx [] "StdTypes" "Iterator" p with
	| TTypeDecl t ->
		add_dependency ctx.m.curmod t.t_module;
		let pt = spawn_monomorph ctx.e p in
		apply_typedef t [pt], pt
	| _ ->
		die "" __LOC__

(*
	load either a type t or Null<Unknown> if not defined
*)
let load_type_hint ?(opt=false) ctx pcur t =
	let t = match t with
		| None -> spawn_monomorph ctx.e pcur
		| Some (t,p) ->	load_complex_type ctx true (t,p)
	in
	if opt then ctx.t.tnull t else t

(* ---------------------------------------------------------------------- *)
(* PASS 1 & 2 : Module and Class Structure *)

let rec type_type_param ctx host path p tp =
	let n = fst tp.tp_name in
	let c = mk_class ctx.m.curmod (fst path @ [snd path],n) (pos tp.tp_name) (pos tp.tp_name) in
	c.cl_params <- type_type_params ctx host c.cl_path p tp.tp_params;
	c.cl_meta <- tp.Ast.tp_meta;
	if host = TPHEnumConstructor then c.cl_meta <- (Meta.EnumConstructorParam,[],null_pos) :: c.cl_meta;
<<<<<<< HEAD
	let t = TInst (c,extract_param_types c.cl_params) in
	if ctx.m.is_display_file && DisplayPosition.display_position#enclosed_in (pos tp.tp_name) then
		DisplayEmitter.display_type ctx t (pos tp.tp_name);
	let default = match tp.tp_default with
		| None ->
			None
		| Some ct ->
			let r = make_lazy ctx t (fun r ->
				let t = load_complex_type ctx true ct in
				begin match host with
				| TPHType ->
					()
				| TPHConstructor
				| TPHMethod
				| TPHEnumConstructor
				| TPHAnonField
				| TPHLocal ->
					display_error ctx.com "Default type parameters are only supported on types" (pos ct)
				end;
				t
			) "default" in
			Some (TLazy r)
	in
	let ttp = match tp.tp_constraints with
=======
	let ttp = mk_type_param c host None None in
	if ctx.is_display_file && DisplayPosition.display_position#enclosed_in (pos tp.tp_name) then
		DisplayEmitter.display_type ctx ttp.ttp_type (pos tp.tp_name);
	ttp

and type_type_params ctx host path p tpl =
	let names = ref [] in
	let param_pairs = List.map (fun tp ->
		if List.exists (fun name -> name = fst tp.tp_name) !names then display_error ctx.com ("Duplicate type parameter name: " ^ fst tp.tp_name) (pos tp.tp_name);
		names := (fst tp.tp_name) :: !names;
		tp,type_type_param ctx host path p tp
	) tpl in
	let params = List.map snd param_pairs in
	let ctx = { ctx with type_params = params @ ctx.type_params } in
	List.iter (fun (tp,ttp) ->
		begin match tp.tp_default with
			| None ->
				()
			| Some ct ->
				let r = make_lazy ctx ttp.ttp_type (fun r ->
					let t = load_complex_type ctx true ct in
					begin match host with
					| TPHType ->
						()
					| TPHConstructor
					| TPHMethod
					| TPHEnumConstructor
					| TPHAnonField
					| TPHLocal ->
						display_error ctx.com "Default type parameters are only supported on types" (pos ct)
					end;
					t
				) "default" in
				ttp.ttp_default <- Some (TLazy r)
		end;
		match tp.tp_constraints with
>>>>>>> 8c5e0222
		| None ->
			()
		| Some th ->
			let constraints = lazy (
				let rec loop th = match fst th with
					| CTIntersection tl -> List.map (load_complex_type ctx true) tl
					| CTParent ct -> loop ct
					| _ -> [load_complex_type ctx true th]
				in
				let constr = loop th in
				(* check against direct recursion *)
				let rec loop t =
					match follow t with
					| TInst (c2,_) when ttp.ttp_class == c2 ->
						raise_typing_error "Recursive constraint parameter is not allowed" p
					| TInst ({ cl_kind = KTypeParameter ttp },_) ->
						List.iter loop (get_constraints ttp)
					| _ ->
						()
				in
				List.iter loop constr;
				constr
			) in
			delay ctx PConnectField (fun () -> ignore (Lazy.force constraints));
			ttp.ttp_constraints <- Some constraints;
	) param_pairs;
	params

let load_core_class ctx c =
	let ctx2 = (match ctx.g.core_api with
		| None ->
			let com2 = Common.clone ctx.com ctx.com.is_macro_context in
			com2.defines.Define.values <- PMap.empty;
			Common.define com2 Define.CoreApi;
			Common.define com2 Define.Sys;
			Define.raw_define_value com2.defines "target.threaded" "true"; (* hack because we check this in sys.thread classes *)
			if ctx.com.is_macro_context then Common.define com2 Define.Macro;
			com2.class_paths#lock_context (platform_name_macro ctx.com) true;
			com2.class_paths#modify (fun cp -> match cp#scope with
				| Std ->
					[cp#clone]
				| _ ->
					[]
			) ctx.com.class_paths#as_list;
			if com2.display.dms_check_core_api then com2.display <- {com2.display with dms_check_core_api = false};
			CommonCache.lock_signature com2 "load_core_class";
			let ctx2 = !create_context_ref com2 ctx.g.macros in
			ctx.g.core_api <- Some ctx2;
			ctx2
		| Some c ->
			c
	) in
	let tpath = match c.cl_kind with
		| KAbstractImpl a -> a.a_path
		| _ -> c.cl_path
	in
	let t = load_type_def' ctx2 (fst c.cl_module.m_path) (snd c.cl_module.m_path) (snd tpath) null_pos in
	flush_pass ctx2 PFinal ("core_final",(fst c.cl_path @ [snd c.cl_path]));
	match t with
	| TClassDecl ccore | TAbstractDecl {a_impl = Some ccore} ->
		ccore
	| _ ->
		die "" __LOC__

let init_core_api ctx c =
	let ccore = load_core_class ctx c in
	begin try
		List.iter2 (fun ttp1 ttp2 ->
			try
				List.iter2 (fun t1 t2 -> type_eq EqCoreType t2 t1) (get_constraints ttp1) (get_constraints ttp2)
			with
				| Invalid_argument _ ->
					raise_typing_error "Type parameters must have the same number of constraints as core type" c.cl_pos
				| Unify_error l ->
					(* TODO send as one call with sub errors *)
					display_error ctx.com ("Type parameter " ^ ttp2.ttp_name ^ " has different constraint than in core type") c.cl_pos;
					display_error ctx.com (error_msg (Unify l)) c.cl_pos;
		) ccore.cl_params c.cl_params;
	with Invalid_argument _ ->
		raise_typing_error "Class must have the same number of type parameters as core type" c.cl_pos
	end;
	(match c.cl_doc with
	| None -> c.cl_doc <- ccore.cl_doc
	| Some _ -> ());
	let compare_fields f f2 =
		let p = (match f2.cf_expr with None -> c.cl_pos | Some e -> e.epos) in
		(try
			type_eq EqCoreType (apply_params ccore.cl_params (extract_param_types c.cl_params) f.cf_type) f2.cf_type
		with Unify_error l ->
			(* TODO send as one call with sub errors *)
			display_error ctx.com ("Field " ^ f.cf_name ^ " has different type than in core type") p;
			display_error ctx.com (error_msg (Unify l)) p);
		if (has_class_field_flag f2 CfPublic) <> (has_class_field_flag f CfPublic) then raise_typing_error ("Field " ^ f.cf_name ^ " has different visibility than core type") p;
		(match f2.cf_doc with
		| None -> f2.cf_doc <- f.cf_doc
		| Some _ -> ());
		if f2.cf_kind <> f.cf_kind then begin
			match f2.cf_kind, f.cf_kind with
			| Method MethInline, Method MethNormal -> () (* allow to add 'inline' *)
			| Method MethNormal, Method MethInline -> () (* allow to disable 'inline' *)
			| _ ->
				raise_typing_error ("Field " ^ f.cf_name ^ " has different property access than core type") p;
		end;
		(match follow f.cf_type, follow f2.cf_type with
		| TFun (pl1,_), TFun (pl2,_) ->
			if List.length pl1 != List.length pl2 then raise_typing_error "Argument count mismatch" p;
			List.iter2 (fun (n1,_,_) (n2,_,_) ->
				if n1 <> n2 then raise_typing_error ("Method parameter name '" ^ n2 ^ "' should be '" ^ n1 ^ "'") p;
			) pl1 pl2;
		| _ -> ());
	in
	let check_fields fcore fl =
		PMap.iter (fun i f ->
			if not (has_class_field_flag f CfPublic) then () else
			let f2 = try PMap.find f.cf_name fl with Not_found -> raise_typing_error ("Missing field " ^ i ^ " required by core type") c.cl_pos in
			compare_fields f f2;
		) fcore;
		PMap.iter (fun i f ->
			let p = (match f.cf_expr with None -> c.cl_pos | Some e -> e.epos) in
			if (has_class_field_flag f CfPublic) && not (Meta.has Meta.Hack f.cf_meta) && not (PMap.mem f.cf_name fcore) && not (has_class_field_flag f CfOverride) then raise_typing_error ("Public field " ^ i ^ " is not part of core type") p;
		) fl;
	in
	check_fields ccore.cl_fields c.cl_fields;
	check_fields ccore.cl_statics c.cl_statics;
	(match ccore.cl_constructor, c.cl_constructor with
	| None, None -> ()
	| Some cf, _ when not (has_class_field_flag cf CfPublic) -> ()
	| Some f, Some f2 -> compare_fields f f2
	| None, Some cf when not (has_class_field_flag cf CfPublic) -> ()
	| _ -> raise_typing_error "Constructor differs from core type" c.cl_pos)<|MERGE_RESOLUTION|>--- conflicted
+++ resolved
@@ -727,34 +727,8 @@
 	c.cl_params <- type_type_params ctx host c.cl_path p tp.tp_params;
 	c.cl_meta <- tp.Ast.tp_meta;
 	if host = TPHEnumConstructor then c.cl_meta <- (Meta.EnumConstructorParam,[],null_pos) :: c.cl_meta;
-<<<<<<< HEAD
-	let t = TInst (c,extract_param_types c.cl_params) in
+	let ttp = mk_type_param c host None None in
 	if ctx.m.is_display_file && DisplayPosition.display_position#enclosed_in (pos tp.tp_name) then
-		DisplayEmitter.display_type ctx t (pos tp.tp_name);
-	let default = match tp.tp_default with
-		| None ->
-			None
-		| Some ct ->
-			let r = make_lazy ctx t (fun r ->
-				let t = load_complex_type ctx true ct in
-				begin match host with
-				| TPHType ->
-					()
-				| TPHConstructor
-				| TPHMethod
-				| TPHEnumConstructor
-				| TPHAnonField
-				| TPHLocal ->
-					display_error ctx.com "Default type parameters are only supported on types" (pos ct)
-				end;
-				t
-			) "default" in
-			Some (TLazy r)
-	in
-	let ttp = match tp.tp_constraints with
-=======
-	let ttp = mk_type_param c host None None in
-	if ctx.is_display_file && DisplayPosition.display_position#enclosed_in (pos tp.tp_name) then
 		DisplayEmitter.display_type ctx ttp.ttp_type (pos tp.tp_name);
 	ttp
 
@@ -789,7 +763,6 @@
 				ttp.ttp_default <- Some (TLazy r)
 		end;
 		match tp.tp_constraints with
->>>>>>> 8c5e0222
 		| None ->
 			()
 		| Some th ->
