(*
	The Haxe Compiler
	Copyright (C) 2005-2019  Haxe Foundation

	This program is free software; you can redistribute it and/or
	modify it under the terms of the GNU General Public License
	as published by the Free Software Foundation; either version 2
	of the License, or (at your option) any later version.

	This program is distributed in the hope that it will be useful,
	but WITHOUT ANY WARRANTY; without even the implied warranty of
	MERCHANTABILITY or FITNESS FOR A PARTICULAR PURPOSE.  See the
	GNU General Public License for more details.

	You should have received a copy of the GNU General Public License
	along with this program; if not, write to the Free Software
	Foundation, Inc., 51 Franklin Street, Fifth Floor, Boston, MA  02110-1301, USA.
 *)

(* Type instance and type parameter handling. *)

open Ast
open Common
open DisplayTypes.DisplayMode
open DisplayTypes.CompletionResultKind
open CompletionItem
open CompletionModuleType
open CompletionModuleKind
open ClassFieldOrigin
open DisplayException
open Type
open Typecore
open Error
open Globals

let type_function_params_ref = ref (fun _ _ _ _ _ -> die "" __LOC__)

let check_field_access ctx cff =
	let display_access = ref None in
	let rec loop p0 acc l =
		let check_display p1 =
			let pmid = {p0 with pmin = p0.pmax; pmax = p1.pmin} in
			if DisplayPosition.display_position#enclosed_in pmid then match acc with
			| access :: _ -> display_access := Some access;
			| [] -> ()
		in
		match l with
		| [] ->
			(* This is a bit dodgy. Ideally we would use the position of the `function` keyword, but we don't have that...
			   Using the name means this is going to complete within the `function` keyword too. Not sure what we
			   can do about it. *)
			check_display (pos (cff.cff_name))
		| (access,p1) :: l ->
			check_display p1;
			try
				let _,p2 = List.find (fun (access',_) -> access = access') acc in
				if p1 <> null_pos && p2 <> null_pos then begin
					(* TODO error with sub *)
					display_error ctx.com (Printf.sprintf "Duplicate access modifier %s" (Ast.s_access access)) p1;
					display_error ~depth:1 ctx.com (compl_msg "Previously defined here") p2;
				end;
				loop p1 acc l
			with Not_found -> match access with
				| APublic | APrivate ->
					begin try
						let _,p2 = List.find (fun (access',_) -> match access' with APublic | APrivate -> true | _ -> false) acc in
						(* TODO error with sub *)
						display_error ctx.com (Printf.sprintf "Conflicting access modifier %s" (Ast.s_access access)) p1;
						display_error ~depth:1 ctx.com (compl_msg "Conflicts with this") p2;
						loop p1 acc l
					with Not_found ->
						loop p1 ((access,p1) :: acc) l
					end
				| _ ->
					loop p1 ((access,p1) :: acc) l
	in
	let pmin = {cff.cff_pos with pmax = cff.cff_pos.pmin} in
	loop pmin [] cff.cff_access;
	!display_access

let find_type_in_module m tname =
	List.find (fun mt ->
		let infos = t_infos mt in
		not infos.mt_private && snd infos.mt_path = tname
	) m.m_types

(* raises Type_not_found *)
let find_type_in_module_raise ctx m tname p =
	try
		List.find (fun mt ->
			let infos = t_infos mt in
			if snd infos.mt_path = tname then
				if ctx.m.curmod != infos.mt_module && infos.mt_private then
					raise_typing_error_ext (make_error (Type_not_found (m.m_path,tname,Private_type)) p)
				else
					true
			else
				false
		) m.m_types
	with Not_found ->
		raise_typing_error_ext (make_error (Type_not_found (m.m_path,tname,Not_defined)) p)

(** since load_type_def and load_instance are used in PASS2, they should not access the structure of a type **)

let find_type_in_current_module_context ctx pack name =
	if pack = [] then begin
		try
			(* Check the types in our own module *)
			List.find (fun mt -> t_name mt = name) ctx.m.curmod.m_types
		with Not_found ->
			let t,pi = ctx.m.import_resolution#find_type_import name in
			ImportHandling.mark_import_position ctx pi;
			t
	end else begin
		(* All this is very weird *)
		try
			List.find (fun mt -> t_path mt = (pack,name)) ctx.m.curmod.m_types
		with Not_found ->
			(* see also https://github.com/HaxeFoundation/haxe/issues/9150 *)
			let t,pi = ctx.m.import_resolution#find_type_import_weirdly pack name in
			ImportHandling.mark_import_position ctx pi;
		t
	end

let find_in_wildcard_imports ctx mname p f =
	let rec loop l =
		match l with
		| [] ->
			raise Not_found
		| (pack,ppack) :: l ->
			begin
			try
				let path = (pack,mname) in
				let m =
					try
						ctx.g.do_load_module ctx path p
					with Error { err_message = Module_not_found mpath } when mpath = path ->
						raise Not_found
				in
				let r = f m ~resume:true in
				ImportHandling.mark_import_position ctx ppack;
				r
			with Not_found ->
				loop l
			end
	in
	loop (ctx.m.import_resolution#extract_wildcard_packages)

(* TODO: move these generic find functions into a separate module *)
let find_in_modules_starting_from_current_package ~resume ctx mname p f =
	let rec loop l =
		let path = (List.rev l,mname) in
		match l with
		| [] ->
			let m =
				try
					ctx.g.do_load_module ctx path p
				with Error { err_message = Module_not_found mpath } when resume && mpath = path ->
					raise Not_found
			in
			f m ~resume:resume
		| _ :: sl ->
			try
				let m =
					try
						ctx.g.do_load_module ctx path p
					with Error { err_message = Module_not_found mpath } when mpath = path ->
						raise Not_found
					in
				f m ~resume:true;
			with Not_found ->
				loop sl
	in
	let pack = fst ctx.m.curmod.m_path in
	loop (List.rev pack)

let find_in_unqualified_modules ctx name p f ~resume =
	try
		find_in_wildcard_imports ctx name p f
	with Not_found ->
		find_in_modules_starting_from_current_package ctx name p f ~resume:resume

let load_unqualified_type_def ctx mname tname p =
	let find_type m ~resume =
		if resume then
			find_type_in_module m tname
		else
			find_type_in_module_raise ctx m tname p
	in
	find_in_unqualified_modules ctx mname p find_type ~resume:false

let load_module ctx path p =
	try
		ctx.g.do_load_module ctx path p
	with Error { err_message = Module_not_found mpath } as exc when mpath = path ->
		match path with
		| ("std" :: pack, name) ->
			ctx.g.do_load_module ctx (pack,name) p
		| _ ->
			raise exc

let load_qualified_type_def ctx pack mname tname p =
	let m = load_module ctx (pack,mname) p in
	find_type_in_module_raise ctx m tname p

let load_type_def' ctx pack mname tname p =
	if pack = [] then
		load_unqualified_type_def ctx mname tname p
	else
		load_qualified_type_def ctx pack mname tname p

(*
	load a type or a subtype definition
*)
let load_type_def ctx p t =
	if t = Parser.magic_type_path then
		raise_fields (DisplayToplevel.collect ctx TKType NoValue true) CRTypeHint (DisplayTypes.make_subject None p);
	(* The type name is the module name or the module sub-type name *)
	let tname = match t.tsub with None -> t.tname | Some n -> n in

	try
		(* If there's a sub-type, there's no reason to look in our module or its imports *)
		if t.tsub <> None then raise Not_found;
		find_type_in_current_module_context ctx t.tpackage tname
	with Not_found ->
		load_type_def' ctx t.tpackage t.tname tname p

(* let load_type_def ctx p t =
	let timer = Timer.timer ["typing";"load_type_def"] in
	Std.finally timer (load_type_def ctx p) t *)

let generate_args_meta com cls_opt add_meta args =
	let values = List.fold_left (fun acc ((name,p),_,_,_,eo) -> match eo with Some e -> ((name,p,NoQuotes),e) :: acc | _ -> acc) [] args in
	(match values with
		| [] -> ()
		| _ -> add_meta (Meta.Value,[EObjectDecl values,null_pos],null_pos)
	);
	if List.exists (fun (_,_,m,_,_) -> m <> []) args then
		let fn = { f_params = []; f_args = args; f_type = None; f_expr = None } in
		add_meta (Meta.HaxeArguments,[EFunction(FKAnonymous,fn),null_pos],null_pos)

let is_redefined ctx cf1 fields p =
	try
		let cf2 = PMap.find cf1.cf_name fields in
		let st = s_type (print_context()) in
		if not (type_iseq cf1.cf_type cf2.cf_type) then begin
			(* TODO construct error with sub? *)
			display_error ctx.com ("Cannot redefine field " ^ cf1.cf_name ^ " with different type") p;
			display_error ctx.com ("First type was " ^ (st cf1.cf_type)) cf1.cf_pos;
			raise_typing_error ("Second type was " ^ (st cf2.cf_type)) cf2.cf_pos
		end else
			true
	with Not_found ->
		false

let make_extension_type ctx tl =
	let mk_extension fields (t,p) = match follow t with
		| TAnon a ->
			PMap.fold (fun cf fields ->
				if not (is_redefined ctx cf fields p) then PMap.add cf.cf_name cf fields
				else fields
			) a.a_fields fields
		| _ ->
			raise_typing_error "Can only extend structures" p
	in
	let fields = List.fold_left mk_extension PMap.empty tl in
	let tl = List.map (fun (t,_) -> t) tl in
	let ta = mk_anon ~fields (ref (Extend tl)) in
	ta

let check_param_constraints ctx t map ttp p =
	List.iter (fun ti ->
		let ti = map ti in
		try
			unify_raise t ti p
		with Error ({ err_message = Unify l } as err) ->
			let fail() =
				if not ctx.f.untyped then display_error_ext ctx.com { err with err_message = (Unify (Constraint_failure (s_type_path ttp.ttp_class.cl_path) :: l)) }
			in
			match follow t with
			| TInst({cl_kind = KExpr e},_) ->
				let ctx = TyperManager.clone_for_type_parameter_expression ctx in
				let e = type_expr ctx e (WithType.with_type ti) in
				begin try unify_raise e.etype ti p
				with Error { err_message = Unify _ } -> fail() end
			| _ ->
				fail()

	) (get_constraints ttp)

type load_instance_param_mode =
	| ParamNormal
	| ParamSpawnMonos
	| ParamCustom of (build_info -> Type.t list option -> Type.t list)

type load_instance_mode =
	| LoadNormal
	| LoadReturn
	| LoadAny (* We don't necessarily know why we're loading, so let's just load anything *)

let rec maybe_build_instance ctx t0 get_params p =
	let rec loop t = match t with
		| TInst({cl_kind = KGeneric} as c,tl) ->
			let info = ctx.g.get_build_info ctx (TClassDecl c) p in
			let tl = match get_params with
				| ParamNormal | ParamSpawnMonos ->
					tl
				| ParamCustom f ->
					f info (Some tl)
			in
			maybe_build_instance ctx (info.build_apply tl) get_params p
		| TType(td,tl) ->
			loop (apply_typedef td tl)
		| TMono {tm_type = Some t} ->
			loop t
		| _ ->
			t0
	in
	loop t0

let rec load_params ctx info params p =
	let is_rest = info.build_kind = BuildGenericBuild && (match info.build_params with [{ttp_name="Rest"}] -> true | _ -> false) in
	let is_java_rest = ctx.com.platform = Jvm && info.build_extern in
	let is_rest = is_rest || is_java_rest in
	let load_param t =
		match t with
		| TPExpr e ->
			let name = (match fst e with
				| EConst (String(s,_)) -> "S" ^ s
				| EConst (Int (_,_) as c) -> "I" ^ s_constant c
				| EConst (Float (_,_) as c) -> "F" ^ s_constant c
				| EDisplay _ ->
					ignore(type_expr ctx e WithType.value);
					"Expr"
				| _ -> "Expr"
			) in
			let c = mk_class ctx.m.curmod ([],name) p (pos e) in
			c.cl_kind <- KExpr e;
			TInst (c,[]),pos e
		| TPType t ->
			load_complex_type ctx true LoadNormal t,pos t
	in
	let checks = DynArray.create () in
	let rec loop tl1 tl2 is_rest = match tl1,tl2 with
		| t :: tl1,ttp:: tl2 ->
			let name = ttp.ttp_name in
			let t,pt = load_param t in
			let check_const c =
				let is_expression = (match t with TInst ({ cl_kind = KExpr _ },_) -> true | _ -> false) in
				let expects_expression = name = "Const" || Meta.has Meta.Const c.cl_meta in
				let accepts_expression = name = "Rest" in
				if is_expression then begin
					if not expects_expression && not accepts_expression then
						raise_typing_error "Constant value unexpected here" p
				end else if expects_expression then
					raise_typing_error "Type parameter is expected to be a constant value" p
			in
			let is_rest = is_rest || name = "Rest" && info.build_kind = BuildGenericBuild in
			let t = match ttp.ttp_constraints with
				| None when (match info.build_kind with BuildGeneric _ -> false | _ -> true) ->
					check_const ttp.ttp_class;
					t
				| _ ->
					check_const ttp.ttp_class;
					DynArray.add checks (t,ttp,pt);
					t
			in
			t :: loop tl1 tl2 is_rest
		| [],[] ->
			[]
		| [],[{ttp_name="Rest"}] when info.build_kind = BuildGenericBuild ->
			[]
		| [],({ttp_type=t;ttp_default=def}) :: tl ->
			if is_java_rest then
				t_dynamic :: loop [] tl is_rest
			else begin match def with
				| None ->
					if ignore_error ctx.com then
						t :: loop [] tl is_rest
					else
						raise_typing_error ("Not enough type parameters for " ^ s_type_path info.build_path) p
				| Some t ->
					t :: loop [] tl is_rest
			end
		| t :: tl,[] ->
			let t,pt = load_param t in
			if is_rest then
				t :: loop tl [] true
			else if ignore_error ctx.com then
				[]
			else
				raise_typing_error ("Too many type parameters for " ^ s_type_path info.build_path) pt
	in
	let params = loop params info.build_params false in
	if not is_rest then begin
		let map t =
			let t = apply_params info.build_params params t in
			maybe_build_instance ctx t ParamNormal p;
		in
		delay ctx.g PCheckConstraint (fun () ->
			DynArray.iter (fun (t,c,p) ->
				check_param_constraints ctx t map c p
			) checks
		);
	end;
	params

(* build an instance from a full type *)
and load_instance' ctx ptp get_params mode =
	let t = ptp.path in
	try
		if t.tpackage <> [] || t.tsub <> None then raise Not_found;
		let pt = lookup_param t.tname ctx.type_params in
		if t.tparams <> [] then raise_typing_error ("Class type parameter " ^ t.tname ^ " can't have parameters") ptp.pos_full;
		pt
	with Not_found ->
		let mt = load_type_def ctx (if ptp.pos_path == null_pos then ptp.pos_full else ptp.pos_path) t in
		let info = ctx.g.get_build_info ctx mt ptp.pos_full in
		if info.build_path = ([],"Dynamic") then match t.tparams with
			| [] -> t_dynamic
			| [TPType t] -> TDynamic (Some (load_complex_type ctx true LoadNormal t))
			| _ -> raise_typing_error "Too many parameters for Dynamic" ptp.pos_full
		else if info.build_path = ([],"Coroutine") then
			match t.tparams with
			| [TPType t] ->
				begin match load_complex_type ctx true t with
				| TFun(args,ret,_) -> TFun(args,ret,true)
				| _ -> raise_typing_error "Argument type should be function" ptp.pos_full
				end
			| _ ->
				raise_typing_error "Wrong number of arguments for Coroutine<T>" ptp.pos_full
		else if info.build_params = [] then begin match t.tparams with
			| [] ->
				info.build_apply []
			|  tp :: _ ->
				let pt = match tp with
					| TPType(_,p) | TPExpr(_,p) -> p
				in
				display_error ctx.com ("Too many type parameters for " ^ s_type_path info.build_path) pt;
				info.build_apply []
		end else begin
			(* TODO: this is currently duplicated, but it seems suspcious anyway... *)
			let is_rest = info.build_kind = BuildGenericBuild && (match info.build_params with [{ttp_name="Rest"}] -> true | _ -> false) in
			let tl = if t.tparams = [] && not is_rest then begin match get_params with
				| ParamNormal ->
					load_params ctx info t.tparams ptp.pos_full
				| ParamSpawnMonos ->
					Monomorph.spawn_constrained_monos (fun t -> t) info.build_params
				| ParamCustom f ->
					f info None
			end else
				load_params ctx info t.tparams ptp.pos_full
			in
			let t = info.build_apply tl in
			maybe_build_instance ctx t get_params ptp.pos_full
		end

and load_instance ctx ?(allow_display=false) ptp get_params mode =
	try
		let t = load_instance' ctx ptp get_params mode in
		if allow_display then DisplayEmitter.check_display_type ctx t ptp;
		t
	with Error { err_message = Module_not_found path } when ctx.e.macro_depth <= 0 && (ctx.com.display.dms_kind = DMDefault) && DisplayPosition.display_position#enclosed_in ptp.pos_path ->
		let s = s_type_path path in
		DisplayToplevel.collect_and_raise ctx TKType NoValue CRTypeHint (s,ptp.pos_full) ptp.pos_path

(*
	build an instance from a complex type
*)
and load_complex_type' ctx allow_display mode (t,p) =
	match t with
	| CTParent t -> load_complex_type ctx allow_display mode t
	| CTPath { path = {tpackage = ["$"]; tname = "_hx_mono" }} -> spawn_monomorph ctx.e p
	| CTPath ptp -> load_instance ~allow_display ctx ptp ParamNormal mode
	| CTOptional _ -> raise_typing_error "Optional type not allowed here" p
	| CTNamed _ -> raise_typing_error "Named type not allowed here" p
	| CTIntersection tl ->
		let tl = List.map (fun (t,pn) ->
			try
				(load_complex_type ctx allow_display LoadNormal (t,pn),pn)
			with DisplayException(DisplayFields ({fkind = CRTypeHint} as r)) ->
				let l = List.filter (fun item -> match item.ci_kind with
					| ITType({kind = Struct},_) -> true
					| _ -> false
				) r.fitems in
				raise_fields l (CRStructExtension true) r.fsubject
		) tl in
		let tr = Monomorph.create() in
		let t = TMono tr in
		let r = make_lazy ctx.g t (fun r ->
			let ta = make_extension_type ctx tl in
			Monomorph.bind tr ta;
			ta
		) "constraint" in
		TLazy r
	| CTExtend (tl,l) ->
		begin match load_complex_type ctx allow_display LoadNormal (CTAnonymous l,p) with
		| TAnon a as ta ->
			let mk_extension (t,p) =
				match follow t with
				| TInst ({cl_kind = KTypeParameter _},_) ->
					raise_typing_error "Cannot structurally extend type parameters" p
				| TMono _ ->
					raise_typing_error "Loop found in cascading signatures definitions. Please change order/import" p
				| TAnon a2 ->
					PMap.iter (fun _ cf -> ignore(is_redefined ctx cf a2.a_fields p)) a.a_fields;
					mk_anon ~fields:(PMap.foldi PMap.add a.a_fields a2.a_fields) (ref (Extend [t]))
				| _ -> raise_typing_error "Can only extend structures" p
			in
			let loop (t,p) = match follow t with
				| TAnon a2 ->
					PMap.iter (fun f cf ->
						if not (is_redefined ctx cf a.a_fields p) then
							a.a_fields <- PMap.add f cf a.a_fields
					) a2.a_fields
				| _ ->
					raise_typing_error "Can only extend structures" p
			in
			let il = List.map (fun ptp ->
				try
					(load_instance ctx ~allow_display ptp ParamNormal LoadNormal,ptp.pos_full)
				with DisplayException(DisplayFields ({fkind = CRTypeHint} as r)) ->
					let l = List.filter (fun item -> match item.ci_kind with
						| ITType({kind = Struct},_) -> true
						| _ -> false
					) r.fitems in
					raise_fields l (CRStructExtension false) r.fsubject
			) tl in
			let tr = Monomorph.create() in
			let t = TMono tr in
			let r = make_lazy ctx.g t (fun r ->
				Monomorph.bind tr (match il with
					| [i] ->
						mk_extension i
					| _ ->
						List.iter loop il;
						a.a_status := Extend (List.map (fun(t,_) -> t) il);
						ta);
				t
			) "constraint" in
			TLazy r
		| _ -> die "" __LOC__
		end
	| CTAnonymous l ->
		let displayed_field = ref None in
		let loop acc f =
			let n = fst f.cff_name in
			let pf = snd f.cff_name in
			let p = f.cff_pos in
			if PMap.mem n acc then raise_typing_error ("Duplicate field declaration : " ^ n) pf;
			let topt mode = function
				| None -> raise_typing_error ("Explicit type required for field " ^ n) p
				| Some t -> load_complex_type ctx allow_display mode t
			in
			if n = "new" then warning ctx WDeprecated "Structures with new are deprecated, use haxe.Constraints.Constructible instead" p;
			let no_expr = function
				| None -> ()
				| Some (_,p) -> raise_typing_error "Expression not allowed here" p
			in
			let pub = ref true in
			let dyn = ref false in
			let params = ref [] in
			let final = ref false in
			ignore(check_field_access ctx f); (* TODO: do we want to do anything with this? *)
			List.iter (fun a ->
				match fst a with
				| APublic -> ()
				| APrivate ->
					let p = pos a in
					if Filename.basename p.pfile <> "NativeIterable.hx" then (* Terrible workaround for #7436 *)
						warning ctx WDeprecated "private structure fields are deprecated" p;
					pub := false;
				| ADynamic when (match f.cff_kind with FFun _ -> true | _ -> false) -> dyn := true
				| AFinal -> final := true
				| AStatic | AOverride | AInline | ADynamic | AMacro | AExtern | AAbstract | AOverload | AEnum as a -> raise_typing_error ("Invalid access " ^ Ast.s_access a) p
			) f.cff_access;
			let t , access = (match f.cff_kind with
				| FVar(t,e) when !final ->
					no_expr e;
					let t = (match t with None -> raise_typing_error "Type required for structure property" p | Some t -> t) in
					load_complex_type ctx allow_display LoadNormal t, Var { v_read = AccNormal; v_write = AccNever }
				| FVar (Some (CTPath({path = {tpackage=[];tname="Void"}}),_), _)  | FProp (_,_,Some (CTPath({path = {tpackage=[];tname="Void"}}),_),_) ->
					raise_typing_error "Fields of type Void are not allowed in structures" p
				| FVar (t, e) ->
					no_expr e;
					topt LoadNormal t, Var { v_read = AccNormal; v_write = AccNormal }
				| FFun fd ->
					params := (!type_function_params_ref) ctx fd TPHAnonField (fst f.cff_name) p;
					no_expr fd.f_expr;
					let old = ctx.type_params in
					ctx.type_params <- !params @ old;
<<<<<<< HEAD
					let args = List.map (fun ((name,_),o,_,t,e) -> no_expr e; name, o, topt t) fd.f_args in
					let t = TFun (args,topt fd.f_type,false), Method (if !dyn then MethDynamic else MethNormal) in
=======
					let args = List.map (fun ((name,_),o,_,t,e) -> no_expr e; name, o, topt LoadNormal t) fd.f_args in
					let t = TFun (args,topt LoadReturn fd.f_type), Method (if !dyn then MethDynamic else MethNormal) in
>>>>>>> 867bf1fd
					ctx.type_params <- old;
					t
				| FProp (i1,i2,t,e) ->
					no_expr e;
					let access (m,_) get =
						match m with
						| "null" -> AccNo
						| "never" -> AccNever
						| "default" -> AccNormal
						| "dynamic" -> AccCall
						| "get" when get -> AccCall
						| "set" when not get -> AccCall
						| x when get && x = "get_" ^ n -> AccCall
						| x when not get && x = "set_" ^ n -> AccCall
						| _ ->
							raise_typing_error "Custom property access is no longer supported in Haxe 3" f.cff_pos;
					in
					let t = (match t with None -> raise_typing_error "Type required for structure property" p | Some t -> t) in
					load_complex_type ctx allow_display LoadNormal t, Var { v_read = access i1 true; v_write = access i2 false }
			) in
			let t = if Meta.has Meta.Optional f.cff_meta then ctx.t.tnull t else t in
			let cf = {
				(mk_field n ~public:!pub t p (pos f.cff_name)) with
				cf_kind = access;
				cf_params = !params;
				cf_doc = f.cff_doc;
				cf_meta = f.cff_meta;
			} in
			if !final then add_class_field_flag cf CfFinal;
			init_meta_overloads ctx None cf;
			if ctx.m.is_display_file then begin
				DisplayEmitter.check_display_metadata ctx cf.cf_meta;
				if DisplayPosition.display_position#enclosed_in cf.cf_name_pos then displayed_field := Some cf;
			end;
			PMap.add n cf acc
		in
		let a = { a_fields = (List.fold_left loop PMap.empty l); a_status = ref Closed; } in
		begin match !displayed_field with
		| None ->
			()
		| Some cf ->
			delay ctx.g PBuildClass (fun () -> DisplayEmitter.display_field ctx (AnonymousStructure a) CFSMember cf cf.cf_name_pos);
		end;
		TAnon a
	| CTFunction (args,r) ->
		match args with
		| [CTPath { path = {tpackage = []; tparams = []; tname = "Void" }},_] ->
<<<<<<< HEAD
			TFun ([],load_complex_type ctx allow_display r,false)
=======
			TFun ([],load_complex_type ctx allow_display  LoadReturn r)
>>>>>>> 867bf1fd
		| _ ->
			TFun (List.map (fun t ->
				let t, opt = (match fst t with CTOptional t | CTParent((CTOptional t,_)) -> t, true | _ -> t,false) in
				let n,t = (match fst t with CTNamed (n,t) -> (fst n), t | _ -> "", t) in
<<<<<<< HEAD
				n,opt,load_complex_type ctx allow_display t
			) args,load_complex_type ctx allow_display r,false)
=======
				n,opt,load_complex_type ctx allow_display LoadNormal t
			) args,load_complex_type ctx allow_display LoadReturn r)
>>>>>>> 867bf1fd

and load_complex_type ctx allow_display mode (t,pn) =
	try
		load_complex_type' ctx allow_display mode (t,pn)
	with Error ({ err_message = Module_not_found(([],name)) } as err) ->
		if Diagnostics.error_in_diagnostics_run ctx.com err.err_pos then begin
			delay ctx.g PForce (fun () -> DisplayToplevel.handle_unresolved_identifier ctx name err.err_pos true);
			t_dynamic
		end else if ignore_error ctx.com && not (DisplayPosition.display_position#enclosed_in pn) then
			t_dynamic
		else
			raise (Error err)

and init_meta_overloads ctx co cf =
	let overloads = ref [] in
	let filter_meta m = match m with
		| ((Meta.Overload | Meta.Value),_,_) -> false
		| _ -> true
	in
	let cf_meta = List.filter filter_meta cf.cf_meta in
	cf.cf_meta <- List.filter (fun m ->
		match m with
		| (Meta.Overload,[(EFunction (kind,f),p)],_)  ->
			(match kind with FKNamed _ -> raise_typing_error "Function name must not be part of @:overload" p | _ -> ());
			(match f.f_expr with Some (EBlock [], _) -> () | _ -> raise_typing_error "Overload must only declare an empty method body {}" p);
			(match cf.cf_kind with
				| Method MethInline -> raise_typing_error "Cannot @:overload inline function" p
				| _ -> ());
			let old = ctx.type_params in
			begin match cf.cf_params with
				| [] ->
					()
				| l ->
					ctx.type_params <- List.filter (fun ttp ->
						ttp.ttp_host <> TPHMethod
					) ctx.type_params
			end;
			let params : type_params = (!type_function_params_ref) ctx f TPHMethod cf.cf_name p in
			ctx.type_params <- params @ ctx.type_params;
			let topt mode = function None -> raise_typing_error "Explicit type required" p | Some t -> load_complex_type ctx true mode t in
			let args =
				List.map
					(fun ((a,_),opt,_,t,cto) ->
						let t = if opt then ctx.t.tnull (topt LoadNormal t) else topt LoadNormal t in
						let opt = opt || cto <> None in
						a,opt,t
					)
					f.f_args
			in
<<<<<<< HEAD
			let cf = { cf with cf_type = TFun (args,topt f.f_type,false); cf_params = params; cf_meta = cf_meta} in
=======
			let cf = { cf with cf_type = TFun (args,topt LoadReturn f.f_type); cf_params = params; cf_meta = cf_meta} in
>>>>>>> 867bf1fd
			generate_args_meta ctx.com co (fun meta -> cf.cf_meta <- meta :: cf.cf_meta) f.f_args;
			overloads := cf :: !overloads;
			ctx.type_params <- old;
			false
		| (Meta.Overload,[],_) when ctx.com.config.pf_overload ->
			add_class_field_flag cf CfOverload;
			let topt (n,_,t) = match t with | TMono t when t.tm_type = None -> raise_typing_error ("Explicit type required for overload functions\n... For function argument '" ^ n ^ "'") cf.cf_pos | _ -> () in
			(match follow cf.cf_type with
			| TFun (args,_,_) -> List.iter topt args
			| _ -> () (* could be a variable *));
			true
		| (Meta.Overload,[],p) ->
			raise_typing_error "This platform does not support this kind of overload declaration. Try @:overload(function()... {}) instead" p
		| (Meta.Overload,_,p) ->
			raise_typing_error "Invalid @:overload metadata format" p
		| _ ->
			true
	) cf.cf_meta;
	cf.cf_overloads <- (List.rev !overloads)

let t_iterator ctx p =
	match load_qualified_type_def ctx [] "StdTypes" "Iterator" p with
	| TTypeDecl t ->
		add_dependency ctx.m.curmod t.t_module;
		let pt = spawn_monomorph ctx.e p in
		apply_typedef t [pt], pt
	| _ ->
		die "" __LOC__

(*
	load either a type t or Null<Unknown> if not defined
*)
let load_type_hint ?(opt=false) ctx pcur mode t =
	let t = match t with
		| None -> spawn_monomorph ctx.e pcur
		| Some (t,p) ->	load_complex_type ctx true mode (t,p)
	in
	if opt then ctx.t.tnull t else t

(* ---------------------------------------------------------------------- *)
(* PASS 1 & 2 : Module and Class Structure *)

let rec type_type_param ctx host path p tp =
	let n = fst tp.tp_name in
	let c = mk_class ctx.m.curmod (fst path @ [snd path],n) (pos tp.tp_name) (pos tp.tp_name) in
	c.cl_params <- type_type_params ctx host c.cl_path p tp.tp_params;
	c.cl_meta <- tp.Ast.tp_meta;
	let ttp = mk_type_param c host None None in
	if ctx.m.is_display_file && DisplayPosition.display_position#enclosed_in (pos tp.tp_name) then
		DisplayEmitter.display_type ctx ttp.ttp_type (pos tp.tp_name);
	ttp

and type_type_params ctx host path p tpl =
	let names = ref [] in
	let param_pairs = List.map (fun tp ->
		if List.exists (fun name -> name = fst tp.tp_name) !names then display_error ctx.com ("Duplicate type parameter name: " ^ fst tp.tp_name) (pos tp.tp_name);
		names := (fst tp.tp_name) :: !names;
		tp,type_type_param ctx host path p tp
	) tpl in
	let params = List.map snd param_pairs in
	let ctx = TyperManager.clone_for_type_params ctx (params @ ctx.type_params) in
	List.iter (fun (tp,ttp) ->
		begin match tp.tp_default with
			| None ->
				()
			| Some ct ->
				let r = make_lazy ctx.g ttp.ttp_type (fun r ->
					let t = load_complex_type ctx true LoadNormal ct in
					begin match host with
						| TPHType ->
							()
						| TPHConstructor
						| TPHMethod
						| TPHEnumConstructor
						| TPHAnonField
						| TPHLocal ->
							display_error ctx.com "Default type parameters are only supported on types" (pos ct)
					end;
					check_param_constraints ctx t (fun t -> t) ttp (pos ct);
					t
				) "default" in
				ttp.ttp_default <- Some (TLazy r)
		end;
		match tp.tp_constraints with
		| None ->
			()
		| Some th ->
			let constraints = lazy (
				let rec loop th = match fst th with
					| CTIntersection tl -> List.map (load_complex_type ctx true LoadNormal) tl
					| CTParent ct -> loop ct
					| _ -> [load_complex_type ctx true LoadNormal th]
				in
				let constr = loop th in
				(* check against direct recursion *)
				let rec loop t =
					match follow t with
					| TInst (c2,_) when ttp.ttp_class == c2 ->
						raise_typing_error "Recursive constraint parameter is not allowed" p
					| TInst ({ cl_kind = KTypeParameter ttp },_) ->
						List.iter loop (get_constraints ttp)
					| _ ->
						()
				in
				List.iter loop constr;
				constr
			) in
			delay ctx.g PConnectField (fun () -> ignore (Lazy.force constraints));
			ttp.ttp_constraints <- Some constraints;
	) param_pairs;
	params

let load_core_class ctx c =
	let ctx2 = (match ctx.g.core_api with
		| None ->
			let com2 = Common.clone ctx.com ctx.com.is_macro_context in
			com2.defines.Define.values <- PMap.empty;
			Common.define com2 Define.CoreApi;
			Common.define com2 Define.Sys;
			Define.raw_define_value com2.defines "target.threaded" "true"; (* hack because we check this in sys.thread classes *)
			if ctx.com.is_macro_context then Common.define com2 Define.Macro;
			com2.class_paths#lock_context (platform_name_macro ctx.com) true;
			com2.class_paths#modify (fun cp -> match cp#scope with
				| Std ->
					[cp#clone]
				| _ ->
					[]
			) ctx.com.class_paths#as_list;
			if com2.display.dms_check_core_api then com2.display <- {com2.display with dms_check_core_api = false};
			CommonCache.lock_signature com2 "load_core_class";
			let ctx2 = !create_context_ref com2 ctx.g.macros in
			ctx.g.core_api <- Some ctx2;
			ctx2
		| Some c ->
			c
	) in
	let tpath = match c.cl_kind with
		| KAbstractImpl a -> a.a_path
		| _ -> c.cl_path
	in
	let t = load_type_def' ctx2 (fst c.cl_module.m_path) (snd c.cl_module.m_path) (snd tpath) null_pos in
	flush_pass ctx2.g PFinal ("core_final",(fst c.cl_path @ [snd c.cl_path]));
	match t with
	| TClassDecl ccore | TAbstractDecl {a_impl = Some ccore} ->
		ccore
	| _ ->
		die "" __LOC__

let init_core_api ctx c =
	let ccore = load_core_class ctx c in
	begin try
		List.iter2 (fun ttp1 ttp2 ->
			try
				List.iter2 (fun t1 t2 -> type_eq EqCoreType t2 t1) (get_constraints ttp1) (get_constraints ttp2)
			with
				| Invalid_argument _ ->
					raise_typing_error "Type parameters must have the same number of constraints as core type" c.cl_pos
				| Unify_error l ->
					(* TODO send as one call with sub errors *)
					display_error ctx.com ("Type parameter " ^ ttp2.ttp_name ^ " has different constraint than in core type") c.cl_pos;
					display_error ctx.com (error_msg (Unify l)) c.cl_pos;
		) ccore.cl_params c.cl_params;
	with Invalid_argument _ ->
		raise_typing_error "Class must have the same number of type parameters as core type" c.cl_pos
	end;
	(match c.cl_doc with
	| None -> c.cl_doc <- ccore.cl_doc
	| Some _ -> ());
	let compare_fields f f2 =
		let p = (match f2.cf_expr with None -> c.cl_pos | Some e -> e.epos) in
		(try
			type_eq EqCoreType (apply_params ccore.cl_params (extract_param_types c.cl_params) f.cf_type) f2.cf_type
		with Unify_error l ->
			(* TODO send as one call with sub errors *)
			display_error ctx.com ("Field " ^ f.cf_name ^ " has different type than in core type") p;
			display_error ctx.com (error_msg (Unify l)) p);
		if (has_class_field_flag f2 CfPublic) <> (has_class_field_flag f CfPublic) then raise_typing_error ("Field " ^ f.cf_name ^ " has different visibility than core type") p;
		(match f2.cf_doc with
		| None -> f2.cf_doc <- f.cf_doc
		| Some _ -> ());
		if f2.cf_kind <> f.cf_kind then begin
			match f2.cf_kind, f.cf_kind with
			| Method MethInline, Method MethNormal -> () (* allow to add 'inline' *)
			| Method MethNormal, Method MethInline -> () (* allow to disable 'inline' *)
			| _ ->
				raise_typing_error ("Field " ^ f.cf_name ^ " has different property access than core type") p;
		end;
		(match follow f.cf_type, follow f2.cf_type with
		| TFun (pl1,_,coro1), TFun (pl2,_,coro2) ->
			if coro1 then begin
				if not coro2 then raise_typing_error "Method should be coroutine" p
			end else if coro2 then
				raise_typing_error "Method should not be coroutine" p;
			if List.length pl1 != List.length pl2 then raise_typing_error "Argument count mismatch" p;
			List.iter2 (fun (n1,_,_) (n2,_,_) ->
				if n1 <> n2 then raise_typing_error ("Method parameter name '" ^ n2 ^ "' should be '" ^ n1 ^ "'") p;
			) pl1 pl2;
		| _ -> ());
	in
	let check_fields fcore fl =
		PMap.iter (fun i f ->
			if not (has_class_field_flag f CfPublic) then () else
			let f2 = try PMap.find f.cf_name fl with Not_found -> raise_typing_error ("Missing field " ^ i ^ " required by core type") c.cl_pos in
			compare_fields f f2;
		) fcore;
		PMap.iter (fun i f ->
			let p = (match f.cf_expr with None -> c.cl_pos | Some e -> e.epos) in
			if (has_class_field_flag f CfPublic) && not (Meta.has Meta.Hack f.cf_meta) && not (PMap.mem f.cf_name fcore) && not (has_class_field_flag f CfOverride) then raise_typing_error ("Public field " ^ i ^ " is not part of core type") p;
		) fl;
	in
	check_fields ccore.cl_fields c.cl_fields;
	check_fields ccore.cl_statics c.cl_statics;
	(match ccore.cl_constructor, c.cl_constructor with
	| None, None -> ()
	| Some cf, _ when not (has_class_field_flag cf CfPublic) -> ()
	| Some f, Some f2 -> compare_fields f f2
	| None, Some cf when not (has_class_field_flag cf CfPublic) -> ()
	| _ -> raise_typing_error "Constructor differs from core type" c.cl_pos)<|MERGE_RESOLUTION|>--- conflicted
+++ resolved
@@ -423,7 +423,7 @@
 		else if info.build_path = ([],"Coroutine") then
 			match t.tparams with
 			| [TPType t] ->
-				begin match load_complex_type ctx true t with
+				begin match load_complex_type ctx true LoadNormal t with
 				| TFun(args,ret,_) -> TFun(args,ret,true)
 				| _ -> raise_typing_error "Argument type should be function" ptp.pos_full
 				end
@@ -589,13 +589,8 @@
 					no_expr fd.f_expr;
 					let old = ctx.type_params in
 					ctx.type_params <- !params @ old;
-<<<<<<< HEAD
-					let args = List.map (fun ((name,_),o,_,t,e) -> no_expr e; name, o, topt t) fd.f_args in
-					let t = TFun (args,topt fd.f_type,false), Method (if !dyn then MethDynamic else MethNormal) in
-=======
 					let args = List.map (fun ((name,_),o,_,t,e) -> no_expr e; name, o, topt LoadNormal t) fd.f_args in
-					let t = TFun (args,topt LoadReturn fd.f_type), Method (if !dyn then MethDynamic else MethNormal) in
->>>>>>> 867bf1fd
+					let t = TFun (args,topt LoadReturn fd.f_type,false), Method (if !dyn then MethDynamic else MethNormal) in
 					ctx.type_params <- old;
 					t
 				| FProp (i1,i2,t,e) ->
@@ -643,22 +638,13 @@
 	| CTFunction (args,r) ->
 		match args with
 		| [CTPath { path = {tpackage = []; tparams = []; tname = "Void" }},_] ->
-<<<<<<< HEAD
-			TFun ([],load_complex_type ctx allow_display r,false)
-=======
-			TFun ([],load_complex_type ctx allow_display  LoadReturn r)
->>>>>>> 867bf1fd
+			TFun ([],load_complex_type ctx allow_display  LoadReturn r,false)
 		| _ ->
 			TFun (List.map (fun t ->
 				let t, opt = (match fst t with CTOptional t | CTParent((CTOptional t,_)) -> t, true | _ -> t,false) in
 				let n,t = (match fst t with CTNamed (n,t) -> (fst n), t | _ -> "", t) in
-<<<<<<< HEAD
-				n,opt,load_complex_type ctx allow_display t
-			) args,load_complex_type ctx allow_display r,false)
-=======
 				n,opt,load_complex_type ctx allow_display LoadNormal t
-			) args,load_complex_type ctx allow_display LoadReturn r)
->>>>>>> 867bf1fd
+			) args,load_complex_type ctx allow_display LoadReturn r,false)
 
 and load_complex_type ctx allow_display mode (t,pn) =
 	try
@@ -708,11 +694,7 @@
 					)
 					f.f_args
 			in
-<<<<<<< HEAD
-			let cf = { cf with cf_type = TFun (args,topt f.f_type,false); cf_params = params; cf_meta = cf_meta} in
-=======
-			let cf = { cf with cf_type = TFun (args,topt LoadReturn f.f_type); cf_params = params; cf_meta = cf_meta} in
->>>>>>> 867bf1fd
+			let cf = { cf with cf_type = TFun (args,topt LoadReturn f.f_type,false); cf_params = params; cf_meta = cf_meta} in
 			generate_args_meta ctx.com co (fun meta -> cf.cf_meta <- meta :: cf.cf_meta) f.f_args;
 			overloads := cf :: !overloads;
 			ctx.type_params <- old;
