(*
	The Haxe Compiler
	Copyright (C) 2005-2019  Haxe Foundation

	This program is free software; you can redistribute it and/or
	modify it under the terms of the GNU General Public License
	as published by the Free Software Foundation; either version 2
	of the License, or (at your option) any later version.

	This program is distributed in the hope that it will be useful,
	but WITHOUT ANY WARRANTY; without even the implied warranty of
	MERCHANTABILITY or FITNESS FOR A PARTICULAR PURPOSE.  See the
	GNU General Public License for more details.

	You should have received a copy of the GNU General Public License
	along with this program; if not, write to the Free Software
	Foundation, Inc., 51 Franklin Street, Fifth Floor, Boston, MA  02110-1301, USA.
 *)

(* Type instance and type parameter handling. *)

open Ast
open Common
open DisplayTypes.DisplayMode
open DisplayTypes.CompletionResultKind
open CompletionItem
open CompletionModuleType
open CompletionModuleKind
open ClassFieldOrigin
open DisplayException
open Type
open Typecore
open Error
open Globals

let build_count = ref 0

let type_function_params_rec = ref (fun _ _ _ _ -> die "" __LOC__)

let check_field_access ctx cff =
	let display_access = ref None in
	let rec loop p0 acc l =
		let check_display p1 =
			let pmid = {p0 with pmin = p0.pmax; pmax = p1.pmin} in
			if DisplayPosition.display_position#enclosed_in pmid then match acc with
			| access :: _ -> display_access := Some access;
			| [] -> ()
		in
		match l with
		| [] ->
			(* This is a bit dodgy. Ideally we would use the position of the `function` keyword, but we don't have that...
			   Using the name means this is going to complete within the `function` keyword too. Not sure what we
			   can do about it. *)
			check_display (pos (cff.cff_name))
		| (access,p1) :: l ->
			check_display p1;
			try
				let _,p2 = List.find (fun (access',_) -> access = access') acc in
				if p1 <> null_pos && p2 <> null_pos then begin
					(* TODO error with sub *)
					display_error ctx.com (Printf.sprintf "Duplicate access modifier %s" (Ast.s_access access)) p1;
					display_error ~depth:1 ctx.com (compl_msg "Previously defined here") p2;
				end;
				loop p1 acc l
			with Not_found -> match access with
				| APublic | APrivate ->
					begin try
						let _,p2 = List.find (fun (access',_) -> match access' with APublic | APrivate -> true | _ -> false) acc in
						(* TODO error with sub *)
						display_error ctx.com (Printf.sprintf "Conflicting access modifier %s" (Ast.s_access access)) p1;
						display_error ~depth:1 ctx.com (compl_msg "Conflicts with this") p2;
						loop p1 acc l
					with Not_found ->
						loop p1 ((access,p1) :: acc) l
					end
				| _ ->
					loop p1 ((access,p1) :: acc) l
	in
	let pmin = {cff.cff_pos with pmax = cff.cff_pos.pmin} in
	loop pmin [] cff.cff_access;
	!display_access

let find_type_in_module m tname =
	List.find (fun mt ->
		let infos = t_infos mt in
		not infos.mt_private && snd infos.mt_path = tname
	) m.m_types

(* raises Type_not_found *)
let find_type_in_module_raise ctx m tname p =
	try
		List.find (fun mt ->
			let infos = t_infos mt in
			if snd infos.mt_path = tname then
				if ctx.m.curmod != infos.mt_module && infos.mt_private then
					raise_typing_error_ext (make_error (Type_not_found (m.m_path,tname,Private_type)) p)
				else
					true
			else
				false
		) m.m_types
	with Not_found ->
		raise_typing_error_ext (make_error (Type_not_found (m.m_path,tname,Not_defined)) p)

(* raises Module_not_found or Type_not_found *)
let load_type_raise ctx mpath tname p =
	let m = ctx.g.do_load_module ctx mpath p in
	find_type_in_module_raise ctx m tname p

(* raises Not_found *)
let load_type ctx mpath tname p = try
	load_type_raise ctx mpath tname p
with Error { err_message = (Module_not_found _ | Type_not_found _); err_pos = p2 } when p = p2 ->
	raise Not_found

(** since load_type_def and load_instance are used in PASS2, they should not access the structure of a type **)

let find_type_in_current_module_context ctx pack name =
	if pack = [] then begin
		try
			(* Check the types in our own module *)
			List.find (fun mt -> t_name mt = name) ctx.m.curmod.m_types
		with Not_found ->
			let t,pi = ctx.m.import_resolution#find_type_import name in
			ImportHandling.mark_import_position ctx pi;
			t
	end else begin
		(* All this is very weird *)
		try
			List.find (fun mt -> t_path mt = (pack,name)) ctx.m.curmod.m_types
		with Not_found ->
			(* see also https://github.com/HaxeFoundation/haxe/issues/9150 *)
			let t,pi = ctx.m.import_resolution#find_type_import_weirdly pack name in
			ImportHandling.mark_import_position ctx pi;
		t
	end

let find_in_wildcard_imports ctx mname p f =
	let rec loop l =
		match l with
		| [] ->
			raise Not_found
		| (pack,ppack) :: l ->
			begin
			try
				let path = (pack,mname) in
				let m =
					try
						ctx.g.do_load_module ctx path p
					with Error { err_message = Module_not_found mpath } when mpath = path ->
						raise Not_found
				in
				let r = f m ~resume:true in
				ImportHandling.mark_import_position ctx ppack;
				r
			with Not_found ->
				loop l
			end
	in
	loop (ctx.m.import_resolution#extract_wildcard_packages)

(* TODO: move these generic find functions into a separate module *)
let find_in_modules_starting_from_current_package ~resume ctx mname p f =
	let rec loop l =
		let path = (List.rev l,mname) in
		match l with
		| [] ->
			let m =
				try
					ctx.g.do_load_module ctx path p
				with Error { err_message = Module_not_found mpath } when resume && mpath = path ->
					raise Not_found
			in
			f m ~resume:resume
		| _ :: sl ->
			try
				let m =
					try
						ctx.g.do_load_module ctx path p
					with Error { err_message = Module_not_found mpath } when mpath = path ->
						raise Not_found
					in
				f m ~resume:true;
			with Not_found ->
				loop sl
	in
	let pack = fst ctx.m.curmod.m_path in
	loop (List.rev pack)

let find_in_unqualified_modules ctx name p f ~resume =
	try
		find_in_wildcard_imports ctx name p f
	with Not_found ->
		find_in_modules_starting_from_current_package ctx name p f ~resume:resume

let load_unqualified_type_def ctx mname tname p =
	let find_type m ~resume =
		if resume then
			find_type_in_module m tname
		else
			find_type_in_module_raise ctx m tname p
	in
	find_in_unqualified_modules ctx mname p find_type ~resume:false

let load_module ctx path p =
	try
		ctx.g.do_load_module ctx path p
	with Error { err_message = Module_not_found mpath } as exc when mpath = path ->
		match path with
		| ("std" :: pack, name) ->
			ctx.g.do_load_module ctx (pack,name) p
		| _ ->
			raise exc

let load_qualified_type_def ctx pack mname tname p =
	let m = load_module ctx (pack,mname) p in
	find_type_in_module_raise ctx m tname p

let load_type_def' ctx pack mname tname p =
	if pack = [] then
		load_unqualified_type_def ctx mname tname p
	else
		load_qualified_type_def ctx pack mname tname p

(*
	load a type or a subtype definition
*)
let load_type_def ctx p t =
	if t = Parser.magic_type_path then
		raise_fields (DisplayToplevel.collect ctx TKType NoValue true) CRTypeHint (DisplayTypes.make_subject None p);
	(* The type name is the module name or the module sub-type name *)
	let tname = match t.tsub with None -> t.tname | Some n -> n in

	try
		(* If there's a sub-type, there's no reason to look in our module or its imports *)
		if t.tsub <> None then raise Not_found;
		find_type_in_current_module_context ctx t.tpackage tname
	with Not_found ->
		load_type_def' ctx t.tpackage t.tname tname p

(* let load_type_def ctx p t =
	let timer = Timer.timer ["typing";"load_type_def"] in
	Std.finally timer (load_type_def ctx p) t *)

let resolve_position_by_path ctx path p =
	let mt = load_type_def ctx p path in
	let p = (t_infos mt).mt_pos in
	raise_positions [p]

let generate_args_meta com cls_opt add_meta args =
	let values = List.fold_left (fun acc ((name,p),_,_,_,eo) -> match eo with Some e -> ((name,p,NoQuotes),e) :: acc | _ -> acc) [] args in
	(match values with
		| [] -> ()
		| _ -> add_meta (Meta.Value,[EObjectDecl values,null_pos],null_pos)
	);
	if List.exists (fun (_,_,m,_,_) -> m <> []) args then
		let fn = { f_params = []; f_args = args; f_type = None; f_expr = None } in
		add_meta (Meta.HaxeArguments,[EFunction(FKAnonymous,fn),null_pos],null_pos)

let is_redefined ctx cf1 fields p =
	try
		let cf2 = PMap.find cf1.cf_name fields in
		let st = s_type (print_context()) in
		if not (type_iseq cf1.cf_type cf2.cf_type) then begin
			(* TODO construct error with sub? *)
			display_error ctx.com ("Cannot redefine field " ^ cf1.cf_name ^ " with different type") p;
			display_error ctx.com ("First type was " ^ (st cf1.cf_type)) cf1.cf_pos;
			raise_typing_error ("Second type was " ^ (st cf2.cf_type)) cf2.cf_pos
		end else
			true
	with Not_found ->
		false

let make_extension_type ctx tl =
	let mk_extension fields (t,p) = match follow t with
		| TAnon a ->
			PMap.fold (fun cf fields ->
				if not (is_redefined ctx cf fields p) then PMap.add cf.cf_name cf fields
				else fields
			) a.a_fields fields
		| _ ->
			raise_typing_error "Can only extend structures" p
	in
	let fields = List.fold_left mk_extension PMap.empty tl in
	let tl = List.map (fun (t,_) -> t) tl in
	let ta = mk_anon ~fields (ref (Extend tl)) in
	ta

let check_param_constraints ctx t map c p =
	match follow t with
	| TMono _ -> ()
	| _ ->
		let ctl = (match c.cl_kind with KTypeParameter l -> l | _ -> []) in
		List.iter (fun ti ->
			let ti = map ti in
			try
				unify_raise t ti p
			with Error ({ err_message = Unify l } as err) ->
				let fail() =
					if not ctx.untyped then display_error_ext ctx.com { err with err_message = (Unify (Constraint_failure (s_type_path c.cl_path) :: l)) }
				in
				match follow t with
				| TInst({cl_kind = KExpr e},_) ->
					let e = type_expr {ctx with locals = PMap.empty} e (WithType.with_type ti) in
					begin try unify_raise e.etype ti p
					with Error { err_message = Unify _ } -> fail() end
				| _ ->
					fail()

		) ctl

type load_instance_param_mode =
	| ParamNormal
	| ParamSpawnMonos
	| ParamCustom of (build_info -> Type.t list option -> Type.t list)

let rec maybe_build_instance ctx t0 get_params p =
	let rec loop t = match t with
		| TInst({cl_kind = KGeneric} as c,tl) ->
			let info = ctx.g.get_build_info ctx (TClassDecl c) p in
			let tl = match get_params with
				| ParamNormal | ParamSpawnMonos ->
					tl
				| ParamCustom f ->
					f info (Some tl)
			in
			maybe_build_instance ctx (info.build_apply tl) get_params p
		| TType(td,tl) ->
			loop (apply_typedef td tl)
		| TMono {tm_type = Some t} ->
			loop t
		| _ ->
			t0
	in
	loop t0

let rec load_params ctx info params p =
	let is_rest = info.build_kind = BuildGenericBuild && (match info.build_params with [{ttp_name="Rest"}] -> true | _ -> false) in
	let is_java_rest = ctx.com.platform = Java && info.build_extern in
	let is_rest = is_rest || is_java_rest in
	let load_param t =
		match t with
		| TPExpr e ->
			let name = (match fst e with
				| EConst (String(s,_)) -> "S" ^ s
				| EConst (Int (_,_) as c) -> "I" ^ s_constant c
				| EConst (Float (_,_) as c) -> "F" ^ s_constant c
				| EDisplay _ ->
					ignore(type_expr ctx e WithType.value);
					"Expr"
				| _ -> "Expr"
			) in
			let c = mk_class ctx.m.curmod ([],name) p (pos e) in
			c.cl_kind <- KExpr e;
			TInst (c,[]),pos e
		| TPType t -> load_complex_type ctx true t,pos t
	in
	let checks = DynArray.create () in
	let rec loop tl1 tl2 is_rest = match tl1,tl2 with
		| t :: tl1,({ttp_name=name;ttp_type=t2}) :: tl2 ->
			let t,pt = load_param t in
			let check_const c =
				let is_expression = (match t with TInst ({ cl_kind = KExpr _ },_) -> true | _ -> false) in
				let expects_expression = name = "Const" || Meta.has Meta.Const c.cl_meta in
				let accepts_expression = name = "Rest" in
				if is_expression then begin
					if not expects_expression && not accepts_expression then
						raise_typing_error "Constant value unexpected here" p
				end else if expects_expression then
					raise_typing_error "Type parameter is expected to be a constant value" p
			in
			let is_rest = is_rest || name = "Rest" && info.build_kind = BuildGenericBuild in
			let t = match follow t2 with
				| TInst ({ cl_kind = KTypeParameter [] } as c, []) when (match info.build_kind with BuildGeneric _ -> false | _ -> true) ->
					check_const c;
					t
				| TInst (c,[]) ->
					check_const c;
					DynArray.add checks (t,c,pt);
					t
				| _ -> die "" __LOC__
			in
			t :: loop tl1 tl2 is_rest
		| [],[] ->
			[]
		| [],[{ttp_name="Rest"}] when info.build_kind = BuildGenericBuild ->
			[]
		| [],({ttp_type=t;ttp_default=def}) :: tl ->
			if is_java_rest then
				t_dynamic :: loop [] tl is_rest
			else begin match def with
				| None ->
					if ignore_error ctx.com then
						t :: loop [] tl is_rest
					else
						raise_typing_error ("Not enough type parameters for " ^ s_type_path info.build_path) p
				| Some t ->
					t :: loop [] tl is_rest
			end
		| t :: tl,[] ->
			let t,pt = load_param t in
			if is_rest then
				t :: loop tl [] true
			else if ignore_error ctx.com then
				[]
			else
				raise_typing_error ("Too many type parameters for " ^ s_type_path info.build_path) pt
	in
	let params = loop params info.build_params false in
	if not is_rest then begin
		let map t =
			let t = apply_params info.build_params params t in
			maybe_build_instance ctx t ParamNormal p;
		in
		delay ctx PCheckConstraint (fun () ->
			DynArray.iter (fun (t,c,p) ->
				check_param_constraints ctx t map c p
			) checks
		);
	end;
	params

(* build an instance from a full type *)
and load_instance' ctx (t,p) get_params =
	try
		if t.tpackage <> [] || t.tsub <> None then raise Not_found;
		let pt = lookup_param t.tname ctx.type_params in
		if t.tparams <> [] then raise_typing_error ("Class type parameter " ^ t.tname ^ " can't have parameters") p;
		pt
	with Not_found ->
		let mt = load_type_def ctx p t in
		let info = ctx.g.get_build_info ctx mt p in
		if info.build_path = ([],"Dynamic") then match t.tparams with
			| [] -> t_dynamic
			| [TPType t] -> TDynamic (Some (load_complex_type ctx true t))
			| _ -> raise_typing_error "Too many parameters for Dynamic" p
<<<<<<< HEAD
		else begin
			let is_java_rest = ctx.com.platform = Jvm && is_extern in
			let is_rest = is_rest || is_java_rest in
			let load_param t =
				match t with
				| TPExpr e ->
					let name = (match fst e with
						| EConst (String(s,_)) -> "S" ^ s
						| EConst (Int (_,_) as c) -> "I" ^ s_constant c
						| EConst (Float (_,_) as c) -> "F" ^ s_constant c
						| EDisplay _ ->
							ignore(type_expr ctx e WithType.value);
							"Expr"
						| _ -> "Expr"
					) in
					let c = mk_class ctx.m.curmod ([],name) p (pos e) in
					c.cl_kind <- KExpr e;
					TInst (c,[]),pos e
				| TPType t -> load_complex_type ctx true t,pos t
			in
			let checks = DynArray.create () in
			let rec loop tl1 tl2 is_rest = match tl1,tl2 with
				| t :: tl1,({ttp_name=name;ttp_type=t2}) :: tl2 ->
					let t,pt = load_param t in
					let check_const c =
						let is_expression = (match t with TInst ({ cl_kind = KExpr _ },_) -> true | _ -> false) in
						let expects_expression = name = "Const" || Meta.has Meta.Const c.cl_meta in
						let accepts_expression = name = "Rest" in
						if is_expression then begin
							if not expects_expression && not accepts_expression then
								raise_typing_error "Constant value unexpected here" p
						end else if expects_expression then
							raise_typing_error "Type parameter is expected to be a constant value" p
					in
					let is_rest = is_rest || name = "Rest" && is_generic_build in
					let t = match follow t2 with
						| TInst ({ cl_kind = KTypeParameter [] } as c, []) when not is_generic ->
							check_const c;
							t
						| TInst (c,[]) ->
							check_const c;
							DynArray.add checks (t,c,pt);
							t
						| _ -> die "" __LOC__
					in
					t :: loop tl1 tl2 is_rest
				| [],[] ->
					[]
				| [],[{ttp_name="Rest"}] when is_generic_build ->
					[]
				| [],({ttp_type=t;ttp_default=def}) :: tl ->
					if is_java_rest then
						t_dynamic :: loop [] tl is_rest
					else begin match def with
						| None ->
							if ignore_error ctx.com then
								t :: loop [] tl is_rest
							else
								raise_typing_error ("Not enough type parameters for " ^ s_type_path path) p
						| Some t ->
							t :: loop [] tl is_rest
					end
				| t :: tl,[] ->
					let t,pt = load_param t in
					if is_rest then
						t :: loop tl [] true
					else if ignore_error ctx.com then
						[]
					else
						raise_typing_error ("Too many type parameters for " ^ s_type_path path) pt
			in
			let params = loop t.tparams types false in
			if not is_rest then begin
				let map t =
					let t = apply_params types params t in
					let t = (match follow t with
						| TInst ({ cl_kind = KGeneric } as c,pl) ->
							(* if we solve a generic contraint, let's substitute with the actual generic instance before unifying *)
							let _,_, f = ctx.g.do_build_instance ctx (TClassDecl c) p in
							f pl
						| _ -> t
					) in
					t
=======
		else if info.build_params = [] then begin match t.tparams with
			| [] ->
				info.build_apply []
			|  tp :: _ ->
				let pt = match tp with
					| TPType(_,p) | TPExpr(_,p) -> p
>>>>>>> 5c05e6de
				in
				display_error ctx.com ("Too many type parameters for " ^ s_type_path info.build_path) pt;
				info.build_apply []
		end else begin
			(* TODO: this is currently duplicated, but it seems suspcious anyway... *)
			let is_rest = info.build_kind = BuildGenericBuild && (match info.build_params with [{ttp_name="Rest"}] -> true | _ -> false) in
			let tl = if t.tparams = [] && not is_rest then begin match get_params with
				| ParamNormal ->
					load_params ctx info t.tparams p
				| ParamSpawnMonos ->
					Monomorph.spawn_constrained_monos (fun t -> t) info.build_params
				| ParamCustom f ->
					f info None
			end else
				load_params ctx info t.tparams p
			in
			let t = info.build_apply tl in
			maybe_build_instance ctx t get_params p
		end

and load_instance ctx ?(allow_display=false) ((_,pn) as tp) get_params =
	try
		let t = load_instance' ctx tp get_params in
		if allow_display then DisplayEmitter.check_display_type ctx t tp;
		t
	with Error { err_message = Module_not_found path } when ctx.macro_depth <= 0 && (ctx.com.display.dms_kind = DMDefault) && DisplayPosition.display_position#enclosed_in pn ->
		let s = s_type_path path in
		DisplayToplevel.collect_and_raise ctx TKType NoValue CRTypeHint (s,pn) (patch_string_pos pn s)

(*
	build an instance from a complex type
*)
and load_complex_type' ctx allow_display (t,p) =
	match t with
	| CTParent t -> load_complex_type ctx allow_display t
	| CTPath { tpackage = ["$"]; tname = "_hx_mono" } -> spawn_monomorph ctx p
	| CTPath t -> load_instance ~allow_display ctx (t,p) ParamNormal
	| CTOptional _ -> raise_typing_error "Optional type not allowed here" p
	| CTNamed _ -> raise_typing_error "Named type not allowed here" p
	| CTIntersection tl ->
		let tl = List.map (fun (t,pn) ->
			try
				(load_complex_type ctx allow_display (t,pn),pn)
			with DisplayException(DisplayFields ({fkind = CRTypeHint} as r)) ->
				let l = List.filter (fun item -> match item.ci_kind with
					| ITType({kind = Struct},_) -> true
					| _ -> false
				) r.fitems in
				raise_fields l (CRStructExtension true) r.fsubject
		) tl in
		let tr = Monomorph.create() in
		let t = TMono tr in
		let r = make_lazy ctx t (fun r ->
			let ta = make_extension_type ctx tl in
			Monomorph.bind tr ta;
			ta
		) "constraint" in
		TLazy r
	| CTExtend (tl,l) ->
		begin match load_complex_type ctx allow_display (CTAnonymous l,p) with
		| TAnon a as ta ->
			let mk_extension (t,p) =
				match follow t with
				| TInst ({cl_kind = KTypeParameter _},_) ->
					raise_typing_error "Cannot structurally extend type parameters" p
				| TMono _ ->
					raise_typing_error "Loop found in cascading signatures definitions. Please change order/import" p
				| TAnon a2 ->
					PMap.iter (fun _ cf -> ignore(is_redefined ctx cf a2.a_fields p)) a.a_fields;
					mk_anon ~fields:(PMap.foldi PMap.add a.a_fields a2.a_fields) (ref (Extend [t]))
				| _ -> raise_typing_error "Can only extend structures" p
			in
			let loop (t,p) = match follow t with
				| TAnon a2 ->
					PMap.iter (fun f cf ->
						if not (is_redefined ctx cf a.a_fields p) then
							a.a_fields <- PMap.add f cf a.a_fields
					) a2.a_fields
				| _ ->
					raise_typing_error "Can only extend structures" p
			in
			let il = List.map (fun (t,pn) ->
				try
					(load_instance ctx ~allow_display (t,pn) ParamNormal,pn)
				with DisplayException(DisplayFields ({fkind = CRTypeHint} as r)) ->
					let l = List.filter (fun item -> match item.ci_kind with
						| ITType({kind = Struct},_) -> true
						| _ -> false
					) r.fitems in
					raise_fields l (CRStructExtension false) r.fsubject
			) tl in
			let tr = Monomorph.create() in
			let t = TMono tr in
			let r = make_lazy ctx t (fun r ->
				Monomorph.bind tr (match il with
					| [i] ->
						mk_extension i
					| _ ->
						List.iter loop il;
						a.a_status := Extend (List.map (fun(t,_) -> t) il);
						ta);
				t
			) "constraint" in
			TLazy r
		| _ -> die "" __LOC__
		end
	| CTAnonymous l ->
		let displayed_field = ref None in
		let loop acc f =
			let n = fst f.cff_name in
			let pf = snd f.cff_name in
			let p = f.cff_pos in
			if PMap.mem n acc then raise_typing_error ("Duplicate field declaration : " ^ n) pf;
			let topt = function
				| None -> raise_typing_error ("Explicit type required for field " ^ n) p
				| Some t -> load_complex_type ctx allow_display t
			in
			if n = "new" then warning ctx WDeprecated "Structures with new are deprecated, use haxe.Constraints.Constructible instead" p;
			let no_expr = function
				| None -> ()
				| Some (_,p) -> raise_typing_error "Expression not allowed here" p
			in
			let pub = ref true in
			let dyn = ref false in
			let params = ref [] in
			let final = ref false in
			ignore(check_field_access ctx f); (* TODO: do we want to do anything with this? *)
			List.iter (fun a ->
				match fst a with
				| APublic -> ()
				| APrivate ->
					let p = pos a in
					if Filename.basename p.pfile <> "NativeIterable.hx" then (* Terrible workaround for #7436 *)
						warning ctx WDeprecated "private structure fields are deprecated" p;
					pub := false;
				| ADynamic when (match f.cff_kind with FFun _ -> true | _ -> false) -> dyn := true
				| AFinal -> final := true
				| AStatic | AOverride | AInline | ADynamic | AMacro | AExtern | AAbstract | AOverload | AEnum as a -> raise_typing_error ("Invalid access " ^ Ast.s_access a) p
			) f.cff_access;
			let t , access = (match f.cff_kind with
				| FVar(t,e) when !final ->
					no_expr e;
					let t = (match t with None -> raise_typing_error "Type required for structure property" p | Some t -> t) in
					load_complex_type ctx allow_display t, Var { v_read = AccNormal; v_write = AccNever }
				| FVar (Some (CTPath({tpackage=[];tname="Void"}),_), _)  | FProp (_,_,Some (CTPath({tpackage=[];tname="Void"}),_),_) ->
					raise_typing_error "Fields of type Void are not allowed in structures" p
				| FVar (t, e) ->
					no_expr e;
					topt t, Var { v_read = AccNormal; v_write = AccNormal }
				| FFun fd ->
					params := (!type_function_params_rec) ctx fd (fst f.cff_name) p;
					no_expr fd.f_expr;
					let old = ctx.type_params in
					ctx.type_params <- !params @ old;
					let args = List.map (fun ((name,_),o,_,t,e) -> no_expr e; name, o, topt t) fd.f_args in
					let t = TFun (args,topt fd.f_type), Method (if !dyn then MethDynamic else MethNormal) in
					ctx.type_params <- old;
					t
				| FProp (i1,i2,t,e) ->
					no_expr e;
					let access (m,_) get =
						match m with
						| "null" -> AccNo
						| "never" -> AccNever
						| "default" -> AccNormal
						| "dynamic" -> AccCall
						| "get" when get -> AccCall
						| "set" when not get -> AccCall
						| x when get && x = "get_" ^ n -> AccCall
						| x when not get && x = "set_" ^ n -> AccCall
						| _ ->
							raise_typing_error "Custom property access is no longer supported in Haxe 3" f.cff_pos;
					in
					let t = (match t with None -> raise_typing_error "Type required for structure property" p | Some t -> t) in
					load_complex_type ctx allow_display t, Var { v_read = access i1 true; v_write = access i2 false }
			) in
			let t = if Meta.has Meta.Optional f.cff_meta then ctx.t.tnull t else t in
			let cf = {
				(mk_field n ~public:!pub t p (pos f.cff_name)) with
				cf_kind = access;
				cf_params = !params;
				cf_doc = f.cff_doc;
				cf_meta = f.cff_meta;
			} in
			if !final then add_class_field_flag cf CfFinal;
			init_meta_overloads ctx None cf;
			if ctx.is_display_file then begin
				DisplayEmitter.check_display_metadata ctx cf.cf_meta;
				if DisplayPosition.display_position#enclosed_in cf.cf_name_pos then displayed_field := Some cf;
			end;
			PMap.add n cf acc
		in
		let a = { a_fields = (List.fold_left loop PMap.empty l); a_status = ref Closed; } in
		begin match !displayed_field with
		| None ->
			()
		| Some cf ->
			delay ctx PBuildClass (fun () -> DisplayEmitter.display_field ctx (AnonymousStructure a) CFSMember cf cf.cf_name_pos);
		end;
		TAnon a
	| CTFunction (args,r) ->
		match args with
		| [CTPath { tpackage = []; tparams = []; tname = "Void" },_] ->
			TFun ([],load_complex_type ctx allow_display r)
		| _ ->
			TFun (List.map (fun t ->
				let t, opt = (match fst t with CTOptional t | CTParent((CTOptional t,_)) -> t, true | _ -> t,false) in
				let n,t = (match fst t with CTNamed (n,t) -> (fst n), t | _ -> "", t) in
				n,opt,load_complex_type ctx allow_display t
			) args,load_complex_type ctx allow_display r)

and load_complex_type ctx allow_display (t,pn) =
	try
		load_complex_type' ctx allow_display (t,pn)
	with Error ({ err_message = Module_not_found(([],name)) } as err) ->
		if Diagnostics.error_in_diagnostics_run ctx.com err.err_pos then begin
			delay ctx PForce (fun () -> DisplayToplevel.handle_unresolved_identifier ctx name err.err_pos true);
			t_dynamic
		end else if ignore_error ctx.com && not (DisplayPosition.display_position#enclosed_in pn) then
			t_dynamic
		else
			raise (Error err)

and init_meta_overloads ctx co cf =
	let overloads = ref [] in
	let filter_meta m = match m with
		| ((Meta.Overload | Meta.Value),_,_) -> false
		| _ -> true
	in
	let cf_meta = List.filter filter_meta cf.cf_meta in
	cf.cf_meta <- List.filter (fun m ->
		match m with
		| (Meta.Overload,[(EFunction (kind,f),p)],_)  ->
			(match kind with FKNamed _ -> raise_typing_error "Function name must not be part of @:overload" p | _ -> ());
			(match f.f_expr with Some (EBlock [], _) -> () | _ -> raise_typing_error "Overload must only declare an empty method body {}" p);
			(match cf.cf_kind with
				| Method MethInline -> raise_typing_error "Cannot @:overload inline function" p
				| _ -> ());
			let old = ctx.type_params in
			begin match cf.cf_params with
				| [] ->
					()
				| l ->
					ctx.type_params <- List.filter (fun t ->
						not (List.mem t l) (* TODO: this still looks suspicious *)
					) ctx.type_params
			end;
			let params : type_params = (!type_function_params_rec) ctx f cf.cf_name p in
			ctx.type_params <- params @ ctx.type_params;
			let topt = function None -> raise_typing_error "Explicit type required" p | Some t -> load_complex_type ctx true t in
			let args =
				List.map
					(fun ((a,_),opt,_,t,cto) ->
						let t = if opt then ctx.t.tnull (topt t) else topt t in
						let opt = opt || cto <> None in
						a,opt,t
					)
					f.f_args
			in
			let cf = { cf with cf_type = TFun (args,topt f.f_type); cf_params = params; cf_meta = cf_meta} in
			generate_args_meta ctx.com co (fun meta -> cf.cf_meta <- meta :: cf.cf_meta) f.f_args;
			overloads := cf :: !overloads;
			ctx.type_params <- old;
			false
		| (Meta.Overload,[],_) when ctx.com.config.pf_overload ->
			add_class_field_flag cf CfOverload;
			let topt (n,_,t) = match t with | TMono t when t.tm_type = None -> raise_typing_error ("Explicit type required for overload functions\n... For function argument '" ^ n ^ "'") cf.cf_pos | _ -> () in
			(match follow cf.cf_type with
			| TFun (args,_) -> List.iter topt args
			| _ -> () (* could be a variable *));
			true
		| (Meta.Overload,[],p) ->
			raise_typing_error "This platform does not support this kind of overload declaration. Try @:overload(function()... {}) instead" p
		| (Meta.Overload,_,p) ->
			raise_typing_error "Invalid @:overload metadata format" p
		| _ ->
			true
	) cf.cf_meta;
	cf.cf_overloads <- (List.rev !overloads)

let hide_params ctx =
	let old_m = ctx.m in
	let old_type_params = ctx.type_params in
	let old_deps = ctx.g.std.m_extra.m_deps in
	ctx.m <- {
		curmod = ctx.g.std;
		import_resolution = new Resolution.resolution_list ["hide_params"];
		own_resolution = None;
		enum_with_type = None;
		module_using = [];
		import_statements = [];
	};
	ctx.type_params <- [];
	(fun() ->
		ctx.m <- old_m;
		ctx.type_params <- old_type_params;
		(* restore dependencies that might be have been wronly inserted *)
		ctx.g.std.m_extra.m_deps <- old_deps;
	)

let t_iterator ctx =
	let show = hide_params ctx in
	match load_type_def ctx null_pos (mk_type_path ([],"Iterator")) with
	| TTypeDecl t ->
		show();
		add_dependency ctx.m.curmod t.t_module;
		if List.length t.t_params <> 1 then die "" __LOC__;
		let pt = mk_mono() in
		apply_typedef t [pt], pt
	| _ ->
		die "" __LOC__

(*
	load either a type t or Null<Unknown> if not defined
*)
let load_type_hint ?(opt=false) ctx pcur t =
	let t = match t with
		| None -> spawn_monomorph ctx pcur
		| Some (t,p) ->	load_complex_type ctx true (t,p)
	in
	if opt then ctx.t.tnull t else t

(* ---------------------------------------------------------------------- *)
(* PASS 1 & 2 : Module and Class Structure *)

type type_param_host =
	| TPHType
	| TPHConstructor
	| TPHMethod
	| TPHEnumConstructor

let rec type_type_param ctx host path get_params p tp =
	let n = fst tp.tp_name in
	let c = mk_class ctx.m.curmod (fst path @ [snd path],n) (pos tp.tp_name) (pos tp.tp_name) in
	c.cl_params <- type_type_params ctx host c.cl_path get_params p tp.tp_params;
	c.cl_kind <- KTypeParameter [];
	c.cl_meta <- tp.Ast.tp_meta;
	if host = TPHEnumConstructor then c.cl_meta <- (Meta.EnumConstructorParam,[],null_pos) :: c.cl_meta;
	let t = TInst (c,extract_param_types c.cl_params) in
	if ctx.is_display_file && DisplayPosition.display_position#enclosed_in (pos tp.tp_name) then
		DisplayEmitter.display_type ctx t (pos tp.tp_name);
	let default = match tp.tp_default with
		| None ->
			None
		| Some ct ->
			let r = make_lazy ctx t (fun r ->
				let t = load_complex_type ctx true ct in
				begin match host with
				| TPHType ->
					()
				| TPHConstructor
				| TPHMethod
				| TPHEnumConstructor ->
					display_error ctx.com "Default type parameters are only supported on types" (pos ct)
				end;
				t
			) "default" in
			Some (TLazy r)
	in
	match tp.tp_constraints with
	| None ->
		mk_type_param n t default
	| Some th ->
		let r = make_lazy ctx t (fun r ->
			let ctx = { ctx with type_params = ctx.type_params @ get_params() } in
			let rec loop th = match fst th with
				| CTIntersection tl -> List.map (load_complex_type ctx true) tl
				| CTParent ct -> loop ct
				| _ -> [load_complex_type ctx true th]
			in
			let constr = loop th in
			(* check against direct recursion *)
			let rec loop t =
				match follow t with
				| TInst (c2,_) when c == c2 -> raise_typing_error "Recursive constraint parameter is not allowed" p
				| TInst ({ cl_kind = KTypeParameter cl },_) ->
					List.iter loop cl
				| _ ->
					()
			in
			List.iter loop constr;
			c.cl_kind <- KTypeParameter constr;
			t
		) "constraint" in
		mk_type_param n (TLazy r) default

and type_type_params ctx host path get_params p tpl =
	let names = ref [] in
	List.map (fun tp ->
		if List.exists (fun name -> name = fst tp.tp_name) !names then display_error ctx.com ("Duplicate type parameter name: " ^ fst tp.tp_name) (pos tp.tp_name);
		names := (fst tp.tp_name) :: !names;
		type_type_param ctx host path get_params p tp
	) tpl

let load_core_class ctx c =
	let ctx2 = (match ctx.g.core_api with
		| None ->
			let com2 = Common.clone ctx.com ctx.com.is_macro_context in
			com2.defines.Define.values <- PMap.empty;
			Common.define com2 Define.CoreApi;
			Common.define com2 Define.Sys;
			Define.raw_define_value com2.defines "target.threaded" "true"; (* hack because we check this in sys.thread classes *)
			if ctx.com.is_macro_context then Common.define com2 Define.Macro;
			com2.class_path <- ctx.com.std_path;
			if com2.display.dms_check_core_api then com2.display <- {com2.display with dms_check_core_api = false};
			CommonCache.lock_signature com2 "load_core_class";
			let ctx2 = !create_context_ref com2 ctx.g.macros in
			ctx.g.core_api <- Some ctx2;
			ctx2
		| Some c ->
			c
	) in
	let tpath = match c.cl_kind with
		| KAbstractImpl a -> mk_type_path a.a_path
		| _ -> mk_type_path c.cl_path
	in
	let t = load_instance ctx2 (tpath,c.cl_pos) ParamSpawnMonos in
	flush_pass ctx2 PFinal ("core_final",(fst c.cl_path @ [snd c.cl_path]));
	match t with
	| TInst (ccore,_) | TAbstract({a_impl = Some ccore}, _) ->
		ccore
	| _ ->
		die "" __LOC__

let init_core_api ctx c =
	let ccore = load_core_class ctx c in
	begin try
		List.iter2 (fun tp1 tp2 -> match follow tp1.ttp_type, follow tp2.ttp_type with
			| TInst({cl_kind = KTypeParameter l1},_),TInst({cl_kind = KTypeParameter l2},_) ->
				begin try
					List.iter2 (fun t1 t2 -> type_eq EqCoreType t2 t1) l1 l2
				with
					| Invalid_argument _ ->
						raise_typing_error "Type parameters must have the same number of constraints as core type" c.cl_pos
					| Unify_error l ->
						(* TODO send as one call with sub errors *)
						display_error ctx.com ("Type parameter " ^ tp2.ttp_name ^ " has different constraint than in core type") c.cl_pos;
						display_error ctx.com (error_msg (Unify l)) c.cl_pos;
				end
			| t1,t2 ->
				Printf.printf "%s %s" (s_type (print_context()) t1) (s_type (print_context()) t2);
				die "" __LOC__
		) ccore.cl_params c.cl_params;
	with Invalid_argument _ ->
		raise_typing_error "Class must have the same number of type parameters as core type" c.cl_pos
	end;
	(match c.cl_doc with
	| None -> c.cl_doc <- ccore.cl_doc
	| Some _ -> ());
	let compare_fields f f2 =
		let p = (match f2.cf_expr with None -> c.cl_pos | Some e -> e.epos) in
		(try
			type_eq EqCoreType (apply_params ccore.cl_params (extract_param_types c.cl_params) f.cf_type) f2.cf_type
		with Unify_error l ->
			(* TODO send as one call with sub errors *)
			display_error ctx.com ("Field " ^ f.cf_name ^ " has different type than in core type") p;
			display_error ctx.com (error_msg (Unify l)) p);
		if (has_class_field_flag f2 CfPublic) <> (has_class_field_flag f CfPublic) then raise_typing_error ("Field " ^ f.cf_name ^ " has different visibility than core type") p;
		(match f2.cf_doc with
		| None -> f2.cf_doc <- f.cf_doc
		| Some _ -> ());
		if f2.cf_kind <> f.cf_kind then begin
			match f2.cf_kind, f.cf_kind with
			| Method MethInline, Method MethNormal -> () (* allow to add 'inline' *)
			| Method MethNormal, Method MethInline -> () (* allow to disable 'inline' *)
			| _ ->
				raise_typing_error ("Field " ^ f.cf_name ^ " has different property access than core type") p;
		end;
		(match follow f.cf_type, follow f2.cf_type with
		| TFun (pl1,_), TFun (pl2,_) ->
			if List.length pl1 != List.length pl2 then raise_typing_error "Argument count mismatch" p;
			List.iter2 (fun (n1,_,_) (n2,_,_) ->
				if n1 <> n2 then raise_typing_error ("Method parameter name '" ^ n2 ^ "' should be '" ^ n1 ^ "'") p;
			) pl1 pl2;
		| _ -> ());
	in
	let check_fields fcore fl =
		PMap.iter (fun i f ->
			if not (has_class_field_flag f CfPublic) then () else
			let f2 = try PMap.find f.cf_name fl with Not_found -> raise_typing_error ("Missing field " ^ i ^ " required by core type") c.cl_pos in
			compare_fields f f2;
		) fcore;
		PMap.iter (fun i f ->
			let p = (match f.cf_expr with None -> c.cl_pos | Some e -> e.epos) in
			if (has_class_field_flag f CfPublic) && not (Meta.has Meta.Hack f.cf_meta) && not (PMap.mem f.cf_name fcore) && not (has_class_field_flag f CfOverride) then raise_typing_error ("Public field " ^ i ^ " is not part of core type") p;
		) fl;
	in
	check_fields ccore.cl_fields c.cl_fields;
	check_fields ccore.cl_statics c.cl_statics;
	(match ccore.cl_constructor, c.cl_constructor with
	| None, None -> ()
	| Some cf, _ when not (has_class_field_flag cf CfPublic) -> ()
	| Some f, Some f2 -> compare_fields f f2
	| None, Some cf when not (has_class_field_flag cf CfPublic) -> ()
	| _ -> raise_typing_error "Constructor differs from core type" c.cl_pos)

let string_list_of_expr_path (e,p) =
	try string_list_of_expr_path_raise (e,p)
	with Exit -> raise_typing_error "Invalid path" p<|MERGE_RESOLUTION|>--- conflicted
+++ resolved
@@ -336,7 +336,7 @@
 
 let rec load_params ctx info params p =
 	let is_rest = info.build_kind = BuildGenericBuild && (match info.build_params with [{ttp_name="Rest"}] -> true | _ -> false) in
-	let is_java_rest = ctx.com.platform = Java && info.build_extern in
+	let is_java_rest = ctx.com.platform = Jvm && info.build_extern in
 	let is_rest = is_rest || is_java_rest in
 	let load_param t =
 		match t with
@@ -434,98 +434,12 @@
 			| [] -> t_dynamic
 			| [TPType t] -> TDynamic (Some (load_complex_type ctx true t))
 			| _ -> raise_typing_error "Too many parameters for Dynamic" p
-<<<<<<< HEAD
-		else begin
-			let is_java_rest = ctx.com.platform = Jvm && is_extern in
-			let is_rest = is_rest || is_java_rest in
-			let load_param t =
-				match t with
-				| TPExpr e ->
-					let name = (match fst e with
-						| EConst (String(s,_)) -> "S" ^ s
-						| EConst (Int (_,_) as c) -> "I" ^ s_constant c
-						| EConst (Float (_,_) as c) -> "F" ^ s_constant c
-						| EDisplay _ ->
-							ignore(type_expr ctx e WithType.value);
-							"Expr"
-						| _ -> "Expr"
-					) in
-					let c = mk_class ctx.m.curmod ([],name) p (pos e) in
-					c.cl_kind <- KExpr e;
-					TInst (c,[]),pos e
-				| TPType t -> load_complex_type ctx true t,pos t
-			in
-			let checks = DynArray.create () in
-			let rec loop tl1 tl2 is_rest = match tl1,tl2 with
-				| t :: tl1,({ttp_name=name;ttp_type=t2}) :: tl2 ->
-					let t,pt = load_param t in
-					let check_const c =
-						let is_expression = (match t with TInst ({ cl_kind = KExpr _ },_) -> true | _ -> false) in
-						let expects_expression = name = "Const" || Meta.has Meta.Const c.cl_meta in
-						let accepts_expression = name = "Rest" in
-						if is_expression then begin
-							if not expects_expression && not accepts_expression then
-								raise_typing_error "Constant value unexpected here" p
-						end else if expects_expression then
-							raise_typing_error "Type parameter is expected to be a constant value" p
-					in
-					let is_rest = is_rest || name = "Rest" && is_generic_build in
-					let t = match follow t2 with
-						| TInst ({ cl_kind = KTypeParameter [] } as c, []) when not is_generic ->
-							check_const c;
-							t
-						| TInst (c,[]) ->
-							check_const c;
-							DynArray.add checks (t,c,pt);
-							t
-						| _ -> die "" __LOC__
-					in
-					t :: loop tl1 tl2 is_rest
-				| [],[] ->
-					[]
-				| [],[{ttp_name="Rest"}] when is_generic_build ->
-					[]
-				| [],({ttp_type=t;ttp_default=def}) :: tl ->
-					if is_java_rest then
-						t_dynamic :: loop [] tl is_rest
-					else begin match def with
-						| None ->
-							if ignore_error ctx.com then
-								t :: loop [] tl is_rest
-							else
-								raise_typing_error ("Not enough type parameters for " ^ s_type_path path) p
-						| Some t ->
-							t :: loop [] tl is_rest
-					end
-				| t :: tl,[] ->
-					let t,pt = load_param t in
-					if is_rest then
-						t :: loop tl [] true
-					else if ignore_error ctx.com then
-						[]
-					else
-						raise_typing_error ("Too many type parameters for " ^ s_type_path path) pt
-			in
-			let params = loop t.tparams types false in
-			if not is_rest then begin
-				let map t =
-					let t = apply_params types params t in
-					let t = (match follow t with
-						| TInst ({ cl_kind = KGeneric } as c,pl) ->
-							(* if we solve a generic contraint, let's substitute with the actual generic instance before unifying *)
-							let _,_, f = ctx.g.do_build_instance ctx (TClassDecl c) p in
-							f pl
-						| _ -> t
-					) in
-					t
-=======
 		else if info.build_params = [] then begin match t.tparams with
 			| [] ->
 				info.build_apply []
 			|  tp :: _ ->
 				let pt = match tp with
 					| TPType(_,p) | TPExpr(_,p) -> p
->>>>>>> 5c05e6de
 				in
 				display_error ctx.com ("Too many type parameters for " ^ s_type_path info.build_path) pt;
 				info.build_apply []
