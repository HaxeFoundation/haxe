open Globals
open Ast
open Type
open TyperBase
open Typecore
open Error
open CallUnification
open Calls
open Fields
open FieldAccess

let check_error ctx err = match err.err_message with
	| Module_not_found ([],name) when Diagnostics.error_in_diagnostics_run ctx.com err.err_pos ->
		DisplayToplevel.handle_unresolved_identifier ctx name err.err_pos true
	| _ ->
		Common.display_error_ext ctx.com err

module BinopResult = struct

	type normal_binop = {
		binop_op : binop;
		binop_lhs : texpr;
		binop_rhs : texpr;
		binop_type : Type.t;
		binop_needs_assign : bool;
		binop_swapped : bool;
		binop_pos : pos;
	}

	type t =
		| BinopNormal of normal_binop
		| BinopSpecial of texpr * bool

	let to_string br =
		let st = s_type (print_context()) in
		let se = s_expr_pretty false "" false st in
		match br with
		| BinopNormal bn ->
			Printer.s_record_fields "" [
				"binop_op",s_binop bn.binop_op;
				"binop_lhs",se bn.binop_lhs;
				"binop_rhs",se bn.binop_rhs;
				"binop_type",st bn.binop_type;
				"binop_needs_assign",string_of_bool bn.binop_needs_assign;
				"binop_swapped",string_of_bool bn.binop_swapped;
				"binop_pos",Printer.s_pos bn.binop_pos;
			]
		| BinopSpecial(e,needs_assign) ->
			Printf.sprintf "BinopSpecial(%s,%b)" (se e) needs_assign

	let create_normal op e1 e2 t needs_assign swapped p =
		BinopNormal {
			binop_op = op;
			binop_lhs = e1;
			binop_rhs = e2;
			binop_type = t;
			binop_needs_assign = needs_assign;
			binop_swapped = swapped;
			binop_pos = p;
		}

	let create_special e needs_assign =
		BinopSpecial(e,needs_assign)

	let to_texpr vr br assign = match br with
		| BinopNormal bn ->
			let e1 = bn.binop_lhs in
			let e2 = bn.binop_rhs in
			let e1,e2 = match bn.binop_swapped with
				| false ->
					e1,e2
				| true ->
					let eloc1 = vr#as_var "lhs" e2 in
					let eloc2 = vr#as_var "rhs" e1 in
					eloc2,eloc1
			in
			let e = mk (TBinop(bn.binop_op,e1,e2)) bn.binop_type bn.binop_pos in
			if bn.binop_needs_assign then assign e else e
		| BinopSpecial(e,needs_assign) ->
			if needs_assign then assign e else e

	let get_type br = match br with
		| BinopNormal bn -> bn.binop_type
		| BinopSpecial(e,_) -> e.etype

	let needs_assign = function
		| BinopNormal _ -> true
		| BinopSpecial(_,needs_assign) -> needs_assign
end

let check_assign ctx e =
	match e.eexpr with
	| TLocal v when has_var_flag v VFinal && not (Common.ignore_error ctx.com) ->
		raise_typing_error "Cannot assign to final" e.epos
	| TLocal {v_extra = None} | TArray _ | TField _ | TIdent _ ->
		()
	| TConst TThis | TTypeExpr _ when ctx.untyped ->
		()
	| _ ->
		if not (Common.ignore_error ctx.com) then
			invalid_assign e.epos

type type_class =
	| KInt
	| KFloat
	| KString
	| KUnk
	| KDyn
	| KOther
	| KNumParam of t
	| KStrParam of t
	| KAbstract of tabstract * t list

let rec classify t =
	match follow t with
	| TInst ({ cl_path = ([],"String") },[]) -> KString
	| TAbstract({a_impl = Some _} as a,tl) -> KAbstract (a,tl)
	| TAbstract ({ a_path = [],"Int" },[]) -> KInt
	| TAbstract ({ a_path = [],"Float" },[]) -> KFloat
	| TAbstract (a,[]) when List.exists (fun t -> match classify t with KInt | KFloat -> true | _ -> false) a.a_to -> KNumParam t
	| TInst ({ cl_kind = KTypeParameter ctl },_) when List.exists (fun t -> match classify t with KInt | KFloat -> true | _ -> false) ctl -> KNumParam t
	| TAbstract (a,[]) when List.exists (fun t -> match classify t with KString -> true | _ -> false) a.a_to -> KStrParam t
	| TInst ({ cl_kind = KTypeParameter ctl },_) when List.exists (fun t -> match classify t with KString -> true | _ -> false) ctl -> KStrParam t
	| TMono r when r.tm_type = None -> KUnk
	| TDynamic _ -> KDyn
	| _ -> KOther

(*
	We want to try unifying as an integer and apply side effects.
	However, in case the value is not a normal Monomorph but one issued
	from a Dynamic relaxation, we will instead unify with float since
	we don't want to accidentaly truncate the value
*)
let unify_int ctx e k =
	let is_dynamic t =
		match follow t with
		| TDynamic _ -> true
		| _ -> false
	in
	let is_dynamic_array t =
		match follow t with
		| TInst (_,[p]) -> is_dynamic p
		| _ -> true
	in
	let is_dynamic_field t f =
		match follow t with
		| TAnon a ->
			(try is_dynamic (PMap.find f a.a_fields).cf_type with Not_found -> false)
		| TMono m ->
			begin match Monomorph.classify_down_constraints m with
			| CStructural(fields,_) ->
				(try is_dynamic (PMap.find f fields).cf_type with Not_found -> false)
			| _ ->
				true
			end
		| TInst (c,tl) ->
			(try is_dynamic (apply_params c.cl_params tl ((let _,t,_ = Type.class_field c tl f in t))) with Not_found -> false)
		| _ ->
			true
	in
	let is_dynamic_return t =
		match follow t with
		| TFun (_,r,_) -> is_dynamic r
		| _ -> true
	in
	(*
		This is some quick analysis that matches the most common cases of dynamic-to-mono convertions
	*)
	let rec maybe_dynamic_mono e =
		match e.eexpr with
		| TLocal _ -> is_dynamic e.etype
		| TArray({ etype = t } as e,_) -> is_dynamic_array t || maybe_dynamic_rec e t
		| TField({ etype = t } as e,f) -> is_dynamic_field t (field_name f) || maybe_dynamic_rec e t
		| TCall({ etype = t } as e,_) -> is_dynamic_return t || maybe_dynamic_rec e t
		| TParenthesis e | TMeta(_,e) -> maybe_dynamic_mono e
		| TIf (_,a,Some b) -> maybe_dynamic_mono a || maybe_dynamic_mono b
		| _ -> false
	and maybe_dynamic_rec e t =
		match follow t with
		| TMono _ | TDynamic _ -> maybe_dynamic_mono e
		(* we might have inferenced a tmono into a single field *)
		(* TODO: check what this did exactly *)
		(* | TAnon a when !(a.a_status) = Opened -> maybe_dynamic_mono e *)
		| _ -> false
	in
	match k with
	| KUnk | KDyn when maybe_dynamic_mono e ->
		unify ctx e.etype ctx.t.tfloat e.epos;
		false
	| _ ->
		unify ctx e.etype ctx.t.tint e.epos;
		true

let make_binop ctx op e1 e2 is_assign_op with_type p =
	let tint = ctx.t.tint in
	let tfloat = ctx.t.tfloat in
	let tstring = ctx.t.tstring in
	let to_string e =
		let rec loop t = match classify t with
			| KAbstract ({a_impl = Some c},_) when PMap.mem "toString" c.cl_statics ->
				call_to_string ctx e
			| KInt | KFloat | KString -> e
			| KUnk | KDyn | KNumParam _ | KStrParam _ | KOther ->
				let std = type_type ctx ([],"Std") e.epos in
				let acc = acc_get ctx (type_field_default_cfg ctx std "string" e.epos (MCall []) with_type) in
				ignore(follow acc.etype);
				let acc = (match acc.eexpr with TField (e,FClosure (Some (c,tl),f)) -> { acc with eexpr = TField (e,FInstance (c,tl,f)) } | _ -> acc) in
				make_call ctx acc [e] ctx.t.tstring e.epos
			| KAbstract (a,tl) ->
				try
					AbstractCast.cast_or_unify_raise ctx tstring e p
				with Error { err_message = Unify _ } ->
					loop (Abstract.get_underlying_type a tl)
		in
		loop e.etype
	in
	let mk_op e1 e2 t =
		let e1,e2 = if op = OpAdd && (classify t) = KString then
			let e1 = to_string e1 in
			let e2 = to_string e2 in
			e1,e2
		else
			e1,e2
		in
		BinopResult.create_normal op e1 e2 t is_assign_op false p
	in
	match op with
	| OpAdd ->
		mk_op e1 e2 (match classify e1.etype, classify e2.etype with
		| KInt , KInt ->
			tint
		| KFloat , KInt
		| KInt, KFloat
		| KFloat, KFloat ->
			tfloat
		| KUnk , KInt ->
			if unify_int ctx e1 KUnk then tint else tfloat
		| KUnk , KFloat
		| KUnk , KString  ->
			unify ctx e1.etype e2.etype e1.epos;
			e1.etype
		| KInt , KUnk ->
			if unify_int ctx e2 KUnk then tint else tfloat
		| KFloat , KUnk
		| KString , KUnk ->
			unify ctx e2.etype e1.etype e2.epos;
			e2.etype
		| _ , KString
		| KString , _ ->
			tstring
		| _ , KDyn ->
			e2.etype
		| KDyn , _ ->
			e1.etype
		| KUnk , KUnk ->
			let ok1 = unify_int ctx e1 KUnk in
			let ok2 = unify_int ctx e2 KUnk in
			if ok1 && ok2 then tint else tfloat
		| KNumParam t1, KNumParam t2 when Type.type_iseq t1 t2 ->
			t1
		| KNumParam t, KInt | KInt, KNumParam t ->
			t
		| KNumParam _, KFloat | KFloat, KNumParam _ | KNumParam _, KNumParam _ ->
			tfloat
		| KNumParam t, KUnk ->
			unify ctx e2.etype tfloat e2.epos;
			tfloat
		| KUnk, KNumParam t ->
			unify ctx e1.etype tfloat e1.epos;
			tfloat
		| KStrParam _, _
		| _, KStrParam _ ->
			tstring
		| KAbstract _,KFloat ->
			unify ctx e1.etype tfloat e1.epos;
			tfloat
		| KFloat, KAbstract _ ->
			unify ctx e2.etype tfloat e2.epos;
			tfloat
		| KAbstract _,KInt ->
			unify ctx e1.etype ctx.t.tint e1.epos;
			ctx.t.tint
		| KInt, KAbstract _ ->
			unify ctx e2.etype ctx.t.tint e2.epos;
			ctx.t.tint
		| KAbstract _,_
		| _,KAbstract _
		| KNumParam _, _
		| _, KNumParam _
		| KOther, _
		| _ , KOther ->
			let pr = print_context() in
			raise_typing_error ("Cannot add " ^ s_type pr e1.etype ^ " and " ^ s_type pr e2.etype) p
		)
	| OpAnd
	| OpOr
	| OpXor
	| OpShl
	| OpShr
	| OpUShr ->
		let i = tint in
		unify ctx e1.etype i e1.epos;
		unify ctx e2.etype i e2.epos;
		mk_op e1 e2 i
	| OpMod
	| OpMult
	| OpDiv
	| OpSub ->
		let result = ref (if op = OpDiv then tfloat else tint) in
		(match classify e1.etype, classify e2.etype with
		| KFloat, KFloat ->
			result := tfloat
		| KNumParam t1, KNumParam t2 when Type.type_iseq t1 t2 ->
			if op <> OpDiv then result := t1
		| KNumParam _, KNumParam _ ->
			result := tfloat
		| KNumParam t, KInt | KInt, KNumParam t ->
			if op <> OpDiv then result := t
		| KNumParam _, KFloat | KFloat, KNumParam _ ->
			result := tfloat
		| KFloat, k ->
			ignore(unify_int ctx e2 k);
			result := tfloat
		| k, KFloat ->
			ignore(unify_int ctx e1 k);
			result := tfloat
		| k1 , k2 ->
			let ok1 = unify_int ctx e1 k1 in
			let ok2 = unify_int ctx e2 k2 in
			if not ok1 || not ok2  then result := tfloat;
		);
		mk_op e1 e2 !result
	| OpEq
	| OpNotEq ->
		let e1,e2 = try
			(* we only have to check one type here, because unification fails if one is Void and the other is not *)
			(match follow e2.etype with TAbstract({a_path=[],"Void"},_) -> raise_typing_error "Cannot compare Void" p | _ -> ());
			AbstractCast.cast_or_unify_raise ctx e2.etype e1 p,e2
		with Error { err_message = Unify _ } ->
			e1,AbstractCast.cast_or_unify ctx e1.etype e2 p
		in
		if not ctx.com.config.pf_supports_function_equality then begin match e1.eexpr, e2.eexpr with
		| TConst TNull , _ | _ , TConst TNull -> ()
		| _ ->
			match follow e1.etype, follow e2.etype with
			| TFun _ , _ | _, TFun _ -> warning ctx WClosureCompare "Comparison of function values is unspecified on this target, use Reflect.compareMethods instead" p
			| _ -> ()
		end;
		mk_op e1 e2 ctx.t.tbool
	| OpGt
	| OpGte
	| OpLt
	| OpLte ->
		(match classify e1.etype, classify e2.etype with
		| KInt , KInt | KInt , KFloat | KFloat , KInt | KFloat , KFloat | KString , KString -> ()
		| KInt , KUnk -> ignore(unify_int ctx e2 KUnk)
		| KFloat , KUnk | KString , KUnk -> unify ctx e2.etype e1.etype e2.epos
		| KUnk , KInt -> ignore(unify_int ctx e1 KUnk)
		| KUnk , KFloat | KUnk , KString -> unify ctx e1.etype e2.etype e1.epos
		| KUnk , KUnk ->
			ignore(unify_int ctx e1 KUnk);
			ignore(unify_int ctx e2 KUnk);
		| KDyn , KInt | KDyn , KFloat | KDyn , KString -> ()
		| KInt , KDyn | KFloat , KDyn | KString , KDyn -> ()
		| KDyn , KDyn -> ()
		| KNumParam _ , (KInt | KFloat | KNumParam _ | KDyn | KUnk ) -> ()
		| (KInt | KFloat | KDyn | KUnk ), KNumParam _ -> ()
		| KStrParam _ , (KString | KStrParam _ | KUnk | KDyn) -> ()
		| (KString | KUnk | KDyn) , KStrParam _ -> ()
		| KAbstract _,_
		| _,KAbstract _
		| KDyn , KUnk
		| KUnk , KDyn
		| KString , KInt
		| KString , KFloat
		| KInt , KString
		| KFloat , KString
		| KNumParam _ , _
		| _ , KNumParam _
		| KStrParam _ , _
		| _ , KStrParam _
		| KOther , _
		| _ , KOther ->
			let pr = print_context() in
			raise_typing_error ("Cannot compare " ^ s_type pr e1.etype ^ " and " ^ s_type pr e2.etype) p
		);
		mk_op e1 e2 ctx.t.tbool
	| OpBoolAnd
	| OpBoolOr ->
		let b = ctx.t.tbool in
		unify ctx e1.etype b p;
		unify ctx e2.etype b p;
		mk_op e1 e2 b
	| OpInterval ->
		let t = Typeload.load_instance ctx (mk_type_path (["std"],"IntIterator"),null_pos) false in
		let e1 = AbstractCast.cast_or_unify_raise ctx tint e1 e1.epos in
		let e2 = AbstractCast.cast_or_unify_raise ctx tint e2 e2.epos in
		BinopSpecial (mk (TNew ((match t with TInst (c,[]) -> c | _ -> die "" __LOC__),[],[e1;e2])) t p,false)
	| OpArrow ->
		raise_typing_error "Unexpected =>" p
	| OpIn ->
		raise_typing_error "Unexpected in" p
	| OpNullCoal
	| OpAssign
	| OpAssignOp _ ->
		die "" __LOC__

let find_abstract_binop_overload ctx op e1 e2 a c tl left is_assign_op with_type p =
	let map = apply_params a.a_params tl in
	let make op_cf cf e1 e2 tret needs_assign swapped =
		if cf.cf_expr = None && not (has_class_field_flag cf CfExtern) then begin
			if not (Meta.has Meta.NoExpr cf.cf_meta) then Common.display_error ctx.com "Recursive operator method" p;
			if not (Meta.has Meta.CoreType a.a_meta) then begin
				(* for non core-types we require that the return type is compatible to the native result type *)
				let result = make_binop ctx op {e1 with etype = Abstract.follow_with_abstracts e1.etype} {e1 with etype = Abstract.follow_with_abstracts e2.etype} is_assign_op with_type p in
				let t_expected = BinopResult.get_type result in
				begin try
					unify_raise tret t_expected p
				with Error { err_message = Unify _; err_depth = depth } ->
					match follow tret with
						| TAbstract(a,tl) when type_iseq (Abstract.get_underlying_type a tl) t_expected ->
							()
						| _ ->
							let st = s_type (print_context()) in
							raise_typing_error ~depth (Printf.sprintf "The result of this operation (%s) is not compatible with declared return type %s" (st t_expected) (st tret)) p
				end;
			end;
			(*
				If the `@:op`-field has no expr, then user wants the semantics of an underlying type.
				which is supposed to make an assignment for AssignOp's.
				Hence we use `is_assign_op` here instead of `needs_assign`.
			*)
			BinopResult.create_normal op e1 e2 tret is_assign_op swapped p
		end else if swapped then begin
			let vr = new value_reference ctx in
			let e2' = vr#as_var "lhs" e2 in
			let e1' = vr#as_var "rhs" e1 in
			let e = make_static_call ctx c cf map [e1';e2'] tret p in
			let e = vr#to_texpr e in
			BinopResult.create_special e needs_assign
		end else
			BinopResult.create_special (make_static_call ctx c cf map [e1;e2] tret p) needs_assign
	in
	(* special case for == and !=: if the second type is a monomorph, assume that we want to unify
		it with the first type to preserve comparison semantics. *)
	let is_eq_op = match op with OpEq | OpNotEq -> true | _ -> false in
	if is_eq_op then begin match follow e1.etype,follow e2.etype with
		| TMono _,_ | _,TMono _ ->
			Type.unify e1.etype e2.etype
		| _ ->
			()
	end;
	let rec loop find_op ol =
		match ol with
		| (op_cf,cf) :: ol when op_cf = find_op ->
			let is_impl = has_class_field_flag cf CfImpl in
<<<<<<< HEAD
			begin match follow cf.cf_type with
				| TFun([(_,_,t1);(_,_,t2)],tret,_) ->
=======
			begin
				match follow cf.cf_type with
				| TFun((_,_,t1) :: (_,_,t2) :: pos_infos, tret) ->
					(match pos_infos with
					| [] -> ()
					| [_,true,t] when is_pos_infos t -> ()
					| _ -> die ~p:cf.cf_pos ("Unexpected arguments list of function " ^ cf.cf_name) __LOC__
					);
>>>>>>> 3b864891
					let check e1 e2 swapped =
						let map_arguments () =
							let monos = Monomorph.spawn_constrained_monos (fun t -> t) cf.cf_params in
							let map t = map (apply_params cf.cf_params monos t) in
							let t1 = map t1 in
							let t2 = map t2 in
							let tret = map tret in
							monos,t1,t2,tret
						in
						let monos,t1,t2,tret = map_arguments() in
						let make e1 e2 = make op_cf cf e1 e2 tret in
						let t1 = if is_impl then Abstract.follow_with_abstracts t1 else t1 in
						let e1,e2 = if left || not left && swapped then begin
							Type.type_eq EqStrict (if is_impl then Abstract.follow_with_abstracts e1.etype else e1.etype) t1;
							e1,AbstractCast.cast_or_unify_raise ctx t2 e2 p
						end else begin
							Type.type_eq EqStrict e2.etype t2;
							AbstractCast.cast_or_unify_raise ctx t1 e1 p,e2
						end in
						let check_null e t = if is_eq_op then match e.eexpr with
							| TConst TNull when not (is_explicit_null t) -> raise (Unify_error [])
							| _ -> ()
						in
						(* If either expression is `null` we only allow operator resolving if the argument type
							is explicitly Null<T> (issue #3376) *)
						if is_eq_op then begin
							check_null e2 t2;
							check_null e1 t1;
						end;
						let needs_assign = is_assign_op && op_cf = op in
						make e1 e2 needs_assign swapped
					in
					begin try
						check e1 e2 false
					with Error { err_message = Unify _ } | Unify_error _ -> try
						if not (Meta.has Meta.Commutative cf.cf_meta) then raise Not_found;
						check e2 e1 true
					with Not_found | Error { err_message = Unify _ } | Unify_error _ ->
						loop find_op ol
					end
				| _ ->
					die "" __LOC__
			end
		| [] ->
			raise Not_found
		| _ :: ol ->
			loop find_op ol
	in
	let find loop =
		if left then
			loop a.a_ops
		else
			let not_impl_or_is_commutative (_, cf) =
				not (has_class_field_flag cf CfImpl) || Meta.has Meta.Commutative cf.cf_meta
			in
			loop (List.filter not_impl_or_is_commutative a.a_ops)
	in
	if is_assign_op then
		try find (loop (OpAssignOp op))
		with Not_found -> find (loop op)
	else
		find (loop op)

let try_abstract_binop_overloads ctx op e1 e2 is_assign_op with_type p =
	try
		begin match follow e1.etype with
			| TAbstract({a_impl = Some c} as a,tl) -> find_abstract_binop_overload ctx op e1 e2 a c tl true is_assign_op with_type p
			| _ -> raise Not_found
		end
	with Not_found ->
		begin match follow e2.etype with
			| TAbstract({a_impl = Some c} as a,tl) -> find_abstract_binop_overload ctx op e1 e2 a c tl false is_assign_op with_type p
			| _ -> raise Not_found
		end

let type_binop_rhs ctx op (e1 : texpr) (e2 : Ast.expr) is_assign_op wt p =
	let with_type = match op with
		| OpEq | OpNotEq | OpLt | OpLte | OpGt | OpGte -> WithType.with_type e1.etype
		| _ -> wt
	in
	type_expr ctx e2 with_type,with_type

let type_binop2 ctx op (e1 : texpr) (e2 : Ast.expr) is_assign_op with_type p =
	let e2,with_type = type_binop_rhs ctx op e1 e2 is_assign_op with_type p in
	try
		try_abstract_binop_overloads ctx op e1 e2 is_assign_op with_type p
	with Not_found ->
		make_binop ctx op e1 e2 is_assign_op with_type p

let type_assign ctx e1 e2 with_type p =
	let e1 = !type_access_ref ctx (fst e1) (snd e1) (MSet (Some e2)) with_type in
	let type_rhs with_type = try
		type_expr ctx e2 with_type
	with Error e ->
		check_error ctx e;
		Texpr.Builder.make_null t_dynamic (pos e2)
	in
	let assign_to e1 =
		let e2 = type_rhs (WithType.with_type e1.etype) in
		let e2 = AbstractCast.cast_or_unify ctx e1.etype e2 p in
		check_assign ctx e1;
		(match e1.eexpr , e2.eexpr with
		| TLocal i1 , TLocal i2 when i1 == i2 -> raise_typing_error "Assigning a value to itself" p
		| TField ({ eexpr = TConst TThis },FInstance (_,_,f1)) , TField ({ eexpr = TConst TThis },FInstance (_,_,f2)) when f1 == f2 ->
			raise_typing_error "Assigning a value to itself" p
		| _ , _ -> ());
		mk (TBinop (OpAssign,e1,e2)) e1.etype p
	in
	match e1 with
	| AKNo(_,p) ->
		raise_typing_error "This expression cannot be accessed for writing" p
	| AKUsingField _ | AKSafeNav _ ->
		raise_typing_error "Invalid operation" p
	| AKExpr { eexpr = TLocal { v_kind = VUser TVOLocalFunction; v_name = name } } ->
		raise_typing_error ("Cannot access function " ^ name ^ " for writing") p
	| AKField fa ->
		let ef = FieldAccess.get_field_expr fa FWrite in
		assign_to ef
	| AKExpr e1  ->
		assign_to e1
	| AKAccessor fa ->
		let dispatcher = new call_dispatcher ctx (MSet (Some e2)) with_type p in
		dispatcher#accessor_call fa [] [e2]
	| AKAccess(a,tl,c,ebase,ekey) ->
		let e2 = type_rhs WithType.value in
		mk_array_set_call ctx (AbstractCast.find_array_write_access ctx a tl ekey e2 p) c ebase p
	| AKResolve(sea,name) ->
		let eparam = sea.se_this in
		let e_name = Texpr.Builder.make_string ctx.t name null_pos in
		(new call_dispatcher ctx (MCall [e2]) with_type p)#field_call sea.se_access [eparam;e_name] [e2]
	| AKUsingAccessor sea ->
		let fa_set = match FieldAccess.resolve_accessor sea.se_access (MSet (Some e2)) with
			| AccessorFound fa -> fa
			| _ -> raise_typing_error "Could not resolve accessor" p
		in
		let dispatcher = new call_dispatcher ctx (MCall [e2]) with_type p in
		dispatcher#field_call fa_set [sea.se_this] [e2]

let type_non_assign_op ctx op e1 e2 is_assign_op abstract_overload_only with_type p =
	(* If the with_type is an abstract which has exactly one applicable @:op method, we can promote it
		to the individual arguments (issue #2786). *)
	let wt = match with_type with
		| WithType.WithType(t,_) ->
			begin match follow t with
				| TAbstract(a,_) ->
					begin match List.filter (fun (o,_) -> o = OpAssignOp(op) || o == op) a.a_ops with
						| [_] -> with_type
						| _ -> WithType.value
					end
				| _ ->
					WithType.value
			end
		| _ ->
			WithType.value
	in
	let e1 = type_expr ctx e1 wt in
	let result = if abstract_overload_only then begin
		let e2,with_type = type_binop_rhs ctx op e1 e2 is_assign_op with_type p in
		try_abstract_binop_overloads ctx op e1 e2 is_assign_op with_type p
	end else
		type_binop2 ctx op e1 e2 is_assign_op wt p
	in
	let vr = new value_reference ctx in
	let e = BinopResult.to_texpr vr result (fun _ -> raise Not_found) in
	vr#to_texpr e

let process_lhs_expr ctx name e_lhs =
	let vr = new value_reference ctx in
	let e = vr#get_expr name e_lhs in
	e,vr

let type_assign_op ctx op e1 e2 with_type p =
	let field_rhs_by_name op name ev with_type =
		let access_get = type_field_default_cfg ctx ev name p MGet with_type in
		let e_get = acc_get ctx access_get in
		e_get.etype,type_binop2 ctx op e_get e2 true WithType.value p
	in
	let field_rhs op cf ev =
		field_rhs_by_name op cf.cf_name ev (WithType.with_type cf.cf_type)
	in
	let assign vr e r_rhs =
		if BinopResult.needs_assign r_rhs then check_assign ctx e;
		let assign e_rhs =
			let e_rhs = AbstractCast.cast_or_unify ctx e.etype e_rhs p in
			match e_rhs.eexpr with
			| TBinop(op',e1',e2') when op = op' && Texpr.equal e e1' ->
				mk (TBinop(OpAssignOp op',e1',e2')) e.etype p
			| _ ->
				mk (TBinop(OpAssign,e,e_rhs)) e.etype p
		in
		let e = BinopResult.to_texpr vr r_rhs assign in
		vr#to_texpr e
	in
	let set vr fa t_lhs r_rhs el =
		let assign e_rhs =
			let e_rhs = AbstractCast.cast_or_unify ctx t_lhs e_rhs p in
			let dispatcher = new call_dispatcher ctx (MSet (Some e2)) with_type p in
			dispatcher#accessor_call fa (el @ [e_rhs]) [];
		in
		let e = BinopResult.to_texpr vr r_rhs assign in
		vr#to_texpr e
	in
	(match !type_access_ref ctx (fst e1) (snd e1) (MSet (Some e2)) with_type with
	| AKNo(_,p) ->
		(* try abstract operator overloading *)
		begin try
			type_non_assign_op ctx op e1 e2 true true with_type p
		with Not_found ->
			raise_typing_error "This expression cannot be accessed for writing" p
		end
	| AKUsingField _ | AKSafeNav _ ->
		raise_typing_error "Invalid operation" p
	| AKExpr e ->
		let e,vr = process_lhs_expr ctx "lhs" e in
		let e_rhs = type_binop2 ctx op e e2 true WithType.value p in
		assign vr e e_rhs
	| AKField fa ->
		let vr = new value_reference ctx in
		let ef = vr#get_expr_part "fh" fa.fa_on in
		let _,e_rhs = field_rhs op fa.fa_field ef in
		let e_lhs = FieldAccess.get_field_expr {fa with fa_on = ef} FWrite in
		assign vr e_lhs e_rhs
	| AKAccessor fa ->
		let vr = new value_reference ctx in
		let ef = vr#get_expr_part "fh" fa.fa_on in
		let t_lhs,e_rhs = field_rhs op fa.fa_field ef in
		set vr {fa with fa_on = ef} t_lhs e_rhs []
	| AKUsingAccessor sea ->
		let fa = sea.se_access in
		let ef,vr = process_lhs_expr ctx "fh" sea.se_this in
		let t_lhs,e_rhs = field_rhs op fa.fa_field ef in
		set vr sea.se_access t_lhs e_rhs [ef]
	| AKAccess(a,tl,c,ebase,ekey) ->
		let cf_get,tf_get,r_get,ekey = AbstractCast.find_array_read_access ctx a tl ekey p in
		(* bind complex keys to a variable so they do not make it into the output twice *)
		let save = save_locals ctx in
		let maybe_bind_to_temp e = match Optimizer.make_constant_expression ctx e with
			| Some e -> e,None
			| None ->
				let v = gen_local ctx e.etype p in
				let e' = mk (TLocal v) e.etype p in
				e', Some (mk (TVar (v,Some e)) ctx.t.tvoid p)
		in
		let ekey,ekey' = maybe_bind_to_temp ekey in
		let ebase,ebase' = maybe_bind_to_temp ebase in
		let eget = mk_array_get_call ctx (cf_get,tf_get,r_get,ekey) c ebase p in
		let eget = type_binop2 ctx op eget e2 true WithType.value p in
		let vr = new value_reference ctx in
		let eget = BinopResult.to_texpr vr eget (fun e -> e) in
		unify ctx eget.etype r_get p;
		let cf_set,tf_set,r_set,ekey,eget = AbstractCast.find_array_write_access ctx a tl ekey eget p in
		let et = type_module_type ctx (TClassDecl c) None p in
		let e = match cf_set.cf_expr,cf_get.cf_expr with
			| None,None ->
				let ea = mk (TArray(ebase,ekey)) r_get p in
				mk (TBinop(OpAssignOp op,ea,type_expr ctx e2 (WithType.with_type r_get))) r_set p
			| Some _,Some _ ->
				let ef_set = mk (TField(et,(FStatic(c,cf_set)))) tf_set p in
				let el = [make_call ctx ef_set [ebase;ekey;eget] r_set p] in
				let el = match ebase' with None -> el | Some ebase -> ebase :: el in
				let el = match ekey' with None -> el | Some ekey -> ekey :: el in
				begin match el with
					| [e] -> e
					| el -> mk (TBlock el) r_set p
				end
			| _ ->
				raise_typing_error "Invalid array access getter/setter combination" p
		in
		save();
		vr#to_texpr	e
	| AKResolve(sea,name) ->
		let e,vr = process_lhs_expr ctx "fh" sea.se_this in
		let t_lhs,r_rhs = field_rhs_by_name op name e WithType.value in
		let assign e_rhs =
			let e_name = Texpr.Builder.make_string ctx.t name null_pos in
			(new call_dispatcher ctx (MCall [e2]) with_type p)#field_call sea.se_access [sea.se_this;e_name;e_rhs] []
		in
		let e = BinopResult.to_texpr vr r_rhs assign in
		vr#to_texpr e
	)

let type_binop ctx op e1 e2 is_assign_op with_type p =
	match op with
	| OpAssign ->
		type_assign ctx e1 e2 with_type p
	| OpAssignOp (OpBoolAnd | OpBoolOr) ->
		raise_typing_error "The operators ||= and &&= are not supported" p
	| OpAssignOp op ->
		type_assign_op ctx op e1 e2 with_type p
	| _ ->
		try
			type_non_assign_op ctx op e1 e2 is_assign_op false with_type p
		with Not_found ->
			let op = if is_assign_op then OpAssignOp op else op in
			die ~p ("Failed to type binary operation " ^ (s_binop op)) __LOC__


let type_unop ctx op flag e with_type p =
	let try_abstract_unop_overloads e = match follow e.etype with
		| TAbstract ({a_impl = Some c} as a,tl) ->
			let rec loop opl = match opl with
				| [] ->
					raise Not_found
				| (op2,flag2,cf) :: opl when op == op2 && flag == flag2 ->
					let sea = if has_class_field_flag cf CfImpl then
						make_abstract_static_extension_access a tl c cf e false p
					else
						make_static_extension_access c cf e false p
					in
					begin try
						unify_field_call ctx sea.se_access [sea.se_this] [] p false
					with Error _ ->
						loop opl
					end
				| (_,_,cf) :: opl ->
					loop opl
			in
			let fcc = loop a.a_unops in
			ignore(follow fcc.fc_field.cf_type);
			begin match fcc.fc_field.cf_expr with
			| None ->
				mk (TUnop(op,flag,e)) fcc.fc_ret p
			| Some _ ->
				fcc.fc_data()
			end
		| _ ->
			raise Not_found
	in
	let unexpected_spread p =
		raise_typing_error "Spread unary operator is only allowed for unpacking the last argument in a call with rest arguments" p
	in
	let make e =
		let check_int () =
			match classify e.etype with
			| KFloat -> ctx.t.tfloat
			| KNumParam t ->
				unify ctx e.etype ctx.t.tfloat e.epos;
				t
			| k ->
				if unify_int ctx e k then ctx.t.tint else ctx.t.tfloat
		in
		let t = match op with
			| Not ->
				if flag = Postfix then Common.display_error ctx.com "Postfix ! is not supported" p;
				unify ctx e.etype ctx.t.tbool e.epos;
				ctx.t.tbool
			| NegBits ->
				unify ctx e.etype ctx.t.tint e.epos;
				ctx.t.tint
			| Increment
			| Decrement ->
				check_assign ctx e;
				check_int()
			| Neg ->
				check_int()
			| Spread ->
				unexpected_spread p
		in
		mk (TUnop (op,flag,e)) t p
	in
	let find_overload_or_make e =
		try
			try_abstract_unop_overloads e
		with Not_found ->
			make e
	in
	match op with
	| Spread ->
		unexpected_spread p
	| Not | Neg | NegBits ->
		let access_get = !type_access_ref ctx (fst e) (snd e) MGet WithType.value (* WITHTYPETODO *) in
		let e = acc_get ctx access_get in
		find_overload_or_make e
	| Increment | Decrement ->
		let binop = if op = Increment then OpAdd else OpSub in
		let e_one = mk (TConst (TInt Int32.one)) ctx.t.tint p in
		let maybe_tempvar_postfix vr e_lhs =
			if flag = Postfix && with_type <> WithType.no_value then begin
				let e_lhs = vr#get_expr "lhs" e_lhs in
				e_lhs,Some (vr#as_var "postfix" e_lhs)
			end else
				e_lhs,None
		in
		let read_on vr ef fa =
			let access_get = type_field_default_cfg ctx ef fa.fa_field.cf_name p MGet WithType.value in
			let e_lhs = acc_get ctx access_get in
			let e_lhs,e_out = maybe_tempvar_postfix vr e_lhs in
			e_lhs,e_out
		in
		let generate vr e_out e = match e_out with
			| None -> vr#to_texpr e
			| Some e' -> vr#to_texpr_el [e] e'
		in
		let access_set = !type_access_ref ctx (fst e) (snd e) (MSet None) WithType.value (* WITHTYPETODO *) in
		match access_set with
		| AKNo(acc,p) ->
			begin try
				try_abstract_unop_overloads (acc_get ctx acc)
			with Not_found ->
				raise_typing_error "This expression cannot be accessed for writing" p
			end
		| AKExpr e ->
			find_overload_or_make e
		| AKField fa ->
			let vr = new value_reference ctx in
			let ef = vr#get_expr_part "fh" fa.fa_on in
			let access_get = type_field_default_cfg ctx ef fa.fa_field.cf_name p MGet WithType.value in
			let e,e_out = match access_get with
			| AKField _ ->
				let e = FieldAccess.get_field_expr {fa with fa_on = ef} FGet in
				find_overload_or_make e,None
			| _ ->
				let e_set = FieldAccess.get_field_expr {fa with fa_on = ef} FWrite in
				let e_lhs = acc_get ctx access_get in
				let e_lhs,e_out = maybe_tempvar_postfix vr e_lhs in
				let e_op = mk (TBinop(binop,e_lhs,e_one)) e_lhs.etype p in
				mk (TBinop(OpAssign,e_set,e_op)) e_set.etype p,e_out
			in
			generate vr e_out e
		| AKAccessor fa ->
			let vr = new value_reference ctx in
			let ef = vr#get_expr_part "fh" fa.fa_on in
			let fa = {fa with fa_on = ef} in
			let e_lhs,e_out = read_on vr ef fa in
			let e_op = mk (TBinop(binop,e_lhs,e_one)) e_lhs.etype p in
			let dispatcher = new call_dispatcher ctx (MSet None) WithType.value p in
			let e = dispatcher#accessor_call fa [e_op] [] in
			generate vr e_out e
		| AKUsingAccessor sea ->
			let ef,vr = process_lhs_expr ctx "fh" sea.se_this in
			let e_lhs,e_out = read_on vr ef sea.se_access in
			let e_op = mk (TBinop(binop,e_lhs,e_one)) e_lhs.etype p in
			let dispatcher = new call_dispatcher ctx (MSet None) WithType.value p in
			let e = dispatcher#accessor_call sea.se_access [ef;e_op] [] in
			generate vr e_out e
		| AKAccess(a,tl,c,ebase,ekey) ->
			begin try
				(match op with Increment | Decrement -> () | _ -> raise Not_found);
				let v_key = alloc_var VGenerated "tmp" ekey.etype ekey.epos in
				let evar_key = mk (TVar(v_key,Some ekey)) ctx.com.basic.tvoid ekey.epos in
				let ekey = mk (TLocal v_key) ekey.etype ekey.epos in
				(* get *)
				let e_get = mk_array_get_call ctx (AbstractCast.find_array_read_access_raise ctx a tl ekey p) c ebase p in
				let v_get = alloc_var VGenerated "tmp" e_get.etype e_get.epos in
				let ev_get = mk (TLocal v_get) v_get.v_type p in
				let evar_get = mk (TVar(v_get,Some e_get)) ctx.com.basic.tvoid p in
				(* op *)
				let e_one = mk (TConst (TInt (Int32.of_int 1))) ctx.com.basic.tint p in
				let e_op = mk (TBinop((if op = Increment then OpAdd else OpSub),ev_get,e_one)) ev_get.etype p in
				(* set *)
				let e_set = mk_array_set_call ctx (AbstractCast.find_array_write_access_raise ctx a tl ekey e_op p) c ebase p in
				let el = evar_key :: evar_get :: e_set :: (if flag = Postfix then [ev_get] else []) in
				mk (TBlock el) e_set.etype p
			with Not_found ->
				let e = mk_array_get_call ctx (AbstractCast.find_array_read_access ctx a tl ekey p) c ebase p in
				find_overload_or_make e
			end
		| AKUsingField _ | AKResolve _ | AKSafeNav _ ->
			raise_typing_error "Invalid operation" p<|MERGE_RESOLUTION|>--- conflicted
+++ resolved
@@ -454,19 +454,14 @@
 		match ol with
 		| (op_cf,cf) :: ol when op_cf = find_op ->
 			let is_impl = has_class_field_flag cf CfImpl in
-<<<<<<< HEAD
-			begin match follow cf.cf_type with
-				| TFun([(_,_,t1);(_,_,t2)],tret,_) ->
-=======
 			begin
 				match follow cf.cf_type with
-				| TFun((_,_,t1) :: (_,_,t2) :: pos_infos, tret) ->
+				| TFun((_,_,t1) :: (_,_,t2) :: pos_infos, tret, _) ->
 					(match pos_infos with
 					| [] -> ()
 					| [_,true,t] when is_pos_infos t -> ()
 					| _ -> die ~p:cf.cf_pos ("Unexpected arguments list of function " ^ cf.cf_name) __LOC__
 					);
->>>>>>> 3b864891
 					let check e1 e2 swapped =
 						let map_arguments () =
 							let monos = Monomorph.spawn_constrained_monos (fun t -> t) cf.cf_params in
