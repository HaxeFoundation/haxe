(*
	The Haxe Compiler
	Copyright (C) 2005-2019  Haxe Foundation

	This program is free software; you can redistribute it and/or
	modify it under the terms of the GNU General Public License
	as published by the Free Software Foundation; either version 2
	of the License, or (at your option) any later version.

	This program is distributed in the hope that it will be useful,
	but WITHOUT ANY WARRANTY; without even the implied warranty of
	MERCHANTABILITY or FITNESS FOR A PARTICULAR PURPOSE.  See the
	GNU General Public License for more details.

	You should have received a copy of the GNU General Public License
	along with this program; if not, write to the Free Software
	Foundation, Inc., 51 Franklin Street, Fifth Floor, Boston, MA  02110-1301, USA.
 *)

(* Initial typing of modules and their types. *)

open Globals
open Ast
open Type
open Typecore
open DisplayTypes.DisplayMode
open Common
open Typeload
open Error
open Resolution

let get_policy g mpath =
	let sl1 = full_dot_path2 mpath mpath in
	List.fold_left (fun acc (sl2,policy,recursive) -> if match_path recursive sl1 sl2 then policy @ acc else acc) [] g.module_check_policies

let field_of_static_definition d p =
	{
		cff_name = d.d_name;
		cff_doc = d.d_doc;
		cff_pos = p;
		cff_meta = d.d_meta;
		cff_access = (AStatic,null_pos) :: d.d_flags;
		cff_kind = d.d_data;
	}

module ModuleLevel = struct
	let make_module ctx mpath file loadp =
		let m = {
			m_id = alloc_mid();
			m_path = mpath;
			m_types = [];
			m_statics = None;
			m_extra = module_extra (Path.get_full_path file) (Define.get_signature ctx.com.defines) (file_time file) (if ctx.com.is_macro_context then MMacro else MCode) ctx.com.compilation_step (get_policy ctx.g mpath);
		} in
		m

	let add_module ctx m p =
		ctx.com.module_lut#add m.m_path m

	(*
		Build module structure : should be atomic - no type loading is possible
	*)
	let create_module_types ctx m tdecls loadp =
		let com = ctx.com in
		let decls = ref [] in
		let statics = ref [] in
		let check_name name meta also_statics p =
			DeprecationCheck.check_is com ctx.m.curmod meta [] name meta p;
			let error prev_pos =
				display_error ctx.com ("Name " ^ name ^ " is already defined in this module") p;
				raise_typing_error ~depth:1 (compl_msg "Previous declaration here") prev_pos;
			in
			List.iter (fun (t2,(_,p2)) ->
				if snd (t_path t2) = name then error (t_infos t2).mt_name_pos
			) !decls;
			if also_statics then
				List.iter (fun (d,_) ->
					if fst d.d_name = name then error (snd d.d_name)
				) !statics
		in
		let make_path name priv meta p =
			check_name name meta true p;
			if priv then (fst m.m_path @ ["_" ^ snd m.m_path], name) else (fst m.m_path, name)
		in
		let has_declaration = ref false in
		let rec make_decl acc decl =
			let p = snd decl in
			let check_type_name type_name meta =
				let module_name = snd m.m_path in
				if type_name <> module_name && not (Meta.has Meta.Native meta) then Typecore.check_uppercase_identifier_name ctx type_name "type" p;
			in
			let acc = (match fst decl with
			| EImport _ | EUsing _ ->
				if !has_declaration then raise_typing_error "import and using may not appear after a declaration" p;
				acc
			| EStatic d ->
				check_name (fst d.d_name) d.d_meta false (snd d.d_name);
				has_declaration := true;
				statics := (d,p) :: !statics;
				acc;
			| EClass d ->
				let name = fst d.d_name in
				has_declaration := true;
				let priv = List.mem HPrivate d.d_flags in
				let path = make_path name priv d.d_meta (snd d.d_name) in
				let c = mk_class m path p (pos d.d_name) in
				(* we shouldn't load any other type until we propertly set cl_build *)
				c.cl_build <- (fun() -> raise_typing_error (s_type_path c.cl_path ^ " is not ready to be accessed, separate your type declarations in several files") p);
				c.cl_module <- m;
				c.cl_private <- priv;
				c.cl_doc <- d.d_doc;
				c.cl_meta <- d.d_meta;
				if List.mem HAbstract d.d_flags then add_class_flag c CAbstract;
				List.iter (function
					| HExtern -> add_class_flag c CExtern
					| HInterface -> add_class_flag c CInterface
					| HFinal -> add_class_flag c CFinal
					| _ -> ()
				) d.d_flags;
				if not (has_class_flag c CExtern) then check_type_name name d.d_meta;
				if has_class_flag c CAbstract then begin
					if has_class_flag c CInterface then display_error ctx.com "An interface may not be abstract" c.cl_name_pos;
					if has_class_flag c CFinal then display_error ctx.com "An abstract class may not be final" c.cl_name_pos;
				end;
				decls := (TClassDecl c, decl) :: !decls;
				acc
			| EEnum d ->
				let name = fst d.d_name in
				has_declaration := true;
				let priv = List.mem EPrivate d.d_flags in
				let path = make_path name priv d.d_meta p in
				if Meta.has (Meta.Custom ":fakeEnum") d.d_meta then raise_typing_error "@:fakeEnum enums is no longer supported in Haxe 4, use extern enum abstract instead" p;
				let e = {
					(mk_enum m path p (pos d.d_name)) with
					e_doc = d.d_doc;
					e_meta = d.d_meta;
					e_private = priv;
					e_extern = List.mem EExtern d.d_flags;
				} in
				if not e.e_extern then check_type_name name d.d_meta;
				decls := (TEnumDecl e, decl) :: !decls;
				acc
			| ETypedef d ->
				let name = fst d.d_name in
				check_type_name name d.d_meta;
				has_declaration := true;
				let priv = List.mem EPrivate d.d_flags in
				let path = make_path name priv d.d_meta p in
				let t = {(mk_typedef m path p (pos d.d_name) (mk_mono())) with
					t_doc = d.d_doc;
					t_private = priv;
					t_meta = d.d_meta;
				} in
				(* failsafe in case the typedef is not initialized (see #3933) *)
				delay ctx PBuildModule (fun () ->
					match t.t_type with
					| TMono r -> (match r.tm_type with None -> Monomorph.bind r com.basic.tvoid | _ -> ())
					| _ -> ()
				);
				decls := (TTypeDecl t, decl) :: !decls;
				acc
			| EAbstract d ->
				let name = fst d.d_name in
				check_type_name name d.d_meta;
				let priv = List.mem AbPrivate d.d_flags in
				let path = make_path name priv d.d_meta p in
				let p_enum_meta = Meta.maybe_get_pos Meta.Enum d.d_meta in
				let a = {
					a_path = path;
					a_private = priv;
					a_module = m;
					a_pos = p;
					a_name_pos = pos d.d_name;
					a_doc = d.d_doc;
					a_params = [];
					a_using = [];
					a_restore = (fun () -> ());
					a_meta = d.d_meta;
					a_from = [];
					a_to = [];
					a_from_field = [];
					a_to_field = [];
					a_ops = [];
					a_unops = [];
					a_impl = None;
					a_array = [];
					a_this = mk_mono();
					a_read = None;
					a_write = None;
					a_call = None;
					a_enum = List.mem AbEnum d.d_flags || p_enum_meta <> None;
				} in
				begin match p_enum_meta with
					| None when a.a_enum -> a.a_meta <- (Meta.Enum,[],null_pos) :: a.a_meta; (* HAXE5: remove *)
					| None -> ()
					| Some p ->
						let options = Warning.from_meta d.d_meta in
						module_warning ctx.com ctx.m.curmod WDeprecatedEnumAbstract options "`@:enum abstract` is deprecated in favor of `enum abstract`" p
				end;
				decls := (TAbstractDecl a, decl) :: !decls;
				match d.d_data with
				| [] when Meta.has Meta.CoreType a.a_meta ->
					a.a_this <- t_dynamic;
					acc
				| fields ->
					let a_t =
						let params = List.map (fun t -> TPType (make_ptp_th (mk_type_path ([],fst t.tp_name)) null_pos)) d.d_params in
						make_ptp_ct_null (mk_type_path ~params ([],fst d.d_name)),null_pos
					in
					let rec loop = function
						| [] -> a_t
						| AbOver t :: _ -> t
						| _ :: l -> loop l
					in
					let this_t = loop d.d_flags in
					let fields = List.map (TypeloadFields.transform_abstract_field com this_t a_t a) fields in
					let meta = ref [] in
					if has_meta Meta.Dce a.a_meta then meta := (Meta.Dce,[],null_pos) :: !meta;
					let acc = make_decl acc (EClass { d_name = (fst d.d_name) ^ "_Impl_",snd d.d_name; d_flags = [HPrivate]; d_data = fields; d_doc = None; d_params = []; d_meta = !meta },p) in
					(match !decls with
					| (TClassDecl c,_) :: _ ->
						List.iter (fun m -> match m with
							| ((Meta.Using | Meta.Build | Meta.CoreApi | Meta.Allow | Meta.Access | Meta.Enum | Meta.Dce | Meta.Native | Meta.HlNative | Meta.JsRequire | Meta.PythonImport | Meta.Expose | Meta.Deprecated | Meta.PhpGlobal | Meta.PublicFields),_,_) ->
								c.cl_meta <- m :: c.cl_meta;
							| _ ->
								()
						) a.a_meta;
						a.a_impl <- Some c;
						c.cl_kind <- KAbstractImpl a;
						add_class_flag c CFinal;
					| _ -> die "" __LOC__);
					acc
			) in
			decl :: acc
		in
		let tdecls = List.fold_left make_decl [] tdecls in
		let tdecls =
			match !statics with
			| [] ->
				tdecls
			| statics ->
				let first_pos = ref null_pos in
				let fields = List.map (fun (d,p) ->
					first_pos := p;
					field_of_static_definition d p;
				) statics in
				let p = let p = !first_pos in { p with pmax = p.pmin } in
				let c = EClass {
					d_name = (snd m.m_path) ^ "_Fields_", null_pos;
					d_flags = [HPrivate];
					d_data = List.rev fields;
					d_doc = None;
					d_params = [];
					d_meta = []
				} in
				let tdecls = make_decl tdecls (c,p) in
				(match !decls with
				| (TClassDecl c,_) :: _ ->
					assert (m.m_statics = None);
					m.m_statics <- Some c;
					c.cl_kind <- KModuleFields m;
					add_class_flag c CFinal;
				| _ -> assert false);
				tdecls

		in
		let decls = List.rev !decls in
		decls, List.rev tdecls

	let handle_import_hx ctx m decls p =
		let com = ctx.com in
		let path_split = match List.rev (Path.get_path_parts (Path.UniqueKey.lazy_path m.m_extra.m_file)) with
			| [] -> []
			| _ :: l -> l
		in
		let join l = String.concat Path.path_sep (List.rev ("import.hx" :: l)) in
		let rec loop path pack = match path,pack with
			| _,[] -> [join path]
			| (p :: path),(_ :: pack) -> (join (p :: path)) :: (loop path pack)
			| _ -> []
		in
		let candidates = loop path_split (fst m.m_path) in
		let make_import_module path r =
			com.parser_cache#add path r;
			(* We use the file path as module name to make it unique. This may or may not be a good idea... *)
			let m_import = make_module ctx ([],path) path p in
			m_import.m_extra.m_kind <- MImport;
			m_import
		in
		List.fold_left (fun acc path ->
			let decls = try
				let r = com.parser_cache#find path in
				let mimport = com.module_lut#find ([],path) in
				if mimport.m_extra.m_kind <> MFake then add_dependency m mimport;
				r
			with Not_found ->
				if Sys.file_exists path then begin
					let _,r = match !TypeloadParse.parse_hook com path p with
						| ParseSuccess(data,_,_) -> data
						| ParseError(_,(msg,p),_) -> Parser.error msg p
					in
					List.iter (fun (d,p) -> match d with EImport _ | EUsing _ -> () | _ -> raise_typing_error "Only import and using is allowed in import.hx files" p) r;
					let m_import = make_import_module path r in
					add_module ctx m_import p;
					add_dependency m m_import;
					r
				end else begin
					let r = [] in
					(* Add empty decls so we don't check the file system all the time. *)
					(make_import_module path r).m_extra.m_kind <- MFake;
					r
				end
			in
			decls @ acc
		) decls candidates

	let init_type_params ctx decls =
		(* here is an additional PASS 1 phase, which define the type parameters for all module types.
		 Constraints are handled lazily (no other type is loaded) because they might be recursive anyway *)
		 List.iter (fun d ->
			match d with
			| (TClassDecl c, (EClass d, p)) ->
				c.cl_params <- type_type_params ctx TPHType c.cl_path (fun() -> c.cl_params) p d.d_params;
				if Meta.has Meta.Generic c.cl_meta && c.cl_params <> [] then c.cl_kind <- KGeneric;
				if Meta.has Meta.GenericBuild c.cl_meta then begin
					if ctx.com.is_macro_context then raise_typing_error "@:genericBuild cannot be used in macros" c.cl_pos;
					c.cl_kind <- KGenericBuild d.d_data;
				end;
				if c.cl_path = (["haxe";"macro"],"MacroType") then c.cl_kind <- KMacroType;
			| (TEnumDecl e, (EEnum d, p)) ->
				e.e_params <- type_type_params ctx TPHType e.e_path (fun() -> e.e_params) p d.d_params;
			| (TTypeDecl t, (ETypedef d, p)) ->
				t.t_params <- type_type_params ctx TPHType t.t_path (fun() -> t.t_params) p d.d_params;
			| (TAbstractDecl a, (EAbstract d, p)) ->
				a.a_params <- type_type_params ctx TPHType a.a_path (fun() -> a.a_params) p d.d_params;
			| _ ->
				die "" __LOC__
		) decls
end

module TypeLevel = struct
	let load_enum_field ctx e et is_flat index c =
		let p = c.ec_pos in
		let params = ref [] in
		params := type_type_params ctx TPHEnumConstructor ([],fst c.ec_name) (fun() -> !params) c.ec_pos c.ec_params;
		let params = !params in
		let ctx = { ctx with type_params = params @ ctx.type_params } in
		let rt = (match c.ec_type with
			| None -> et
			| Some (t,pt) ->
				let t = load_complex_type ctx true (t,pt) in
				(match follow t with
				| TEnum (te,_) when te == e ->
					()
				| _ ->
					raise_typing_error "Explicit enum type must be of the same enum type" pt);
				t
		) in
		let t = (match c.ec_args with
			| [] -> rt
			| l ->
				is_flat := false;
				let pnames = ref PMap.empty in
				TFun (List.map (fun (s,opt,(t,tp)) ->
					(match t with CTPath({path = {tpackage=[];tname="Void"}}) -> raise_typing_error "Arguments of type Void are not allowed in enum constructors" tp | _ -> ());
					if PMap.mem s (!pnames) then raise_typing_error ("Duplicate argument `" ^ s ^ "` in enum constructor " ^ fst c.ec_name) p;
					pnames := PMap.add s () (!pnames);
					s, opt, load_type_hint ~opt ctx p (Some (t,tp))
				) l, rt)
		) in
		let f = {
			ef_name = fst c.ec_name;
			ef_type = t;
			ef_pos = p;
			ef_name_pos = snd c.ec_name;
			ef_doc = c.ec_doc;
			ef_index = !index;
			ef_params = params;
			ef_meta = c.ec_meta;
		} in
<<<<<<< HEAD
		DeprecationCheck.check_is ctx.com e.e_meta f.ef_meta f.ef_name f.ef_meta f.ef_name_pos;
=======
		DeprecationCheck.check_is ctx.com ctx.m.curmod e.e_meta f.ef_meta f.ef_name f.ef_meta f.ef_name_pos;
		let cf = class_field_of_enum_field f in
>>>>>>> adef8b3e
		if ctx.is_display_file && DisplayPosition.display_position#enclosed_in f.ef_name_pos then
			DisplayEmitter.display_enum_field ctx e f p;
		f

	let init_class ctx c d p =
		if ctx.is_display_file && DisplayPosition.display_position#enclosed_in (pos d.d_name) then
			DisplayEmitter.display_module_type ctx (match c.cl_kind with KAbstractImpl a -> TAbstractDecl a | _ -> TClassDecl c) (pos d.d_name);
		TypeloadCheck.check_global_metadata ctx c.cl_meta (fun m -> c.cl_meta <- m :: c.cl_meta) c.cl_module.m_path c.cl_path None;
		let herits = d.d_flags in
		List.iter (fun (m,_,p) ->
			if m = Meta.Final then begin
				add_class_flag c CFinal;
			end
		) d.d_meta;
		let prev_build_count = ref (!build_count - 1) in
		let build() =
			c.cl_build <- (fun()-> Building [c]);
			let fl = TypeloadCheck.Inheritance.set_heritance ctx c herits p in
			let rec build() =
				c.cl_build <- (fun()-> Building [c]);
				try
					List.iter (fun f -> f()) fl;
					TypeloadFields.init_class ctx c p d.d_flags d.d_data;
					c.cl_build <- (fun()-> Built);
					incr build_count;
					List.iter (fun tp -> ignore(follow tp.ttp_type)) c.cl_params;
					Built;
				with TypeloadCheck.Build_canceled state ->
					c.cl_build <- make_pass ctx build;
					let rebuild() =
						delay_late ctx PBuildClass (fun() -> ignore(c.cl_build()));
					in
					(match state with
					| Built -> die "" __LOC__
					| Building cl ->
						if !build_count = !prev_build_count then raise_typing_error ("Loop in class building prevent compiler termination (" ^ String.concat "," (List.map (fun c -> s_type_path c.cl_path) cl) ^ ")") c.cl_pos;
						prev_build_count := !build_count;
						rebuild();
						Building (c :: cl)
					| BuildMacro f ->
						f := rebuild :: !f;
						state);
				| exn ->
					c.cl_build <- (fun()-> Built);
					raise exn
			in
			build()
		in
		ctx.curclass <- c;
		c.cl_build <- make_pass ctx build;
		ctx.curclass <- null_class;
		delay ctx PBuildClass (fun() -> ignore(c.cl_build()));
		if Meta.has Meta.InheritDoc c.cl_meta then
				delay ctx PConnectField (fun() -> InheritDoc.build_class_doc ctx c);
		if (ctx.com.platform = Java || ctx.com.platform = Cs) && not (has_class_flag c CExtern) then
			delay ctx PTypeField (fun () ->
				let metas = StrictMeta.check_strict_meta ctx c.cl_meta in
				if metas <> [] then c.cl_meta <- metas @ c.cl_meta;
				let rec run_field cf =
					let metas = StrictMeta.check_strict_meta ctx cf.cf_meta in
					if metas <> [] then cf.cf_meta <- metas @ cf.cf_meta;
					List.iter run_field cf.cf_overloads
				in
				List.iter run_field c.cl_ordered_statics;
				List.iter run_field c.cl_ordered_fields;
				match c.cl_constructor with
					| Some f -> run_field f
					| _ -> ()
			)

	let init_enum ctx e d p =
		if ctx.is_display_file && DisplayPosition.display_position#enclosed_in (pos d.d_name) then
			DisplayEmitter.display_module_type ctx (TEnumDecl e) (pos d.d_name);
		let ctx = { ctx with type_params = e.e_params } in
		let h = (try Some (Hashtbl.find ctx.g.type_patches e.e_path) with Not_found -> None) in
		TypeloadCheck.check_global_metadata ctx e.e_meta (fun m -> e.e_meta <- m :: e.e_meta) e.e_module.m_path e.e_path None;
		(match h with
		| None -> ()
		| Some (h,hcl) ->
			Hashtbl.iter (fun _ _ -> raise_typing_error "Field type patch not supported for enums" e.e_pos) h;
			e.e_meta <- e.e_meta @ hcl.tp_meta);
		let constructs = ref d.d_data in
		let get_constructs() =
			List.map (fun c ->
				{
					cff_name = c.ec_name;
					cff_doc = c.ec_doc;
					cff_meta = c.ec_meta;
					cff_pos = c.ec_pos;
					cff_access = [];
					cff_kind = (match c.ec_args, c.ec_params with
						| [], [] -> FVar (c.ec_type,None)
						| _ -> FFun { f_params = c.ec_params; f_type = c.ec_type; f_expr = None; f_args = List.map (fun (n,o,t) -> (n,null_pos),o,[],Some t,None) c.ec_args });
				}
			) (!constructs)
		in
		TypeloadFields.build_module_def ctx (TEnumDecl e) e.e_meta get_constructs (fun (e,p) ->
			match e with
			| EVars [{ ev_type = Some (CTAnonymous fields,p); ev_expr = None }] ->
				constructs := List.map (fun f ->
					let args, params, t = (match f.cff_kind with
					| FVar (t,None) -> [], [], t
					| FFun { f_params = pl; f_type = t; f_expr = (None|Some (EBlock [],_)); f_args = al } ->
						let al = List.map (fun ((n,_),o,_,t,_) -> match t with None -> raise_typing_error "Missing function parameter type" f.cff_pos | Some t -> n,o,t) al in
						al, pl, t
					| _ ->
						raise_typing_error "Invalid enum constructor in @:build result" p
					) in
					{
						ec_name = f.cff_name;
						ec_doc = f.cff_doc;
						ec_meta = f.cff_meta;
						ec_pos = f.cff_pos;
						ec_args = args;
						ec_params = params;
						ec_type = t;
					}
				) fields
			| _ -> raise_typing_error "Enum build macro must return a single variable with anonymous object fields" p
		);
		let et = TEnum (e,extract_param_types e.e_params) in
		let names = ref [] in
		let index = ref 0 in
		let is_flat = ref true in
		List.iter (fun c ->
			if PMap.mem (fst c.ec_name) e.e_constrs then raise_typing_error ("Duplicate constructor " ^ fst c.ec_name) (pos c.ec_name);
			let f = load_enum_field ctx e et is_flat index c in
			e.e_constrs <- PMap.add f.ef_name f e.e_constrs;
			incr index;
			names := (fst c.ec_name) :: !names;
			if Meta.has Meta.InheritDoc f.ef_meta then
				delay ctx PConnectField (fun() -> InheritDoc.build_enum_field_doc ctx f);
		) (!constructs);
		e.e_names <- List.rev !names;
		e.e_extern <- e.e_extern;
		unify ctx (TType(enum_module_type e,[])) e.e_type p;
		if !is_flat then e.e_meta <- (Meta.FlatEnum,[],null_pos) :: e.e_meta;
		if Meta.has Meta.InheritDoc e.e_meta then
			delay ctx PConnectField (fun() -> InheritDoc.build_enum_doc ctx e);
		if (ctx.com.platform = Java || ctx.com.platform = Cs) && not e.e_extern then
			delay ctx PTypeField (fun () ->
				let metas = StrictMeta.check_strict_meta ctx e.e_meta in
				e.e_meta <- metas @ e.e_meta;
				PMap.iter (fun _ ef ->
					let metas = StrictMeta.check_strict_meta ctx ef.ef_meta in
					if metas <> [] then ef.ef_meta <- metas @ ef.ef_meta
				) e.e_constrs
			)

	let init_typedef ctx t d p =
		if ctx.is_display_file && DisplayPosition.display_position#enclosed_in (pos d.d_name) then
			DisplayEmitter.display_module_type ctx (TTypeDecl t) (pos d.d_name);
		TypeloadCheck.check_global_metadata ctx t.t_meta (fun m -> t.t_meta <- m :: t.t_meta) t.t_module.m_path t.t_path None;
		let ctx = { ctx with type_params = t.t_params } in
		let tt = load_complex_type ctx true d.d_data in
		let tt = (match fst d.d_data with
		| CTExtend _ -> tt
		| CTPath { path = {tpackage = ["haxe";"macro"]; tname = "MacroType" }} ->
			(* we need to follow MacroType immediately since it might define other module types that we will load afterwards *)
			if t.t_type == follow tt then raise_typing_error "Recursive typedef is not allowed" p;
			tt
		| _ ->
			if (Meta.has Meta.Eager d.d_meta) then
				follow tt
			else begin
				let rec check_rec tt =
					if tt == t.t_type then raise_typing_error "Recursive typedef is not allowed" p;
					match tt with
					| TMono r ->
						(match r.tm_type with
						| None -> ()
						| Some t -> check_rec t)
					| TLazy f ->
						check_rec (lazy_type f);
					| TType (td,tl) ->
						if td == t then raise_typing_error "Recursive typedef is not allowed" p;
						check_rec (apply_typedef td tl)
					| _ ->
						()
				in
				let r = make_lazy ctx tt (fun r ->
					check_rec tt;
					tt
				) "typedef_rec_check" in
				TLazy r
			end
		) in
		(match t.t_type with
		| TMono r ->
			(match r.tm_type with
			| None -> Monomorph.bind r tt;
			| Some t' -> die (Printf.sprintf "typedef %s is already initialized to %s, but new init to %s was attempted" (s_type_path t.t_path) (s_type_kind t') (s_type_kind tt)) __LOC__);
		| _ -> die "" __LOC__);
		TypeloadFields.build_module_def ctx (TTypeDecl t) t.t_meta (fun _ -> []) (fun _ -> ());
		if ctx.com.platform = Cs && t.t_meta <> [] then
			delay ctx PTypeField (fun () ->
				let metas = StrictMeta.check_strict_meta ctx t.t_meta in
				if metas <> [] then t.t_meta <- metas @ t.t_meta;
			)

	let init_abstract ctx a d p =
		if ctx.is_display_file && DisplayPosition.display_position#enclosed_in (pos d.d_name) then
			DisplayEmitter.display_module_type ctx (TAbstractDecl a) (pos d.d_name);
		TypeloadCheck.check_global_metadata ctx a.a_meta (fun m -> a.a_meta <- m :: a.a_meta) a.a_module.m_path a.a_path None;
		let ctx = { ctx with type_params = a.a_params } in
		let is_type = ref false in
		let load_type t from =
			let _, pos = t in
			let t = load_complex_type ctx true t in
			let t = if not (Meta.has Meta.CoreType a.a_meta) then begin
				if !is_type then begin
					let r = make_lazy ctx t (fun r ->
						(try (if from then Type.unify t a.a_this else Type.unify a.a_this t) with Unify_error _ -> raise_typing_error "You can only declare from/to with compatible types" pos);
						t
					) "constraint" in
					TLazy r
				end else
					raise_typing_error "Missing underlying type declaration or @:coreType declaration" p;
			end else begin
				if Meta.has Meta.Callable a.a_meta then
					raise_typing_error "@:coreType abstracts cannot be @:callable" p;
				t
			end in
			t
		in
		List.iter (function
			| AbFrom t -> a.a_from <- (load_type t true) :: a.a_from
			| AbTo t -> a.a_to <- (load_type t false) :: a.a_to
			| AbOver t ->
				if a.a_impl = None then raise_typing_error "Abstracts with underlying type must have an implementation" a.a_pos;
				if Meta.has Meta.CoreType a.a_meta then raise_typing_error "@:coreType abstracts cannot have an underlying type" p;
				let at = load_complex_type ctx true t in
				delay ctx PForce (fun () ->
					let rec loop stack t =
						match follow t with
						| TAbstract(a,_) when not (Meta.has Meta.CoreType a.a_meta) ->
							if List.memq a stack then
								raise_typing_error "Abstract underlying type cannot be recursive" a.a_pos
							else
								loop (a :: stack) a.a_this
						| _ -> ()
					in
					loop [] at
				);
				a.a_this <- at;
				is_type := true;
			| AbExtern ->
				(match a.a_impl with Some c -> add_class_flag c CExtern | None -> (* Hmmmm.... *) ())
			| AbPrivate | AbEnum -> ()
		) d.d_flags;
		a.a_from <- List.rev a.a_from;
		a.a_to <- List.rev a.a_to;
		if not !is_type then begin
			if Meta.has Meta.CoreType a.a_meta then
				a.a_this <- TAbstract(a,extract_param_types a.a_params)
			else
				raise_typing_error "Abstract is missing underlying type declaration" a.a_pos
		end;
		if Meta.has Meta.InheritDoc a.a_meta then
			delay ctx PConnectField (fun() -> InheritDoc.build_abstract_doc ctx a)

	(*
		In this pass, we can access load and access other modules types, but we cannot follow them or access their structure
		since they have not been setup. We also build a list that will be evaluated the first time we evaluate
		an expression into the context
	*)
	let init_module_type ctx (decl,p) =
		let get_type name =
			try List.find (fun t -> snd (t_infos t).mt_path = name) ctx.m.curmod.m_types with Not_found -> die "" __LOC__
		in
		let check_path_display path p =
			if DisplayPosition.display_position#is_in_file (ctx.com.file_keys#get p.pfile) then DisplayPath.handle_path_display ctx path p
			in
		match decl with
		| EImport (path,mode) ->
			begin try
				check_path_display path p;
				ImportHandling.init_import ctx path mode p;
				ImportHandling.commit_import ctx path mode p;
			with Error err ->
				display_error_ext ctx.com err
			end
		| EUsing path ->
			check_path_display path p;
			ImportHandling.init_using ctx path p
		| EClass d ->
			let c = (match get_type (fst d.d_name) with TClassDecl c -> c | _ -> die "" __LOC__) in
			init_class ctx c d p
		| EEnum d ->
			let e = (match get_type (fst d.d_name) with TEnumDecl e -> e | _ -> die "" __LOC__) in
			init_enum ctx e d p
		| ETypedef d ->
			let t = (match get_type (fst d.d_name) with TTypeDecl t -> t | _ -> die "" __LOC__) in
			init_typedef ctx t d p
		| EAbstract d ->
			let a = (match get_type (fst d.d_name) with TAbstractDecl a -> a | _ -> die "" __LOC__) in
			init_abstract ctx a d p
		| EStatic _ ->
			(* nothing to do here as module fields are collected into a special EClass *)
			()
end

let make_curmod ctx m =
	let rl = new resolution_list ["import";s_type_path m.m_path] in
	List.iter (fun mt ->
		rl#add (module_type_resolution mt None null_pos))
	(List.rev ctx.g.std_types.m_types);
	{
		curmod = m;
		import_resolution = rl;
		own_resolution = None;
		enum_with_type = None;
		module_using = [];
		import_statements = [];
	}

let create_typer_context_for_module ctx m = {
		com = ctx.com;
		g = ctx.g;
		t = ctx.com.basic;
		m = make_curmod ctx m;
		is_display_file = (ctx.com.display.dms_kind <> DMNone && DisplayPosition.display_position#is_in_file (Path.UniqueKey.lazy_key m.m_extra.m_file));
		bypass_accessor = 0;
		meta = [];
		with_type_stack = [];
		call_argument_stack = [];
		pass = PBuildModule;
		get_build_infos = (fun() -> None);
		macro_depth = 0;
		curclass = null_class;
		allow_inline = true;
		allow_transform = true;
		curfield = null_field;
		tthis = mk_mono();
		ret = mk_mono();
		locals = PMap.empty;
		type_params = [];
		curfun = FunStatic;
		untyped = false;
		in_display = false;
		in_function = false;
		in_loop = false;
		opened = [];
		in_call_args = false;
		in_overload_call_args = false;
		delayed_display = None;
		monomorphs = {
			perfunction = [];
		};
		vthis = None;
		memory_marker = Typecore.memory_marker;
	}

(*
	Creates a module context for [m] and types [tdecls] using it.
*)
let type_types_into_module ctx m tdecls p =
	let ctx = create_typer_context_for_module ctx m in
	let decls,tdecls = ModuleLevel.create_module_types ctx m tdecls p in
	let types = List.map fst decls in
	(* During the initial module_lut#add in type_module, m has no m_types yet by design.
	   We manually add them here. This and module_lut#add itself should be the only places
	   in the compiler that call add_module_type. *)
	List.iter (fun mt -> ctx.com.module_lut#add_module_type m mt) types;
	m.m_types <- m.m_types @ types;
	(* define the per-module context for the next pass *)
	if ctx.g.std_types != null_module then begin
		add_dependency m ctx.g.std_types;
		(* this will ensure both String and (indirectly) Array which are basic types which might be referenced *)
		ignore(load_instance ctx (make_ptp (mk_type_path (["std"],"String")) null_pos) ParamNormal)
	end;
	ModuleLevel.init_type_params ctx decls;
	(* setup module types *)
	List.iter (TypeLevel.init_module_type ctx) tdecls;
	(* Make sure that we actually init the context at some point (issue #9012) *)
	delay ctx PConnectField (fun () -> ctx.m.import_resolution#resolve_lazies);
	ctx

(*
	Creates a new module and types [tdecls] into it.
*)
let type_module ctx mpath file ?(dont_check_path=false) ?(is_extern=false) tdecls p =
	let m = ModuleLevel.make_module ctx mpath file p in
	ctx.com.module_lut#add m.m_path m;
	let tdecls = ModuleLevel.handle_import_hx ctx m tdecls p in
	let ctx = type_types_into_module ctx m tdecls p in
	if is_extern then m.m_extra.m_kind <- MExtern else if not dont_check_path then Typecore.check_module_path ctx m.m_path p;
	m

(* let type_module ctx mpath file ?(is_extern=false) tdecls p =
	let timer = Timer.timer ["typing";"type_module"] in
	Std.finally timer (type_module ctx mpath file ~is_extern tdecls) p *)

let type_module_hook = ref (fun _ _ _ -> None)

let load_module' ctx g m p =
	try
		(* Check current context *)
		ctx.com.module_lut#find m
	with Not_found ->
		(* Check cache *)
		match !type_module_hook ctx m p with
		| Some m ->
			m
		| None ->
			let raise_not_found () = raise_error_msg (Module_not_found m) p in
			if ctx.com.module_nonexistent_lut#mem m then raise_not_found();
			if ctx.g.load_only_cached_modules then raise_not_found();
			let is_extern = ref false in
			let file, decls = try
				(* Try parsing *)
				TypeloadParse.parse_module ctx m p
			with Not_found ->
				(* Nothing to parse, try loading extern type *)
				let rec loop = function
					| [] ->
						ctx.com.module_nonexistent_lut#add m true;
						raise_not_found()
					| (file,load) :: l ->
						match load m p with
						| None -> loop l
						| Some (_,a) -> file, a
				in
				is_extern := true;
				loop ctx.com.load_extern_type
			in
			let is_extern = !is_extern in
			try
				type_module ctx m file ~is_extern decls p
			with Forbid_package (inf,pl,pf) when p <> null_pos ->
				raise (Forbid_package (inf,p::pl,pf))

let load_module ctx m p =
	let m2 = load_module' ctx ctx.g m p in
	add_dependency ~skip_postprocess:true ctx.m.curmod m2;
	if ctx.pass = PTypeField then flush_pass ctx PConnectField ("load_module",fst m @ [snd m]);
	m2

(* let load_module ctx m p =
	let timer = Timer.timer ["typing";"load_module"] in
	Std.finally timer (load_module ctx m) p *)

;;<|MERGE_RESOLUTION|>--- conflicted
+++ resolved
@@ -378,12 +378,7 @@
 			ef_params = params;
 			ef_meta = c.ec_meta;
 		} in
-<<<<<<< HEAD
-		DeprecationCheck.check_is ctx.com e.e_meta f.ef_meta f.ef_name f.ef_meta f.ef_name_pos;
-=======
 		DeprecationCheck.check_is ctx.com ctx.m.curmod e.e_meta f.ef_meta f.ef_name f.ef_meta f.ef_name_pos;
-		let cf = class_field_of_enum_field f in
->>>>>>> adef8b3e
 		if ctx.is_display_file && DisplayPosition.display_position#enclosed_in f.ef_name_pos then
 			DisplayEmitter.display_enum_field ctx e f p;
 		f
