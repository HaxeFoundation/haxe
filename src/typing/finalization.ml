--- conflicted
+++ resolved
@@ -39,13 +39,8 @@
 		let ft = Type.field_type f in
 		let fmode, r =
 			match follow ft with
-<<<<<<< HEAD
 			| TFun ([],r,_) -> FStatic (c,f), r
-			| _ -> error ("Invalid -main : " ^ s_type_path path ^ " has invalid main function") c.cl_pos
-=======
-			| TFun ([],r) -> FStatic (c,f), r
 			| _ -> raise_typing_error ("Invalid -main : " ^ s_type_path path ^ " has invalid main function") c.cl_pos
->>>>>>> 3b864891
 		in
 		if not (ExtType.is_void (follow r)) then raise_typing_error (Printf.sprintf "Return type of main function should be Void (found %s)" (s_type (print_context()) r)) f.cf_name_pos;
 		f.cf_meta <- (Dce.mk_keep_meta f.cf_pos) :: f.cf_meta;
