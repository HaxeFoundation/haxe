--- conflicted
+++ resolved
@@ -46,41 +46,6 @@
 		f.cf_meta <- (Dce.mk_keep_meta f.cf_pos) :: f.cf_meta;
 		let emain = type_module_type ctx (TClassDecl c) None null_pos in
 		let main = mk (TCall (mk (TField (emain,fmode)) ft null_pos,[])) r null_pos in
-<<<<<<< HEAD
-		(* add haxe.EntryPoint.run() call *)
-		let add_entry_point_run exprs_rev =
-			(try
-				if ctx.com.config.pf_supports_threads then
-					raise Not_found; (* Threaded targets run event loops per thread*)
-				let et = List.find (fun t -> t_path t = (["haxe"],"EntryPoint")) types in
-				let ec = (match et with TClassDecl c -> c | _ -> die "" __LOC__) in
-				let ef = PMap.find "run" ec.cl_statics in
-				let p = null_pos in
-				let et = mk (TTypeExpr et) (mk_anon (ref (Statics ec))) p in
-				let call = mk (TCall (mk (TField (et,FStatic (ec,ef))) ef.cf_type p,[])) ctx.t.tvoid p in
-				call :: exprs_rev
-			with Not_found ->
-				exprs_rev
-			)
-		(* add sys.thread.Thread.processEvents() call *)
-		and add_event_loop exprs_rev =
-			(try
-				let et = List.find (fun t -> t_path t = (["sys";"thread";"_Thread"],"Thread_Impl_")) types in
-				let ec = (match et with TClassDecl c -> c | _ -> die "" __LOC__) in
-				let ef = PMap.find "processEvents" ec.cl_statics in
-				let p = null_pos in
-				let et = mk (TTypeExpr et) (mk_anon (ref (Statics ec))) p in
-				let call = mk (TCall (mk (TField (et,FStatic (ec,ef))) ef.cf_type p,[])) ctx.t.tvoid p in
-				call :: exprs_rev
-			with Not_found ->
-				exprs_rev
-			)
-		in
-		let main =
-			match add_event_loop (add_entry_point_run [main]) with
-			| [e] -> e
-			| exprs_rev -> mk (TBlock (List.rev exprs_rev)) ctx.t.tvoid p
-=======
 		let call_static path method_name =
 			let et = List.find (fun t -> t_path t = path) types in
 			let ec = (match et with TClassDecl c -> c | _ -> die "" __LOC__) in
@@ -114,7 +79,6 @@
 			match exprs with
 			| [e] -> e
 			| _ -> mk (TBlock exprs) ctx.t.tvoid p
->>>>>>> 67ab67cf
 		in
 		Some main
 
