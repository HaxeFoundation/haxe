--- conflicted
+++ resolved
@@ -1214,11 +1214,7 @@
 	let el = (mk (TVar (v,Some enew)) t_dynamic p) :: (List.rev el) in
 	mk (TBlock el) tmap p
 
-<<<<<<< HEAD
-and type_local_function ctx kind f with_type p want_coroutine =
-=======
-and type_local_function ctx_from kind f with_type p =
->>>>>>> 2dfc0d92
+and type_local_function ctx_from kind f with_type want_coroutine p =
 	let name,inline = match kind with FKNamed (name,inline) -> Some name,inline | _ -> None,false in
 	let params = TypeloadFunction.type_function_params ctx_from f TPHLocal (match name with None -> "localfun" | Some (n,_) -> n) p in
 	if params <> [] then begin
@@ -1350,17 +1346,7 @@
 			if params <> [] then v.v_extra <- Some (var_extra params None);
 			Some v
 	) in
-<<<<<<< HEAD
-	let curfun = match ctx.curfun with
-		| FunStatic -> FunStatic
-		| FunMemberAbstract
-		| FunMemberAbstractLocal -> FunMemberAbstractLocal
-		| _ -> FunMemberClassLocal
-	in
-	let e = TypeloadFunction.type_function ctx args rt curfun f.f_expr is_coroutine ctx.in_display p in
-=======
 	let e = TypeloadFunction.type_function ctx args rt f.f_expr ctx.f.in_display p in
->>>>>>> 2dfc0d92
 	ctx.type_params <- old_tp;
 	let tf = {
 		tf_args = args#for_expr ctx;
@@ -1669,7 +1655,7 @@
 		| (Meta.Coroutine,_,_) ->
 			begin match fst e1 with
 			| EFunction (kind, f) ->
-				type_local_function ctx kind f with_type p true
+				type_local_function ctx kind f with_type true p
 			| _ -> e()
 			end
 		(* Allow `${...}` reification because it's a noop and happens easily with macros *)
@@ -2024,7 +2010,7 @@
 	| EUnop (op,flag,e) ->
 		type_unop ctx op flag e with_type p
 	| EFunction (kind,f) ->
-		type_local_function ctx kind f with_type p false
+		type_local_function ctx kind f with_type false p
 	| EUntyped e ->
 		let old = ctx.f.untyped in
 		ctx.f.untyped <- true;
