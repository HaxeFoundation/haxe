(*
	The Haxe Compiler
	Copyright (C) 2005-2019  Haxe Foundation

	This program is free software; you can redistribute it and/or
	modify it under the terms of the GNU General Public License
	as published by the Free Software Foundation; either version 2
	of the License, or (at your option) any later version.

	This program is distributed in the hope that it will be useful,
	but WITHOUT ANY WARRANTY; without even the implied warranty of
	MERCHANTABILITY or FITNESS FOR A PARTICULAR PURPOSE.  See the
	GNU General Public License for more details.

	You should have received a copy of the GNU General Public License
	along with this program; if not, write to the Free Software
	Foundation, Inc., 51 Franklin Street, Fifth Floor, Boston, MA  02110-1301, USA.
*)
open Extlib_leftovers
open Ast
open DisplayTypes.DisplayMode
open DisplayTypes.CompletionResultKind
open CompletionItem.ClassFieldOrigin
open Common
open Type
open Typecore
open Resolution
open Error
open Globals
open TyperBase
open Fields
open CallUnification
open Calls
open Operators

(* ---------------------------------------------------------------------- *)
(* TOOLS *)

let mono_or_dynamic ctx with_type p = match with_type with
	| WithType.NoValue ->
		t_dynamic
	| Value _ | WithType _ ->
		spawn_monomorph ctx.e p

let get_iterator_param t =
	match follow t with
	| TAnon a ->
		if !(a.a_status) <> Closed then raise Not_found;
		(match follow (PMap.find "hasNext" a.a_fields).cf_type, follow (PMap.find "next" a.a_fields).cf_type with
		| TFun ([],tb), TFun([],t) when (match follow tb with TAbstract ({ a_path = [],"Bool" },[]) -> true | _ -> false) ->
			if PMap.fold (fun _ acc -> acc + 1) a.a_fields 0 <> 2 then raise Not_found;
			t
		| _ ->
			raise Not_found)
	| _ ->
		raise Not_found

let get_iterable_param t =
	match follow t with
	| TAnon a ->
		if !(a.a_status) <> Closed then raise Not_found;
		(match follow (PMap.find "iterator" a.a_fields).cf_type with
		| TFun ([],it) ->
			let t = get_iterator_param it in
			if PMap.fold (fun _ acc -> acc + 1) a.a_fields 0 <> 1 then raise Not_found;
			t
		| _ ->
			raise Not_found)
	| _ -> raise Not_found

let get_own_resolution ctx = match ctx.m.own_resolution with
	| Some resolution ->
		resolution
	| None ->
		let rl = new resolution_list ["own";s_type_path ctx.m.curmod.m_path] in
		Option.may (fun c ->
			rl#add (class_statics_resolution c null_pos)
		) ctx.m.curmod.m_statics;
		List.iter (fun mt ->
			rl#add (module_type_resolution mt None null_pos)
		) ctx.m.curmod.m_types;
		ctx.m.own_resolution <- Some rl;
		rl

let maybe_type_against_enum ctx f with_type iscall p =
	try
		begin match with_type with
		| WithType.WithType(t,_) ->
			let rec loop stack t = match follow t with
				| TEnum (en,_) ->
					true,en.e_path,en.e_names,TEnumDecl en
				| TAbstract ({a_impl = Some c} as a,_) when a.a_enum ->
					let fields = ExtList.List.filter_map (fun cf ->
						if has_class_field_flag cf CfEnum then Some cf.cf_name else None
					) c.cl_ordered_statics in
					false,a.a_path,fields,TAbstractDecl a
				| TAbstract (a,pl) when not (Meta.has Meta.CoreType a.a_meta) ->
					begin match get_abstract_froms ctx a pl with
						| [(_,t2)] ->
							if (List.exists (shallow_eq t) stack) then raise Exit;
							loop (t :: stack) t2
						| _ -> raise Exit
					end
				| _ ->
					raise Exit
			in
			let is_enum,path,fields,mt = loop [] t in
			let old = ctx.m.enum_with_type in
			let restore () = ctx.m.enum_with_type <- old in
			ctx.m.enum_with_type <- Some mt;
			let e = try
				f()
			with
			| Error { err_message = Unknown_ident n; err_sub = sub } ->
				restore();
				raise_or_display_message ctx (StringError.string_error n fields ("Identifier '" ^ n ^ "' is not part of " ^ s_type_path path)) p;
				AKExpr (mk (TConst TNull) (mk_mono()) p)
			| exc ->
				restore();
				raise exc;
			in
			restore();
			begin match e with
				| AKExpr e ->
					begin match follow e.etype with
						| TFun(_,t') when is_enum ->
							(* TODO: this is a dodge for #7603 *)
							(try Type.unify t' t with Unify_error _ -> ());
							AKExpr e
						| _ ->
							AKExpr e
					end
				| _ -> e (* ??? *)
			end
		| _ ->
			raise Exit
		end
	with Exit ->
		f()

(* ---------------------------------------------------------------------- *)
(* PASS 3 : type expression & check structure *)

let rec unify_min_raise ctx (el:texpr list) : t =
	let basic = ctx.com.basic in
	match el with
	| [] -> spawn_monomorph ctx.e null_pos
	| [e] -> e.etype
	| _ ->
		let rec chk_null e = is_null e.etype || is_explicit_null e.etype ||
			match e.eexpr with
			| TConst TNull -> true
			| TBlock el ->
				(match List.rev el with
				| [] -> false
				| e :: _ -> chk_null e)
			| TParenthesis e | TMeta(_,e) -> chk_null e
			| _ -> false
		in
		(* First pass: Try normal unification and find out if null is involved. *)
		let rec loop t = function
			| [] ->
				false, t
			| e :: el ->
				let t = if chk_null e then basic.tnull t else t in
				try
					Type.unify e.etype t;
					loop t el
				with Unify_error _ -> try
					Type.unify t e.etype;
					loop (if is_null t then basic.tnull e.etype else e.etype) el
				with Unify_error _ ->
					true, t
		in
		let has_error, t = loop (spawn_monomorph ctx.e null_pos) el in
		if not has_error then
			t
		else try
			(* specific case for const anon : we don't want to hide fields but restrict their common type *)
			let fcount = ref (-1) in
			let field_count a =
				PMap.fold (fun _ acc -> acc + 1) a.a_fields 0
			in
			let expr f = match f.cf_expr with None -> mk (TBlock []) f.cf_type f.cf_pos | Some e -> e in
			let fields = List.fold_left (fun acc e ->
				match follow e.etype with
				| TAnon a when !(a.a_status) = Const ->
					if !fcount = -1 then begin
						fcount := field_count a;
						PMap.map (fun f -> [expr f]) a.a_fields
					end else begin
						if !fcount <> field_count a then raise Not_found;
						PMap.mapi (fun n el -> expr (PMap.find n a.a_fields) :: el) acc
					end
				| _ ->
					raise Not_found
			) PMap.empty el in
			let fields = PMap.foldi (fun n el acc ->
				let t = try unify_min_raise ctx el with Unify_error _ -> raise Not_found in
				PMap.add n (mk_field n t (List.hd el).epos null_pos) acc
			) fields PMap.empty in
			mk_anon ~fields (ref Closed)
		with Not_found -> try
			(* specific case for TFun, see #9579 *)
			let e0,el = match el with
				| e0 :: el -> e0,el
				| _ -> raise Exit
			in
			let args,tr0 = match follow e0.etype with
				| TFun(tl,tr) ->
					Array.of_list tl,tr
				| _ ->
					raise Exit
			in
			let arity = Array.length args in
			let rets = List.map (fun e -> match follow e.etype with
				| TFun(tl,tr) ->
					let ta = Array.of_list tl in
					if Array.length ta <> arity then raise Exit;
					for i = 0 to arity - 1 do
						let (_,_,tcur) = args.(i) in
						let (_,_,tnew) as argnew = ta.(i) in
						if Type.does_unify tnew tcur then
							args.(i) <- argnew
						else if not (Type.does_unify tcur tnew) then
							raise Exit
					done;
					tr
				| _ ->
					raise Exit
			) el in
			let common_types = UnifyMinT.collect_base_types tr0 in
			let tr = match UnifyMinT.unify_min' default_unification_context common_types rets with
			| UnifyMinOk t ->
				t
			| UnifyMinError(l,index) ->
				raise Exit
			in
			TFun(Array.to_list args,tr)
		with Exit ->
			(* Second pass: Get all base types (interfaces, super classes and their interfaces) of most general type.
			   Then for each additional type filter all types that do not unify. *)
			let common_types = UnifyMinT.collect_base_types t in
			let dyn_types = List.fold_left (fun acc t ->
				let rec loop c =
					Meta.has Meta.UnifyMinDynamic c.cl_meta || (match c.cl_super with None -> false | Some (c,_) -> loop c)
				in
				match t with
				| TInst (c,params) when params <> [] && loop c ->
					TInst (c,List.map (fun _ -> t_dynamic) params) :: acc
				| _ -> acc
			) [] common_types in
			let common_types = (match List.rev dyn_types with [] -> common_types | l -> common_types @ l) in
			let el = List.tl el in
			let tl = List.map (fun e -> e.etype) el in
			begin match UnifyMinT.unify_min' default_unification_context common_types tl with
			| UnifyMinOk t ->
				t
			| UnifyMinError(l,index) ->
				raise_typing_error_ext (make_error (Unify l) (List.nth el index).epos)
			end

let unify_min ctx el =
	try unify_min_raise ctx el
	with Error ({ err_message = Unify l } as err) ->
		if not ctx.f.untyped then display_error_ext ctx.com err;
		(List.hd el).etype

let unify_min_for_type_source ctx el src =
	match src with
	| Some WithType.ImplicitReturn when List.exists (fun e -> ExtType.is_void (follow e.etype)) el ->
		ctx.com.basic.tvoid
	| _ ->
		unify_min ctx el

let enum_field_access ctx en ef mode p pt =
	let et = type_module_type ctx (TEnumDecl en) p in
	let wrap e =
		let acc = AKExpr e in
		let is_set = match mode with MSet _ -> true | _ -> false in
		(* Should this really be here? *)
		if is_set then
			AKNo(acc,p)
		else
			acc
	in
	wrap (mk (TField (et,FEnum (en,ef))) (enum_field_type ctx en ef p) p)

let resolve_against_expected_enum ctx i =
	let rec loop mt = match mt with
		| TAbstractDecl ({a_impl = Some c} as a) when a.a_enum ->
			let cf = PMap.find i c.cl_statics in
			if not (has_class_field_flag cf CfEnum) then
				raise Not_found;
			static_abstract_field_resolution a c cf None null_pos
		| TClassDecl _ | TAbstractDecl _ ->
			raise Not_found
		| TTypeDecl t ->
			begin match follow t.t_type with
				| TEnum (e,_) -> loop (TEnumDecl e)
				| TAbstract (a,_) when a.a_enum -> loop (TAbstractDecl a)
				| _ -> raise Not_found
			end
		| TEnumDecl en ->
			let ef = PMap.find i en.e_constrs in
			enum_constructor_resolution en ef None null_pos
	in
	match ctx.m.enum_with_type with
	| None ->
		raise Not_found
	| Some mt ->
		loop mt

let rec type_ident_raise ctx i p mode with_type =
	let resolve res =
		ImportHandling.mark_import_position ctx res.r_pos;
		match res.r_kind with
		| RTypeImport(_,mt) ->
			AKExpr (type_module_type ctx mt p)
		| RClassFieldImport(_,c,cf) ->
			let e = type_module_type ctx (TClassDecl c) p in
			field_access ctx mode cf (FHStatic c) e p
		| RAbstractFieldImport(_,a,c,cf) ->
			let et = type_module_type ctx (TClassDecl c) p in
			let inline = match cf.cf_kind with
				| Var {v_read = AccInline} -> true
				|  _ -> false
			in
			let fa = FieldAccess.create et cf (FHAbstract(a,extract_param_types a.a_params,c)) inline p in
			AKField fa
		| REnumConstructorImport(_,en,ef) ->
			enum_field_access ctx en ef mode p res.r_pos
		| RWildcardPackage _ | RLazy _ | RClassStatics _ | REnumStatics _ ->
			assert false
	in
	match i with
	| "true" ->
		let acc = AKExpr (mk (TConst (TBool true)) ctx.t.tbool p) in
		if mode = MGet then
			acc
		else
			AKNo(acc,p)
	| "false" ->
		let acc = AKExpr (mk (TConst (TBool false)) ctx.t.tbool p) in
		if mode = MGet then
			acc
		else
			AKNo(acc,p)
	| "this" ->
		let acc = AKExpr(get_this ctx p) in
		begin match mode with
		| MSet _ ->
			add_class_field_flag ctx.f.curfield CfModifiesThis;
			begin match ctx.c.curclass.cl_kind with
			| KAbstractImpl _ ->
				if not (assign_to_this_is_allowed ctx) then
					raise_typing_error "Abstract 'this' value can only be modified inside an inline function" p;
				acc
			| _ ->
				AKNo(acc,p)
			end
		| MCall _ ->
			begin match ctx.c.curclass.cl_kind with
			| KAbstractImpl _ ->
				acc
			| _ ->
				AKNo(acc,p)
			end
		| MGet ->
			acc
		end;
	| "abstract" ->
		begin match mode, ctx.c.curclass.cl_kind with
			| MSet _, KAbstractImpl ab -> raise_typing_error "Property 'abstract' is read-only" p;
			| (MGet, KAbstractImpl ab)
			| (MCall _, KAbstractImpl ab) ->
				let tl = extract_param_types ab.a_params in
				let e = get_this ctx p in
				let e = {e with etype = TAbstract (ab,tl)} in
				AKExpr e
			| _ ->
				raise_typing_error "Property 'abstract' is reserved and only available in abstracts" p
		end
	| "super" ->
		let t = (match ctx.c.curclass.cl_super with
			| None -> raise_typing_error "Current class does not have a superclass" p
			| Some (c,params) -> TInst(c,params)
		) in
		(match ctx.e.curfun with
		| FunMember | FunConstructor -> ()
		| FunMemberAbstract -> raise_typing_error "Cannot access super inside an abstract function" p
		| FunStatic -> raise_typing_error "Cannot access super inside a static function" p;
		| FunMemberClassLocal | FunMemberAbstractLocal -> raise_typing_error "Cannot access super inside a local function" p);
		AKExpr (mk (TConst TSuper) t p)
	| "null" ->
		let acc =
			(* Hack for #10787 *)
			if ctx.com.platform = Cs then
				AKExpr (null (spawn_monomorph ctx.e p) p)
			else begin
				let tnull () = ctx.t.tnull (spawn_monomorph ctx.e p) in
				let t = match with_type with
					| WithType.WithType(t,_) ->
						begin match follow t with
						| TMono r when not (is_nullable t) ->
							(* If our expected type is a monomorph, bind it to Null<?>. The is_nullable check is here because
							   the expected type could already be Null<?>, in which case we don't want to double-wrap (issue #11286). *)
							Monomorph.do_bind r (tnull())
						| _ ->
							(* Otherwise there's no need to create a monomorph, we can just type the null literal
							the way we expect it. *)
							()
						end;
						t
					| _ ->
						tnull()
				in
				AKExpr (null t p)
			end
		in
		if mode = MGet then acc else AKNo(acc,p)
	| _ ->
	try
		let v = PMap.find i ctx.f.locals in
		add_var_flag v VUsedByTyper;
		(match v.v_extra with
		| Some ve ->
			let (params,e) = (ve.v_params,ve.v_expr) in
			let t = apply_params params (Monomorph.spawn_constrained_monos (fun t -> t) params) v.v_type in
			(match e with
			| Some ({ eexpr = TFunction f } as e) when ctx.com.display.dms_inline ->
				begin match mode with
					| MSet _ -> raise_typing_error "Cannot set inline closure" p
					| MGet -> raise_typing_error "Cannot create closure on inline closure" p
					| MCall _ ->
						(* create a fake class with a fake field to emulate inlining *)
						let c = mk_class ctx.m.curmod (["local"],v.v_name) e.epos null_pos in
						let cf = { (mk_field v.v_name v.v_type e.epos null_pos) with cf_params = params; cf_expr = Some e; cf_kind = Method MethInline } in
						add_class_flag c CExtern;
						c.cl_fields <- PMap.add cf.cf_name cf PMap.empty;
						let e = mk (TConst TNull) (TInst (c,[])) p in
						AKField (FieldAccess.create e cf (FHInstance(c,[])) true p)
				end
			| _ ->
				AKExpr (mk (TLocal v) t p))
		| _ ->
			AKExpr (mk (TLocal v) v.v_type p))
	with Not_found -> try
		(* member variable lookup *)
		if ctx.e.curfun = FunStatic then raise Not_found;
		let c , t , f = class_field ctx ctx.c.curclass (extract_param_types ctx.c.curclass.cl_params) i p in
		field_access ctx mode f (match c with None -> FHAnon | Some (c,tl) -> FHInstance (c,tl)) (get_this ctx p) p
	with Not_found -> try
		(* static variable lookup *)
		let f = PMap.find i ctx.c.curclass.cl_statics in
		let is_impl = has_class_field_flag f CfImpl in
		let is_enum = has_class_field_flag f CfEnum in
		if is_impl && not (has_class_field_flag ctx.f.curfield CfImpl) && not is_enum then
			raise_typing_error (Printf.sprintf "Cannot access non-static field %s from static method" f.cf_name) p;
		let e,fa = match ctx.c.curclass.cl_kind with
			| KAbstractImpl a when is_impl && not is_enum ->
				let tl = extract_param_types a.a_params in
				let e = get_this ctx p in
				let e = {e with etype = TAbstract(a,tl)} in
				e,FHAbstract(a,tl,ctx.c.curclass)
			| _ ->
				let e = type_module_type ctx (TClassDecl ctx.c.curclass) p in
				e,FHStatic ctx.c.curclass
		in
		field_access ctx mode f fa e p
	with Not_found -> try
		resolve (resolve_against_expected_enum ctx i)
	with Not_found -> try
		let own_resolution = get_own_resolution ctx in
		resolve (own_resolution#resolve i)
	with Not_found ->
		resolve (ctx.m.import_resolution#resolve i)

and type_ident ctx i p mode with_type =
	try
		type_ident_raise ctx i p mode with_type
	with Not_found -> try
		(* lookup type *)
		if is_lower_ident i p then raise Not_found;
		let e = try
			type_module_type ctx (Typeload.load_type_def' ctx [] i i p) p
		with Error { err_message = Module_not_found ([],name) } when name = i ->
			raise Not_found
		in
		AKExpr e
	with Not_found ->
		let resolved_to_type_parameter = ref false in
		try
			let t = List.find (fun tp -> tp.ttp_name = i) ctx.type_params in
			resolved_to_type_parameter := true;
			let c = match follow (extract_param_type t) with TInst(c,_) -> c | _ -> die "" __LOC__ in
			if TypeloadCheck.is_generic_parameter ctx c && Meta.has Meta.Const c.cl_meta then begin
				let e = type_module_type ctx (TClassDecl c) p in
				AKExpr {e with etype = (extract_param_type t)}
			end else
				raise Not_found
		with Not_found ->
			if ctx.f.untyped then begin
				if i = "__this__" then
					AKExpr (mk (TConst TThis) ctx.c.tthis p)
				else
					let t = mk_mono() in
					AKExpr ((mk (TIdent i)) t p)
			end else begin
				if ctx.e.curfun = FunStatic && PMap.mem i ctx.c.curclass.cl_fields then raise_typing_error ("Cannot access " ^ i ^ " in static function") p;
				if !resolved_to_type_parameter then begin
					display_error ctx.com ("Only @:const type parameters on @:generic classes can be used as value") p;
					AKExpr (mk (TConst TNull) t_dynamic p)
				end else begin
					let err = Unknown_ident i in
					if ctx.f.in_display then begin
						raise_error_msg err p
					end;
					if Diagnostics.error_in_diagnostics_run ctx.com p then begin
						DisplayToplevel.handle_unresolved_identifier ctx i p false;
						DisplayFields.handle_missing_ident ctx i mode with_type p;
						let t = mk_mono() in
						AKExpr (mk (TIdent i) t p)
					end else match ctx.com.display.dms_kind with
						| DMNone ->
							raise_error_msg err p
						| _ ->
							display_error ctx.com (error_msg err) p;
							let t = mk_mono() in
							(* Add a fake local for #8751. *)
							if !ServerConfig.legacy_completion then
								ignore(add_local ctx VGenerated i t p);
							AKExpr (mk (TIdent i) t p)
				end
			end

and handle_efield ctx e p0 mode with_type =
	let open TyperDotPath in

	let dot_path first pnext =
		let {name = name; pos = p} = first in
		try
			(* first, try to resolve the first ident in the chain and access its fields.
			   this doesn't support untyped identifiers yet, because we want to check fully-qualified
			   paths first (even in an untyped block) *)
			field_chain ctx pnext (type_ident_raise ctx name p MGet WithType.value)
		with Not_found ->
			(* first ident couldn't be resolved, it's probably a fully qualified path - resolve it *)
			let path = (first :: pnext) in
			try
				resolve_dot_path ctx path mode with_type
			with Not_found ->
				(* dot-path resolution failed, it could be an untyped field access that happens to look like a dot-path, e.g. `untyped __global__.String` *)
				try
					(* TODO: we don't really want to do full type_ident again, just the second part of it *)
					field_chain ctx pnext (type_ident ctx name p MGet WithType.value)
				with Error ({ err_message = Unknown_ident _; err_pos = p2 } as e) when p = p2 ->
					try
						(* try raising a more sensible error if there was an uppercase-first (module name) part *)
						begin
							(* TODO: we should pass the actual resolution error from resolve_dot_path instead of Not_found *)
							let rec loop pack_acc first_uppercase path =
								match path with
								| {name = name; case = PLowercase} :: rest ->
									(match first_uppercase with
									| None -> loop (name :: pack_acc) None rest
									| Some (n,p) -> List.rev pack_acc, n, None, p)
								| {name = name; case = PUppercase; pos = p} :: rest ->
									(match first_uppercase with
									| None -> loop pack_acc (Some (name,p)) rest
									| Some (n,_) -> List.rev pack_acc, n, Some name, p)
								| [] ->
									(match first_uppercase with
									| None -> raise Not_found
									| Some (n,p) -> List.rev pack_acc, n, None, p)
							in
							let pack,name,sub,p = loop [] None path in
							let mpath = (pack,name) in
							if ctx.com.module_lut#mem mpath then
								let tname = Option.default name sub in
								raise_error_msg (Type_not_found (mpath,tname,Not_defined)) p
							else
								raise_error_msg (Module_not_found mpath) p
						end
					with Not_found ->
						(* if there was no module name part, last guess is that we're trying to get package completion *)
						if ctx.f.in_display then begin
							let sl = List.map (fun part -> part.name) path in
							if is_legacy_completion ctx.com then
								raise (Parser.TypePath (sl,None,false,p))
							else
								DisplayToplevel.collect_and_raise ctx TKType WithType.no_value (CRToplevel None) (String.concat "." sl,p0) p0
						end;
						raise_error e
	in

	(* loop through the given EField expression to figure out whether it's a dot-path that we have to resolve,
	   or a field access chain *)
	let rec loop dot_path_acc (e,p) =
		match e with
		| EField (e,s,EFNormal) ->
			(* field access - accumulate and check further *)
			loop ((mk_dot_path_part s p) :: dot_path_acc) e
		| EConst (Ident i) ->
			(* it's a dot-path, so it might be either fully-qualified access (pack.Class.field)
			   or normal field access of a local/global/field identifier, proceed figuring this out *)
			dot_path (mk_dot_path_part i p) dot_path_acc mode with_type
		| EField ((eobj,pobj),s,EFSafe) ->
			(* safe navigation field access - definitely NOT a fully-qualified access,
			   create safe navigation chain from the object expression *)
			let acc_obj = type_access ctx eobj pobj MGet WithType.value in
			let eobj = acc_get ctx acc_obj in
			let eobj, tempvar = match (Texpr.skip eobj).eexpr with
				| TLocal _ | TTypeExpr _ | TConst _ ->
					eobj, None
				| _ ->
					let v = alloc_var VGenerated "tmp" eobj.etype eobj.epos in
					let temp_var = mk (TVar(v, Some eobj)) ctx.t.tvoid v.v_pos in
					let eobj = mk (TLocal v) v.v_type v.v_pos in
					eobj, Some temp_var
			in
			let access = field_chain ctx ((mk_dot_path_part s p) :: dot_path_acc) (AKExpr eobj) mode with_type in
			AKSafeNav {
				sn_pos = p;
				sn_base = eobj;
				sn_temp_var = tempvar;
				sn_access = access;
			}
		| _ ->
			(* non-ident expr occured: definitely NOT a fully-qualified access,
			   resolve the field chain against this expression *)
			(match (type_access ctx e p MGet WithType.value) with
			| AKSafeNav sn ->
				(* further field access continues the safe navigation chain (after a non-field access inside the chain) *)
				AKSafeNav { sn with sn_access = field_chain ctx dot_path_acc sn.sn_access mode with_type }
			| e ->
				field_chain ctx dot_path_acc e mode with_type)
	in
	loop [] (e,p0)

and type_access ctx e p mode with_type =
	match e with
	| EConst (Ident s) ->
		type_ident ctx s p mode with_type
	| EField (e1,"new",efk_todo) ->
		let e1 = type_expr ctx e1 WithType.value in
		begin match e1.eexpr with
			| TTypeExpr (TClassDecl c) ->
				begin match mode with
				| MSet _ -> raise_typing_error "Cannot set constructor" p;
				| MCall _ -> raise_typing_error ("Cannot call constructor like this, use 'new " ^ (s_type_path c.cl_path) ^ "()' instead") p;
				| MGet -> ()
				end;
				let monos = Monomorph.spawn_constrained_monos (fun t -> t) (match c.cl_kind with KAbstractImpl a -> a.a_params | _ -> c.cl_params) in
				let fa = FieldAccess.get_constructor_access c monos p in
				let cf = fa.fa_field in
				no_abstract_constructor c p;
				check_constructor_access ctx c cf p;
				let args = match follow (FieldAccess.get_map_function fa cf.cf_type) with TFun(args,ret) -> args | _ -> die "" __LOC__ in
				let vl = List.map (fun (n,_,t) -> alloc_var VGenerated n t c.cl_pos) args in
				let vexpr v = mk (TLocal v) v.v_type p in
				let el = List.map vexpr vl in
				let ec,t = match c.cl_kind, fa.fa_host with
					| KAbstractImpl a, FHAbstract _ ->
						let t = TAbstract(a,monos) in
						(new call_dispatcher ctx (MCall []) WithType.value p)#field_call fa el [],t
					| KAbstractImpl a, FHInstance (c,pl) ->
						let e_new = mk (TNew(c,monos,el)) (TInst(c,pl)) p in
						let t = TAbstract(a,monos) in
						mk_cast e_new t p, t
					| _ ->
						let t = TInst(c,monos) in
						mk (TNew(c,monos,el)) t p,t
				in
				AKExpr(mk (TFunction {
					tf_args = List.map (fun v -> v,None) vl;
					tf_type = t;
					tf_expr = mk (TReturn (Some ec)) t p;
				}) (TFun ((List.map (fun v -> v.v_name,false,v.v_type) vl),t)) p)
			| _ -> raise_typing_error "Binding new is only allowed on class types" p
		end;
	| EField _ ->
		handle_efield ctx e p mode with_type
	| EArray (e1,e2) ->
		type_array_access ctx e1 e2 p mode
	| ECall (e, el) ->
		type_call_access ctx e el mode with_type None p
	| EDisplay (e,dk) ->
		AKExpr (TyperDisplay.handle_edisplay ctx e dk mode with_type)
	| _ ->
		AKExpr (type_expr ~mode ctx (e,p) with_type)

and type_array_access ctx e1 e2 p mode =
	let e1, p1 = e1 in
	let a1 = type_access ctx e1 p1 MGet WithType.value in
	let e2 = type_expr ctx e2 WithType.value in
	match a1 with
	| AKSafeNav sn ->
		(* pack the array access inside the safe navigation chain *)
		let e1 = acc_get ctx sn.sn_access in
		AKSafeNav { sn with sn_access = Calls.array_access ctx e1 e2 mode p }
	| _ ->
		let e1 = acc_get ctx a1 in
		Calls.array_access ctx e1 e2 mode p

and type_vars ctx vl p =
	let vl = List.map (fun ev ->
		let n = fst ev.ev_name
		and pv = snd ev.ev_name in
		DeprecationCheck.check_is ctx.com ctx.m.curmod ctx.c.curclass.cl_meta ctx.f.curfield.cf_meta n ev.ev_meta pv;
		try
			let t = Typeload.load_type_hint ctx p ev.ev_type in
			let e = (match ev.ev_expr with
				| None -> None
				| Some e ->
					let old_in_loop = ctx.e.in_loop in
					if ev.ev_static then ctx.e.in_loop <- false;
					let e = Std.finally (fun () -> ctx.e.in_loop <- old_in_loop) (type_expr ctx e) (WithType.with_type t) in
					let e = AbstractCast.cast_or_unify ctx t e p in
					Some e
			) in
			let v = if Meta.has Meta.This ev.ev_meta then
				add_local ctx VAbstractThis n t pv
			else
				add_local_with_origin ctx TVOLocalVariable n t pv
			in
			v.v_meta <- ev.ev_meta;
			DisplayEmitter.check_display_metadata ctx v.v_meta;
			if ev.ev_final then add_var_flag v VFinal;
			if ev.ev_static then add_var_flag v VStatic;
			if ctx.f.in_display && DisplayPosition.display_position#enclosed_in pv then
				DisplayEmitter.display_variable ctx v pv;
			v,e
		with
			Error err ->
				check_error ctx err;
				add_local ctx VGenerated n t_dynamic pv, None (* TODO: What to do with this... *)
	) vl in
	List.iter (fun (v,_) ->
		delay_if_mono ctx.g PTypeField v.v_type (fun() ->
			if ExtType.is_void (follow v.v_type) then
				raise_typing_error "Variables of type Void are not allowed" v.v_pos
		)
	) vl;
	match vl with
	| [v,eo] ->
		mk (TVar (v,eo)) ctx.t.tvoid p
	| _ ->
		let e = mk (TBlock (List.map (fun (v,e) -> (mk (TVar (v,e)) ctx.t.tvoid p)) vl)) ctx.t.tvoid p in
		mk (TMeta((Meta.MergeBlock,[],p), e)) e.etype e.epos

and format_string ctx s p =
	FormatString.format_string ctx.com.defines s p (fun enext p ->
		if ctx.f.in_display && DisplayPosition.display_position#enclosed_in p then
			Display.preprocess_expr ctx.com (enext,p)
		else
			enext,p
	)

and type_block ctx el with_type p =
	let merge acc e = match e.eexpr with
		| TMeta((Meta.MergeBlock,_,_), {eexpr = TBlock el}) ->
			List.rev el @ acc
		| _ ->
			e :: acc
	in
	let rec loop acc = function
		| [] -> List.rev acc
		| e :: l ->
			let acc = try merge acc (type_expr ctx e (if l = [] then with_type else WithType.no_value)) with Error err -> check_error ctx err; acc in
			loop acc l
	in
	let l = loop [] el in
	let rec loop = function
		| [] -> ctx.t.tvoid
		| [e] -> e.etype
		| _ :: l -> loop l
	in
	mk (TBlock l) (loop l) p

and type_object_decl ctx fl with_type p =
	let dynamic_parameter = ref None in
	let a = (match with_type with
	| WithType.WithType(t,_) ->
		let rec loop had_cast seen t =
			match follow t with
			| TAnon a ->
				ODKWithStructure a
			| TAbstract (a,pl) as t
				when not (Meta.has Meta.CoreType a.a_meta)
					&& not (List.exists (fun t' -> shallow_eq t t') seen) ->
				let froms = get_abstract_froms ctx a pl in
				let fold = fun acc (fk,t') -> match loop (fk = FromField) (t :: seen) t' with ODKPlain -> acc | t -> t :: acc in
				begin match List.fold_left fold [] froms with
					| [] -> ODKPlain (* If the abstract has no casts in the first place, we can assume plain typing (issue #10730) *)
					| [t] -> t
					| _ -> ODKFailed
				end
			| TDynamic (Some t) ->
				dynamic_parameter := Some t;
				ODKWithStructure {
					a_status = ref Closed;
					a_fields = PMap.empty;
				}
			| TInst(c,tl) when not had_cast && Meta.has Meta.StructInit c.cl_meta ->
				ODKWithClass(c,tl)
			| _ ->
				ODKPlain
		in
		loop false [] t
	| _ ->
		ODKPlain
	) in
	let type_fields field_map =
		let fields = ref PMap.empty in
		let extra_fields = ref [] in
		let fl = List.map (fun ((n,pn,qs),e) ->
			let is_valid = Lexer.is_valid_identifier n in
			if PMap.mem n !fields then raise_typing_error ("Duplicate field in object declaration : " ^ n) pn;
			let is_final = ref false in
			let e = try
				let t = match !dynamic_parameter with
					| Some t -> t
					| None ->
						let cf = PMap.find n field_map in
						if (has_class_field_flag cf CfFinal) then is_final := true;
						if ctx.f.in_display && DisplayPosition.display_position#enclosed_in pn then DisplayEmitter.display_field ctx Unknown CFSMember cf pn;
						cf.cf_type
				in
				let e = type_expr ctx e (WithType.with_structure_field t n) in
				let e = AbstractCast.cast_or_unify ctx t e e.epos in
				let e = if is_null t && not (is_null e.etype) then mk (TCast(e,None)) (ctx.t.tnull e.etype) e.epos else e in
				(try type_eq EqStrict e.etype t; e with Unify_error _ -> mk (TCast (e,None)) t e.epos)
			with Not_found ->
				if is_valid then
					extra_fields := (n,pn) :: !extra_fields;
				type_expr ctx e WithType.value
			in
			if is_valid then begin
				if starts_with n '$' then raise_typing_error "Field names starting with a dollar are not allowed" p;
				let cf = mk_field n e.etype (punion pn e.epos) pn in
				if !is_final then add_class_field_flag cf CfFinal;
				fields := PMap.add n cf !fields;
			end;
			((n,pn,qs),e)
		) fl in
		let t = mk_anon ~fields:!fields (ref Const) in
		if not ctx.f.untyped then begin
			(match PMap.foldi (fun n cf acc -> if not (Meta.has Meta.Optional cf.cf_meta) && not (PMap.mem n !fields) then n :: acc else acc) field_map [] with
				| [] -> ()
				| [n] -> raise_or_display ctx [Unify_custom ("Object requires field " ^ n)] p
				| depth -> raise_or_display ctx [Unify_custom ("Object requires fields: " ^ (String.concat ", " depth))] p);
			(match !extra_fields with
			| [] -> ()
			| _ ->
				List.iter (fun (n,pn) ->
					let err = has_extra_field t n in
					raise_or_display ctx [err] pn
				) !extra_fields
			);
		end;
		t, fl
	in
	let type_plain_fields () =
		let loop (l,acc) ((f,pf,qs),e) =
			let is_valid = Lexer.is_valid_identifier f in
			if PMap.mem f acc then raise_typing_error ("Duplicate field in object declaration : " ^ f) pf;
			let e = type_expr ctx e (WithType.named_structure_field f) in
			(match follow e.etype with TAbstract({a_path=[],"Void"},_) -> raise_typing_error "Fields of type Void are not allowed in structures" e.epos | _ -> ());
			let cf = mk_field f e.etype (punion pf e.epos) pf in
			if ctx.f.in_display && DisplayPosition.display_position#enclosed_in pf then DisplayEmitter.display_field ctx Unknown CFSMember cf pf;
			(((f,pf,qs),e) :: l, if is_valid then begin
				if starts_with f '$' then raise_typing_error "Field names starting with a dollar are not allowed" p;
				PMap.add f cf acc
			end else acc)
		in
		let fields , types = List.fold_left loop ([],PMap.empty) fl in
		let x = ref Const in
		ctx.e.opened <- x :: ctx.e.opened;
		mk (TObjectDecl (List.rev fields)) (mk_anon ~fields:types x) p
	in
	(match a with
	| ODKPlain | ODKFailed  -> type_plain_fields()
	| ODKWithStructure a when PMap.is_empty a.a_fields && !dynamic_parameter = None -> type_plain_fields()
	| ODKWithStructure a ->
		let t, fl = type_fields a.a_fields in
		mk (TObjectDecl fl) t p
	| ODKWithClass (c,tl) ->
		no_abstract_constructor c p;
		let fa = FieldAccess.get_constructor_access c tl p in
		let ctor = fa.fa_field in
		let args = match follow (FieldAccess.get_map_function fa ctor.cf_type) with
			| TFun(args,_) ->
				begin match ctor.cf_expr with
					| Some {eexpr = TFunction tf} ->
						let rec loop acc args vl = match args,vl with
							| arg :: args,(v,_) :: vl ->
								loop ((arg,v.v_pos) :: acc) args vl
							| [],_ ->
								List.rev acc
							| arg :: args,[] ->
								loop ((arg,ctor.cf_name_pos) :: acc) args []
						in
						loop [] args tf.tf_args
					| _ ->
						List.map (fun args -> (args,ctor.cf_name_pos)) args
					end
			| _ -> die "" __LOC__
		in
		let fields = List.fold_left (fun acc ((n,opt,t),parg) ->
			let f = mk_field n t parg parg in
			if opt then f.cf_meta <- [(Meta.Optional,[],null_pos)];
			PMap.add n f acc
		) PMap.empty args in
		let t,fl = type_fields fields in
		let evars,fl,_ = List.fold_left (fun (evars,elocs,had_side_effect) (s,e) ->
			begin match e.eexpr with
			| TConst _ | TTypeExpr _ | TFunction _ ->
				evars,(s,e) :: elocs,had_side_effect
			| _ ->
				if had_side_effect then begin
					let v = gen_local ctx e.etype e.epos in
					let ev = mk (TVar(v,Some e)) e.etype e.epos in
					let eloc = mk (TLocal v) v.v_type e.epos in
					(ev :: evars),((s,eloc) :: elocs),had_side_effect
				end else
					evars,(s,e) :: elocs,OptimizerTexpr.has_side_effect e
			end
		) ([],[],false) (List.rev fl) in
		let el = List.map (fun ((n,_,t),parg) ->
			try Expr.field_assoc n fl
			with Not_found ->
				try
					match ctor.cf_expr with
					| Some { eexpr = TFunction fn } ->
						Option.get (snd (List.find (fun (v,e) -> n = v.v_name && Option.is_some e) fn.tf_args))
					| _ ->
						raise Not_found
				with Not_found | Option.No_value ->
					let t =
						if type_has_meta (Abstract.follow_with_abstracts_without_null t) Meta.NotNull then ctx.t.tnull t
						else t
					in
					mk (TConst TNull) t p
		) args in
		let e = mk (TNew(c,tl,el)) (TInst(c,tl)) p in
		mk (TBlock (List.rev (e :: (List.rev evars)))) e.etype e.epos
	)

and type_new ctx ptp el with_type force_inline p =
	let ptp =
		if ptp.pos_full <> null_pos then
			ptp
		(*
			Since macros don't have placed_type_path structure on Haxe side any ENew will have null_pos in `path`.
			Try to calculate a better pos.
		*)
		else begin
			let p = match el with
				| (_,p1) :: _ when p1.pfile = p.pfile && p.pmin < p1.pmin ->
					let pmin = p.pmin + (String.length "new ")
					and pmax = p1.pmin - 2 (* Additional "1" for an opening bracket *)
					in
					{ p with
						pmin = if pmin < pmax then pmin else p.pmin;
						pmax = pmax;
					}
				| _ ->
					p
			in
			make_ptp ptp.path p
		end
	in
	let display_position_in_el () =
		List.exists (fun e -> DisplayPosition.display_position#enclosed_in (pos e)) el
	in
	let unify_constructor_call c fa =
		try
			let fcc = unify_field_call ctx fa [] el p fa.fa_inline in
			check_constructor_access ctx c fcc.fc_field p;
			fcc
		with Error err ->
			raise_typing_error_ext err
	in
	let get_params info tl =
		let tl_or_monos params = match tl with
			| Some tl ->
				tl
			| None ->
				Monomorph.spawn_constrained_monos (fun t -> t) params
		in
		let def c =
			let tl = tl_or_monos c.cl_params in
			let fa = FieldAccess.get_constructor_access c tl p in
			ignore (unify_constructor_call c fa);
			tl
		in
		match info.build_kind with
		| BuildGeneric c ->
			let tl = match with_type with
			| WithType.WithType(t,_) ->
				(* If we have a matching expected type, use its type parameters. *)
				begin match follow t with
					| TInst(c,tl) when c.cl_path = info.build_path ->
						tl
					| TInst({cl_kind = KGenericInstance(c,tl)},_) when c.cl_path = info.build_path ->
						tl
					| TAbstract(a,tl) when a.a_path = info.build_path ->
						tl
					| _ ->
						def c
				end
			| _ ->
				def c
			in
			tl
		| _ ->
			tl_or_monos info.build_params
	in
	let restore =
		ctx.e.call_argument_stack <- el :: ctx.e.call_argument_stack;
		ctx.e.with_type_stack <- with_type :: ctx.e.with_type_stack;
		(fun () ->
			ctx.e.with_type_stack <- List.tl ctx.e.with_type_stack;
			ctx.e.call_argument_stack <- List.tl ctx.e.call_argument_stack
		)
	in
	let t = try
		Typeload.load_instance ctx ptp (ParamCustom get_params)
	with exc ->
		restore();
		(* If we fail for some reason, process the arguments in case we want to display them (#7650). *)
		if display_position_in_el () then List.iter (fun e -> ignore(type_expr ctx e WithType.value)) el;
		raise exc
	in
	DisplayEmitter.check_display_type ctx t ptp;
	let t = follow t in
	let build_constructor_call ao c tl =
		let fa = FieldAccess.get_constructor_access c tl p in
		let fa = if force_inline then {fa with fa_inline = true} else fa in
		let cf = fa.fa_field in
		no_abstract_constructor c p;
		begin match cf.cf_kind with
			| Var { v_read = AccRequire (r,msg) } -> (match msg with Some msg -> raise_typing_error msg p | None -> error_require r p)
			| _ -> ()
		end;
		unify_constructor_call c fa
	in
	try begin match Abstract.follow_with_forward_ctor t with
	| TInst ({cl_kind = KTypeParameter ttp} as c,params) ->
		if not (TypeloadCheck.is_generic_parameter ctx c) then raise_typing_error "Only generic type parameters can be constructed" p;
 		begin match get_constructible_constraint ctx (get_constraints ttp) p with
		| None ->
			raise_typing_error_ext (make_error (No_constructor (TClassDecl c)) p)
		| Some(tl,tr) ->
			let el,_ = unify_call_args ctx el tl tr p false false false in
			mk (TNew (c,params,el)) t p
		end
	| TAbstract({a_impl = Some c} as a,tl) when not (Meta.has Meta.MultiType a.a_meta) ->
		let fcc = build_constructor_call (Some a) c tl in
		{ (fcc.fc_data()) with etype = t }
	| TInst (c,params) | TAbstract({a_impl = Some c},params) ->
		let fcc = build_constructor_call None c params in
		let el = fcc.fc_args in
		mk (TNew (c,params,el)) t p
	| _ ->
		raise_typing_error (s_type (print_context()) t ^ " cannot be constructed") p
	end with Error ({ err_message = No_constructor _ } as err) when ctx.com.display.dms_kind <> DMNone ->
		display_error_ext ctx.com err;
		mk (TConst TNull) t p

and type_try ctx e1 catches with_type p =
	let e1 = type_expr ctx (Expr.ensure_block e1) with_type in
	let rec check_unreachable cases t p = match cases with
		| (v,e) :: cases ->
			let unreachable () =
				display_error ctx.com "This block is unreachable" p;
				let st = s_type (print_context()) in
				display_error ctx.com (Printf.sprintf "%s can be caught to %s, which is handled here" (st t) (st v.v_type)) e.epos
			in
			begin try
				begin match follow t,follow v.v_type with
					| _, TDynamic _
					| _, TInst({ cl_path = ["haxe"],"Error"},_) ->
						unreachable()
					| _, TInst({ cl_path = path },_) when path = ctx.com.config.pf_exceptions.ec_wildcard_catch ->
						unreachable()
					| TDynamic _,_ ->
						()
					| _ ->
						Type.unify t v.v_type;
						unreachable()
				end
			with Unify_error _ ->
				check_unreachable cases t p
			end
		| [] ->
			()
	in
	let check_catch_type_params params p =
		List.iter (fun pt ->
			if Abstract.follow_with_abstracts pt != t_dynamic then raise_typing_error "Catch class parameter must be Dynamic" p;
		) params
	in
	let catches,el = List.fold_left (fun (acc1,acc2) ((v,pv),t,e_ast,pc) ->
		let th = Option.default (make_ptp_th { tpackage = ["haxe"]; tname = "Exception"; tsub = None; tparams = [] } null_pos) t in
		let t = Typeload.load_complex_type ctx true th in
		let rec loop t = match follow t with
			| TInst ({ cl_kind = KTypeParameter _} as c,_) when not (TypeloadCheck.is_generic_parameter ctx c) ->
				raise_typing_error "Cannot catch non-generic type parameter" p
			| TInst (_,params) | TEnum (_,params) ->
				check_catch_type_params params (snd th);
				t
			| TAbstract(a,params) when Meta.has Meta.RuntimeValue a.a_meta ->
				check_catch_type_params params (snd th);
				t
			| TAbstract(a,tl) when not (Meta.has Meta.CoreType a.a_meta) ->
				loop (Abstract.get_underlying_type a tl)
			| TDynamic _ -> t
			| _ -> raise_typing_error "Catch type must be a class, an enum or Dynamic" (pos e_ast)
		in
		let t2 = loop t in
		check_unreachable acc1 t2 (pos e_ast);
		let locals = save_locals ctx in
		let v = add_local_with_origin ctx TVOCatchVariable v t pv in
		if ctx.m.is_display_file && DisplayPosition.display_position#enclosed_in pv then
			DisplayEmitter.display_variable ctx v pv;
		let e = type_expr ctx e_ast with_type in
		(* If the catch position is the display position it means we get completion on the catch keyword or some
		   punctuation. Otherwise we wouldn't reach this point. *)
		if ctx.m.is_display_file && DisplayPosition.display_position#enclosed_in pc then ignore(TyperDisplay.display_expr ctx e_ast e DKMarked MGet with_type pc);
		v.v_type <- t2;
		locals();
		((v,e) :: acc1),(e :: acc2)
	) ([],[e1]) catches in
	let e1,catches,t = match with_type with
		| WithType.NoValue -> e1,catches,ctx.t.tvoid
		| WithType.Value _ -> e1,catches,unify_min ctx el
		| WithType.WithType(t,src) when (match follow t with TMono _ -> true | t -> ExtType.is_void t) ->
			e1,catches,unify_min_for_type_source ctx el src
		| WithType.WithType(t,_) ->
			let e1 = AbstractCast.cast_or_unify ctx t e1 e1.epos in
			let catches = List.map (fun (v,e) ->
				v,AbstractCast.cast_or_unify ctx t e e.epos
			) catches in
			e1,catches,t
	in
	mk (TTry (e1,List.rev catches)) t p

and type_map_declaration ctx e1 el with_type p =
	let (tkey,tval,has_type) =
		let get_map_params t = match follow t with
			| TAbstract({a_path=["haxe";"ds"],"Map"},[tk;tv]) -> tk,tv,true
			| TInst({cl_path=["haxe";"ds"],"IntMap"},[tv]) -> ctx.t.tint,tv,true
			| TInst({cl_path=["haxe";"ds"],"StringMap"},[tv]) -> ctx.t.tstring,tv,true
			| TInst({cl_path=["haxe";"ds"],("ObjectMap" | "EnumValueMap")},[tk;tv]) -> tk,tv,true
			| _ -> spawn_monomorph ctx.e p,spawn_monomorph ctx.e p,false
		in
		match with_type with
		| WithType.WithType(t,_) -> get_map_params t
		| _ -> (spawn_monomorph ctx.e p,spawn_monomorph ctx.e p,false)
	in
	let keys = Hashtbl.create 0 in
	let check_key e_key =
		try
			let p = Hashtbl.find keys e_key.eexpr in
			display_error ctx.com "Duplicate key" e_key.epos;
			raise_typing_error ~depth:1 (compl_msg "Previously defined here") p
		with Not_found ->
			begin match e_key.eexpr with
			| TConst _ -> Hashtbl.add keys e_key.eexpr e_key.epos;
			| _ -> ()
			end
	in
	let el = e1 :: el in
	let el_kv = List.map (fun e -> match fst e with
		| EBinop(OpArrow,e1,e2) -> e1,e2
		| EDisplay _ ->
			ignore(type_expr ctx e (WithType.with_type tkey));
			raise_typing_error "Expected a => b" (pos e)
		| _ -> raise_typing_error "Expected a => b" (pos e)
	) el in
	let el_k,el_v,tkey,tval = if has_type then begin
		let el_k,el_v = List.fold_left (fun (el_k,el_v) (e1,e2) ->
			let e1 = type_expr ctx e1 (WithType.with_type tkey) in
			check_key e1;
			let e1 = AbstractCast.cast_or_unify ctx tkey e1 e1.epos in
			let e2 = type_expr ctx e2 (WithType.with_type tval) in
			let e2 = AbstractCast.cast_or_unify ctx tval e2 e2.epos in
			(e1 :: el_k,e2 :: el_v)
		) ([],[]) el_kv in
		el_k,el_v,tkey,tval
	end else begin
		let el_k,el_v = List.fold_left (fun (el_k,el_v) (e1,e2) ->
			let e1 = type_expr ctx e1 WithType.value in
			check_key e1;
			let e2 = type_expr ctx e2 WithType.value in
			(e1 :: el_k,e2 :: el_v)
		) ([],[]) el_kv in
		let tkey = unify_min_raise ctx el_k in
		let tval = unify_min_raise ctx el_v in
		el_k,el_v,tkey,tval
	end in
	let m = TypeloadModule.load_module ctx (["haxe";"ds"],"Map") null_pos in
	let a,c = match m.m_types with
		| (TAbstractDecl ({a_impl = Some c} as a)) :: _ -> a,c
		| _ -> die "" __LOC__
	in
	let tmap = TAbstract(a,[tkey;tval]) in
	let cf = PMap.find "set" c.cl_statics in
	let v = gen_local ctx tmap p in
	let ev = mk (TLocal v) tmap p in
	let ec = type_module_type ctx (TClassDecl c) p in
	let ef = mk (TField(ec,FStatic(c,cf))) (tfun [tkey;tval] ctx.t.tvoid) p in
	let el = ev :: List.map2 (fun e1 e2 -> (make_call ctx ef [ev;e1;e2] ctx.com.basic.tvoid p)) el_k el_v in
	let enew = mk (TNew(c,[tkey;tval],[])) tmap p in
	let el = (mk (TVar (v,Some enew)) t_dynamic p) :: (List.rev el) in
	mk (TBlock el) tmap p

and type_local_function ctx_from kind f with_type p =
	let name,inline = match kind with FKNamed (name,inline) -> Some name,inline | _ -> None,false in
	let params = TypeloadFunction.type_function_params ctx_from f TPHLocal (match name with None -> "localfun" | Some (n,_) -> n) p in
	if params <> [] then begin
		if name = None then display_error ctx_from.com "Type parameters not supported in unnamed local functions" p;
		if with_type <> WithType.NoValue then raise_typing_error "Type parameters are not supported for rvalue functions" p
	end;
	let v,pname = (match name with
		| None -> None,p
		| Some (v,pn) -> Some v,pn
	) in
	let curfun = match ctx_from.e.curfun with
		| FunStatic -> FunStatic
		| FunMemberAbstract
		| FunMemberAbstractLocal -> FunMemberAbstractLocal
		| _ -> FunMemberClassLocal
	in
<<<<<<< HEAD
	let ctx = TyperManager.clone_for_expr ctx_from curfun true in
=======
	let ctx = TyperManager.clone_for_expr ctx_from in
>>>>>>> 3f13b750
	let old_tp = ctx.type_params in
	ctx.type_params <- params @ ctx.type_params;
	if not inline then ctx.e.in_loop <- false;
	let rt = Typeload.load_type_hint ctx p f.f_type in
	let type_arg _ opt t p = Typeload.load_type_hint ~opt ctx p t in
	let args = new FunctionArguments.function_arguments ctx.com type_arg false ctx.f.in_display None f.f_args in
	let targs = args#for_type in
	let maybe_unify_arg t1 t2 =
		match follow t1 with
		| TMono _ -> unify ctx t2 t1 p
		| _ -> ()
	in
	let maybe_unify_ret tr = match follow tr,follow rt with
		| TAbstract({a_path = [],"Void"},_),_ when kind <> FKArrow -> ()
		| _,TMono _ -> unify ctx rt tr p
		| _ -> ()
	in
	(* The idea here is: If we have multiple `from Function`, we can
	   1. ignore any that have a different argument arity, and
	   2. still top-down infer any argument or return type that is equal across all candidates.
	*)
	let handle_abstract_matrix l =
		let arity = List.length targs in
		let m = new unification_matrix (arity + 1) in
		let rec loop l = match l with
			| t :: l ->
				begin match follow t with
				| TFun(args,ret) when List.length args = arity ->
					List.iteri (fun i (_,_,t) ->
						(* We don't want to bind monomorphs because we want the widest type *)
						let t = dynamify_monos t in
						m#join t (i + 1);
					) args;
					let ret = dynamify_monos ret in
					m#join ret 0;
				| t ->
					()
				end;
				loop l
			| [] ->
				()
		in
		loop l;
 		List.iteri (fun i (_,_,t1) ->
			match m#get_type (i + 1) with
			| Some t2 ->
				maybe_unify_arg t1 t2
			| None ->
				()
		) targs;
		begin match m#get_type 0 with
		| Some tr ->
			maybe_unify_ret tr
		| None ->
			()
		end
	in
	(match with_type with
	| WithType.WithType(t,_) ->
		let rec loop stack t =
			(match follow t with
			| TFun (args2,tr) when List.length args2 = List.length targs ->
				List.iter2 (fun (_,_,t1) (_,_,t2) ->
					maybe_unify_arg t1 t2
				) targs args2;
				(* unify for top-down inference unless we are expecting Void *)
				maybe_unify_ret tr
			| TAbstract(a,tl) ->
				begin match get_abstract_froms ctx a tl with
					| [(_,t2)] ->
						if not (List.exists (shallow_eq t) stack) then loop (t :: stack) t2
					| l ->
						(* For cases like nested EitherType, we want a flat list of all possible candidates.
						   This might be controversial because those could be considered transitive casts,
						   but it's unclear if that's a bad thing for this kind of inference (issue #10982). *)
						let rec loop stack acc l = match l with
							| (_,t) :: l ->
								begin match follow t with
								| TAbstract(a,tl) as t when not (List.exists (shallow_eq t) stack) ->
									loop (t :: stack) acc (l @ get_abstract_froms ctx a tl)
								| _ ->
									loop stack (t :: acc) l
								end
							| [] ->
								List.rev acc
						in
						handle_abstract_matrix (loop [] [] l)
				end
			| _ -> ())
		in
		loop [] t
	| WithType.NoValue ->
		if name = None then display_error ctx.com "Unnamed lvalue functions are not supported" p
	| _ ->
		());
	let ft = TFun (targs,rt) in
	let v = (match v with
		| None -> None
		| Some v ->
			let v = (add_local_with_origin ctx TVOLocalFunction v ft pname) in
			if params <> [] then v.v_extra <- Some (var_extra params None);
			Some v
	) in
<<<<<<< HEAD
	let e = TypeloadFunction.type_function ctx args rt f.f_expr ctx.f.in_display p in
=======
	let e = TypeloadFunction.type_function ctx args rt curfun f.f_expr ctx.f.in_display p in
>>>>>>> 3f13b750
	ctx.type_params <- old_tp;
	let tf = {
		tf_args = args#for_expr ctx;
		tf_type = rt;
		tf_expr = e;
	} in
	let e = mk (TFunction tf) ft p in
	match v with
	| None -> e
	| Some v ->
		Typeload.generate_args_meta ctx.com None (fun m -> v.v_meta <- m :: v.v_meta) f.f_args;
		let open LocalUsage in
		if params <> [] || inline then v.v_extra <- Some (var_extra params (if inline then Some e else None));
		if ctx.f.in_display && DisplayPosition.display_position#enclosed_in v.v_pos then
			DisplayEmitter.display_variable ctx v v.v_pos;
		let rec loop = function
			| LocalUsage.Block f | LocalUsage.Loop f | LocalUsage.Function f -> f loop
			| LocalUsage.Use v2 | LocalUsage.Assign v2 when v == v2 -> raise Exit
			| LocalUsage.Use _ | LocalUsage.Assign _ | LocalUsage.Declare _ -> ()
		in
		let is_rec = (try local_usage loop e; false with Exit -> true) in
		let exprs =
			if with_type <> WithType.NoValue && not inline then [mk (TLocal v) v.v_type p]
			else []
		in
		let exprs =
			if is_rec then begin
				if inline then display_error ctx.com "Inline function cannot be recursive" e.epos;
				(mk (TVar (v,Some (mk (TConst TNull) ft p))) ctx.t.tvoid p) ::
				(mk (TBinop (OpAssign,mk (TLocal v) ft p,e)) ft p) ::
				exprs
			end else if inline && not ctx.m.is_display_file then
				(mk (TBlock []) ctx.t.tvoid p) :: exprs (* do not add variable since it will be inlined *)
			else
				(mk (TVar (v,Some e)) ctx.t.tvoid p) :: exprs
		in
		match exprs with
		| [e] -> e
		| _ ->
			let block = mk (TBlock exprs) v.v_type p in
			mk (TMeta ((Meta.MergeBlock, [], null_pos), block)) v.v_type p

and type_array_decl ctx el with_type p =
	let allow_array_dynamic = ref false in
	let tp = (match with_type with
	| WithType.WithType(t,_) ->
		let rec loop seen t =
			(match follow t with
			| TInst ({ cl_path = [],"Array" },[tp]) ->
				(match follow tp with
				| TMono _ -> None
				| _ as t ->
					if t == t_dynamic then allow_array_dynamic := true;
					Some tp)
			| TAnon _ ->
				(try
					Some (get_iterable_param t)
				with Not_found ->
					None)
			| TAbstract (a,pl) as t when not (List.exists (fun t' -> shallow_eq t t') seen) ->
				let types = List.fold_left (fun acc (_,t') -> match loop (t :: seen) t' with
					| None -> acc
					| Some t -> t :: acc
				) [] (get_abstract_froms ctx a pl) in
				(match types with
				| [t] -> Some t
				| _ -> None)
			| t ->
				if t == t_dynamic then begin
					allow_array_dynamic := true;
					Some t
				end else
					None
			)
		in
		loop [] t
	| _ ->
		None
	) in
	(match tp with
	| None ->
		let el = List.map (fun e -> type_expr ctx e WithType.value) el in
		let t = try
			unify_min_raise ctx el
		with Error ({ err_message = Unify _ } as err) ->
			if !allow_array_dynamic || ctx.f.untyped || ignore_error ctx.com then
				t_dynamic
			else begin
				display_error ctx.com "Arrays of mixed types are only allowed if the type is forced to Array<Dynamic>" err.err_pos;
				raise_error err
			end
		in
		mk (TArrayDecl el) (ctx.t.tarray t) p
	| Some t ->
		let el = List.map (fun e ->
			let e = type_expr ctx e (WithType.with_type t) in
			AbstractCast.cast_or_unify ctx t e e.epos;
		) el in
		mk (TArrayDecl el) (ctx.t.tarray t) p)

and type_array_comprehension ctx e with_type p =
	let v = gen_local ctx (spawn_monomorph ctx.e p) p in
	let ev = mk (TLocal v) v.v_type p in
	let e_ref = snd (store_typed_expr ctx.com ev p) in
	let et = ref (EConst(Ident "null"),p) in
	let comprehension_pos = p in
	let rec map_compr (e,p) =
		match e with
		| EFor(it,e2) -> (EFor (it, map_compr e2),p)
		| EWhile(cond,e2,flag) -> (EWhile (cond,map_compr e2,flag),p)
		| EIf (cond,e2,None) -> (EIf (cond,map_compr e2,None),p)
		| EIf (cond,e2,Some e3) -> (EIf (cond,map_compr e2,Some (map_compr e3)),p)
		| EBlock [e] -> (EBlock [map_compr e],p)
		| EBlock [] -> map_compr (EObjectDecl [],p)
		| EBlock el -> begin match List.rev el with
			| e :: el -> (EBlock ((List.rev el) @ [map_compr e]),p)
			| [] -> e,p
			end
		| EParenthesis e2 -> (EParenthesis (map_compr e2),p)
		| EBinop(OpArrow,a,b) ->
			et := (ENew(make_ptp {tpackage=["haxe";"ds"];tname="Map";tparams=[];tsub=None} null_pos,[]),comprehension_pos);
			(ECall ((efield (e_ref,"set"),p),[a;b]),p)
		| _ ->
			et := (EArrayDecl [],comprehension_pos);
			(ECall ((efield (e_ref,"push"),p),[(e,p)]),p)
	in
	let e = map_compr e in
	let ea = type_expr ctx !et with_type in
	unify ctx v.v_type ea.etype p;
	let efor = type_expr ctx e WithType.NoValue in
	mk (TBlock [
		mk (TVar (v,Some ea)) ctx.t.tvoid p;
		efor;
		ev;
	]) v.v_type p

and type_return ?(implicit=false) ctx e with_type p =
	let is_abstract_ctor = ctx.e.curfun = FunMemberAbstract && ctx.f.curfield.cf_name = "_new" in
	match e with
	| None when is_abstract_ctor ->
		let e_cast = mk (TCast(get_this ctx p,None)) ctx.e.ret p in
		mk (TReturn (Some e_cast)) (mono_or_dynamic ctx with_type p) p
	| None ->
		let v = ctx.t.tvoid in
		unify ctx v ctx.e.ret p;
		let expect_void = match with_type with
			| WithType.WithType(t,_) -> ExtType.is_void (follow t)
			| WithType.Value (Some ImplicitReturn) -> true
			| _ -> false
		in
		mk (TReturn None) (if expect_void then v else (mono_or_dynamic ctx with_type p)) p
	| Some e ->
		if is_abstract_ctor then begin
			match fst e with
			| ECast((EConst(Ident "this"),_),None) -> ()
			| _ -> display_error ctx.com "Cannot return a value from constructor" p
		end;
		try
			let with_expected_type =
				if ExtType.is_void (follow ctx.e.ret) then WithType.no_value
				else if implicit then WithType.of_implicit_return ctx.e.ret
				else WithType.with_type ctx.e.ret
			in
			let e = type_expr ctx e with_expected_type in
			match follow ctx.e.ret with
			| TAbstract({a_path=[],"Void"},_) when implicit ->
				e
			| _ ->
				let e = AbstractCast.cast_or_unify ctx ctx.e.ret e p in
				match follow e.etype with
				| TAbstract({a_path=[],"Void"},_) ->
					begin match (Texpr.skip e).eexpr with
					| TConst TNull -> raise_typing_error "Cannot return `null` from Void-function" p
					| _ -> ()
					end;
					(* if we get a Void expression (e.g. from inlining) we don't want to return it (issue #4323) *)
					let t = mono_or_dynamic ctx with_type p in
					mk (TBlock [
						e;
						mk (TReturn None) t p
					]) t e.epos;
				| _ ->
					mk (TReturn (Some e)) (mono_or_dynamic ctx with_type p) p
		with Error err ->
			let p = err.err_pos in
			check_error ctx err;
			(* If we have a bad return, let's generate a return null expression at least. This surpresses various
				follow-up errors that come from the fact that the function no longer has a return expression (issue #6445). *)
			let e_null = mk (TConst TNull) (mk_mono()) p in
			mk (TReturn (Some e_null)) (mono_or_dynamic ctx with_type p) p

and type_cast ctx e t p =
	let tpos = pos t in
	let t = Typeload.load_complex_type ctx true t in
	let check_param pt = match follow pt with
		| TMono _ -> () (* This probably means that Dynamic wasn't bound (issue #4675). *)
		| t when t == t_dynamic -> ()
		| _ -> raise_typing_error "Cast type parameters must be Dynamic" tpos
	in
	let rec loop t = match follow t with
		| TInst (_,params) | TEnum (_,params) ->
			List.iter check_param params;
			(match follow t with
			| TInst (c,_) ->
				(match c.cl_kind with KTypeParameter _ -> raise_typing_error "Can't cast to a type parameter" tpos | _ -> ());
				TClassDecl c
			| TEnum (e,_) -> TEnumDecl e
			| _ -> die "" __LOC__);
		| TAbstract (a,params) when Meta.has Meta.RuntimeValue a.a_meta ->
			List.iter check_param params;
			TAbstractDecl a
		| TAbstract (a,params) ->
			loop (Abstract.get_underlying_type a params)
		| _ ->
			raise_typing_error "Cast type must be a class or an enum" tpos
	in
	let texpr = loop t in
	mk (TCast (type_expr ctx e WithType.value,Some texpr)) t p

and get_if_then_else_operands ctx e1 e2 with_type = match with_type with
	| WithType.NoValue -> e1,e2,ctx.t.tvoid
	| WithType.Value _ -> e1,e2,unify_min ctx [e1; e2]
	| WithType.WithType(t,src) when (match follow t with TMono _ -> true | t -> ExtType.is_void t) ->
		e1,e2,unify_min_for_type_source ctx [e1; e2] src
	| WithType.WithType(t,_) ->
		let e1 = AbstractCast.cast_or_unify ctx t e1 e1.epos in
		let e2 = AbstractCast.cast_or_unify ctx t e2 e2.epos in
		e1,e2,t

and make_if_then_else ctx e0 e1 e2 with_type p =
	let e1,e2,t = get_if_then_else_operands ctx e1 e2 with_type in
	mk (TIf (e0,e1,Some e2)) t p

and type_if ctx e e1 e2 with_type is_ternary p =
	let e = type_expr ctx e WithType.value in
	if is_ternary then begin match e.eexpr with
		| TConst TNull -> raise_typing_error "Cannot use null as ternary condition" e.epos
		| _ -> ()
	end;
	let e = AbstractCast.cast_or_unify ctx ctx.t.tbool e p in
	let e1 = type_expr ctx (Expr.ensure_block e1) with_type in
	match e2 with
	| None ->
		mk (TIf (e,e1,None)) ctx.t.tvoid p
	| Some e2 ->
		let e2 = type_expr ctx (Expr.ensure_block e2) with_type in
		make_if_then_else ctx e e1 e2 with_type p

and type_meta ?(mode=MGet) ctx m e1 with_type p =
	if ctx.m.is_display_file then DisplayEmitter.check_display_metadata ctx [m];
	let old = ctx.f.meta in
	ctx.f.meta <- m :: ctx.f.meta;
	let e () = type_expr ~mode ctx e1 with_type in
	let e = match m with
		| (Meta.ToString,_,_) ->
			let e = e() in
			(match follow e.etype with
				| TAbstract({a_impl = Some c},_) when PMap.mem "toString" c.cl_statics -> call_to_string ctx e
				| _ -> e)
		| (Meta.Markup,_,_) ->
			raise_typing_error "Markup literals must be processed by a macro" p
		| (Meta.Analyzer,_,_) ->
			let e = e() in
			{e with eexpr = TMeta(m,e)}
		| (Meta.MergeBlock,_,_) ->
			begin match fst e1 with
			| EBlock el ->
				let e = type_block ctx el with_type p in
				{e with eexpr = TMeta(m,e)}
			| _ -> e()
			end
		| (Meta.StoredTypedExpr,_,_) ->
			type_stored_expr ctx e1
		| (Meta.NoPrivateAccess,_,_) ->
			ctx.f.meta <- List.filter (fun(m,_,_) -> m <> Meta.PrivateAccess) ctx.f.meta;
			e()
		| (Meta.Fixed,_,_) when ctx.com.platform=Cpp ->
			let e = e() in
			{e with eexpr = TMeta(m,e)}
		| (Meta.NullSafety, [(EConst (Ident "Off"), _)],_) ->
			let e = e() in
			{e with eexpr = TMeta(m,e)}
		| (Meta.BypassAccessor,_,p) ->
			let old_counter = ctx.e.bypass_accessor in
			ctx.e.bypass_accessor <- old_counter + 1;
			let e = e () in
			(if ctx.e.bypass_accessor > old_counter then display_error ctx.com "Field access expression expected after @:bypassAccessor metadata" p);
			e
		| (Meta.Inline,_,pinline) ->
			begin match fst e1 with
			| ECall(e1,el) ->
				acc_get ctx (type_call_access ctx e1 el MGet WithType.value (Some pinline) p)
			| ENew (t,el) ->
				let e = type_new ctx t el with_type true p in
				{e with eexpr = TMeta((Meta.Inline,[],null_pos),e)}
			| _ ->
				display_error ctx.com "Call or function expected after inline keyword" p;
				e();
			end
		| (Meta.ImplicitReturn,_,_) ->
			begin match e1 with
			| (EReturn e, p) -> type_return ~implicit:true ctx e with_type p
			| _ -> e()
			end
		(* Allow `${...}` reification because it's a noop and happens easily with macros *)
		| (Meta.Dollar "",_,p) ->
			e()
		| (Meta.Dollar s,_,p) ->
			display_error ctx.com (Printf.sprintf "Reification $%s is not allowed outside of `macro` expression" s) p;
			e()
		| (Meta.Custom ":debug.import",_,_) ->
			let print l =
				let sl = List.map (fun res -> s_resolution_kind res.r_kind) l in
				print_endline (String.concat "\n" sl);
			in
			print_endline "OWN:";
			print (get_own_resolution ctx)#get_list;
			print_endline "IMPORT:";
			print ctx.m.import_resolution#get_list;
			e()
		| _ ->
			if ctx.g.retain_meta then
				let e = e() in
				{e with eexpr = TMeta(m,e)}
			else
				e()
	in
	ctx.f.meta <- old;
	e

and type_call_target ctx e el with_type p_inline =
	let p = (pos e) in
	let e = maybe_type_against_enum ctx (fun () -> type_access ctx (fst e) (snd e) (MCall el) WithType.value) with_type true p in
	let check_inline cf p =
		if (has_class_field_flag cf CfAbstract) then display_error ctx.com "Cannot force inline on abstract method" p
	in
	match p_inline with
	| None ->
		e
	| Some pinline ->
		let rec loop e =
			match e with
			| AKSafeNav sn ->
				AKSafeNav { sn with sn_access = loop sn.sn_access }
			| AKField fa ->
				check_inline fa.fa_field pinline;
				AKField({fa with fa_inline = true})
			| AKUsingField sea ->
				check_inline sea.se_access.fa_field pinline;
				AKUsingField {sea with se_access = {sea.se_access with fa_inline = true}}
			| AKExpr {eexpr = TLocal _} ->
				display_error ctx.com "Cannot force inline on local functions" pinline;
				e
			| _ ->
				e
		in
		loop e

and type_call_access ctx e el mode with_type p_inline p =
	try
		let e = type_call_builtin ctx e el mode with_type p in
		AKExpr e
	with Exit ->
		let acc = type_call_target ctx e el with_type p_inline in
		build_call_access ctx acc el mode with_type p

and type_call_builtin ctx e el mode with_type p =
	match e, el with
	| (EConst (Ident "trace"),p) , e :: el ->
		if Common.defined ctx.com Define.NoTraces then
			null ctx.t.tvoid p
		else
		let mk_to_string_meta e = EMeta((Meta.ToString,[],null_pos),e),pos e in
		let params = (match el with [] -> [] | _ -> [("customParams",null_pos,NoQuotes),(EArrayDecl (List.map mk_to_string_meta el) , p)]) in
		let infos = mk_infos ctx p params in
		if (platform ctx.com Js || platform ctx.com Python) && el = [] && has_dce ctx.com then
			let e = type_expr ctx e WithType.value in
			let infos = type_expr ctx infos WithType.value in
			let e = match follow e.etype with
				| TAbstract({a_impl = Some c},_) when PMap.mem "toString" c.cl_statics ->
					call_to_string ctx e
				| _ ->
					e
			in
			let e_trace = mk (TIdent "`trace") t_dynamic p in
			mk (TCall (e_trace,[e;infos])) ctx.t.tvoid p
		else
			type_expr ctx (ECall ((efield ((efield ((EConst (Ident "haxe"),p),"Log"),p),"trace"),p),[mk_to_string_meta e;infos]),p) WithType.NoValue
	| (EField ((EConst (Ident "super"),_),_,_),_), _ ->
		(* no builtins can be applied to super as it can't be a value *)
		raise Exit
	| (EField (e,"bind",efk_todo),p), args ->
		let e = type_expr ctx e WithType.value in
		(match follow e.etype with
			| TFun signature -> type_bind ctx e signature args p
			| _ -> raise Exit)
	| (EConst (Ident "$type"),_) , e1 :: el ->
		let e1 = type_expr ctx e1 with_type in
		let s = s_type (print_context()) e1.etype in
		let s = match el with
			| [EConst (Ident "_"),_] ->
				Printf.sprintf "%s (expected: %s)" s (WithType.to_string with_type)
			| _ ->
				s
		in
		warning ctx WInfo s e1.epos;
		e1
	| (EField(e,"match",efk_todo),p), [epat] ->
		let et = type_expr ctx e WithType.value in
		let rec has_enum_match t = match follow t with
			| TEnum _ -> true
			| TAbstract (a,tl) when (Meta.has Meta.Forward a.a_meta) && not (Meta.has Meta.CoreType a.a_meta) ->
				(match a.a_impl with
					| Some c when (PMap.exists "match" c.cl_statics) && (has_class_field_flag (PMap.find "match" c.cl_statics) CfImpl) -> false
					| _ -> has_enum_match (Abstract.get_underlying_type ~return_first:true a tl))
			| _ -> false
		in
		if has_enum_match et.etype then
			Matcher.Match.match_expr ctx e [[epat],None,Some (EConst(Ident "true"),p),p] (Some (Some (EConst(Ident "false"),p),p)) (WithType.with_type ctx.t.tbool) true p
		else
			raise Exit
	| (EConst (Ident "__unprotect__"),_) , [(EConst (String _),_) as e] ->
		let e = type_expr ctx e WithType.value in
		if Common.platform ctx.com Flash then
			let t = tfun [e.etype] e.etype in
			let e_unprotect = mk (TIdent "__unprotect__") t p in
			mk (TCall (e_unprotect,[e])) e.etype e.epos
		else
			e
	| (EDisplay((EConst (Ident "super"),_ as e1),dk),_),_ ->
		TyperDisplay.handle_display ctx (ECall(e1,el),p) dk mode with_type
	| (EConst (Ident "super"),sp) , el ->
		if ctx.e.curfun <> FunConstructor then raise_typing_error "Cannot call super constructor outside class constructor" p;
		let el, t = (match ctx.c.curclass.cl_super with
		| None -> raise_typing_error "Current class does not have a super" p
		| Some (c,params) ->
			let fa = FieldAccess.get_constructor_access c params p in
			let cf = fa.fa_field in
			let t = TInst (c,params) in
			let e = mk (TConst TSuper) t sp in
			if (Meta.has Meta.CompilerGenerated cf.cf_meta) then display_error ctx.com (error_msg (No_constructor (TClassDecl c))) p;
			let fa = FieldAccess.create e cf (FHInstance(c,params)) false p in
			let fcc = unify_field_call ctx fa [] el p false in
			let el = fcc.fc_args in
			el,t
		) in
		mk (TCall (mk (TConst TSuper) t sp,el)) ctx.t.tvoid p
	| _ ->
		raise Exit

and type_expr ?(mode=MGet) ctx (e,p) (with_type:WithType.t) =
	match e with
	| EField ((EConst (String(s,_)),ps),"code",EFNormal) ->
		if UTF8.length s <> 1 then raise_typing_error "String must be a single UTF8 char" ps;
		mk (TConst (TInt (Int32.of_int (UCharExt.code (UTF8.get s 0))))) ctx.t.tint p
	| EField(_,n,_) when starts_with n '$' ->
		raise_typing_error "Field names starting with $ are not allowed" p
	| EConst (Ident s) ->
		if s = "super" && with_type <> WithType.NoValue && not ctx.f.in_display then raise_typing_error "Cannot use super as value" p;
		let e = maybe_type_against_enum ctx (fun () -> type_ident ctx s p mode with_type) with_type false p in
		acc_get ctx e
	| EField _
	| EArray _
	| ECall _ ->
		acc_get ctx (type_access ctx e p mode with_type)
	| EConst (Regexp (r,opt)) ->
		let str = mk (TConst (TString r)) ctx.t.tstring p in
		let opt = mk (TConst (TString opt)) ctx.t.tstring p in
		let t = Typeload.load_instance ctx (make_ptp (mk_type_path (["std"],"EReg")) null_pos) ParamNormal in
		mk (TNew ((match t with TInst (c,[]) -> c | _ -> die "" __LOC__),[],[str;opt])) t p
	| EConst (String(s,SSingleQuotes)) when s <> "" ->
		type_expr ctx (format_string ctx s p) with_type
	| EConst (Int (s, Some suffix)) ->
		(match suffix with
		| "i32" ->
			(try mk (TConst (TInt (Int32.of_string s))) ctx.com.basic.tint p
			with _ -> raise_typing_error ("Cannot represent " ^ s ^ " with a 32 bit integer") p)
		| "i64" ->
			if String.length s > 18 && String.sub s 0 2 = "0x" then raise_typing_error "Invalid hexadecimal integer" p;

			let i64  = Int64.of_string s in
			let high = Int64.to_int32 (Int64.shift_right i64 32) in
			let low  = Int64.to_int32 i64 in

			let ident = EConst (Ident "haxe"), p in
			let field = efield ((efield (ident, "Int64"), p), "make"), p in

			let arg_high = EConst (Int (Int32.to_string high, None)), p in
			let arg_low  = EConst (Int (Int32.to_string low, None)), p in
			let call     = ECall (field, [ arg_high; arg_low ]), p in
			type_expr ctx call with_type
		| "u32" ->
			let check = ECheckType ((EConst (Int (s, None)), p), (make_ptp_th (mk_type_path ([],"UInt")) p)), p in
			type_expr ctx check with_type
		| other -> raise_typing_error (other ^ " is not a valid integer suffix") p)
	| EConst (Float (s, Some suffix) as c) ->
		(match suffix with
		| "f64" -> Texpr.type_constant ctx.com.basic c p
		| other -> raise_typing_error (other ^ " is not a valid float suffix") p)
	| EConst c ->
		Texpr.type_constant ctx.com.basic c p
	| EBinop (OpNullCoal,e1,e2) ->
		let vr = new value_reference ctx in
		let e1 = type_expr ctx (Expr.ensure_block e1) with_type in
		let e2 = type_expr ctx (Expr.ensure_block e2) (WithType.with_type e1.etype) in
		let e1,e2,tmin = get_if_then_else_operands ctx e1 e2 with_type in
		let rec follow_null t =
			match t with
			| TAbstract({a_path = [],"Null"},[t]) -> follow_null t
			| _ -> t
		in
		let iftype = if DeadEnd.has_dead_end e2 then
			follow_null e1.etype
		else match e2.etype with
			| TAbstract({a_path = [],"Null"},[t]) -> tmin
			| _ -> follow_null tmin
		in
		let e1 = vr#as_var "tmp" {e1 with etype = ctx.t.tnull tmin} in
		let e_null = Builder.make_null e1.etype e1.epos in
		let e_cond = mk (TBinop(OpNotEq,e1,e_null)) ctx.t.tbool e1.epos in
		let e_if = mk (TIf(e_cond,e1,Some e2)) iftype p in
		vr#to_texpr e_if
	| EBinop (OpAssignOp OpNullCoal,e1,e2) ->
		let e_cond = EBinop(OpNotEq,e1,(EConst(Ident "null"), p)) in
		let e_if = EIf ((e_cond, p),e1,Some e2) in
		type_assign ctx e1 (e_if, p) with_type p
	| EBinop (op,e1,e2) ->
		type_binop ctx op e1 e2 false with_type p
	| EBlock [] when (match with_type with
			| NoValue -> false
			(*
				If expected type is unknown then treat `(...) -> {}` as an empty function
				(just like `function(...) {}`) instead of returning an object.
			*)
			| WithType (t, Some ImplicitReturn) -> not (ExtType.is_mono (follow t))
			| _ -> true
		) ->
		type_expr ctx (EObjectDecl [],p) with_type
	| EBlock l ->
		let locals = save_locals ctx in
		let e = type_block ctx l with_type p in
		locals();
		e
	| EParenthesis e ->
		let e = type_expr ctx e with_type in
		mk (TParenthesis e) e.etype p
	| EObjectDecl fl ->
		type_object_decl ctx fl with_type p
	| EArrayDecl [(EFor _,_) | (EWhile _,_) as e] ->
		type_array_comprehension ctx e with_type p
	| EArrayDecl ((EBinop(OpArrow,_,_),_) as e1 :: el) ->
		type_map_declaration ctx e1 el with_type p
	| EArrayDecl el ->
		begin match with_type with
		| WithType(t,_) ->
			begin match follow t with
			| TAbstract({a_path = (["haxe";"ds"],"Map")},[tk;tv]) ->
				begin match el with
				| [] ->
					type_expr ctx (ENew(make_ptp {tpackage=["haxe";"ds"];tname="Map";tparams=[];tsub=None} null_pos,[]),p) with_type
				| [(EDisplay _,_) as e1] ->
					(* This must mean we're just typing the first key of a map declaration (issue #9133). *)
					type_expr ctx e1 (WithType.with_type tk)
				| _ ->
					type_array_decl ctx el with_type p
				end
			| _ ->
				type_array_decl ctx el with_type p
			end
		| _ ->
			type_array_decl ctx el with_type p
		end
	| EVars vl ->
		type_vars ctx vl p
	| EFor (it,e2) ->
		ForLoop.type_for_loop ctx TyperDisplay.handle_display it e2 p
	| ETernary (e1,e2,e3) ->
		type_if ctx e1 e2 (Some e3) with_type true p
	| EIf (e,e1,e2) ->
		type_if ctx e e1 e2 with_type false p
	| EWhile (cond,e,NormalWhile) ->
		let old_loop = ctx.e.in_loop in
		let cond = type_expr ctx cond WithType.value in
		let cond = AbstractCast.cast_or_unify ctx ctx.t.tbool cond p in
		ctx.e.in_loop <- true;
		let e = type_expr ctx (Expr.ensure_block e) WithType.NoValue in
		ctx.e.in_loop <- old_loop;
		mk (TWhile (cond,e,NormalWhile)) ctx.t.tvoid p
	| EWhile (cond,e,DoWhile) ->
		let old_loop = ctx.e.in_loop in
		ctx.e.in_loop <- true;
		let e = type_expr ctx (Expr.ensure_block e) WithType.NoValue in
		ctx.e.in_loop <- old_loop;
		let cond = type_expr ctx cond WithType.value in
		let cond = AbstractCast.cast_or_unify ctx ctx.t.tbool cond cond.epos in
		mk (TWhile (cond,e,DoWhile)) ctx.t.tvoid p
	| ESwitch (e1,cases,def) ->
		let wrap e1 = mk (TMeta((Meta.Ast,[e,p],p),e1)) e1.etype e1.epos in
		let e = Matcher.Match.match_expr ctx e1 cases def with_type false p in
		wrap e
	| EReturn e ->
		if not ctx.e.in_function then begin
			display_error ctx.com "Return outside function" p;
			match e with
			| None ->
				Texpr.Builder.make_null (mono_or_dynamic ctx with_type p) p
			| Some e ->
				(* type the return expression to see if there are more errors
				   as well as use its type as if there was no `return`, since
				   that is most likely what was meant *)
				type_expr ctx e WithType.value
		end else
			type_return ctx e with_type p
	| EBreak ->
		if not ctx.e.in_loop then display_error ctx.com "Break outside loop" p;
		mk TBreak (mono_or_dynamic ctx with_type p) p
	| EContinue ->
		if not ctx.e.in_loop then display_error ctx.com "Continue outside loop" p;
		mk TContinue (mono_or_dynamic ctx with_type p) p
	| ETry (e1,[]) ->
		type_expr ctx e1 with_type
	| ETry (e1,catches) ->
		type_try ctx e1 catches with_type p
	| EThrow e ->
		let e = try
			type_expr ctx e WithType.value
		with Error err ->
			check_error ctx err;
			Texpr.Builder.make_null t_dynamic p
		in
		mk (TThrow e) (mono_or_dynamic ctx with_type p) p
	| ENew (t,el) ->
		type_new ctx t el with_type false p
	| EUnop (op,flag,e) ->
		type_unop ctx op flag e with_type p
	| EFunction (kind,f) ->
		type_local_function ctx kind f with_type p
	| EUntyped e ->
		let old = ctx.f.untyped in
		ctx.f.untyped <- true;
		if not (Meta.has Meta.HasUntyped ctx.f.curfield.cf_meta) then ctx.f.curfield.cf_meta <- (Meta.HasUntyped,[],p) :: ctx.f.curfield.cf_meta;
		let e = type_expr ctx e with_type in
		ctx.f.untyped <- old;
		{
			eexpr = e.eexpr;
			etype = mk_mono();
			epos = e.epos;
		}
	| ECast (e,None) ->
		let e = type_expr ctx e WithType.value in
		mk (TCast (e,None)) (spawn_monomorph ctx.e p) p
	| ECast (e, Some t) ->
		type_cast ctx e t p
	| EDisplay (e,dk) ->
		TyperDisplay.handle_edisplay ctx e dk mode with_type
	| ECheckType (e,t) ->
		let t = Typeload.load_complex_type ctx true t in
		let e = type_expr ctx e (WithType.with_type t) in
		let e = AbstractCast.cast_or_unify ctx t e p in
		if e.etype == t then e else mk (TCast (e,None)) t p
	| EMeta (m,e1) ->
		type_meta ~mode ctx m e1 with_type p
	| EIs (e,(t,p_t)) ->
		match t with
		| CTPath tp ->
			if tp.path.tparams <> [] then display_error ctx.com "Type parameters are not supported for the `is` operator" p_t;
			let e = type_expr ctx e WithType.value in
			let mt = Typeload.load_type_def ctx p_t tp.path in
			if ctx.f.in_display && DisplayPosition.display_position#enclosed_in p_t then
				DisplayEmitter.display_module_type ctx mt p_t;
			let e_t = type_module_type ctx mt p_t in
			Texpr.Builder.resolve_and_make_static_call ctx.com.std "isOfType" [e;e_t] p
		| _ ->
			display_error ctx.com "Unsupported type for `is` operator" p_t;
			Texpr.Builder.make_bool ctx.com.basic false p
;;
unify_min_ref := unify_min;
unify_min_for_type_source_ref := unify_min_for_type_source;
make_call_ref := make_call;
type_call_target_ref := type_call_target;
type_access_ref := type_access;
type_block_ref := type_block;
type_expr_ref := (fun ?(mode=MGet) ctx e with_type -> type_expr ~mode ctx e with_type);<|MERGE_RESOLUTION|>--- conflicted
+++ resolved
@@ -1234,11 +1234,7 @@
 		| FunMemberAbstractLocal -> FunMemberAbstractLocal
 		| _ -> FunMemberClassLocal
 	in
-<<<<<<< HEAD
 	let ctx = TyperManager.clone_for_expr ctx_from curfun true in
-=======
-	let ctx = TyperManager.clone_for_expr ctx_from in
->>>>>>> 3f13b750
 	let old_tp = ctx.type_params in
 	ctx.type_params <- params @ ctx.type_params;
 	if not inline then ctx.e.in_loop <- false;
@@ -1342,11 +1338,7 @@
 			if params <> [] then v.v_extra <- Some (var_extra params None);
 			Some v
 	) in
-<<<<<<< HEAD
 	let e = TypeloadFunction.type_function ctx args rt f.f_expr ctx.f.in_display p in
-=======
-	let e = TypeloadFunction.type_function ctx args rt curfun f.f_expr ctx.f.in_display p in
->>>>>>> 3f13b750
 	ctx.type_params <- old_tp;
 	let tf = {
 		tf_args = args#for_expr ctx;
