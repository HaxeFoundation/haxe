(*
	The Haxe Compiler
	Copyright (C) 2005-2019  Haxe Foundation

	This program is free software; you can redistribute it and/or
	modify it under the terms of the GNU General Public License
	as published by the Free Software Foundation; either version 2
	of the License, or (at your option) any later version.

	This program is distributed in the hope that it will be useful,
	but WITHOUT ANY WARRANTY; without even the implied warranty of
	MERCHANTABILITY or FITNESS FOR A PARTICULAR PURPOSE.  See the
	GNU General Public License for more details.

	You should have received a copy of the GNU General Public License
	along with this program; if not, write to the Free Software
	Foundation, Inc., 51 Franklin Street, Fifth Floor, Boston, MA  02110-1301, USA.
*)
open Extlib_leftovers
open Ast
open DisplayTypes.DisplayMode
open DisplayException
open DisplayTypes.CompletionResultKind
open CompletionItem.ClassFieldOrigin
open Common
open Type
open Typecore
open Resolution
open Error
open Globals
open TyperBase
open Fields
open CallUnification
open Calls
open Operators

(* ---------------------------------------------------------------------- *)
(* TOOLS *)

let mono_or_dynamic ctx with_type p = match with_type with
	| WithType.NoValue ->
		t_dynamic
	| Value _ | WithType _ ->
		spawn_monomorph ctx p

let get_iterator_param t =
	match follow t with
	| TAnon a ->
		if !(a.a_status) <> Closed then raise Not_found;
		(match follow (PMap.find "hasNext" a.a_fields).cf_type, follow (PMap.find "next" a.a_fields).cf_type with
		| TFun ([],tb), TFun([],t) when (match follow tb with TAbstract ({ a_path = [],"Bool" },[]) -> true | _ -> false) ->
			if PMap.fold (fun _ acc -> acc + 1) a.a_fields 0 <> 2 then raise Not_found;
			t
		| _ ->
			raise Not_found)
	| _ ->
		raise Not_found

let get_iterable_param t =
	match follow t with
	| TAnon a ->
		if !(a.a_status) <> Closed then raise Not_found;
		(match follow (PMap.find "iterator" a.a_fields).cf_type with
		| TFun ([],it) ->
			let t = get_iterator_param it in
			if PMap.fold (fun _ acc -> acc + 1) a.a_fields 0 <> 1 then raise Not_found;
			t
		| _ ->
			raise Not_found)
	| _ -> raise Not_found

let get_own_resolution ctx = match ctx.m.own_resolution with
	| Some resolution ->
		resolution
	| None ->
		let rl = new resolution_list [] in
		Option.may (fun c ->
			List.iter (fun cf ->
				rl#add (mk_resolution (cf.cf_name,null_pos) (RClassFieldImport(c,cf)) null_pos)
			) c.cl_ordered_statics
		) ctx.m.curmod.m_statics;
		rl#add_l (List.rev_map (fun mt -> mk_resolution (t_name mt,null_pos) (RTypeImport mt) null_pos) ctx.m.curmod.m_types);
		ctx.m.own_resolution <- Some rl;
		rl

let maybe_type_against_enum ctx f with_type iscall p =
	try
		begin match with_type with
		| WithType.WithType(t,_) ->
			let rec loop stack t = match follow t with
				| TEnum (en,_) ->
					true,en.e_path,en.e_names,TEnumDecl en
				| TAbstract ({a_impl = Some c} as a,_) when a.a_enum ->
					let fields = ExtList.List.filter_map (fun cf ->
						if has_class_field_flag cf CfEnum then Some cf.cf_name else None
					) c.cl_ordered_statics in
					false,a.a_path,fields,TAbstractDecl a
				| TAbstract (a,pl) when not (Meta.has Meta.CoreType a.a_meta) ->
					begin match get_abstract_froms ctx a pl with
						| [t2] ->
							if (List.exists (shallow_eq t) stack) then raise Exit;
							loop (t :: stack) t2
						| _ -> raise Exit
					end
				| _ ->
					raise Exit
			in
			let is_enum,path,fields,mt = loop [] t in
			let own_resolution = get_own_resolution ctx in
			let restore = own_resolution#save in
			own_resolution#add (mk_resolution (t_name mt,null_pos) (RTypeImport mt) null_pos);
			let e = try
				f()
			with
			| Error { err_message = Unknown_ident n; err_sub = sub } ->
				restore();
				raise_or_display_message ctx (StringError.string_error n fields ("Identifier '" ^ n ^ "' is not part of " ^ s_type_path path)) p;
				AKExpr (mk (TConst TNull) (mk_mono()) p)
			| exc ->
				restore();
				raise exc;
			in
			restore();
			begin match e with
				| AKExpr e ->
					begin match follow e.etype with
						| TFun(_,t') when is_enum ->
							(* TODO: this is a dodge for #7603 *)
							(try Type.unify t' t with Unify_error _ -> ());
							AKExpr e
						| _ ->
							AKExpr e
					end
				| _ -> e (* ??? *)
			end
		| _ ->
			raise Exit
		end
	with Exit ->
		f()

(* ---------------------------------------------------------------------- *)
(* PASS 3 : type expression & check structure *)

let rec unify_min_raise ctx (el:texpr list) : t =
	let basic = ctx.com.basic in
	match el with
	| [] -> spawn_monomorph ctx null_pos
	| [e] -> e.etype
	| _ ->
		let rec chk_null e = is_null e.etype || is_explicit_null e.etype ||
			match e.eexpr with
			| TConst TNull -> true
			| TBlock el ->
				(match List.rev el with
				| [] -> false
				| e :: _ -> chk_null e)
			| TParenthesis e | TMeta(_,e) -> chk_null e
			| _ -> false
		in
		(* First pass: Try normal unification and find out if null is involved. *)
		let rec loop t = function
			| [] ->
				false, t
			| e :: el ->
				let t = if chk_null e then basic.tnull t else t in
				try
					Type.unify e.etype t;
					loop t el
				with Unify_error _ -> try
					Type.unify t e.etype;
					loop (if is_null t then basic.tnull e.etype else e.etype) el
				with Unify_error _ ->
					true, t
		in
		let has_error, t = loop (spawn_monomorph ctx null_pos) el in
		if not has_error then
			t
		else try
			(* specific case for const anon : we don't want to hide fields but restrict their common type *)
			let fcount = ref (-1) in
			let field_count a =
				PMap.fold (fun _ acc -> acc + 1) a.a_fields 0
			in
			let expr f = match f.cf_expr with None -> mk (TBlock []) f.cf_type f.cf_pos | Some e -> e in
			let fields = List.fold_left (fun acc e ->
				match follow e.etype with
				| TAnon a when !(a.a_status) = Const ->
					if !fcount = -1 then begin
						fcount := field_count a;
						PMap.map (fun f -> [expr f]) a.a_fields
					end else begin
						if !fcount <> field_count a then raise Not_found;
						PMap.mapi (fun n el -> expr (PMap.find n a.a_fields) :: el) acc
					end
				| _ ->
					raise Not_found
			) PMap.empty el in
			let fields = PMap.foldi (fun n el acc ->
				let t = try unify_min_raise ctx el with Unify_error _ -> raise Not_found in
				PMap.add n (mk_field n t (List.hd el).epos null_pos) acc
			) fields PMap.empty in
			mk_anon ~fields (ref Closed)
		with Not_found -> try
			(* specific case for TFun, see #9579 *)
			let e0,el = match el with
				| e0 :: el -> e0,el
				| _ -> raise Exit
			in
			let args,tr0 = match follow e0.etype with
				| TFun(tl,tr) ->
					Array.of_list tl,tr
				| _ ->
					raise Exit
			in
			let arity = Array.length args in
			let rets = List.map (fun e -> match follow e.etype with
				| TFun(tl,tr) ->
					let ta = Array.of_list tl in
					if Array.length ta <> arity then raise Exit;
					for i = 0 to arity - 1 do
						let (_,_,tcur) = args.(i) in
						let (_,_,tnew) as argnew = ta.(i) in
						if Type.does_unify tnew tcur then
							args.(i) <- argnew
						else if not (Type.does_unify tcur tnew) then
							raise Exit
					done;
					tr
				| _ ->
					raise Exit
			) el in
			let common_types = UnifyMinT.collect_base_types tr0 in
			let tr = match UnifyMinT.unify_min' default_unification_context common_types rets with
			| UnifyMinOk t ->
				t
			| UnifyMinError(l,index) ->
				raise Exit
			in
			TFun(Array.to_list args,tr)
		with Exit ->
			(* Second pass: Get all base types (interfaces, super classes and their interfaces) of most general type.
			   Then for each additional type filter all types that do not unify. *)
			let common_types = UnifyMinT.collect_base_types t in
			let dyn_types = List.fold_left (fun acc t ->
				let rec loop c =
					Meta.has Meta.UnifyMinDynamic c.cl_meta || (match c.cl_super with None -> false | Some (c,_) -> loop c)
				in
				match t with
				| TInst (c,params) when params <> [] && loop c ->
					TInst (c,List.map (fun _ -> t_dynamic) params) :: acc
				| _ -> acc
			) [] common_types in
			let common_types = (match List.rev dyn_types with [] -> common_types | l -> common_types @ l) in
			let el = List.tl el in
			let tl = List.map (fun e -> e.etype) el in
			begin match UnifyMinT.unify_min' default_unification_context common_types tl with
			| UnifyMinOk t ->
				t
			| UnifyMinError(l,index) ->
				raise_typing_error_ext (make_error (Unify l) (List.nth el index).epos)
			end

let unify_min ctx el =
	try unify_min_raise ctx el
	with Error ({ err_message = Unify l } as err) ->
		if not ctx.untyped then display_error_ext ctx.com err;
		(List.hd el).etype

let unify_min_for_type_source ctx el src =
	match src with
	| Some WithType.ImplicitReturn when List.exists (fun e -> ExtType.is_void (follow e.etype)) el ->
		ctx.com.basic.tvoid
	| _ ->
		unify_min ctx el

let enum_field_access ctx en ef mode p pt =
	let et = type_module_type ctx (TEnumDecl en) None p in
	ImportHandling.mark_import_position ctx pt;
	let wrap e =
		let acc = AKExpr e in
		let is_set = match mode with MSet _ -> true | _ -> false in
		(* Should this really be here? *)
		if is_set then
			AKNo(acc,p)
		else
			acc
	in
	wrap (mk (TField (et,FEnum (en,ef))) (enum_field_type ctx en ef p) p)

let rec type_ident_raise ctx i p mode with_type =
	let resolve res =
		ImportHandling.mark_import_position ctx res.r_pos;
		match res.r_kind with
		| RTypeImport mt ->
			AKExpr (type_module_type ctx mt None p)
		| RClassFieldImport(c,cf) ->
			let e = type_module_type ctx (TClassDecl c) None p in
			field_access ctx mode cf (FHStatic c) e p
		| RAbstractFieldImport(a,c,cf) ->
			let et = type_module_type ctx (TClassDecl c) None p in
			let inline = match cf.cf_kind with
				| Var {v_read = AccInline} -> true
				|  _ -> false
			in
			let fa = FieldAccess.create et cf (FHAbstract(a,extract_param_types a.a_params,c)) inline p in
			AKField fa
		| REnumConstructorImport(en,ef) ->
			enum_field_access ctx en ef mode p res.r_pos
		| RWildcardPackage _ | RLazy _ ->
			assert false
	in
	match i with
	| "true" ->
		let acc = AKExpr (mk (TConst (TBool true)) ctx.t.tbool p) in
		if mode = MGet then
			acc
		else
			AKNo(acc,p)
	| "false" ->
		let acc = AKExpr (mk (TConst (TBool false)) ctx.t.tbool p) in
		if mode = MGet then
			acc
		else
			AKNo(acc,p)
	| "this" ->
		let acc = AKExpr(get_this ctx p) in
		begin match mode with
		| MSet _ ->
			add_class_field_flag ctx.curfield CfModifiesThis;
			begin match ctx.curclass.cl_kind with
			| KAbstractImpl _ ->
				if not (assign_to_this_is_allowed ctx) then
					raise_typing_error "Abstract 'this' value can only be modified inside an inline function" p;
				acc
			| _ ->
				AKNo(acc,p)
			end
		| MCall _ ->
			begin match ctx.curclass.cl_kind with
			| KAbstractImpl _ ->
				acc
			| _ ->
				AKNo(acc,p)
			end
		| MGet ->
			acc
		end;
	| "abstract" ->
		begin match mode, ctx.curclass.cl_kind with
			| MSet _, KAbstractImpl ab -> raise_typing_error "Property 'abstract' is read-only" p;
			| (MGet, KAbstractImpl ab)
			| (MCall _, KAbstractImpl ab) ->
				let tl = extract_param_types ab.a_params in
				let e = get_this ctx p in
				let e = {e with etype = TAbstract (ab,tl)} in
				AKExpr e
			| _ ->
				raise_typing_error "Property 'abstract' is reserved and only available in abstracts" p
		end
	| "super" ->
		let t = (match ctx.curclass.cl_super with
			| None -> raise_typing_error "Current class does not have a superclass" p
			| Some (c,params) -> TInst(c,params)
		) in
		(match ctx.curfun with
		| FunMember | FunConstructor -> ()
		| FunMemberAbstract -> raise_typing_error "Cannot access super inside an abstract function" p
		| FunStatic -> raise_typing_error "Cannot access super inside a static function" p;
		| FunMemberClassLocal | FunMemberAbstractLocal -> raise_typing_error "Cannot access super inside a local function" p);
		AKExpr (mk (TConst TSuper) t p)
	| "null" ->
		let acc =
			(* Hack for #10787 *)
			if ctx.com.platform = Cs then
				AKExpr (null (spawn_monomorph ctx p) p)
			else begin
				let tnull () = ctx.t.tnull (spawn_monomorph ctx p) in
				let t = match with_type with
					| WithType.WithType(t,_) ->
						begin match follow t with
						| TMono r ->
							(* If our expected type is a monomorph, bind it to Null<?>. *)
							Monomorph.do_bind r (tnull())
						| _ ->
							(* Otherwise there's no need to create a monomorph, we can just type the null literal
							the way we expect it. *)
							()
						end;
						t
					| _ ->
						tnull()
				in
				AKExpr (null t p)
			end
		in
		if mode = MGet then acc else AKNo(acc,p)
	| _ ->
	try
		let v = PMap.find i ctx.locals in
		(match v.v_extra with
		| Some ve ->
			let (params,e) = (ve.v_params,ve.v_expr) in
			let t = apply_params params (Monomorph.spawn_constrained_monos (fun t -> t) params) v.v_type in
			(match e with
			| Some ({ eexpr = TFunction f } as e) when ctx.com.display.dms_inline ->
				begin match mode with
					| MSet _ -> raise_typing_error "Cannot set inline closure" p
					| MGet -> raise_typing_error "Cannot create closure on inline closure" p
					| MCall _ ->
						(* create a fake class with a fake field to emulate inlining *)
						let c = mk_class ctx.m.curmod (["local"],v.v_name) e.epos null_pos in
						let cf = { (mk_field v.v_name v.v_type e.epos null_pos) with cf_params = params; cf_expr = Some e; cf_kind = Method MethInline } in
						add_class_flag c CExtern;
						c.cl_fields <- PMap.add cf.cf_name cf PMap.empty;
						let e = mk (TConst TNull) (TInst (c,[])) p in
						AKField (FieldAccess.create e cf (FHInstance(c,[])) true p)
				end
			| _ ->
				AKExpr (mk (TLocal v) t p))
		| _ ->
			AKExpr (mk (TLocal v) v.v_type p))
	with Not_found -> try
		(* member variable lookup *)
		if ctx.curfun = FunStatic then raise Not_found;
		let c , t , f = class_field ctx ctx.curclass (extract_param_types ctx.curclass.cl_params) i p in
		field_access ctx mode f (match c with None -> FHAnon | Some (c,tl) -> FHInstance (c,tl)) (get_this ctx p) p
	with Not_found -> try
		(* static variable lookup *)
		let f = PMap.find i ctx.curclass.cl_statics in
		let is_impl = has_class_field_flag f CfImpl in
		let is_enum = has_class_field_flag f CfEnum in
		if is_impl && not (has_class_field_flag ctx.curfield CfImpl) && not is_enum then
			raise_typing_error (Printf.sprintf "Cannot access non-static field %s from static method" f.cf_name) p;
		let e,fa = match ctx.curclass.cl_kind with
			| KAbstractImpl a when is_impl && not is_enum ->
				let tl = extract_param_types a.a_params in
				let e = get_this ctx p in
				let e = {e with etype = TAbstract(a,tl)} in
				e,FHAbstract(a,tl,ctx.curclass)
			| _ ->
				let e = type_module_type ctx (TClassDecl ctx.curclass) None p in
				e,FHStatic ctx.curclass
		in
		field_access ctx mode f fa e p
	with Not_found -> try
<<<<<<< HEAD
		let own_resolution = get_own_resolution ctx in
		resolve (own_resolution#resolve i)
	with Not_found ->
		resolve (ctx.m.import_resolution#resolve i)
=======
		(* module-level statics *)
		(match ctx.m.curmod.m_statics with
		| None -> raise Not_found
		| Some c ->
			let f = PMap.find i c.cl_statics in
			let e = type_module_type ctx (TClassDecl c) p in
			field_access ctx mode f (FHStatic c) e p
		)
	with Not_found -> try
		let wrap e =
			let acc = AKExpr e in
			if is_set then
				AKNo(acc,p)
			else
				acc
		in
		(* lookup imported enums *)
		let rec loop l =
			match l with
			| [] -> raise Not_found
			| (t,pt) :: l ->
				match t with
				| TAbstractDecl ({a_impl = Some c} as a) when a.a_enum ->
					begin try
						let cf = PMap.find i c.cl_statics in
						if not (has_class_field_flag cf CfEnum) then
							loop l
						else begin
							let et = type_module_type ctx (TClassDecl c) p in
							let inline = match cf.cf_kind with
								| Var {v_read = AccInline} -> true
								|  _ -> false
							in
							let fa = FieldAccess.create et cf (FHAbstract(a,extract_param_types a.a_params,c)) inline p in
							ImportHandling.mark_import_position ctx pt;
							AKField fa
						end
					with Not_found ->
						loop l
					end
				| TClassDecl _ | TAbstractDecl _ ->
					loop l
				| TTypeDecl t ->
					(match follow t.t_type with
					| TEnum (e,_) -> loop ((TEnumDecl e,pt) :: l)
					| TAbstract (a,_) when a.a_enum -> loop ((TAbstractDecl a,pt) :: l)
					| _ -> loop l)
				| TEnumDecl e ->
					try
						let ef = PMap.find i e.e_constrs in
						let et = type_module_type ctx t p in
						ImportHandling.mark_import_position ctx pt;
						wrap (mk (TField (et,FEnum (e,ef))) (enum_field_type ctx e ef p) p)
					with
						Not_found -> loop l
		in
		(try loop (List.rev_map (fun t -> t,null_pos) ctx.m.curmod.m_types) with Not_found -> loop ctx.m.module_imports)
	with Not_found ->
		(* lookup imported globals *)
		let t, name, pi = PMap.find i ctx.m.module_globals in
		ImportHandling.mark_import_position ctx pi;
		let e = type_module_type ctx t p in
		type_field_default_cfg ctx e name p mode with_type
>>>>>>> 21e768cd

and type_ident ctx i p mode with_type =
	try
		type_ident_raise ctx i p mode with_type
	with Not_found -> try
		(* lookup type *)
		if is_lower_ident i p then raise Not_found;
		let e = try
			type_module_type ctx (Typeload.load_type_def' ctx [] i i p) None p
		with Error { err_message = Module_not_found ([],name) } when name = i ->
			raise Not_found
		in
		AKExpr e
	with Not_found ->
		let resolved_to_type_parameter = ref false in
		try
			let t = List.find (fun tp -> tp.ttp_name = i) ctx.type_params in
			resolved_to_type_parameter := true;
			let c = match follow (extract_param_type t) with TInst(c,_) -> c | _ -> die "" __LOC__ in
			if TypeloadCheck.is_generic_parameter ctx c && Meta.has Meta.Const c.cl_meta then begin
				let e = type_module_type ctx (TClassDecl c) p in
				AKExpr {e with etype = (extract_param_type t)}
			end else
				raise Not_found
		with Not_found ->
			if ctx.untyped then begin
				if i = "__this__" then
					AKExpr (mk (TConst TThis) ctx.tthis p)
				else
					let t = mk_mono() in
					AKExpr ((mk (TIdent i)) t p)
			end else begin
				if ctx.curfun = FunStatic && PMap.mem i ctx.curclass.cl_fields then raise_typing_error ("Cannot access " ^ i ^ " in static function") p;
				if !resolved_to_type_parameter then begin
					display_error ctx.com ("Only @:const type parameters on @:generic classes can be used as value") p;
					AKExpr (mk (TConst TNull) t_dynamic p)
				end else begin
					let err = Unknown_ident i in
					if ctx.in_display then begin
						raise_error_msg err p
					end;
					if Diagnostics.error_in_diagnostics_run ctx.com p then begin
						DisplayToplevel.handle_unresolved_identifier ctx i p false;
						DisplayFields.handle_missing_ident ctx i mode with_type p;
						let t = mk_mono() in
						AKExpr (mk (TIdent i) t p)
					end else match ctx.com.display.dms_kind with
						| DMNone ->
							raise_error_msg err p
						| _ ->
							display_error ctx.com (error_msg err) p;
							let t = mk_mono() in
							(* Add a fake local for #8751. *)
							if !ServerConfig.legacy_completion then
								ignore(add_local ctx VGenerated i t p);
							AKExpr (mk (TIdent i) t p)
				end
			end

and handle_efield ctx e p0 mode with_type =
	let open TyperDotPath in

	let dot_path first pnext =
		let {name = name; pos = p} = first in
		try
			(* first, try to resolve the first ident in the chain and access its fields.
			   this doesn't support untyped identifiers yet, because we want to check fully-qualified
			   paths first (even in an untyped block) *)
			field_chain ctx pnext (type_ident_raise ctx name p MGet WithType.value)
		with Not_found ->
			(* first ident couldn't be resolved, it's probably a fully qualified path - resolve it *)
			let path = (first :: pnext) in
			try
				resolve_dot_path ctx path mode with_type
			with Not_found ->
				(* dot-path resolution failed, it could be an untyped field access that happens to look like a dot-path, e.g. `untyped __global__.String` *)
				try
					(* TODO: we don't really want to do full type_ident again, just the second part of it *)
					field_chain ctx pnext (type_ident ctx name p MGet WithType.value)
				with Error ({ err_message = Unknown_ident _; err_pos = p2 } as e) when p = p2 ->
					try
						(* try raising a more sensible error if there was an uppercase-first (module name) part *)
						begin
							(* TODO: we should pass the actual resolution error from resolve_dot_path instead of Not_found *)
							let rec loop pack_acc first_uppercase path =
								match path with
								| {name = name; case = PLowercase} :: rest ->
									(match first_uppercase with
									| None -> loop (name :: pack_acc) None rest
									| Some (n,p) -> List.rev pack_acc, n, None, p)
								| {name = name; case = PUppercase; pos = p} :: rest ->
									(match first_uppercase with
									| None -> loop pack_acc (Some (name,p)) rest
									| Some (n,_) -> List.rev pack_acc, n, Some name, p)
								| [] ->
									(match first_uppercase with
									| None -> raise Not_found
									| Some (n,p) -> List.rev pack_acc, n, None, p)
							in
							let pack,name,sub,p = loop [] None path in
							let mpath = (pack,name) in
							if ctx.com.module_lut#mem mpath then
								let tname = Option.default name sub in
								raise_error_msg (Type_not_found (mpath,tname,Not_defined)) p
							else
								raise_error_msg (Module_not_found mpath) p
						end
					with Not_found ->
						(* if there was no module name part, last guess is that we're trying to get package completion *)
						if ctx.in_display then begin
							let sl = List.map (fun part -> part.name) path in
							if is_legacy_completion ctx.com then
								raise (Parser.TypePath (sl,None,false,p))
							else
								DisplayToplevel.collect_and_raise ctx TKType WithType.no_value (CRToplevel None) (String.concat "." sl,p0) p0
						end;
						raise_error e
	in

	(* loop through the given EField expression to figure out whether it's a dot-path that we have to resolve,
	   or a field access chain *)
	let rec loop dot_path_acc (e,p) =
		match e with
		| EField (e,s,EFNormal) ->
			(* field access - accumulate and check further *)
			loop ((mk_dot_path_part s p) :: dot_path_acc) e
		| EConst (Ident i) ->
			(* it's a dot-path, so it might be either fully-qualified access (pack.Class.field)
			   or normal field access of a local/global/field identifier, proceed figuring this out *)
			dot_path (mk_dot_path_part i p) dot_path_acc mode with_type
		| EField ((eobj,pobj),s,EFSafe) ->
			(* safe navigation field access - definitely NOT a fully-qualified access,
			   create safe navigation chain from the object expression *)
			let acc_obj = type_access ctx eobj pobj MGet WithType.value in
			let eobj = acc_get ctx acc_obj in
			let eobj, tempvar = match (Texpr.skip eobj).eexpr with
				| TLocal _ | TTypeExpr _ | TConst _ ->
					eobj, None
				| _ ->
					let v = alloc_var VGenerated "tmp" eobj.etype eobj.epos in
					let temp_var = mk (TVar(v, Some eobj)) ctx.t.tvoid v.v_pos in
					let eobj = mk (TLocal v) v.v_type v.v_pos in
					eobj, Some temp_var
			in
			let access = field_chain ctx ((mk_dot_path_part s p) :: dot_path_acc) (AKExpr eobj) mode with_type in
			AKSafeNav {
				sn_pos = p;
				sn_base = eobj;
				sn_temp_var = tempvar;
				sn_access = access;
			}
		| _ ->
			(* non-ident expr occured: definitely NOT a fully-qualified access,
			   resolve the field chain against this expression *)
			(match (type_access ctx e p MGet WithType.value) with
			| AKSafeNav sn ->
				(* further field access continues the safe navigation chain (after a non-field access inside the chain) *)
				AKSafeNav { sn with sn_access = field_chain ctx dot_path_acc sn.sn_access mode with_type }
			| e ->
				field_chain ctx dot_path_acc e mode with_type)
	in
	loop [] (e,p0)

and type_access ctx e p mode with_type =
	match e with
	| EConst (Ident s) ->
		type_ident ctx s p mode with_type
	| EField (e1,"new",efk_todo) ->
		let e1 = type_expr ctx e1 WithType.value in
		begin match e1.eexpr with
			| TTypeExpr (TClassDecl c) ->
				begin match mode with
				| MSet _ -> raise_typing_error "Cannot set constructor" p;
				| MCall _ -> raise_typing_error ("Cannot call constructor like this, use 'new " ^ (s_type_path c.cl_path) ^ "()' instead") p;
				| MGet -> ()
				end;
				let monos = Monomorph.spawn_constrained_monos (fun t -> t) (match c.cl_kind with KAbstractImpl a -> a.a_params | _ -> c.cl_params) in
				let fa = FieldAccess.get_constructor_access c monos p in
				let cf = fa.fa_field in
				no_abstract_constructor c p;
				check_constructor_access ctx c cf p;
				let args = match follow (FieldAccess.get_map_function fa cf.cf_type) with TFun(args,ret) -> args | _ -> die "" __LOC__ in
				let vl = List.map (fun (n,_,t) -> alloc_var VGenerated n t c.cl_pos) args in
				let vexpr v = mk (TLocal v) v.v_type p in
				let el = List.map vexpr vl in
				let ec,t = match c.cl_kind, fa.fa_host with
					| KAbstractImpl a, FHAbstract _ ->
						let t = TAbstract(a,monos) in
						(new call_dispatcher ctx (MCall []) WithType.value p)#field_call fa el [],t
					| KAbstractImpl a, FHInstance (c,pl) ->
						let e_new = mk (TNew(c,monos,el)) (TInst(c,pl)) p in
						let t = TAbstract(a,monos) in
						mk_cast e_new t p, t
					| _ ->
						let t = TInst(c,monos) in
						mk (TNew(c,monos,el)) t p,t
				in
				AKExpr(mk (TFunction {
					tf_args = List.map (fun v -> v,None) vl;
					tf_type = t;
					tf_expr = mk (TReturn (Some ec)) t p;
				}) (TFun ((List.map (fun v -> v.v_name,false,v.v_type) vl),t)) p)
			| _ -> raise_typing_error "Binding new is only allowed on class types" p
		end;
	| EField _ ->
		handle_efield ctx e p mode with_type
	| EArray (e1,e2) ->
		type_array_access ctx e1 e2 p mode
	| ECall (e, el) ->
		type_call_access ctx e el mode with_type None p
	| EDisplay (e,dk) ->
		AKExpr (TyperDisplay.handle_edisplay ctx e dk mode with_type)
	| _ ->
		AKExpr (type_expr ~mode ctx (e,p) with_type)

and type_array_access ctx e1 e2 p mode =
	let e1, p1 = e1 in
	let a1 = type_access ctx e1 p1 MGet WithType.value in
	let e2 = type_expr ctx e2 WithType.value in
	match a1 with
	| AKSafeNav sn ->
		(* pack the array access inside the safe navigation chain *)
		let e1 = acc_get ctx sn.sn_access in
		AKSafeNav { sn with sn_access = Calls.array_access ctx e1 e2 mode p }
	| _ ->
		let e1 = acc_get ctx a1 in
		Calls.array_access ctx e1 e2 mode p

and type_vars ctx vl p =
	let vl = List.map (fun ev ->
		let n = fst ev.ev_name
		and pv = snd ev.ev_name in
		DeprecationCheck.check_is ctx.com ctx.curclass.cl_meta ctx.curfield.cf_meta n ev.ev_meta pv;
		try
			let t = Typeload.load_type_hint ctx p ev.ev_type in
			let e = (match ev.ev_expr with
				| None -> None
				| Some e ->
					let old_in_loop = ctx.in_loop in
					if ev.ev_static then ctx.in_loop <- false;
					let e = Std.finally (fun () -> ctx.in_loop <- old_in_loop) (type_expr ctx e) (WithType.with_type t) in
					let e = AbstractCast.cast_or_unify ctx t e p in
					Some e
			) in
			let v = if Meta.has Meta.This ev.ev_meta then
				add_local ctx VAbstractThis n t pv
			else
				add_local_with_origin ctx TVOLocalVariable n t pv
			in
			v.v_meta <- ev.ev_meta;
			DisplayEmitter.check_display_metadata ctx v.v_meta;
			if ev.ev_final then add_var_flag v VFinal;
			if ev.ev_static then add_var_flag v VStatic;
			if ctx.in_display && DisplayPosition.display_position#enclosed_in pv then
				DisplayEmitter.display_variable ctx v pv;
			v,e
		with
			Error err ->
				check_error ctx err;
				add_local ctx VGenerated n t_dynamic pv, None (* TODO: What to do with this... *)
	) vl in
	List.iter (fun (v,_) ->
		delay_if_mono ctx PTypeField v.v_type (fun() ->
			if ExtType.is_void (follow v.v_type) then
				raise_typing_error "Variables of type Void are not allowed" v.v_pos
		)
	) vl;
	match vl with
	| [v,eo] ->
		mk (TVar (v,eo)) ctx.t.tvoid p
	| _ ->
		let e = mk (TBlock (List.map (fun (v,e) -> (mk (TVar (v,e)) ctx.t.tvoid p)) vl)) ctx.t.tvoid p in
		mk (TMeta((Meta.MergeBlock,[],p), e)) e.etype e.epos

and format_string ctx s p =
	let e = ref None in
	let pmin = ref p.pmin in
	let min = ref (p.pmin + 1) in
	let add_expr (enext,p) len =
		min := !min + len;
		let enext = if ctx.in_display && DisplayPosition.display_position#enclosed_in p then
			Display.ExprPreprocessing.process_expr ctx.com (enext,p)
		else
			enext,p
		in
		match !e with
		| None -> e := Some enext
		| Some prev ->
			e := Some (EBinop (OpAdd,prev,enext),punion (pos prev) p)
	in
	let add enext len =
		let p = { p with pmin = !min; pmax = !min + len } in
		add_expr (enext,p) len
	in
	let add_sub start pos =
		let len = pos - start in
		if len > 0 || !e = None then add (EConst (String (String.sub s start len,SDoubleQuotes))) len
	in
	let len = String.length s in
	let rec parse start pos =
		if pos = len then add_sub start pos else
		let c = String.unsafe_get s pos in
		let pos = pos + 1 in
		if c = '\'' then begin
			incr pmin;
			incr min;
		end;
		if c <> '$' || pos = len then parse start pos else
		match String.unsafe_get s pos with
		| '$' ->
			(* double $ *)
			add_sub start pos;
			parse (pos + 1) (pos + 1)
		| '{' ->
			parse_group start pos '{' '}' "brace"
		| 'a'..'z' | 'A'..'Z' | '_' ->
			add_sub start (pos - 1);
			incr min;
			let rec loop i =
				if i = len then i else
				let c = String.unsafe_get s i in
				match c with
				| 'a'..'z' | 'A'..'Z' | '0'..'9' | '_' -> loop (i+1)
				| _ -> i
			in
			let iend = loop (pos + 1) in
			let len = iend - pos in
			add (EConst (Ident (String.sub s pos len))) len;
			parse (pos + len) (pos + len)
		| _ ->
			(* keep as-it *)
			parse start pos
	and parse_group start pos gopen gclose gname =
		add_sub start (pos - 1);
		let rec loop groups i =
			if i = len then
				match groups with
				| [] -> die "" __LOC__
				| g :: _ -> raise_typing_error ("Unclosed " ^ gname) { p with pmin = !pmin + g + 1; pmax = !pmin + g + 2 }
			else
				let c = String.unsafe_get s i in
				if c = gopen then
					loop (i :: groups) (i + 1)
				else if c = gclose then begin
					let groups = List.tl groups in
					if groups = [] then i else loop groups (i + 1)
				end else
					loop groups (i + 1)
		in
		let send = loop [pos] (pos + 1) in
		let slen = send - pos - 1 in
		let scode = String.sub s (pos + 1) slen in
		min := !min + 2;
		begin
			let e =
				let ep = { p with pmin = !pmin + pos + 2; pmax = !pmin + send + 1 } in
				let error msg pos =
					if Lexer.string_is_whitespace scode then raise_typing_error "Expression cannot be empty" ep
					else raise_typing_error msg pos
				in
				match ParserEntry.parse_expr_string ctx.com.defines scode ep error true with
					| ParseSuccess(data,_,_) -> data
					| ParseError(_,(msg,p),_) -> error (Parser.error_msg msg) p
			in
			add_expr e slen
		end;
		min := !min + 1;
		parse (send + 1) (send + 1)
	in
	parse 0 0;
	match !e with
	| None -> die "" __LOC__
	| Some e -> e

and type_block ctx el with_type p =
	let merge acc e = match e.eexpr with
		| TMeta((Meta.MergeBlock,_,_), {eexpr = TBlock el}) ->
			List.rev el @ acc
		| _ ->
			e :: acc
	in
	let rec loop acc = function
		| [] -> List.rev acc
		| e :: l ->
			let acc = try merge acc (type_expr ctx e (if l = [] then with_type else WithType.no_value)) with Error err -> check_error ctx err; acc in
			loop acc l
	in
	let l = loop [] el in
	let rec loop = function
		| [] -> ctx.t.tvoid
		| [e] -> e.etype
		| _ :: l -> loop l
	in
	mk (TBlock l) (loop l) p

and type_object_decl ctx fl with_type p =
	let dynamic_parameter = ref None in
	let a = (match with_type with
	| WithType.WithType(t,_) ->
		let rec loop seen t =
			match follow t with
			| TAnon a -> ODKWithStructure a
			| TAbstract (a,pl) as t
				when not (Meta.has Meta.CoreType a.a_meta)
					&& not (List.exists (fun t' -> shallow_eq t t') seen) ->
				let froms = get_abstract_froms ctx a pl in
				let fold = fun acc t' -> match loop (t :: seen) t' with ODKPlain -> acc | t -> t :: acc in
				begin match List.fold_left fold [] froms with
					| [] -> ODKPlain (* If the abstract has no casts in the first place, we can assume plain typing (issue #10730) *)
					| [t] -> t
					| _ -> ODKFailed
				end
			| TDynamic (Some t) ->
				dynamic_parameter := Some t;
				ODKWithStructure {
					a_status = ref Closed;
					a_fields = PMap.empty;
				}
			| TInst(c,tl) when Meta.has Meta.StructInit c.cl_meta ->
				ODKWithClass(c,tl)
			| _ ->
				ODKPlain
		in
		loop [] t
	| _ ->
		ODKPlain
	) in
	let type_fields field_map =
		let fields = ref PMap.empty in
		let extra_fields = ref [] in
		let fl = List.map (fun ((n,pn,qs),e) ->
			let is_valid = Lexer.is_valid_identifier n in
			if PMap.mem n !fields then raise_typing_error ("Duplicate field in object declaration : " ^ n) pn;
			let is_final = ref false in
			let e = try
				let t = match !dynamic_parameter with
					| Some t -> t
					| None ->
						let cf = PMap.find n field_map in
						if (has_class_field_flag cf CfFinal) then is_final := true;
						if ctx.in_display && DisplayPosition.display_position#enclosed_in pn then DisplayEmitter.display_field ctx Unknown CFSMember cf pn;
						cf.cf_type
				in
				let e = type_expr ctx e (WithType.with_structure_field t n) in
				let e = AbstractCast.cast_or_unify ctx t e e.epos in
				let e = if is_null t && not (is_null e.etype) then mk (TCast(e,None)) (ctx.t.tnull e.etype) e.epos else e in
				(try type_eq EqStrict e.etype t; e with Unify_error _ -> mk (TCast (e,None)) t e.epos)
			with Not_found ->
				if is_valid then
					extra_fields := n :: !extra_fields;
				type_expr ctx e WithType.value
			in
			if is_valid then begin
				if starts_with n '$' then raise_typing_error "Field names starting with a dollar are not allowed" p;
				let cf = mk_field n e.etype (punion pn e.epos) pn in
				if !is_final then add_class_field_flag cf CfFinal;
				fields := PMap.add n cf !fields;
			end;
			((n,pn,qs),e)
		) fl in
		let t = mk_anon ~fields:!fields (ref Const) in
		if not ctx.untyped then begin
			(match PMap.foldi (fun n cf acc -> if not (Meta.has Meta.Optional cf.cf_meta) && not (PMap.mem n !fields) then n :: acc else acc) field_map [] with
				| [] -> ()
				| [n] -> raise_or_display ctx [Unify_custom ("Object requires field " ^ n)] p
				| depth -> raise_or_display ctx [Unify_custom ("Object requires fields: " ^ (String.concat ", " depth))] p);
			(match !extra_fields with
			| [] -> ()
			| _ -> raise_or_display ctx (List.map (fun n -> has_extra_field t n) !extra_fields) p);
		end;
		t, fl
	in
	let type_plain_fields () =
		let rec loop (l,acc) ((f,pf,qs),e) =
			let is_valid = Lexer.is_valid_identifier f in
			if PMap.mem f acc then raise_typing_error ("Duplicate field in object declaration : " ^ f) pf;
			let e = type_expr ctx e (WithType.named_structure_field f) in
			(match follow e.etype with TAbstract({a_path=[],"Void"},_) -> raise_typing_error "Fields of type Void are not allowed in structures" e.epos | _ -> ());
			let cf = mk_field f e.etype (punion pf e.epos) pf in
			if ctx.in_display && DisplayPosition.display_position#enclosed_in pf then DisplayEmitter.display_field ctx Unknown CFSMember cf pf;
			(((f,pf,qs),e) :: l, if is_valid then begin
				if starts_with f '$' then raise_typing_error "Field names starting with a dollar are not allowed" p;
				PMap.add f cf acc
			end else acc)
		in
		let fields , types = List.fold_left loop ([],PMap.empty) fl in
		let x = ref Const in
		ctx.opened <- x :: ctx.opened;
		mk (TObjectDecl (List.rev fields)) (mk_anon ~fields:types x) p
	in
	(match a with
	| ODKPlain | ODKFailed  -> type_plain_fields()
	| ODKWithStructure a when PMap.is_empty a.a_fields && !dynamic_parameter = None -> type_plain_fields()
	| ODKWithStructure a ->
		let t, fl = type_fields a.a_fields in
		mk (TObjectDecl fl) t p
	| ODKWithClass (c,tl) ->
		let fa = FieldAccess.get_constructor_access c tl p in
		let ctor = fa.fa_field in
		let args = match follow (FieldAccess.get_map_function fa ctor.cf_type) with
			| TFun(args,_) ->
				begin match ctor.cf_expr with
					| Some {eexpr = TFunction tf} ->
						let rec loop acc args vl = match args,vl with
							| arg :: args,(v,_) :: vl ->
								loop ((arg,v.v_pos) :: acc) args vl
							| [],_ ->
								List.rev acc
							| arg :: args,[] ->
								loop ((arg,ctor.cf_name_pos) :: acc) args []
						in
						loop [] args tf.tf_args
					| _ ->
						List.map (fun args -> (args,ctor.cf_name_pos)) args
					end
			| _ -> die "" __LOC__
		in
		let fields = List.fold_left (fun acc ((n,opt,t),parg) ->
			let f = mk_field n t parg parg in
			if opt then f.cf_meta <- [(Meta.Optional,[],null_pos)];
			PMap.add n f acc
		) PMap.empty args in
		let t,fl = type_fields fields in
		let evars,fl,_ = List.fold_left (fun (evars,elocs,had_side_effect) (s,e) ->
			begin match e.eexpr with
			| TConst _ | TTypeExpr _ | TFunction _ ->
				evars,(s,e) :: elocs,had_side_effect
			| _ ->
				if had_side_effect then begin
					let v = gen_local ctx e.etype e.epos in
					let ev = mk (TVar(v,Some e)) e.etype e.epos in
					let eloc = mk (TLocal v) v.v_type e.epos in
					(ev :: evars),((s,eloc) :: elocs),had_side_effect
				end else
					evars,(s,e) :: elocs,OptimizerTexpr.has_side_effect e
			end
		) ([],[],false) (List.rev fl) in
		let el = List.map (fun ((n,_,t),parg) ->
			try Expr.field_assoc n fl
			with Not_found ->
				try
					match ctor.cf_expr with
					| Some { eexpr = TFunction fn } ->
						Option.get (snd (List.find (fun (v,e) -> n = v.v_name && Option.is_some e) fn.tf_args))
					| _ ->
						raise Not_found
				with Not_found | Option.No_value ->
					let t =
						if type_has_meta (Abstract.follow_with_abstracts_without_null t) Meta.NotNull then ctx.t.tnull t
						else t
					in
					mk (TConst TNull) t p
		) args in
		let e = mk (TNew(c,tl,el)) (TInst(c,tl)) p in
		mk (TBlock (List.rev (e :: (List.rev evars)))) e.etype e.epos
	)

and type_new ctx path el with_type force_inline p =
	let path =
		if snd path <> null_pos then
			path
		(*
			Since macros don't have placed_type_path structure on Haxe side any ENew will have null_pos in `path`.
			Try to calculate a better pos.
		*)
		else begin
			match el with
			| (_,p1) :: _ when p1.pfile = p.pfile && p.pmin < p1.pmin ->
				let pmin = p.pmin + (String.length "new ")
				and pmax = p1.pmin - 2 (* Additional "1" for an opening bracket *)
				in
				fst path, { p with
					pmin = if pmin < pmax then pmin else p.pmin;
					pmax = pmax;
				}
			| _ -> fst path, p
		end
	in
	let unify_constructor_call c fa =
		try
			let fcc = unify_field_call ctx fa [] el p fa.fa_inline in
			check_constructor_access ctx c fcc.fc_field p;
			fcc
		with Error err ->
			raise_typing_error_ext err
	in
	let display_position_in_el () =
		List.exists (fun e -> DisplayPosition.display_position#enclosed_in (pos e)) el
	in
	let t = if (fst path).tparams <> [] then begin
		try
			Typeload.load_instance ctx path false
		with Error _ as exc when display_position_in_el() ->
			(* If we fail for some reason, process the arguments in case we want to display them (#7650). *)
			List.iter (fun e -> ignore(type_expr ctx e WithType.value)) el;
			raise exc
	end else try
		ctx.call_argument_stack <- el :: ctx.call_argument_stack;
		let t = Typeload.load_instance ctx path true in
		let t_follow = follow t in
		ctx.call_argument_stack <- List.tl ctx.call_argument_stack;
		(* Try to properly build @:generic classes here (issue #2016) *)
		begin match t_follow with
			| TInst({cl_kind = KGeneric } as c,tl) -> follow (Generic.build_generic_class ctx c p tl)
			| _ -> t
		end
	with
	| Generic.Generic_Exception _ ->
		(* Try to infer generic parameters from the argument list (issue #2044) *)
		begin match resolve_typedef (Typeload.load_type_def ctx p (fst path)) with
		| TClassDecl ({cl_constructor = Some cf} as c) ->
			let monos = Monomorph.spawn_constrained_monos (fun t -> t) c.cl_params in
			let fa = FieldAccess.get_constructor_access c monos p in
			no_abstract_constructor c p;
			ignore (unify_constructor_call c fa);
			begin try
				Generic.build_generic_class ctx c p monos
			with Generic.Generic_Exception _ as exc ->
				(* If we have an expected type, just use that (issue #3804) *)
				begin match with_type with
					| WithType.WithType(t,_) ->
						begin match follow t with
							| TMono _ -> raise exc
							| t -> t
						end
					| _ ->
						raise exc
				end
			end
		| mt ->
			raise_typing_error ((s_type_path (t_infos mt).mt_path) ^ " cannot be constructed") p
		end
	| Error _ as exc when display_position_in_el() ->
		List.iter (fun e -> ignore(type_expr ctx e WithType.value)) el;
		raise exc
	in
	DisplayEmitter.check_display_type ctx t path;
	let t = follow t in
	let build_constructor_call ao c tl =
		let fa = FieldAccess.get_constructor_access c tl p in
		let fa = if force_inline then {fa with fa_inline = true} else fa in
		let cf = fa.fa_field in
		no_abstract_constructor c p;
		begin match cf.cf_kind with
			| Var { v_read = AccRequire (r,msg) } -> (match msg with Some msg -> raise_typing_error msg p | None -> error_require r p)
			| _ -> ()
		end;
		unify_constructor_call c fa
	in
	try begin match Abstract.follow_with_forward_ctor t with
	| TInst ({cl_kind = KTypeParameter tl} as c,params) ->
		if not (TypeloadCheck.is_generic_parameter ctx c) then raise_typing_error "Only generic type parameters can be constructed" p;
 		begin match get_constructible_constraint ctx tl p with
		| None ->
			raise_typing_error_ext (make_error (No_constructor (TClassDecl c)) p)
		| Some(tl,tr) ->
			let el,_ = unify_call_args ctx el tl tr p false false false in
			mk (TNew (c,params,el)) t p
		end
	| TAbstract({a_impl = Some c} as a,tl) when not (Meta.has Meta.MultiType a.a_meta) ->
		let fcc = build_constructor_call (Some a) c tl in
		{ (fcc.fc_data()) with etype = t }
	| TInst (c,params) | TAbstract({a_impl = Some c},params) ->
		let fcc = build_constructor_call None c params in
		let el = fcc.fc_args in
		mk (TNew (c,params,el)) t p
	| _ ->
		raise_typing_error (s_type (print_context()) t ^ " cannot be constructed") p
	end with Error ({ err_message = No_constructor _ } as err) when ctx.com.display.dms_kind <> DMNone ->
		display_error_ext ctx.com err;
		Diagnostics.secure_generated_code ctx (mk (TConst TNull) t p)

and type_try ctx e1 catches with_type p =
	let e1 = type_expr ctx (Expr.ensure_block e1) with_type in
	let rec check_unreachable cases t p = match cases with
		| (v,e) :: cases ->
			let unreachable () =
				display_error ctx.com "This block is unreachable" p;
				let st = s_type (print_context()) in
				display_error ctx.com (Printf.sprintf "%s can be caught to %s, which is handled here" (st t) (st v.v_type)) e.epos
			in
			begin try
				begin match follow t,follow v.v_type with
					| _, TDynamic _
					| _, TInst({ cl_path = ["haxe"],"Error"},_) ->
						unreachable()
					| _, TInst({ cl_path = path },_) when path = ctx.com.config.pf_exceptions.ec_wildcard_catch ->
						unreachable()
					| TDynamic _,_ ->
						()
					| _ ->
						Type.unify t v.v_type;
						unreachable()
				end
			with Unify_error _ ->
				check_unreachable cases t p
			end
		| [] ->
			()
	in
	let check_catch_type_params params p =
		List.iter (fun pt ->
			if Abstract.follow_with_abstracts pt != t_dynamic then raise_typing_error "Catch class parameter must be Dynamic" p;
		) params
	in
	let catches,el = List.fold_left (fun (acc1,acc2) ((v,pv),t,e_ast,pc) ->
		let th = Option.default (CTPath { tpackage = ["haxe"]; tname = "Exception"; tsub = None; tparams = [] },null_pos) t in
		let t = Typeload.load_complex_type ctx true th in
		let rec loop t = match follow t with
			| TInst ({ cl_kind = KTypeParameter _} as c,_) when not (TypeloadCheck.is_generic_parameter ctx c) ->
				raise_typing_error "Cannot catch non-generic type parameter" p
			| TInst (_,params) | TEnum (_,params) ->
				check_catch_type_params params (snd th);
				t
			| TAbstract(a,params) when Meta.has Meta.RuntimeValue a.a_meta ->
				check_catch_type_params params (snd th);
				t
			| TAbstract(a,tl) when not (Meta.has Meta.CoreType a.a_meta) ->
				loop (Abstract.get_underlying_type a tl)
			| TDynamic _ -> t
			| _ -> raise_typing_error "Catch type must be a class, an enum or Dynamic" (pos e_ast)
		in
		let t2 = loop t in
		check_unreachable acc1 t2 (pos e_ast);
		let locals = save_locals ctx in
		let v = add_local_with_origin ctx TVOCatchVariable v t pv in
		if ctx.is_display_file && DisplayPosition.display_position#enclosed_in pv then
			DisplayEmitter.display_variable ctx v pv;
		let e = type_expr ctx e_ast with_type in
		(* If the catch position is the display position it means we get completion on the catch keyword or some
		   punctuation. Otherwise we wouldn't reach this point. *)
		if ctx.is_display_file && DisplayPosition.display_position#enclosed_in pc then ignore(TyperDisplay.display_expr ctx e_ast e DKMarked MGet with_type pc);
		v.v_type <- t2;
		locals();
		((v,e) :: acc1),(e :: acc2)
	) ([],[e1]) catches in
	let e1,catches,t = match with_type with
		| WithType.NoValue -> e1,catches,ctx.t.tvoid
		| WithType.Value _ -> e1,catches,unify_min ctx el
		| WithType.WithType(t,src) when (match follow t with TMono _ -> true | t -> ExtType.is_void t) ->
			e1,catches,unify_min_for_type_source ctx el src
		| WithType.WithType(t,_) ->
			let e1 = AbstractCast.cast_or_unify ctx t e1 e1.epos in
			let catches = List.map (fun (v,e) ->
				v,AbstractCast.cast_or_unify ctx t e e.epos
			) catches in
			e1,catches,t
	in
	mk (TTry (e1,List.rev catches)) t p

and type_map_declaration ctx e1 el with_type p =
	let (tkey,tval,has_type) =
		let get_map_params t = match follow t with
			| TAbstract({a_path=["haxe";"ds"],"Map"},[tk;tv]) -> tk,tv,true
			| TInst({cl_path=["haxe";"ds"],"IntMap"},[tv]) -> ctx.t.tint,tv,true
			| TInst({cl_path=["haxe";"ds"],"StringMap"},[tv]) -> ctx.t.tstring,tv,true
			| TInst({cl_path=["haxe";"ds"],("ObjectMap" | "EnumValueMap")},[tk;tv]) -> tk,tv,true
			| _ -> spawn_monomorph ctx p,spawn_monomorph ctx p,false
		in
		match with_type with
		| WithType.WithType(t,_) -> get_map_params t
		| _ -> (spawn_monomorph ctx p,spawn_monomorph ctx p,false)
	in
	let keys = Hashtbl.create 0 in
	let check_key e_key =
		try
			let p = Hashtbl.find keys e_key.eexpr in
			display_error ctx.com "Duplicate key" e_key.epos;
			raise_typing_error ~depth:1 (compl_msg "Previously defined here") p
		with Not_found ->
			begin match e_key.eexpr with
			| TConst _ -> Hashtbl.add keys e_key.eexpr e_key.epos;
			| _ -> ()
			end
	in
	let el = e1 :: el in
	let el_kv = List.map (fun e -> match fst e with
		| EBinop(OpArrow,e1,e2) -> e1,e2
		| EDisplay _ ->
			ignore(type_expr ctx e (WithType.with_type tkey));
			raise_typing_error "Expected a => b" (pos e)
		| _ -> raise_typing_error "Expected a => b" (pos e)
	) el in
	let el_k,el_v,tkey,tval = if has_type then begin
		let el_k,el_v = List.fold_left (fun (el_k,el_v) (e1,e2) ->
			let e1 = type_expr ctx e1 (WithType.with_type tkey) in
			check_key e1;
			let e1 = AbstractCast.cast_or_unify ctx tkey e1 e1.epos in
			let e2 = type_expr ctx e2 (WithType.with_type tval) in
			let e2 = AbstractCast.cast_or_unify ctx tval e2 e2.epos in
			(e1 :: el_k,e2 :: el_v)
		) ([],[]) el_kv in
		el_k,el_v,tkey,tval
	end else begin
		let el_k,el_v = List.fold_left (fun (el_k,el_v) (e1,e2) ->
			let e1 = type_expr ctx e1 WithType.value in
			check_key e1;
			let e2 = type_expr ctx e2 WithType.value in
			(e1 :: el_k,e2 :: el_v)
		) ([],[]) el_kv in
		let tkey = unify_min_raise ctx el_k in
		let tval = unify_min_raise ctx el_v in
		el_k,el_v,tkey,tval
	end in
	let m = TypeloadModule.load_module ctx (["haxe";"ds"],"Map") null_pos in
	let a,c = match m.m_types with
		| (TAbstractDecl ({a_impl = Some c} as a)) :: _ -> a,c
		| _ -> die "" __LOC__
	in
	let tmap = TAbstract(a,[tkey;tval]) in
	let cf = PMap.find "set" c.cl_statics in
	let v = gen_local ctx tmap p in
	let ev = mk (TLocal v) tmap p in
	let ec = type_module_type ctx (TClassDecl c) p in
	let ef = mk (TField(ec,FStatic(c,cf))) (tfun [tkey;tval] ctx.t.tvoid) p in
	let el = ev :: List.map2 (fun e1 e2 -> (make_call ctx ef [ev;e1;e2] ctx.com.basic.tvoid p)) el_k el_v in
	let enew = mk (TNew(c,[tkey;tval],[])) tmap p in
	let el = (mk (TVar (v,Some enew)) t_dynamic p) :: (List.rev el) in
	mk (TBlock el) tmap p

and type_local_function ctx kind f with_type p =
	let name,inline = match kind with FKNamed (name,inline) -> Some name,inline | _ -> None,false in
	let params = TypeloadFunction.type_function_params ctx f (match name with None -> "localfun" | Some (n,_) -> n) p in
	if params <> [] then begin
		if name = None then display_error ctx.com "Type parameters not supported in unnamed local functions" p;
		if with_type <> WithType.NoValue then raise_typing_error "Type parameters are not supported for rvalue functions" p
	end;
	let v,pname = (match name with
		| None -> None,p
		| Some (v,pn) -> Some v,pn
	) in
	let old_tp,old_in_loop = ctx.type_params,ctx.in_loop in
	ctx.type_params <- params @ ctx.type_params;
	if not inline then ctx.in_loop <- false;
	let rt = Typeload.load_type_hint ctx p f.f_type in
	let type_arg _ opt t p = Typeload.load_type_hint ~opt ctx p t in
	let args = new FunctionArguments.function_arguments ctx type_arg false ctx.in_display None f.f_args in
	let targs = args#for_type in
	let maybe_unify_arg t1 t2 =
		match follow t1 with
		| TMono _ -> unify ctx t2 t1 p
		| _ -> ()
	in
	let maybe_unify_ret tr = match follow tr,follow rt with
		| TAbstract({a_path = [],"Void"},_),_ when kind <> FKArrow -> ()
		| _,TMono _ -> unify ctx rt tr p
		| _ -> ()
	in
	(* The idea here is: If we have multiple `from Function`, we can
	   1. ignore any that have a different argument arity, and
	   2. still top-down infer any argument or return type that is equal across all candidates.
	*)
	let handle_abstract_matrix l =
		let arity = List.length targs in
		let m = new unification_matrix (arity + 1) in
		let rec loop l = match l with
			| t :: l ->
				begin match follow t with
				| TFun(args,ret) when List.length args = arity ->
					List.iteri (fun i (_,_,t) ->
						(* We don't want to bind monomorphs because we want the widest type *)
						let t = dynamify_monos t in
						m#join t (i + 1);
					) args;
					let ret = dynamify_monos ret in
					m#join ret 0;
				| t ->
					()
				end;
				loop l
			| [] ->
				()
		in
		loop l;
 		List.iteri (fun i (_,_,t1) ->
			match m#get_type (i + 1) with
			| Some t2 ->
				maybe_unify_arg t1 t2
			| None ->
				()
		) targs;
		begin match m#get_type 0 with
		| Some tr ->
			maybe_unify_ret tr
		| None ->
			()
		end
	in
	(match with_type with
	| WithType.WithType(t,_) ->
		let rec loop stack t =
			(match follow t with
			| TFun (args2,tr) when List.length args2 = List.length targs ->
				List.iter2 (fun (_,_,t1) (_,_,t2) ->
					maybe_unify_arg t1 t2
				) targs args2;
				(* unify for top-down inference unless we are expecting Void *)
				maybe_unify_ret tr
			| TAbstract(a,tl) ->
				begin match get_abstract_froms ctx a tl with
					| [t2] ->
						if not (List.exists (shallow_eq t) stack) then loop (t :: stack) t2
					| l ->
						(* For cases like nested EitherType, we want a flat list of all possible candidates.
						   This might be controversial because those could be considered transitive casts,
						   but it's unclear if that's a bad thing for this kind of inference (issue #10982). *)
						let rec loop stack acc l = match l with
							| t :: l ->
								begin match follow t with
								| TAbstract(a,tl) as t when not (List.exists (shallow_eq t) stack) ->
									loop (t :: stack) acc (l @ get_abstract_froms ctx a tl)
								| _ ->
									loop stack (t :: acc) l
								end
							| [] ->
								List.rev acc
						in
						handle_abstract_matrix (loop [] [] l)
				end
			| _ -> ())
		in
		loop [] t
	| WithType.NoValue ->
		if name = None then display_error ctx.com "Unnamed lvalue functions are not supported" p
	| _ ->
		());
	let ft = TFun (targs,rt) in
	let v = (match v with
		| None -> None
		| Some v ->
			let v = (add_local_with_origin ctx TVOLocalFunction v ft pname) in
			if params <> [] then v.v_extra <- Some (var_extra params None);
			Some v
	) in
	let curfun = match ctx.curfun with
		| FunStatic -> FunStatic
		| FunMemberAbstract
		| FunMemberAbstractLocal -> FunMemberAbstractLocal
		| _ -> FunMemberClassLocal
	in
	let e = TypeloadFunction.type_function ctx args rt curfun f.f_expr ctx.in_display p in
	ctx.type_params <- old_tp;
	ctx.in_loop <- old_in_loop;
	let tf = {
		tf_args = args#for_expr;
		tf_type = rt;
		tf_expr = e;
	} in
	let e = mk (TFunction tf) ft p in
	match v with
	| None -> e
	| Some v ->
		Typeload.generate_args_meta ctx.com None (fun m -> v.v_meta <- m :: v.v_meta) f.f_args;
		let open LocalUsage in
		if params <> [] || inline then v.v_extra <- Some (var_extra params (if inline then Some e else None));
		if ctx.in_display && DisplayPosition.display_position#enclosed_in v.v_pos then
			DisplayEmitter.display_variable ctx v v.v_pos;
		let rec loop = function
			| LocalUsage.Block f | LocalUsage.Loop f | LocalUsage.Function f -> f loop
			| LocalUsage.Use v2 | LocalUsage.Assign v2 when v == v2 -> raise Exit
			| LocalUsage.Use _ | LocalUsage.Assign _ | LocalUsage.Declare _ -> ()
		in
		let is_rec = (try local_usage loop e; false with Exit -> true) in
		let exprs =
			if with_type <> WithType.NoValue && not inline then [mk (TLocal v) v.v_type p]
			else []
		in
		let exprs =
			if is_rec then begin
				if inline then display_error ctx.com "Inline function cannot be recursive" e.epos;
				(mk (TVar (v,Some (mk (TConst TNull) ft p))) ctx.t.tvoid p) ::
				(mk (TBinop (OpAssign,mk (TLocal v) ft p,e)) ft p) ::
				exprs
			end else if inline && not ctx.is_display_file then
				(mk (TBlock []) ctx.t.tvoid p) :: exprs (* do not add variable since it will be inlined *)
			else
				(mk (TVar (v,Some e)) ctx.t.tvoid p) :: exprs
		in
		match exprs with
		| [e] -> e
		| _ ->
			let block = mk (TBlock exprs) v.v_type p in
			mk (TMeta ((Meta.MergeBlock, [], null_pos), block)) v.v_type p

and type_array_decl ctx el with_type p =
	let allow_array_dynamic = ref false in
	let tp = (match with_type with
	| WithType.WithType(t,_) ->
		let rec loop seen t =
			(match follow t with
			| TInst ({ cl_path = [],"Array" },[tp]) ->
				(match follow tp with
				| TMono _ -> None
				| _ as t ->
					if t == t_dynamic then allow_array_dynamic := true;
					Some tp)
			| TAnon _ ->
				(try
					Some (get_iterable_param t)
				with Not_found ->
					None)
			| TAbstract (a,pl) as t when not (List.exists (fun t' -> shallow_eq t t') seen) ->
				let types =
					List.fold_left
						(fun acc t' -> match loop (t :: seen) t' with
							| None -> acc
							| Some t -> t :: acc
						)
						[]
						(get_abstract_froms ctx a pl)
				in
				(match types with
				| [t] -> Some t
				| _ -> None)
			| t ->
				if t == t_dynamic then begin
					allow_array_dynamic := true;
					Some t
				end else
					None
			)
		in
		loop [] t
	| _ ->
		None
	) in
	(match tp with
	| None ->
		let el = List.map (fun e -> type_expr ctx e WithType.value) el in
		let t = try
			unify_min_raise ctx el
		with Error ({ err_message = Unify _ } as err) ->
			if !allow_array_dynamic || ctx.untyped || ignore_error ctx.com then
				t_dynamic
			else begin
				display_error ctx.com "Arrays of mixed types are only allowed if the type is forced to Array<Dynamic>" err.err_pos;
				raise_error err
			end
		in
		mk (TArrayDecl el) (ctx.t.tarray t) p
	| Some t ->
		let el = List.map (fun e ->
			let e = type_expr ctx e (WithType.with_type t) in
			AbstractCast.cast_or_unify ctx t e e.epos;
		) el in
		mk (TArrayDecl el) (ctx.t.tarray t) p)

and type_array_comprehension ctx e with_type p =
	let v = gen_local ctx (spawn_monomorph ctx p) p in
	let ev = mk (TLocal v) v.v_type p in
	let e_ref = snd (store_typed_expr ctx.com ev p) in
	let et = ref (EConst(Ident "null"),p) in
	let comprehension_pos = p in
	let rec map_compr (e,p) =
		match e with
		| EFor(it,e2) -> (EFor (it, map_compr e2),p)
		| EWhile(cond,e2,flag) -> (EWhile (cond,map_compr e2,flag),p)
		| EIf (cond,e2,None) -> (EIf (cond,map_compr e2,None),p)
		| EIf (cond,e2,Some e3) -> (EIf (cond,map_compr e2,Some (map_compr e3)),p)
		| EBlock [e] -> (EBlock [map_compr e],p)
		| EBlock [] -> map_compr (EObjectDecl [],p)
		| EBlock el -> begin match List.rev el with
			| e :: el -> (EBlock ((List.rev el) @ [map_compr e]),p)
			| [] -> e,p
			end
		| EParenthesis e2 -> (EParenthesis (map_compr e2),p)
		| EBinop(OpArrow,a,b) ->
			et := (ENew(({tpackage=["haxe";"ds"];tname="Map";tparams=[];tsub=None},null_pos),[]),comprehension_pos);
			(ECall ((efield (e_ref,"set"),p),[a;b]),p)
		| _ ->
			et := (EArrayDecl [],comprehension_pos);
			(ECall ((efield (e_ref,"push"),p),[(e,p)]),p)
	in
	let e = map_compr e in
	let ea = type_expr ctx !et with_type in
	unify ctx v.v_type ea.etype p;
	let efor = type_expr ctx e WithType.NoValue in
	mk (TBlock [
		mk (TVar (v,Some ea)) ctx.t.tvoid p;
		efor;
		ev;
	]) v.v_type p

and type_return ?(implicit=false) ctx e with_type p =
	let is_abstract_ctor = ctx.curfun = FunMemberAbstract && ctx.curfield.cf_name = "_new" in
	match e with
	| None when is_abstract_ctor ->
		let e_cast = mk (TCast(get_this ctx p,None)) ctx.ret p in
		mk (TReturn (Some e_cast)) (mono_or_dynamic ctx with_type p) p
	| None ->
		let v = ctx.t.tvoid in
		unify ctx v ctx.ret p;
		let expect_void = match with_type with
			| WithType.WithType(t,_) -> ExtType.is_void (follow t)
			| WithType.Value (Some ImplicitReturn) -> true
			| _ -> false
		in
		mk (TReturn None) (if expect_void then v else (mono_or_dynamic ctx with_type p)) p
	| Some e ->
		if is_abstract_ctor then begin
			match fst e with
			| ECast((EConst(Ident "this"),_),None) -> ()
			| _ -> display_error ctx.com "Cannot return a value from constructor" p
		end;
		try
			let with_expected_type =
				if ExtType.is_void (follow ctx.ret) then WithType.no_value
				else if implicit then WithType.of_implicit_return ctx.ret
				else WithType.with_type ctx.ret
			in
			let e = type_expr ctx e with_expected_type in
			match follow ctx.ret with
			| TAbstract({a_path=[],"Void"},_) when implicit ->
				e
			| _ ->
				let e = AbstractCast.cast_or_unify ctx ctx.ret e p in
				match follow e.etype with
				| TAbstract({a_path=[],"Void"},_) ->
					begin match (Texpr.skip e).eexpr with
					| TConst TNull -> raise_typing_error "Cannot return `null` from Void-function" p
					| _ -> ()
					end;
					(* if we get a Void expression (e.g. from inlining) we don't want to return it (issue #4323) *)
					let t = mono_or_dynamic ctx with_type p in
					mk (TBlock [
						e;
						mk (TReturn None) t p
					]) t e.epos;
				| _ ->
					mk (TReturn (Some e)) (mono_or_dynamic ctx with_type p) p
		with Error err ->
			let p = err.err_pos in
			check_error ctx err;
			(* If we have a bad return, let's generate a return null expression at least. This surpresses various
				follow-up errors that come from the fact that the function no longer has a return expression (issue #6445). *)
			let e_null = mk (TConst TNull) (mk_mono()) p in
			mk (TReturn (Some e_null)) (mono_or_dynamic ctx with_type p) p

and type_cast ctx e t p =
	let tpos = pos t in
	let t = Typeload.load_complex_type ctx true t in
	let check_param pt = match follow pt with
		| TMono _ -> () (* This probably means that Dynamic wasn't bound (issue #4675). *)
		| t when t == t_dynamic -> ()
		| _ -> raise_typing_error "Cast type parameters must be Dynamic" tpos
	in
	let rec loop t = match follow t with
		| TInst (_,params) | TEnum (_,params) ->
			List.iter check_param params;
			(match follow t with
			| TInst (c,_) ->
				(match c.cl_kind with KTypeParameter _ -> raise_typing_error "Can't cast to a type parameter" tpos | _ -> ());
				TClassDecl c
			| TEnum (e,_) -> TEnumDecl e
			| _ -> die "" __LOC__);
		| TAbstract (a,params) when Meta.has Meta.RuntimeValue a.a_meta ->
			List.iter check_param params;
			TAbstractDecl a
		| TAbstract (a,params) ->
			loop (Abstract.get_underlying_type a params)
		| _ ->
			raise_typing_error "Cast type must be a class or an enum" tpos
	in
	let texpr = loop t in
	mk (TCast (type_expr ctx e WithType.value,Some texpr)) t p

and make_if_then_else ctx e0 e1 e2 with_type p =
	let e1,e2,t = match with_type with
	| WithType.NoValue -> e1,e2,ctx.t.tvoid
	| WithType.Value _ -> e1,e2,unify_min ctx [e1; e2]
	| WithType.WithType(t,src) when (match follow t with TMono _ -> true | t -> ExtType.is_void t) ->
		e1,e2,unify_min_for_type_source ctx [e1; e2] src
	| WithType.WithType(t,_) ->
		let e1 = AbstractCast.cast_or_unify ctx t e1 e1.epos in
		let e2 = AbstractCast.cast_or_unify ctx t e2 e2.epos in
		e1,e2,t
	in
	mk (TIf (e0,e1,Some e2)) t p

and type_if ctx e e1 e2 with_type is_ternary p =
	let e = type_expr ctx e WithType.value in
	if is_ternary then begin match e.eexpr with
		| TConst TNull -> raise_typing_error "Cannot use null as ternary condition" e.epos
		| _ -> ()
	end;
	let e = AbstractCast.cast_or_unify ctx ctx.t.tbool e p in
	let e1 = type_expr ctx (Expr.ensure_block e1) with_type in
	match e2 with
	| None ->
		mk (TIf (e,e1,None)) ctx.t.tvoid p
	| Some e2 ->
		let e2 = type_expr ctx (Expr.ensure_block e2) with_type in
		make_if_then_else ctx e e1 e2 with_type p

and type_meta ?(mode=MGet) ctx m e1 with_type p =
	if ctx.is_display_file then DisplayEmitter.check_display_metadata ctx [m];
	let old = ctx.meta in
	ctx.meta <- m :: ctx.meta;
	let e () = type_expr ~mode ctx e1 with_type in
	let e = match m with
		| (Meta.ToString,_,_) ->
			let e = e() in
			(match follow e.etype with
				| TAbstract({a_impl = Some c},_) when PMap.mem "toString" c.cl_statics -> call_to_string ctx e
				| _ -> e)
		| (Meta.Markup,_,_) ->
			raise_typing_error "Markup literals must be processed by a macro" p
		| (Meta.Analyzer,_,_) ->
			let e = e() in
			{e with eexpr = TMeta(m,e)}
		| (Meta.MergeBlock,_,_) ->
			begin match fst e1 with
			| EBlock el ->
				let e = type_block ctx el with_type p in
				{e with eexpr = TMeta(m,e)}
			| _ -> e()
			end
		| (Meta.StoredTypedExpr,_,_) ->
			MacroContext.type_stored_expr ctx e1
		| (Meta.NoPrivateAccess,_,_) ->
			ctx.meta <- List.filter (fun(m,_,_) -> m <> Meta.PrivateAccess) ctx.meta;
			e()
		| (Meta.Fixed,_,_) when ctx.com.platform=Cpp ->
			let e = e() in
			{e with eexpr = TMeta(m,e)}
		| (Meta.NullSafety, [(EConst (Ident "Off"), _)],_) ->
			let e = e() in
			{e with eexpr = TMeta(m,e)}
		| (Meta.BypassAccessor,_,p) ->
			let old_counter = ctx.bypass_accessor in
			ctx.bypass_accessor <- old_counter + 1;
			let e = e () in
			(if ctx.bypass_accessor > old_counter then display_error ctx.com "Field access expression expected after @:bypassAccessor metadata" p);
			e
		| (Meta.Inline,_,pinline) ->
			begin match fst e1 with
			| ECall(e1,el) ->
				acc_get ctx (type_call_access ctx e1 el MGet WithType.value (Some pinline) p)
			| ENew (t,el) ->
				let e = type_new ctx t el with_type true p in
				{e with eexpr = TMeta((Meta.Inline,[],null_pos),e)}
			| _ ->
				display_error ctx.com "Call or function expected after inline keyword" p;
				e();
			end
		| (Meta.ImplicitReturn,_,_) ->
			begin match e1 with
			| (EReturn e, p) -> type_return ~implicit:true ctx e with_type p
			| _ -> e()
			end
		| (Meta.Dollar s,_,p) ->
			display_error ctx.com (Printf.sprintf "Reification $%s is not allowed outside of `macro` expression" s) p;
			e()
		| (Meta.Custom ":debug.import",_,_) ->
			let print l =
				let sl = List.map (fun res -> s_resolution_kind res.r_kind) l in
				print_endline (String.concat "\n" sl);
			in
			print_endline "OWN:";
			print (get_own_resolution ctx)#get_list;
			print_endline "IMPORT:";
			print ctx.m.import_resolution#get_list;
			e()
		| _ ->
			if ctx.g.retain_meta then
				let e = e() in
				{e with eexpr = TMeta(m,e)}
			else
				e()
	in
	ctx.meta <- old;
	e

and type_call_target ctx e el with_type p_inline =
	let p = (pos e) in
	let e = maybe_type_against_enum ctx (fun () -> type_access ctx (fst e) (snd e) (MCall el) WithType.value) with_type true p in
	let check_inline cf p =
		if (has_class_field_flag cf CfAbstract) then display_error ctx.com "Cannot force inline on abstract method" p
	in
	match p_inline with
	| None ->
		e
	| Some pinline ->
		let rec loop e =
			match e with
			| AKSafeNav sn ->
				AKSafeNav { sn with sn_access = loop sn.sn_access }
			| AKField fa ->
				check_inline fa.fa_field pinline;
				AKField({fa with fa_inline = true})
			| AKUsingField sea ->
				check_inline sea.se_access.fa_field pinline;
				AKUsingField {sea with se_access = {sea.se_access with fa_inline = true}}
			| AKExpr {eexpr = TLocal _} ->
				display_error ctx.com "Cannot force inline on local functions" pinline;
				e
			| _ ->
				e
		in
		loop e

and type_call_access ctx e el mode with_type p_inline p =
	try
		let e = type_call_builtin ctx e el mode with_type p in
		AKExpr e
	with Exit ->
		let acc = type_call_target ctx e el with_type p_inline in
		build_call_access ctx acc el mode with_type p

and type_call_builtin ctx e el mode with_type p =
	match e, el with
	| (EConst (Ident "trace"),p) , e :: el ->
		if Common.defined ctx.com Define.NoTraces then
			null ctx.t.tvoid p
		else
		let mk_to_string_meta e = EMeta((Meta.ToString,[],null_pos),e),pos e in
		let params = (match el with [] -> [] | _ -> [("customParams",null_pos,NoQuotes),(EArrayDecl (List.map mk_to_string_meta el) , p)]) in
		let infos = mk_infos ctx p params in
		if (platform ctx.com Js || platform ctx.com Python) && el = [] && has_dce ctx.com then
			let e = type_expr ctx e WithType.value in
			let infos = type_expr ctx infos WithType.value in
			let e = match follow e.etype with
				| TAbstract({a_impl = Some c},_) when PMap.mem "toString" c.cl_statics ->
					call_to_string ctx e
				| _ ->
					e
			in
			let e_trace = mk (TIdent "`trace") t_dynamic p in
			mk (TCall (e_trace,[e;infos])) ctx.t.tvoid p
		else
			type_expr ctx (ECall ((efield ((efield ((EConst (Ident "haxe"),p),"Log"),p),"trace"),p),[mk_to_string_meta e;infos]),p) WithType.NoValue
	| (EField ((EConst (Ident "super"),_),_,_),_), _ ->
		(* no builtins can be applied to super as it can't be a value *)
		raise Exit
	| (EField (e,"bind",efk_todo),p), args ->
		let e = type_expr ctx e WithType.value in
		(match follow e.etype with
			| TFun signature -> type_bind ctx e signature args p
			| _ -> raise Exit)
	| (EConst (Ident "$type"),_) , [e] ->
		begin match fst e with
		| EConst (Ident "_") ->
			warning ctx WInfo (WithType.to_string with_type) p;
			mk (TConst TNull) t_dynamic p
		| _ ->
			let e = type_expr ctx e WithType.value in
			warning ctx WInfo (s_type (print_context()) e.etype) e.epos;
			let e = Diagnostics.secure_generated_code ctx e in
			e
		end
	| (EField(e,"match",efk_todo),p), [epat] ->
		let et = type_expr ctx e WithType.value in
		let rec has_enum_match t = match follow t with
			| TEnum _ -> true
			| TAbstract (a,tl) when (Meta.has Meta.Forward a.a_meta) && not (Meta.has Meta.CoreType a.a_meta) ->
				(match a.a_impl with
					| Some c when (PMap.exists "match" c.cl_statics) && (has_class_field_flag (PMap.find "match" c.cl_statics) CfImpl) -> false
					| _ -> has_enum_match (Abstract.get_underlying_type ~return_first:true a tl))
			| _ -> false
		in
		if has_enum_match et.etype then
			Matcher.Match.match_expr ctx e [[epat],None,Some (EConst(Ident "true"),p),p] (Some (Some (EConst(Ident "false"),p),p)) (WithType.with_type ctx.t.tbool) true p
		else
			raise Exit
	| (EConst (Ident "__unprotect__"),_) , [(EConst (String _),_) as e] ->
		let e = type_expr ctx e WithType.value in
		if Common.platform ctx.com Flash then
			let t = tfun [e.etype] e.etype in
			let e_unprotect = mk (TIdent "__unprotect__") t p in
			mk (TCall (e_unprotect,[e])) e.etype e.epos
		else
			e
	| (EDisplay((EConst (Ident "super"),_ as e1),dk),_),_ ->
		TyperDisplay.handle_display ctx (ECall(e1,el),p) dk mode with_type
	| (EConst (Ident "super"),sp) , el ->
		if ctx.curfun <> FunConstructor then raise_typing_error "Cannot call super constructor outside class constructor" p;
		let el, t = (match ctx.curclass.cl_super with
		| None -> raise_typing_error "Current class does not have a super" p
		| Some (c,params) ->
			let fa = FieldAccess.get_constructor_access c params p in
			let cf = fa.fa_field in
			let t = TInst (c,params) in
			let e = mk (TConst TSuper) t sp in
			if (Meta.has Meta.CompilerGenerated cf.cf_meta) then display_error ctx.com (error_msg (No_constructor (TClassDecl c))) p;
			let fa = FieldAccess.create e cf (FHInstance(c,params)) false p in
			let fcc = unify_field_call ctx fa [] el p false in
			let el = fcc.fc_args in
			el,t
		) in
		mk (TCall (mk (TConst TSuper) t sp,el)) ctx.t.tvoid p
	| _ ->
		raise Exit

and type_expr ?(mode=MGet) ctx (e,p) (with_type:WithType.t) =
	match e with
	| EField ((EConst (String(s,_)),ps),"code",EFNormal) ->
		if UTF8.length s <> 1 then raise_typing_error "String must be a single UTF8 char" ps;
		mk (TConst (TInt (Int32.of_int (UCharExt.code (UTF8.get s 0))))) ctx.t.tint p
	| EField(_,n,_) when starts_with n '$' ->
		raise_typing_error "Field names starting with $ are not allowed" p
	| EConst (Ident s) ->
		if s = "super" && with_type <> WithType.NoValue && not ctx.in_display then raise_typing_error "Cannot use super as value" p;
		let e = maybe_type_against_enum ctx (fun () -> type_ident ctx s p mode with_type) with_type false p in
		acc_get ctx e
	| EField _
	| EArray _
	| ECall _ ->
		acc_get ctx (type_access ctx e p mode with_type)
	| EConst (Regexp (r,opt)) ->
		let str = mk (TConst (TString r)) ctx.t.tstring p in
		let opt = mk (TConst (TString opt)) ctx.t.tstring p in
		let t = Typeload.load_instance ctx (mk_type_path (["std"],"EReg"),null_pos) false in
		mk (TNew ((match t with TInst (c,[]) -> c | _ -> die "" __LOC__),[],[str;opt])) t p
	| EConst (String(s,SSingleQuotes)) when s <> "" ->
		type_expr ctx (format_string ctx s p) with_type
	| EConst (Int (s, Some suffix)) ->
		(match suffix with
		| "i32" ->
			(try mk (TConst (TInt (Int32.of_string s))) ctx.com.basic.tint p
			with _ -> raise_typing_error ("Cannot represent " ^ s ^ " with a 32 bit integer") p)
		| "i64" ->
			if String.length s > 18 && String.sub s 0 2 = "0x" then raise_typing_error "Invalid hexadecimal integer" p;

			let i64  = Int64.of_string s in
			let high = Int64.to_int32 (Int64.shift_right i64 32) in
			let low  = Int64.to_int32 i64 in

			let ident = EConst (Ident "haxe"), p in
			let field = efield ((efield (ident, "Int64"), p), "make"), p in

			let arg_high = EConst (Int (Int32.to_string high, None)), p in
			let arg_low  = EConst (Int (Int32.to_string low, None)), p in
			let call     = ECall (field, [ arg_high; arg_low ]), p in
			type_expr ctx call with_type
		| "u32" ->
			let check = ECheckType ((EConst (Int (s, None)), p), (CTPath (mk_type_path ([],"UInt")), p)), p in
			type_expr ctx check with_type
		| other -> raise_typing_error (other ^ " is not a valid integer suffix") p)
	| EConst (Float (s, Some suffix) as c) ->
		(match suffix with
		| "f64" -> Texpr.type_constant ctx.com.basic c p
		| other -> raise_typing_error (other ^ " is not a valid float suffix") p)
	| EConst c ->
		Texpr.type_constant ctx.com.basic c p
	| EBinop (OpNullCoal,e1,e2) ->
		let vr = new value_reference ctx in
		let e1 = type_expr ctx (Expr.ensure_block e1) with_type in
		let e2 = type_expr ctx (Expr.ensure_block e2) (WithType.with_type e1.etype) in
		let e1 = vr#as_var "tmp" {e1 with etype = ctx.t.tnull e1.etype} in
		let e_null = Builder.make_null e1.etype e1.epos in
		let e_cond = mk (TBinop(OpNotEq,e1,e_null)) ctx.t.tbool e1.epos in

		let follow_null_once t =
			match t with
			| TAbstract({a_path = [],"Null"},[t]) -> t
			| _ -> t
		in
		let iftype = if DeadEnd.has_dead_end e2 then
			WithType.with_type (follow_null_once e1.etype)
		else
			WithType.WithType(e2.etype,None)
		in
		let e_if = make_if_then_else ctx e_cond e1 e2 iftype p in
		vr#to_texpr e_if
	| EBinop (OpAssignOp OpNullCoal,e1,e2) ->
		let e_cond = EBinop(OpNotEq,e1,(EConst(Ident "null"), p)) in
		let e_if = EIf ((e_cond, p),e1,Some e2) in
		type_assign ctx e1 (e_if, p) with_type p
	| EBinop (op,e1,e2) ->
		type_binop ctx op e1 e2 false with_type p
	| EBlock [] when (match with_type with
			| NoValue -> false
			(*
				If expected type is unknown then treat `(...) -> {}` as an empty function
				(just like `function(...) {}`) instead of returning an object.
			*)
			| WithType (t, Some ImplicitReturn) -> not (ExtType.is_mono (follow t))
			| _ -> true
		) ->
		type_expr ctx (EObjectDecl [],p) with_type
	| EBlock l ->
		let locals = save_locals ctx in
		let e = type_block ctx l with_type p in
		locals();
		e
	| EParenthesis e ->
		let e = type_expr ctx e with_type in
		mk (TParenthesis e) e.etype p
	| EObjectDecl fl ->
		type_object_decl ctx fl with_type p
	| EArrayDecl [(EFor _,_) | (EWhile _,_) as e] ->
		type_array_comprehension ctx e with_type p
	| EArrayDecl ((EBinop(OpArrow,_,_),_) as e1 :: el) ->
		type_map_declaration ctx e1 el with_type p
	| EArrayDecl el ->
		begin match with_type with
		| WithType(t,_) ->
			begin match follow t with
			| TAbstract({a_path = (["haxe";"ds"],"Map")},[tk;tv]) ->
				begin match el with
				| [] ->
					type_expr ctx (ENew(({tpackage=["haxe";"ds"];tname="Map";tparams=[];tsub=None},null_pos),[]),p) with_type
				| [(EDisplay _,_) as e1] ->
					(* This must mean we're just typing the first key of a map declaration (issue #9133). *)
					type_expr ctx e1 (WithType.with_type tk)
				| _ ->
					type_array_decl ctx el with_type p
				end
			| _ ->
				type_array_decl ctx el with_type p
			end
		| _ ->
			type_array_decl ctx el with_type p
		end
	| EVars vl ->
		type_vars ctx vl p
	| EFor (it,e2) ->
		ForLoop.type_for_loop ctx TyperDisplay.handle_display it e2 p
	| ETernary (e1,e2,e3) ->
		type_if ctx e1 e2 (Some e3) with_type true p
	| EIf (e,e1,e2) ->
		type_if ctx e e1 e2 with_type false p
	| EWhile (cond,e,NormalWhile) ->
		let old_loop = ctx.in_loop in
		let cond = type_expr ctx cond WithType.value in
		let cond = AbstractCast.cast_or_unify ctx ctx.t.tbool cond p in
		ctx.in_loop <- true;
		let e = type_expr ctx (Expr.ensure_block e) WithType.NoValue in
		ctx.in_loop <- old_loop;
		mk (TWhile (cond,e,NormalWhile)) ctx.t.tvoid p
	| EWhile (cond,e,DoWhile) ->
		let old_loop = ctx.in_loop in
		ctx.in_loop <- true;
		let e = type_expr ctx (Expr.ensure_block e) WithType.NoValue in
		ctx.in_loop <- old_loop;
		let cond = type_expr ctx cond WithType.value in
		let cond = AbstractCast.cast_or_unify ctx ctx.t.tbool cond cond.epos in
		mk (TWhile (cond,e,DoWhile)) ctx.t.tvoid p
	| ESwitch (e1,cases,def) ->
		let wrap e1 = mk (TMeta((Meta.Ast,[e,p],p),e1)) e1.etype e1.epos in
		let e = Matcher.Match.match_expr ctx e1 cases def with_type false p in
		wrap e
	| EReturn e ->
		if not ctx.in_function then begin
			display_error ctx.com "Return outside function" p;
			match e with
			| None ->
				Texpr.Builder.make_null (mono_or_dynamic ctx with_type p) p
			| Some e ->
				(* type the return expression to see if there are more errors
				   as well as use its type as if there was no `return`, since
				   that is most likely what was meant *)
				type_expr ctx e WithType.value
		end else
			type_return ctx e with_type p
	| EBreak ->
		if not ctx.in_loop then display_error ctx.com "Break outside loop" p;
		mk TBreak (mono_or_dynamic ctx with_type p) p
	| EContinue ->
		if not ctx.in_loop then display_error ctx.com "Continue outside loop" p;
		mk TContinue (mono_or_dynamic ctx with_type p) p
	| ETry (e1,[]) ->
		type_expr ctx e1 with_type
	| ETry (e1,catches) ->
		type_try ctx e1 catches with_type p
	| EThrow e ->
		let e = try
			type_expr ctx e WithType.value
		with Error err ->
			check_error ctx err;
			Texpr.Builder.make_null t_dynamic p
		in
		mk (TThrow e) (mono_or_dynamic ctx with_type p) p
	| ENew (t,el) ->
		type_new ctx t el with_type false p
	| EUnop (op,flag,e) ->
		type_unop ctx op flag e with_type p
	| EFunction (kind,f) ->
		type_local_function ctx kind f with_type p
	| EUntyped e ->
		let old = ctx.untyped in
		ctx.untyped <- true;
		if not (Meta.has Meta.HasUntyped ctx.curfield.cf_meta) then ctx.curfield.cf_meta <- (Meta.HasUntyped,[],p) :: ctx.curfield.cf_meta;
		let e = type_expr ctx e with_type in
		ctx.untyped <- old;
		{
			eexpr = e.eexpr;
			etype = mk_mono();
			epos = e.epos;
		}
	| ECast (e,None) ->
		let e = type_expr ctx e WithType.value in
		mk (TCast (e,None)) (spawn_monomorph ctx p) p
	| ECast (e, Some t) ->
		type_cast ctx e t p
	| EDisplay (e,dk) ->
		TyperDisplay.handle_edisplay ctx e dk mode with_type
	| ECheckType (e,t) ->
		let t = Typeload.load_complex_type ctx true t in
		let e = type_expr ctx e (WithType.with_type t) in
		let e = AbstractCast.cast_or_unify ctx t e p in
		if e.etype == t then e else mk (TCast (e,None)) t p
	| EMeta (m,e1) ->
		type_meta ~mode ctx m e1 with_type p
	| EIs (e,(t,p_t)) ->
		match t with
		| CTPath tp ->
			if tp.tparams <> [] then display_error ctx.com "Type parameters are not supported for the `is` operator" p_t;
			let e = type_expr ctx e WithType.value in
			let mt = Typeload.load_type_def ctx p_t tp in
			if ctx.in_display && DisplayPosition.display_position#enclosed_in p_t then
				DisplayEmitter.display_module_type ctx mt p_t;
			let e_t = type_module_type ctx mt p_t in
			let e_Std_isOfType =
				match Typeload.load_type_raise ctx ([],"Std") "Std" p with
				| TClassDecl c ->
					let cf =
						try PMap.find "isOfType" c.cl_statics
						with Not_found -> die "" __LOC__
					in
					Texpr.Builder.make_static_field c cf (mk_zero_range_pos p)
				| _ -> die "" __LOC__
			in
			mk (TCall (e_Std_isOfType, [e; e_t])) ctx.com.basic.tbool p
		| _ ->
			display_error ctx.com "Unsupported type for `is` operator" p_t;
			Texpr.Builder.make_bool ctx.com.basic false p

(* ---------------------------------------------------------------------- *)
(* TYPER INITIALIZATION *)

let rec create com =
	let ctx = {
		com = com;
		t = com.basic;
		g = {
			core_api = None;
			macros = None;
			type_patches = Hashtbl.create 0;
			global_metadata = [];
			module_check_policies = [];
			delayed = [];
			debug_delayed = [];
			doinline = com.display.dms_inline && not (Common.defined com Define.NoInline);
			retain_meta = Common.defined com Define.RetainUntypedMeta;
			std = null_module;
			global_using = [];
			complete = false;
			type_hints = [];
			load_only_cached_modules = false;
			functional_interface_lut = new pmap_lookup;
			do_inherit = MagicTypes.on_inherit;
			do_macro = MacroContext.type_macro;
			do_load_macro = MacroContext.load_macro';
			do_load_module = TypeloadModule.load_module;
			do_load_type_def = Typeload.load_type_def;
			do_build_instance = InstanceBuilder.build_instance;
			do_format_string = format_string;
			do_load_core_class = Typeload.load_core_class;
		};
		m = {
			curmod = null_module;
			import_resolution = new resolution_list [];
			own_resolution = None;
			module_using = [];
			import_statements = [];
		};
		is_display_file = false;
		bypass_accessor = 0;
		meta = [];
		with_type_stack = [];
		call_argument_stack = [];
		pass = PBuildModule;
		macro_depth = 0;
		untyped = false;
		curfun = FunStatic;
		in_function = false;
		in_loop = false;
		in_display = false;
		allow_inline = true;
		allow_transform = true;
		get_build_infos = (fun() -> None);
		ret = mk_mono();
		locals = PMap.empty;
		type_params = [];
		curclass = null_class;
		curfield = null_field;
		tthis = mk_mono();
		opened = [];
		vthis = None;
		in_call_args = false;
		in_overload_call_args = false;
		delayed_display = None;
		monomorphs = {
			perfunction = [];
		};
		memory_marker = Typecore.memory_marker;
	} in
	ctx.g.std <- (try
		TypeloadModule.load_module ctx ([],"StdTypes") null_pos
	with
		Error { err_message = Module_not_found ([],"StdTypes") } ->
			try
				let std_path = Sys.getenv "HAXE_STD_PATH" in
				raise_typing_error ("Standard library not found. Please check your `HAXE_STD_PATH` environment variable (current value: \"" ^ std_path ^ "\")") null_pos
			with Not_found ->
				raise_typing_error "Standard library not found. You may need to set your `HAXE_STD_PATH` environment variable" null_pos
	);
	(* We always want core types to be available so we add them as default imports (issue #1904 and #3131). *)
	ctx.m.import_resolution#add_l (List.map (fun t -> mk_resolution (t_name t,null_pos) (RTypeImport t) null_pos) ctx.g.std.m_types);
	List.iter (fun t ->
		match t with
		| TAbstractDecl a ->
			(match snd a.a_path with
			| "Void" -> ctx.t.tvoid <- TAbstract (a,[]);
			| "Float" -> ctx.t.tfloat <- TAbstract (a,[]);
			| "Int" -> ctx.t.tint <- TAbstract (a,[])
			| "Bool" -> ctx.t.tbool <- TAbstract (a,[])
			| "Dynamic" -> t_dynamic_def := TAbstract(a,extract_param_types a.a_params);
			| "Null" ->
				let mk_null t =
					try
						if not (is_null ~no_lazy:true t || is_explicit_null t) then TAbstract (a,[t]) else t
					with Exit ->
						(* don't force lazy evaluation *)
						let r = ref (lazy_available t_dynamic) in
						r := lazy_wait (fun() ->
							let t = (if not (is_null t) then TAbstract (a,[t]) else t) in
							r := lazy_available t;
							t
						);
						TLazy r
				in
				ctx.t.tnull <- mk_null;
			| _ -> ())
		| TEnumDecl _ | TClassDecl _ | TTypeDecl _ ->
			()
	) ctx.g.std.m_types;
	let m = TypeloadModule.load_module ctx ([],"String") null_pos in
	List.iter (fun mt -> match mt with
		| TClassDecl c -> ctx.t.tstring <- TInst (c,[])
		| _ -> ()
	) m.m_types;
	let m = TypeloadModule.load_module ctx ([],"Array") null_pos in
	(try
		List.iter (fun t -> (
			match t with
			| TClassDecl ({cl_path = ([],"Array")} as c) ->
				ctx.t.tarray <- (fun t -> TInst (c,[t]));
				raise Exit
			| _ -> ()
		)) m.m_types;
		die "" __LOC__
	with Exit -> ());
	let m = TypeloadModule.load_module ctx (["haxe"],"EnumTools") null_pos in
	(match m.m_types with
	| [TClassDecl c1;TClassDecl c2] -> ctx.g.global_using <- (c1,c1.cl_pos) :: (c2,c2.cl_pos) :: ctx.g.global_using
	| [TClassDecl c1] ->
		let m = TypeloadModule.load_module ctx (["haxe"],"EnumWithType.valueTools") null_pos in
		(match m.m_types with
		| [TClassDecl c2 ] -> ctx.g.global_using <- (c1,c1.cl_pos) :: (c2,c2.cl_pos) :: ctx.g.global_using
		| _ -> die "" __LOC__);
	| _ -> die "" __LOC__);
	ignore(TypeloadModule.load_module ctx (["haxe"],"Exception") null_pos);
	ctx.g.complete <- true;
	ctx

;;
unify_min_ref := unify_min;
unify_min_for_type_source_ref := unify_min_for_type_source;
make_call_ref := make_call;
type_call_target_ref := type_call_target;
type_access_ref := type_access;
type_block_ref := type_block;
create_context_ref := create;
type_expr_ref := (fun ?(mode=MGet) ctx e with_type -> type_expr ~mode ctx e with_type);<|MERGE_RESOLUTION|>--- conflicted
+++ resolved
@@ -275,7 +275,7 @@
 		unify_min ctx el
 
 let enum_field_access ctx en ef mode p pt =
-	let et = type_module_type ctx (TEnumDecl en) None p in
+	let et = type_module_type ctx (TEnumDecl en) p in
 	ImportHandling.mark_import_position ctx pt;
 	let wrap e =
 		let acc = AKExpr e in
@@ -293,12 +293,12 @@
 		ImportHandling.mark_import_position ctx res.r_pos;
 		match res.r_kind with
 		| RTypeImport mt ->
-			AKExpr (type_module_type ctx mt None p)
+			AKExpr (type_module_type ctx mt p)
 		| RClassFieldImport(c,cf) ->
-			let e = type_module_type ctx (TClassDecl c) None p in
+			let e = type_module_type ctx (TClassDecl c) p in
 			field_access ctx mode cf (FHStatic c) e p
 		| RAbstractFieldImport(a,c,cf) ->
-			let et = type_module_type ctx (TClassDecl c) None p in
+			let et = type_module_type ctx (TClassDecl c) p in
 			let inline = match cf.cf_kind with
 				| Var {v_read = AccInline} -> true
 				|  _ -> false
@@ -439,81 +439,15 @@
 				let e = {e with etype = TAbstract(a,tl)} in
 				e,FHAbstract(a,tl,ctx.curclass)
 			| _ ->
-				let e = type_module_type ctx (TClassDecl ctx.curclass) None p in
+				let e = type_module_type ctx (TClassDecl ctx.curclass) p in
 				e,FHStatic ctx.curclass
 		in
 		field_access ctx mode f fa e p
 	with Not_found -> try
-<<<<<<< HEAD
 		let own_resolution = get_own_resolution ctx in
 		resolve (own_resolution#resolve i)
 	with Not_found ->
 		resolve (ctx.m.import_resolution#resolve i)
-=======
-		(* module-level statics *)
-		(match ctx.m.curmod.m_statics with
-		| None -> raise Not_found
-		| Some c ->
-			let f = PMap.find i c.cl_statics in
-			let e = type_module_type ctx (TClassDecl c) p in
-			field_access ctx mode f (FHStatic c) e p
-		)
-	with Not_found -> try
-		let wrap e =
-			let acc = AKExpr e in
-			if is_set then
-				AKNo(acc,p)
-			else
-				acc
-		in
-		(* lookup imported enums *)
-		let rec loop l =
-			match l with
-			| [] -> raise Not_found
-			| (t,pt) :: l ->
-				match t with
-				| TAbstractDecl ({a_impl = Some c} as a) when a.a_enum ->
-					begin try
-						let cf = PMap.find i c.cl_statics in
-						if not (has_class_field_flag cf CfEnum) then
-							loop l
-						else begin
-							let et = type_module_type ctx (TClassDecl c) p in
-							let inline = match cf.cf_kind with
-								| Var {v_read = AccInline} -> true
-								|  _ -> false
-							in
-							let fa = FieldAccess.create et cf (FHAbstract(a,extract_param_types a.a_params,c)) inline p in
-							ImportHandling.mark_import_position ctx pt;
-							AKField fa
-						end
-					with Not_found ->
-						loop l
-					end
-				| TClassDecl _ | TAbstractDecl _ ->
-					loop l
-				| TTypeDecl t ->
-					(match follow t.t_type with
-					| TEnum (e,_) -> loop ((TEnumDecl e,pt) :: l)
-					| TAbstract (a,_) when a.a_enum -> loop ((TAbstractDecl a,pt) :: l)
-					| _ -> loop l)
-				| TEnumDecl e ->
-					try
-						let ef = PMap.find i e.e_constrs in
-						let et = type_module_type ctx t p in
-						ImportHandling.mark_import_position ctx pt;
-						wrap (mk (TField (et,FEnum (e,ef))) (enum_field_type ctx e ef p) p)
-					with
-						Not_found -> loop l
-		in
-		(try loop (List.rev_map (fun t -> t,null_pos) ctx.m.curmod.m_types) with Not_found -> loop ctx.m.module_imports)
-	with Not_found ->
-		(* lookup imported globals *)
-		let t, name, pi = PMap.find i ctx.m.module_globals in
-		ImportHandling.mark_import_position ctx pi;
-		let e = type_module_type ctx t p in
-		type_field_default_cfg ctx e name p mode with_type
->>>>>>> 21e768cd
 
 and type_ident ctx i p mode with_type =
 	try
@@ -522,7 +456,7 @@
 		(* lookup type *)
 		if is_lower_ident i p then raise Not_found;
 		let e = try
-			type_module_type ctx (Typeload.load_type_def' ctx [] i i p) None p
+			type_module_type ctx (Typeload.load_type_def' ctx [] i i p) p
 		with Error { err_message = Module_not_found ([],name) } when name = i ->
 			raise Not_found
 		in
