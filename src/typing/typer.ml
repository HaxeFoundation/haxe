(*
	The Haxe Compiler
	Copyright (C) 2005-2019  Haxe Foundation

	This program is free software; you can redistribute it and/or
	modify it under the terms of the GNU General Public License
	as published by the Free Software Foundation; either version 2
	of the License, or (at your option) any later version.

	This program is distributed in the hope that it will be useful,
	but WITHOUT ANY WARRANTY; without even the implied warranty of
	MERCHANTABILITY or FITNESS FOR A PARTICULAR PURPOSE.  See the
	GNU General Public License for more details.

	You should have received a copy of the GNU General Public License
	along with this program; if not, write to the Free Software
	Foundation, Inc., 51 Franklin Street, Fifth Floor, Boston, MA  02110-1301, USA.
*)
open Extlib_leftovers
open Ast
open DisplayTypes.DisplayMode
open DisplayException
open DisplayTypes.CompletionResultKind
open CompletionItem.ClassFieldOrigin
open Common
open Type
open Typecore
open Error
open Globals
open TyperBase
open Fields
open Calls

(* ---------------------------------------------------------------------- *)
(* TOOLS *)

let check_assign ctx e =
	match e.eexpr with
	| TLocal v when has_var_flag v VFinal ->
		error "Cannot assign to final" e.epos
	| TLocal {v_extra = None} | TArray _ | TField _ | TIdent _ ->
		()
	| TConst TThis | TTypeExpr _ when ctx.untyped ->
		()
	| _ ->
		invalid_assign e.epos

type type_class =
	| KInt
	| KFloat
	| KString
	| KUnk
	| KDyn
	| KOther
	| KNumParam of t
	| KStrParam of t
	| KAbstract of tabstract * t list

let rec classify t =
	match follow t with
	| TInst ({ cl_path = ([],"String") },[]) -> KString
	| TAbstract({a_impl = Some _} as a,tl) -> KAbstract (a,tl)
	| TAbstract ({ a_path = [],"Int" },[]) -> KInt
	| TAbstract ({ a_path = [],"Float" },[]) -> KFloat
	| TAbstract (a,[]) when List.exists (fun t -> match classify t with KInt | KFloat -> true | _ -> false) a.a_to -> KNumParam t
	| TInst ({ cl_kind = KTypeParameter ctl },_) when List.exists (fun t -> match classify t with KInt | KFloat -> true | _ -> false) ctl -> KNumParam t
	| TAbstract (a,[]) when List.exists (fun t -> match classify t with KString -> true | _ -> false) a.a_to -> KStrParam t
	| TInst ({ cl_kind = KTypeParameter ctl },_) when List.exists (fun t -> match classify t with KString -> true | _ -> false) ctl -> KStrParam t
	| TMono r when r.tm_type = None -> KUnk
	| TDynamic _ -> KDyn
	| _ -> KOther

let get_iterator_param t =
	match follow t with
	| TAnon a ->
		if !(a.a_status) <> Closed then raise Not_found;
		(match follow (PMap.find "hasNext" a.a_fields).cf_type, follow (PMap.find "next" a.a_fields).cf_type with
		| TFun ([],tb), TFun([],t) when (match follow tb with TAbstract ({ a_path = [],"Bool" },[]) -> true | _ -> false) ->
			if PMap.fold (fun _ acc -> acc + 1) a.a_fields 0 <> 2 then raise Not_found;
			t
		| _ ->
			raise Not_found)
	| _ ->
		raise Not_found

let get_iterable_param t =
	match follow t with
	| TAnon a ->
		if !(a.a_status) <> Closed then raise Not_found;
		(match follow (PMap.find "iterator" a.a_fields).cf_type with
		| TFun ([],it) ->
			let t = get_iterator_param it in
			if PMap.fold (fun _ acc -> acc + 1) a.a_fields 0 <> 1 then raise Not_found;
			t
		| _ ->
			raise Not_found)
	| _ -> raise Not_found

let maybe_type_against_enum ctx f with_type iscall p =
	try
		begin match with_type with
		| WithType.WithType(t,_) ->
			let rec loop stack t = match follow t with
				| TEnum (en,_) ->
					true,en.e_path,en.e_names,TEnumDecl en
				| TAbstract ({a_impl = Some c} as a,_) when has_meta Meta.Enum a.a_meta ->
					let fields = ExtList.List.filter_map (fun cf ->
						if Meta.has Meta.Enum cf.cf_meta then Some cf.cf_name else None
					) c.cl_ordered_statics in
					false,a.a_path,fields,TAbstractDecl a
				| TAbstract (a,pl) when not (Meta.has Meta.CoreType a.a_meta) ->
					begin match get_abstract_froms a pl with
						| [t2] ->
							if (List.exists (shallow_eq t) stack) then raise Exit;
							loop (t :: stack) t2
						| _ -> raise Exit
					end
				| _ ->
					raise Exit
			in
			let is_enum,path,fields,mt = loop [] t in
			let old = ctx.m.curmod.m_types in
			let restore () = ctx.m.curmod.m_types <- old in
			ctx.m.curmod.m_types <- ctx.m.curmod.m_types @ [mt];
			let e = try
				f()
			with
			| Error (Unknown_ident n,_) ->
				restore();
				raise_or_display_message ctx (StringError.string_error n fields ("Identifier '" ^ n ^ "' is not part of " ^ s_type_path path)) p;
				AKExpr (mk (TConst TNull) (mk_mono()) p)
			| exc ->
				restore();
				raise exc;
			in
			restore();
			begin match e with
				| AKExpr e ->
					begin match follow e.etype with
						| TFun(_,t') when is_enum ->
							(* TODO: this is a dodge for #7603 *)
							(try Type.unify t' t with Unify_error _ -> ());
							AKExpr e
						| _ ->
							if iscall then
								AKExpr e
							else begin
								AKExpr (AbstractCast.cast_or_unify ctx t e e.epos)
							end
					end
				| _ -> e (* ??? *)
			end
		| _ ->
			raise Exit
		end
	with Exit ->
		f()

let check_error ctx err p = match err with
	| Module_not_found ([],name) when Diagnostics.is_diagnostics_run ctx.com p ->
		DisplayToplevel.handle_unresolved_identifier ctx name p true
	| _ ->
		display_error ctx (error_msg err) p

(* ---------------------------------------------------------------------- *)
(* PASS 3 : type expression & check structure *)

let rec unify_min_raise ctx (el:texpr list) : t =
	let basic = ctx.com.basic in
	match el with
	| [] -> spawn_monomorph ctx null_pos
	| [e] -> e.etype
	| _ ->
		let rec chk_null e = is_null e.etype || is_explicit_null e.etype ||
			match e.eexpr with
			| TConst TNull -> true
			| TBlock el ->
				(match List.rev el with
				| [] -> false
				| e :: _ -> chk_null e)
			| TParenthesis e | TMeta(_,e) -> chk_null e
			| _ -> false
		in
		(* First pass: Try normal unification and find out if null is involved. *)
		let rec loop t = function
			| [] ->
				false, t
			| e :: el ->
				let t = if chk_null e then basic.tnull t else t in
				try
					Type.unify e.etype t;
					loop t el
				with Unify_error _ -> try
					Type.unify t e.etype;
					loop (if is_null t then basic.tnull e.etype else e.etype) el
				with Unify_error _ ->
					true, t
		in
		let has_error, t = loop (spawn_monomorph ctx null_pos) el in
		if not has_error then
			t
		else try
			(* specific case for const anon : we don't want to hide fields but restrict their common type *)
			let fcount = ref (-1) in
			let field_count a =
				PMap.fold (fun _ acc -> acc + 1) a.a_fields 0
			in
			let expr f = match f.cf_expr with None -> mk (TBlock []) f.cf_type f.cf_pos | Some e -> e in
			let fields = List.fold_left (fun acc e ->
				match follow e.etype with
				| TAnon a when !(a.a_status) = Const ->
					if !fcount = -1 then begin
						fcount := field_count a;
						PMap.map (fun f -> [expr f]) a.a_fields
					end else begin
						if !fcount <> field_count a then raise Not_found;
						PMap.mapi (fun n el -> expr (PMap.find n a.a_fields) :: el) acc
					end
				| _ ->
					raise Not_found
			) PMap.empty el in
			let fields = PMap.foldi (fun n el acc ->
				let t = try unify_min_raise ctx el with Unify_error _ -> raise Not_found in
				PMap.add n (mk_field n t (List.hd el).epos null_pos) acc
			) fields PMap.empty in
			mk_anon ~fields (ref Closed)
		with Not_found -> try
			(* specific case for TFun, see #9579 *)
			let e0,el = match el with
				| e0 :: el -> e0,el
				| _ -> raise Exit
			in
			let args,tr0 = match follow e0.etype with
				| TFun(tl,tr) ->
					Array.of_list tl,tr
				| _ ->
					raise Exit
			in
			let arity = Array.length args in
			let rets = List.map (fun e -> match follow e.etype with
				| TFun(tl,tr) ->
					let ta = Array.of_list tl in
					if Array.length ta <> arity then raise Exit;
					for i = 0 to arity - 1 do
						let (_,_,tcur) = args.(i) in
						let (_,_,tnew) as argnew = ta.(i) in
						if Type.does_unify tnew tcur then
							args.(i) <- argnew
						else if not (Type.does_unify tcur tnew) then
							raise Exit
					done;
					tr
				| _ ->
					raise Exit
			) el in
			let common_types = UnifyMinT.collect_base_types tr0 in
			let tr = match UnifyMinT.unify_min' default_unification_context common_types rets with
			| UnifyMinOk t ->
				t
			| UnifyMinError(l,index) ->
				raise Exit
			in
			TFun(Array.to_list args,tr)
		with Exit ->
			(* Second pass: Get all base types (interfaces, super classes and their interfaces) of most general type.
			   Then for each additional type filter all types that do not unify. *)
			let common_types = UnifyMinT.collect_base_types t in
			let dyn_types = List.fold_left (fun acc t ->
				let rec loop c =
					Meta.has Meta.UnifyMinDynamic c.cl_meta || (match c.cl_super with None -> false | Some (c,_) -> loop c)
				in
				match t with
				| TInst (c,params) when params <> [] && loop c ->
					TInst (c,List.map (fun _ -> t_dynamic) params) :: acc
				| _ -> acc
			) [] common_types in
			let common_types = (match List.rev dyn_types with [] -> common_types | l -> common_types @ l) in
			let el = List.tl el in
			let tl = List.map (fun e -> e.etype) el in
			begin match UnifyMinT.unify_min' default_unification_context common_types tl with
			| UnifyMinOk t ->
				t
			| UnifyMinError(l,index) ->
				raise_error (Unify l) (List.nth el index).epos
			end

let unify_min ctx el =
	try unify_min_raise ctx el
	with Error (Unify l,p) ->
		if not ctx.untyped then display_error ctx (error_msg (Unify l)) p;
		(List.hd el).etype

let unify_min_for_type_source ctx el src =
	match src with
	| Some WithType.ImplicitReturn when List.exists (fun e -> ExtType.is_void (follow e.etype)) el ->
		ctx.com.basic.tvoid
	| _ ->
		unify_min ctx el

let rec type_ident_raise ctx i p mode with_type =
	let is_set = match mode with MSet _ -> true | _ -> false in
	match i with
	| "true" ->
		if mode = MGet then
			AKExpr (mk (TConst (TBool true)) ctx.t.tbool p)
		else
			AKNo i
	| "false" ->
		if mode = MGet then
			AKExpr (mk (TConst (TBool false)) ctx.t.tbool p)
		else
			AKNo i
	| "this" ->
		if is_set then add_class_field_flag ctx.curfield CfModifiesThis;
		(match mode, ctx.curclass.cl_kind with
		| MSet _, KAbstractImpl _ ->
			if not (assign_to_this_is_allowed ctx) then
				error "Abstract 'this' value can only be modified inside an inline function" p;
			AKExpr (get_this ctx p)
		| (MCall _, KAbstractImpl _) | (MGet, _)-> AKExpr(get_this ctx p)
		| _ -> AKNo i)
	| "super" ->
		let t = (match ctx.curclass.cl_super with
			| None -> error "Current class does not have a superclass" p
			| Some (c,params) -> TInst(c,params)
		) in
		(match ctx.curfun with
		| FunMember | FunConstructor -> ()
		| FunMemberAbstract -> error "Cannot access super inside an abstract function" p
		| FunStatic -> error "Cannot access super inside a static function" p;
		| FunMemberClassLocal | FunMemberAbstractLocal -> error "Cannot access super inside a local function" p);
		AKExpr (mk (TConst TSuper) t p)
	| "null" ->
		if mode = MGet then
			AKExpr (null (spawn_monomorph ctx p) p)
		else
			AKNo i
	| _ ->
	try
		let v = PMap.find i ctx.locals in
		(match v.v_extra with
		| Some ve ->
			let (params,e) = (ve.v_params,ve.v_expr) in
			let t = apply_params params (Monomorph.spawn_constrained_monos (fun t -> t) params) v.v_type in
			(match e with
			| Some ({ eexpr = TFunction f } as e) when ctx.com.display.dms_inline ->
				begin match mode with
					| MSet _ -> error "Cannot set inline closure" p
					| MGet -> error "Cannot create closure on inline closure" p
					| MCall _ ->
						(* create a fake class with a fake field to emulate inlining *)
						let c = mk_class ctx.m.curmod (["local"],v.v_name) e.epos null_pos in
						let cf = { (mk_field v.v_name v.v_type e.epos null_pos) with cf_params = params; cf_expr = Some e; cf_kind = Method MethInline } in
						add_class_flag c CExtern;
						c.cl_fields <- PMap.add cf.cf_name cf PMap.empty;
						let e = mk (TConst TNull) (TInst (c,[])) p in
						AKField (FieldAccess.create e cf (FAInstance(c,[])) true p)
				end
			| _ ->
				AKExpr (mk (TLocal v) t p))
		| _ ->
			AKExpr (mk (TLocal v) v.v_type p))
	with Not_found -> try
		(* member variable lookup *)
		if ctx.curfun = FunStatic then raise Not_found;
		let c , t , f = class_field ctx ctx.curclass (List.map snd ctx.curclass.cl_params) i p in
<<<<<<< HEAD
		field_access ctx mode f (match c with None -> FAAnon | Some (c,tl) -> FAInstance (c,tl)) t (get_this ctx p) p
=======
		field_access ctx mode f (match c with None -> FAAnon | Some (c,tl) -> FAInstance (c,tl)) (get_this ctx p) p
>>>>>>> 11ab9627
	with Not_found -> try
		(* static variable lookup *)
		let f = PMap.find i ctx.curclass.cl_statics in
		if Meta.has Meta.Impl f.cf_meta && not (Meta.has Meta.Impl ctx.curfield.cf_meta) && not (Meta.has Meta.Enum f.cf_meta) then
			error (Printf.sprintf "Cannot access non-static field %s from static method" f.cf_name) p;
		let e = type_type ctx ctx.curclass.cl_path p in
		(* check_locals_masking already done in type_type *)
<<<<<<< HEAD
		field_access ctx mode f (FAStatic ctx.curclass) (field_type ctx ctx.curclass [] f p) e p
=======
		field_access ctx mode f (FAStatic ctx.curclass) e p
>>>>>>> 11ab9627
	with Not_found -> try
		(* module-level statics *)
		(match ctx.m.curmod.m_statics with
		| None -> raise Not_found
		| Some c ->
			let f = PMap.find i c.cl_statics in
			let e = type_module_type ctx (TClassDecl c) None p in
<<<<<<< HEAD
			field_access ctx mode f (FAStatic c) (field_type ctx c [] f p) e p
=======
			field_access ctx mode f (FAStatic c) e p
>>>>>>> 11ab9627
		)
	with Not_found -> try
		let wrap e = if is_set then
				AKNo i
			else
				AKExpr e
		in
		(* lookup imported enums *)
		let rec loop l =
			match l with
			| [] -> raise Not_found
			| (t,pt) :: l ->
				match t with
				| TAbstractDecl ({a_impl = Some c} as a) when Meta.has Meta.Enum a.a_meta ->
					begin try
						let cf = PMap.find i c.cl_statics in
						if not (Meta.has Meta.Enum cf.cf_meta) then
							loop l
						else begin
							let et = type_module_type ctx (TClassDecl c) None p in
							let inline = match cf.cf_kind with
								| Var {v_read = AccInline} -> true
								|  _ -> false
							in
							let fa = FieldAccess.create et cf (FAAbstract(a,List.map snd a.a_params,c)) inline p in
							ImportHandling.mark_import_position ctx pt;
							AKField fa
						end
					with Not_found ->
						loop l
					end
				| TClassDecl _ | TAbstractDecl _ ->
					loop l
				| TTypeDecl t ->
					(match follow t.t_type with
					| TEnum (e,_) -> loop ((TEnumDecl e,pt) :: l)
					| TAbstract (a,_) when Meta.has Meta.Enum a.a_meta -> loop ((TAbstractDecl a,pt) :: l)
					| _ -> loop l)
				| TEnumDecl e ->
					try
						let ef = PMap.find i e.e_constrs in
						let et = type_module_type ctx t None p in
						ImportHandling.mark_import_position ctx pt;
						wrap (mk (TField (et,FEnum (e,ef))) (enum_field_type ctx e ef p) p)
					with
						Not_found -> loop l
		in
		(try loop (List.rev_map (fun t -> t,null_pos) ctx.m.curmod.m_types) with Not_found -> loop ctx.m.module_types)
	with Not_found ->
		(* lookup imported globals *)
		let t, name, pi = PMap.find i ctx.m.module_globals in
		ImportHandling.mark_import_position ctx pi;
		let e = type_module_type ctx t None p in
		type_field_default_cfg ctx e name p mode with_type

(*
	We want to try unifying as an integer and apply side effects.
	However, in case the value is not a normal Monomorph but one issued
	from a Dynamic relaxation, we will instead unify with float since
	we don't want to accidentaly truncate the value
*)
let unify_int ctx e k =
	let is_dynamic t =
		match follow t with
		| TDynamic _ -> true
		| _ -> false
	in
	let is_dynamic_array t =
		match follow t with
		| TInst (_,[p]) -> is_dynamic p
		| _ -> true
	in
	let is_dynamic_field t f =
		match follow t with
		| TAnon a ->
			(try is_dynamic (PMap.find f a.a_fields).cf_type with Not_found -> false)
		| TMono m ->
			begin match Monomorph.classify_constraints m with
			| CStructural(fields,_) ->
				(try is_dynamic (PMap.find f fields).cf_type with Not_found -> false)
			| _ ->
				true
			end
		| TInst (c,tl) ->
			(try is_dynamic (apply_params c.cl_params tl ((let _,t,_ = Type.class_field c tl f in t))) with Not_found -> false)
		| _ ->
			true
	in
	let is_dynamic_return t =
		match follow t with
		| TFun (_,r) -> is_dynamic r
		| _ -> true
	in
	(*
		This is some quick analysis that matches the most common cases of dynamic-to-mono convertions
	*)
	let rec maybe_dynamic_mono e =
		match e.eexpr with
		| TLocal _ -> is_dynamic e.etype
		| TArray({ etype = t } as e,_) -> is_dynamic_array t || maybe_dynamic_rec e t
		| TField({ etype = t } as e,f) -> is_dynamic_field t (field_name f) || maybe_dynamic_rec e t
		| TCall({ etype = t } as e,_) -> is_dynamic_return t || maybe_dynamic_rec e t
		| TParenthesis e | TMeta(_,e) -> maybe_dynamic_mono e
		| TIf (_,a,Some b) -> maybe_dynamic_mono a || maybe_dynamic_mono b
		| _ -> false
	and maybe_dynamic_rec e t =
		match follow t with
		| TMono _ | TDynamic _ -> maybe_dynamic_mono e
		(* we might have inferenced a tmono into a single field *)
		(* TODO: check what this did exactly *)
		(* | TAnon a when !(a.a_status) = Opened -> maybe_dynamic_mono e *)
		| _ -> false
	in
	match k with
	| KUnk | KDyn when maybe_dynamic_mono e ->
		unify ctx e.etype ctx.t.tfloat e.epos;
		false
	| _ ->
		unify ctx e.etype ctx.t.tint e.epos;
		true

let rec type_binop ctx op e1 e2 is_assign_op with_type p =
	let type_non_assign_op abstract_overload_only =
		(* If the with_type is an abstract which has exactly one applicable @:op method, we can promote it
		   to the individual arguments (issue #2786). *)
		let wt = match with_type with
			| WithType.WithType(t,_) ->
				begin match follow t with
					| TAbstract(a,_) ->
						begin match List.filter (fun (o,_) -> o = OpAssignOp(op) || o == op) a.a_ops with
							| [_] -> with_type
							| _ -> WithType.value
						end
					| _ ->
						WithType.value
				end
			| _ ->
				WithType.value
		in
		let e1 = type_expr ctx e1 wt in
		type_binop2 ~abstract_overload_only ctx op e1 e2 is_assign_op wt p
	in
	let e2_syntax = e2 in
	match op with
	| OpAssign ->
		let e1 = type_access ctx (fst e1) (snd e1) (MSet (Some e2)) with_type in
		let e2 with_type = type_expr ctx e2 with_type in
		let assign_to e1 =
			let e2 = e2 (WithType.with_type e1.etype) in
			let e2 = AbstractCast.cast_or_unify ctx e1.etype e2 p in
			check_assign ctx e1;
			(match e1.eexpr , e2.eexpr with
			| TLocal i1 , TLocal i2 when i1 == i2 -> error "Assigning a value to itself" p
			| TField ({ eexpr = TConst TThis },FInstance (_,_,f1)) , TField ({ eexpr = TConst TThis },FInstance (_,_,f2)) when f1 == f2 ->
				error "Assigning a value to itself" p
			| _ , _ -> ());
			mk (TBinop (op,e1,e2)) e1.etype p
		in
		(match e1 with
		| AKNo s -> error ("Cannot access field or identifier " ^ s ^ " for writing") p
<<<<<<< HEAD
=======
		| AKGetter _ | AKUsingField _ | AKUsingGetter _ ->
			error "Invalid operation" p
>>>>>>> 11ab9627
		| AKExpr { eexpr = TLocal { v_kind = VUser TVOLocalFunction; v_name = name } } ->
			error ("Cannot access function " ^ name ^ " for writing") p
		| AKField faa ->
			let ef = FieldAccess.get_field_expr faa FWrite in
			assign_to ef
		| AKExpr e1  ->
			assign_to e1
		| AKSetter faa ->
			let t = (FieldAccess.get_field_expr faa FCall).etype in
			let cf = faa.fa_field in
			let e = faa.fa_on in
			let e2 = e2 (WithType.with_type t) in
			let e2 = AbstractCast.cast_or_unify ctx t e2 p in
			make_call ctx (mk (TField (e,quick_field_dynamic e.etype ("set_" ^ cf.cf_name))) (tfun [t] t) p) [e2] t p
		| AKAccess(a,tl,c,ebase,ekey) ->
			let e2 = e2 WithType.value in
			mk_array_set_call ctx (AbstractCast.find_array_access ctx a tl ekey (Some e2) p) c ebase p
		| AKFieldSet(ethis,e1,fname,t) ->
			let e2 = e2 (WithType.with_type t) in
			begin match follow e1.etype with
				| TFun([_;_;(_,_,t)],_) -> unify ctx e2.etype t e2.epos;
				| _ -> die "" __LOC__
			end;
			make_call ctx e1 [ethis;Texpr.Builder.make_string ctx.t fname null_pos;e2] t p
<<<<<<< HEAD
		| AKUsing sea ->
			let e_field = FieldAccess.get_field_expr sea.se_access FWrite in
			(* this must be an abstract setter *)
			let e2,ret = match follow e_field.etype with
				| TFun([_;(_,_,t)],ret) ->
					let e2 = e2 (WithType.with_type t) in
					AbstractCast.cast_or_unify ctx t e2 p,ret
				| _ ->  error "Invalid field type for abstract setter" p
			in
			make_call ctx e_field [sea.se_this;e2] ret p
=======
		| AKUsingSetter(sea,cf) ->
			static_extension_accessor_call ctx sea cf [e2_syntax] p
>>>>>>> 11ab9627
		)
	| OpAssignOp (OpBoolAnd | OpBoolOr) ->
		error "The operators ||= and &&= are not supported" p
	| OpAssignOp op ->
		let handle e =
			let save = save_locals ctx in
			let v = gen_local ctx e.etype e.epos in
			let has_side_effect = OptimizerTexpr.has_side_effect e in
			let e1 = if has_side_effect then (EConst(Ident v.v_name),e.epos) else e1 in
			let eop = type_binop ctx op e1 e2 true with_type p in
			save();
			(match eop.eexpr with
			| TBinop (_,_,e2) ->
				unify ctx eop.etype e.etype p;
				check_assign ctx e;
				mk (TBinop (OpAssignOp op,e,e2)) e.etype p;
			| TMeta((Meta.RequiresAssign,_,_),e2) ->
				unify ctx e2.etype e.etype p;
				check_assign ctx e;
				begin match e.eexpr with
					| TArray(ea1,ea2) when has_side_effect ->
						let v1 = gen_local ctx ea1.etype ea1.epos in
						let ev1 = mk (TLocal v1) v1.v_type p in
						let v2 = gen_local ctx ea2.etype ea2.epos in
						let ev2 = mk (TLocal v2) v2.v_type p in
						let e = {e with eexpr = TArray(ev1,ev2)} in
						mk (TBlock [
							mk (TVar(v1,Some ea1)) ctx.t.tvoid p;
							mk (TVar(v2,Some ea2)) ctx.t.tvoid p;
							mk (TVar(v,Some e)) ctx.t.tvoid p;
							mk (TBinop (OpAssign,e,e2)) e.etype p;
						]) e.etype p
					| TField(ea1,fa) when has_side_effect ->
						let v1 = gen_local ctx ea1.etype ea1.epos in
						let ev1 = mk (TLocal v1) v1.v_type p in
						let e = {e with eexpr = TField(ev1,fa)} in
						mk (TBlock [
							mk (TVar(v1,Some ea1)) ctx.t.tvoid p;
							mk (TVar(v,Some e)) ctx.t.tvoid p;
							mk (TBinop (OpAssign,e,e2)) e.etype p;
						]) e.etype p
					| _ ->
						mk (TBinop (OpAssign,e,e2)) e.etype p;
				end
			| _ ->
				(* this must be an abstract cast *)
				check_assign ctx e;
				if has_side_effect then
					mk (TBlock [
						mk (TVar(v,Some e)) ctx.t.tvoid eop.epos;
						eop
					]) eop.etype eop.epos
				else
					eop)
		in
		(match type_access ctx (fst e1) (snd e1) (MSet (Some e2)) with_type with
		| AKNo s ->
			(* try abstract operator overloading *)
			(try type_non_assign_op true
			with Not_found -> error ("Cannot access field or identifier " ^ s ^ " for writing") p
			)
<<<<<<< HEAD
=======
		| AKGetter _ | AKUsingField _ | AKUsingGetter _ ->
			error "Invalid operation" p
>>>>>>> 11ab9627
		| AKField faa ->
			let e1 = FieldAccess.get_field_expr faa FWrite in
			handle e1
		| AKExpr e ->
			handle e
		| AKSetter faa ->
			let e = faa.fa_on in
			let cf = faa.fa_field in
			let t = (FieldAccess.get_field_expr faa FCall).etype in
			let l = save_locals ctx in
			let v = gen_local ctx e.etype e.epos in
			let ev = mk (TLocal v) e.etype p in
			let get = type_binop ctx op (EField ((EConst (Ident v.v_name),p),cf.cf_name),p) e2 true with_type p in
			let e' = match get.eexpr with
				| TBinop _ | TMeta((Meta.RequiresAssign,_,_),_) ->
					unify ctx get.etype t p;
					make_call ctx (mk (TField (ev,quick_field_dynamic ev.etype ("set_" ^ cf.cf_name))) (tfun [t] t) p) [get] t p
				| _ ->
					(* abstract setter *)
					get
			in
			l();
			mk (TBlock [
				mk (TVar (v,Some e)) ctx.t.tvoid p;
				e'
			]) t p
<<<<<<< HEAD
		| AKUsing sea ->
=======
		| AKUsingSetter(sea,cf) ->
>>>>>>> 11ab9627
			let ef = FieldAccess.get_field_expr sea.se_access FWrite in
			let et = sea.se_this in
			(* abstract setter + getter *)
			let ta = match sea.se_access.fa_kind with
				| FAAbstract(a,tl,_) -> TAbstract(a,tl)
				| _ -> die "" __LOC__
			in
			let ret = match follow ef.etype with
				| TFun([_;_],ret) -> ret
				| _ -> error "Invalid field type for abstract setter" p
			in
			let l = save_locals ctx in
			let v,init_exprs,abstr_this_to_modify = match et.eexpr with
				| TLocal v when not (Meta.has Meta.This v.v_meta) -> v,[],None
				| _ ->
					let v = gen_local ctx ta ef.epos in
					(match et.eexpr with
					| TLocal { v_meta = m } -> v.v_meta <- Meta.copy_from_to Meta.This m v.v_meta
					| _ -> ()
					);
					let decl_v e = mk (TVar (v,Some e)) ctx.t.tvoid p in
					let rec needs_temp_var e =
						match e.eexpr with
						| TConst TThis | TTypeExpr _ -> false
						| TField (e1,(FInstance(_,_,cf) | FStatic(_,cf)))
							when has_class_field_flag cf CfFinal ->
							needs_temp_var e1
						| TParenthesis e1 ->
							needs_temp_var e1
						| _ -> true
					in
					if has_class_field_flag sea.se_access.fa_field CfModifiesThis then
						match et.eexpr with
						| TField (target,fa) when needs_temp_var target->
							let tmp = gen_local ctx target.etype target.epos in
							let decl_tmp = mk (TVar (tmp,Some target)) ctx.t.tvoid target.epos in
							let etmp = mk (TLocal tmp) tmp.v_type tmp.v_pos in
							let athis = mk (TField (etmp,fa)) et.etype et.epos in
							v,[decl_tmp; decl_v athis],(Some athis)
						| TArray (target,index) when needs_temp_var target ->
							let tmp = gen_local ctx target.etype target.epos in
							let decl_tmp = mk (TVar (tmp,Some target)) ctx.t.tvoid target.epos in
							let etmp = mk (TLocal tmp) tmp.v_type tmp.v_pos in
							let athis = mk (TArray (etmp,index)) et.etype et.epos in
							v,[decl_tmp; decl_v athis],(Some athis)
						| _ ->
							check_assign ctx et;
							v,[decl_v et],(Some et)
					else
						v,[decl_v et],None
			in
			let ev = mk (TLocal v) ta p in
			(* this relies on the fact that cf_name is set_name *)
			let getter_name = String.sub sea.se_access.fa_field.cf_name 4 (String.length sea.se_access.fa_field.cf_name - 4) in
			let get = type_binop ctx op (EField ((EConst (Ident v.v_name),p),getter_name),p) e2 true with_type p in
			unify ctx get.etype ret p;
			l();
			let e_call = make_call ctx ef [ev;get] ret p in
			let e_call =
				(*
					If this method modifies abstract `this`, we should also apply temp var
					modifications to the original tempvar-ed expression.
					Find code like `v = value` and change it to `et = v = value`,
					where `v` is the temp var and `et` is the original expression stored to the temp var.
				*)
				match abstr_this_to_modify with
				| None ->
					e_call
				| Some athis ->
					let rec loop e =
						match e.eexpr with
						| TBinop(OpAssign,({ eexpr = TLocal v1 } as left),right) when v1 == v ->
							let right = { e with eexpr = TBinop(OpAssign,left,loop right) } in
							mk (TBinop(OpAssign,athis,right)) e.etype e.epos
						| _ ->
							map_expr loop e
					in
					loop e_call
			in
			mk (TBlock (init_exprs @ [e_call])) ret p
		| AKAccess(a,tl,c,ebase,ekey) ->
			let cf_get,tf_get,r_get,ekey,_ = AbstractCast.find_array_access ctx a tl ekey None p in
			(* bind complex keys to a variable so they do not make it into the output twice *)
			let save = save_locals ctx in
			let maybe_bind_to_temp e = match Optimizer.make_constant_expression ctx e with
				| Some e -> e,None
				| None ->
					let v = gen_local ctx e.etype p in
					let e' = mk (TLocal v) e.etype p in
					e', Some (mk (TVar (v,Some e)) ctx.t.tvoid p)
			in
			let ekey,ekey' = maybe_bind_to_temp ekey in
			let ebase,ebase' = maybe_bind_to_temp ebase in
			let eget = mk_array_get_call ctx (cf_get,tf_get,r_get,ekey,None) c ebase p in
			let eget = type_binop2 ctx op eget e2 true (WithType.with_type eget.etype) p in
			unify ctx eget.etype r_get p;
			let cf_set,tf_set,r_set,ekey,eget = AbstractCast.find_array_access ctx a tl ekey (Some eget) p in
			let eget = match eget with None -> die "" __LOC__ | Some e -> e in
			let et = type_module_type ctx (TClassDecl c) None p in
			let e = match cf_set.cf_expr,cf_get.cf_expr with
				| None,None ->
					let ea = mk (TArray(ebase,ekey)) r_get p in
					mk (TBinop(OpAssignOp op,ea,type_expr ctx e2 (WithType.with_type r_get))) r_set p
				| Some _,Some _ ->
					let ef_set = mk (TField(et,(FStatic(c,cf_set)))) tf_set p in
					let el = [make_call ctx ef_set [ebase;ekey;eget] r_set p] in
					let el = match ebase' with None -> el | Some ebase -> ebase :: el in
					let el = match ekey' with None -> el | Some ekey -> ekey :: el in
					begin match el with
						| [e] -> e
						| el -> mk (TBlock el) r_set p
					end
				| _ ->
					error "Invalid array access getter/setter combination" p
			in
			save();
			e
		| AKFieldSet _ ->
			error "Invalid operation" p
		)
	| _ ->
		type_non_assign_op false

and type_binop2 ?(abstract_overload_only=false) ctx op (e1 : texpr) (e2 : Ast.expr) is_assign_op wt p =
	let with_type = match op with
		| OpEq | OpNotEq | OpLt | OpLte | OpGt | OpGte -> WithType.with_type e1.etype
		| _ -> wt
	in
	let e2 = type_expr ctx e2 with_type in
	let tint = ctx.t.tint in
	let tfloat = ctx.t.tfloat in
	let tstring = ctx.t.tstring in
	let to_string e =
		let rec loop t = match classify t with
			| KAbstract ({a_impl = Some c},_) when PMap.mem "toString" c.cl_statics ->
				call_to_string ctx e
			| KInt | KFloat | KString -> e
			| KUnk | KDyn | KNumParam _ | KStrParam _ | KOther ->
				let std = type_type ctx ([],"Std") e.epos in
				let acc = acc_get ctx (type_field_default_cfg ctx std "string" e.epos (MCall []) with_type) e.epos in
				ignore(follow acc.etype);
				let acc = (match acc.eexpr with TField (e,FClosure (Some (c,tl),f)) -> { acc with eexpr = TField (e,FInstance (c,tl,f)) } | _ -> acc) in
				make_call ctx acc [e] ctx.t.tstring e.epos
			| KAbstract (a,tl) ->
				try
					AbstractCast.cast_or_unify_raise ctx tstring e p
				with Error (Unify _,_) ->
					loop (Abstract.get_underlying_type a tl)
		in
		loop e.etype
	in
	let mk_op e1 e2 t =
		if op = OpAdd && (classify t) = KString then
			let e1 = to_string e1 in
			let e2 = to_string e2 in
			mk (TBinop (op,e1,e2)) t p
		else
			mk (TBinop (op,e1,e2)) t p
	in
	let make e1 e2 = match op with
	| OpAdd ->
		mk_op e1 e2 (match classify e1.etype, classify e2.etype with
		| KInt , KInt ->
			tint
		| KFloat , KInt
		| KInt, KFloat
		| KFloat, KFloat ->
			tfloat
		| KUnk , KInt ->
			if unify_int ctx e1 KUnk then tint else tfloat
		| KUnk , KFloat
		| KUnk , KString  ->
			unify ctx e1.etype e2.etype e1.epos;
			e1.etype
		| KInt , KUnk ->
			if unify_int ctx e2 KUnk then tint else tfloat
		| KFloat , KUnk
		| KString , KUnk ->
			unify ctx e2.etype e1.etype e2.epos;
			e2.etype
		| _ , KString
		| KString , _ ->
			tstring
		| _ , KDyn ->
			e2.etype
		| KDyn , _ ->
			e1.etype
		| KUnk , KUnk ->
			let ok1 = unify_int ctx e1 KUnk in
			let ok2 = unify_int ctx e2 KUnk in
			if ok1 && ok2 then tint else tfloat
		| KNumParam t1, KNumParam t2 when Type.type_iseq t1 t2 ->
			t1
		| KNumParam t, KInt | KInt, KNumParam t ->
			t
		| KNumParam _, KFloat | KFloat, KNumParam _ | KNumParam _, KNumParam _ ->
			tfloat
		| KNumParam t, KUnk ->
			unify ctx e2.etype tfloat e2.epos;
			tfloat
		| KUnk, KNumParam t ->
			unify ctx e1.etype tfloat e1.epos;
			tfloat
		| KStrParam _, _
		| _, KStrParam _ ->
			tstring
		| KAbstract _,KFloat ->
			unify ctx e1.etype tfloat e1.epos;
			tfloat
		| KFloat, KAbstract _ ->
			unify ctx e2.etype tfloat e2.epos;
			tfloat
		| KAbstract _,KInt ->
			unify ctx e1.etype ctx.t.tint e1.epos;
			ctx.t.tint
		| KInt, KAbstract _ ->
			unify ctx e2.etype ctx.t.tint e2.epos;
			ctx.t.tint
		| KAbstract _,_
		| _,KAbstract _
		| KNumParam _, _
		| _, KNumParam _
		| KOther, _
		| _ , KOther ->
			let pr = print_context() in
			error ("Cannot add " ^ s_type pr e1.etype ^ " and " ^ s_type pr e2.etype) p
		)
	| OpAnd
	| OpOr
	| OpXor
	| OpShl
	| OpShr
	| OpUShr ->
		let i = tint in
		unify ctx e1.etype i e1.epos;
		unify ctx e2.etype i e2.epos;
		mk_op e1 e2 i
	| OpMod
	| OpMult
	| OpDiv
	| OpSub ->
		let result = ref (if op = OpDiv then tfloat else tint) in
		(match classify e1.etype, classify e2.etype with
		| KFloat, KFloat ->
			result := tfloat
		| KNumParam t1, KNumParam t2 when Type.type_iseq t1 t2 ->
			if op <> OpDiv then result := t1
		| KNumParam _, KNumParam _ ->
			result := tfloat
		| KNumParam t, KInt | KInt, KNumParam t ->
			if op <> OpDiv then result := t
		| KNumParam _, KFloat | KFloat, KNumParam _ ->
			result := tfloat
		| KFloat, k ->
			ignore(unify_int ctx e2 k);
			result := tfloat
		| k, KFloat ->
			ignore(unify_int ctx e1 k);
			result := tfloat
		| k1 , k2 ->
			let ok1 = unify_int ctx e1 k1 in
			let ok2 = unify_int ctx e2 k2 in
			if not ok1 || not ok2  then result := tfloat;
		);
		mk_op e1 e2 !result
	| OpEq
	| OpNotEq ->
		let e1,e2 = try
			(* we only have to check one type here, because unification fails if one is Void and the other is not *)
			(match follow e2.etype with TAbstract({a_path=[],"Void"},_) -> error "Cannot compare Void" p | _ -> ());
			AbstractCast.cast_or_unify_raise ctx e2.etype e1 p,e2
		with Error (Unify _,_) ->
			e1,AbstractCast.cast_or_unify ctx e1.etype e2 p
		in
		if not ctx.com.config.pf_supports_function_equality then begin match e1.eexpr, e2.eexpr with
		| TConst TNull , _ | _ , TConst TNull -> ()
		| _ ->
			match follow e1.etype, follow e2.etype with
			| TFun _ , _ | _, TFun _ -> ctx.com.warning "Comparison of function values is unspecified on this target, use Reflect.compareMethods instead" p
			| _ -> ()
		end;
		mk_op e1 e2 ctx.t.tbool
	| OpGt
	| OpGte
	| OpLt
	| OpLte ->
		(match classify e1.etype, classify e2.etype with
		| KInt , KInt | KInt , KFloat | KFloat , KInt | KFloat , KFloat | KString , KString -> ()
		| KInt , KUnk -> ignore(unify_int ctx e2 KUnk)
		| KFloat , KUnk | KString , KUnk -> unify ctx e2.etype e1.etype e2.epos
		| KUnk , KInt -> ignore(unify_int ctx e1 KUnk)
		| KUnk , KFloat | KUnk , KString -> unify ctx e1.etype e2.etype e1.epos
		| KUnk , KUnk ->
			ignore(unify_int ctx e1 KUnk);
			ignore(unify_int ctx e2 KUnk);
		| KDyn , KInt | KDyn , KFloat | KDyn , KString -> ()
		| KInt , KDyn | KFloat , KDyn | KString , KDyn -> ()
		| KDyn , KDyn -> ()
		| KNumParam _ , (KInt | KFloat | KNumParam _ | KDyn | KUnk ) -> ()
		| (KInt | KFloat | KDyn | KUnk ), KNumParam _ -> ()
		| KStrParam _ , (KString | KStrParam _ | KUnk | KDyn) -> ()
		| (KString | KUnk | KDyn) , KStrParam _ -> ()
		| KAbstract _,_
		| _,KAbstract _
		| KDyn , KUnk
		| KUnk , KDyn
		| KString , KInt
		| KString , KFloat
		| KInt , KString
		| KFloat , KString
		| KNumParam _ , _
		| _ , KNumParam _
		| KStrParam _ , _
		| _ , KStrParam _
		| KOther , _
		| _ , KOther ->
			let pr = print_context() in
			error ("Cannot compare " ^ s_type pr e1.etype ^ " and " ^ s_type pr e2.etype) p
		);
		mk_op e1 e2 ctx.t.tbool
	| OpBoolAnd
	| OpBoolOr ->
		let b = ctx.t.tbool in
		unify ctx e1.etype b p;
		unify ctx e2.etype b p;
		mk_op e1 e2 b
	| OpInterval ->
		let t = Typeload.load_core_type ctx "IntIterator" in
		unify ctx e1.etype tint e1.epos;
		unify ctx e2.etype tint e2.epos;
		mk (TNew ((match t with TInst (c,[]) -> c | _ -> die "" __LOC__),[],[e1;e2])) t p
	| OpArrow ->
		error "Unexpected =>" p
	| OpIn ->
		error "Unexpected in" p
	| OpAssign
	| OpAssignOp _ ->
		die "" __LOC__
	in
	let find_overload a c tl left =
		let map = apply_params a.a_params tl in
		let make op_cf cf e1 e2 tret =
			if cf.cf_expr = None then begin
				if not (Meta.has Meta.NoExpr cf.cf_meta) then display_error ctx "Recursive operator method" p;
				if not (Meta.has Meta.CoreType a.a_meta) then begin
					(* for non core-types we require that the return type is compatible to the native result type *)
					let e' = make {e1 with etype = Abstract.follow_with_abstracts e1.etype} {e1 with etype = Abstract.follow_with_abstracts e2.etype} in
					let t_expected = e'.etype in
					begin try
						unify_raise ctx tret t_expected p
					with Error (Unify _,_) ->
						match follow tret with
							| TAbstract(a,tl) when type_iseq (Abstract.get_underlying_type a tl) t_expected ->
								()
							| _ ->
								let st = s_type (print_context()) in
								error (Printf.sprintf "The result of this operation (%s) is not compatible with declared return type %s" (st t_expected) (st tret)) p
					end;
				end;
				let e = Texpr.Builder.binop op e1 e2 tret p in
				mk_cast e tret p
			end else begin
				let e = make_static_call ctx c cf map [e1;e2] tret p in
				e
			end
		in
		(* special case for == and !=: if the second type is a monomorph, assume that we want to unify
		   it with the first type to preserve comparison semantics. *)
		let is_eq_op = match op with OpEq | OpNotEq -> true | _ -> false in
		if is_eq_op then begin match follow e1.etype,follow e2.etype with
			| TMono _,_ | _,TMono _ ->
				Type.unify e1.etype e2.etype
			| _ ->
				()
		end;
		let rec loop ol = match ol with
			| (op_cf,cf) :: ol when op_cf <> op && (not is_assign_op || op_cf <> OpAssignOp(op)) ->
				loop ol
			| (op_cf,cf) :: ol ->
				let is_impl = Meta.has Meta.Impl cf.cf_meta in
				begin match follow cf.cf_type with
					| TFun([(_,_,t1);(_,_,t2)],tret) ->
						let check e1 e2 swapped =
							let map_arguments () =
								let monos = Monomorph.spawn_constrained_monos (fun t -> t) cf.cf_params in
								let map t = map (apply_params cf.cf_params monos t) in
								let t1 = map t1 in
								let t2 = map t2 in
								let tret = map tret in
								monos,t1,t2,tret
							in
							let monos,t1,t2,tret = map_arguments() in
							let make e1 e2 = make op_cf cf e1 e2 tret in
							let t1 = if is_impl then Abstract.follow_with_abstracts t1 else t1 in
							let e1,e2 = if left || not left && swapped then begin
								Type.type_eq EqStrict (if is_impl then Abstract.follow_with_abstracts e1.etype else e1.etype) t1;
								e1,AbstractCast.cast_or_unify_raise ctx t2 e2 p
							end else begin
								Type.type_eq EqStrict e2.etype t2;
								AbstractCast.cast_or_unify_raise ctx t1 e1 p,e2
							end in
							let check_null e t = if is_eq_op then match e.eexpr with
								| TConst TNull when not (is_explicit_null t) -> raise (Unify_error [])
								| _ -> ()
							in
							(* If either expression is `null` we only allow operator resolving if the argument type
							   is explicitly Null<T> (issue #3376) *)
							if is_eq_op then begin
								check_null e2 t2;
								check_null e1 t1;
							end;
							let e = if not swapped then
								make e1 e2
							else if not (OptimizerTexpr.has_side_effect e1) && not (OptimizerTexpr.has_side_effect e2) then
								make e1 e2
							else
								let v1,v2 = gen_local ctx t1 e1.epos, gen_local ctx t2 e2.epos in
								let ev1,ev2 = mk (TVar(v1,Some e1)) ctx.t.tvoid p,mk (TVar(v2,Some e2)) ctx.t.tvoid p in
								let eloc1,eloc2 = mk (TLocal v1) v1.v_type p,mk (TLocal v2) v2.v_type p in
								let e = make eloc1 eloc2 in
								let e = mk (TBlock [
									ev2;
									ev1;
									e
								]) e.etype e.epos in
								e
							in
							if is_assign_op && op_cf = op then (mk (TMeta((Meta.RequiresAssign,[],p),e)) e.etype e.epos)
							else e
						in
						begin try
							check e1 e2 false
						with Error (Unify _,_) | Unify_error _ -> try
							if not (Meta.has Meta.Commutative cf.cf_meta) then raise Not_found;
							check e2 e1 true
						with Not_found | Error (Unify _,_) | Unify_error _ ->
							loop ol
						end
					| _ ->
						die "" __LOC__
				end
			| [] ->
				raise Not_found
		in
		if left then
			loop a.a_ops
		else
			let not_impl_or_is_commutative (_, cf) =
				not (Meta.has Meta.Impl cf.cf_meta) || Meta.has Meta.Commutative cf.cf_meta
			in
			loop (List.filter not_impl_or_is_commutative a.a_ops)
	in
	try
		begin match follow e1.etype with
			| TAbstract({a_impl = Some c} as a,tl) -> find_overload a c tl true
			| _ -> raise Not_found
		end
	with Not_found -> try
		begin match follow e2.etype with
			| TAbstract({a_impl = Some c} as a,tl) -> find_overload a c tl false
			| _ -> raise Not_found
		end
	with Not_found ->
		if abstract_overload_only then raise Not_found
		else make e1 e2

and type_unop ctx op flag e p =
	let set = (op = Increment || op = Decrement) in
	let mode = if set then (MSet None) else MGet in
	let acc = type_access ctx (fst e) (snd e) mode WithType.value (* WITHTYPETODO *) in
	let access e =
		let make e =
			let t = (match op with
			| Not ->
				if flag = Postfix then error "Postfix ! is not supported" p;
				unify ctx e.etype ctx.t.tbool e.epos;
				ctx.t.tbool
			| NegBits ->
				unify ctx e.etype ctx.t.tint e.epos;
				ctx.t.tint
			| Increment
			| Decrement
			| Neg ->
				if set then check_assign ctx e;
				(match classify e.etype with
				| KFloat -> ctx.t.tfloat
				| KNumParam t ->
					unify ctx e.etype ctx.t.tfloat e.epos;
					t
				| k ->
					if unify_int ctx e k then ctx.t.tint else ctx.t.tfloat)
			) in
			mk (TUnop (op,flag,e)) t p
		in
		try (match follow e.etype with
			| TAbstract ({a_impl = Some c} as a,pl) ->
				let rec loop opl = match opl with
					| [] -> raise Not_found
					| (op2,flag2,cf) :: opl when op == op2 && flag == flag2 ->
						let m = spawn_monomorph ctx p in
						let tcf = apply_params a.a_params pl (monomorphs cf.cf_params cf.cf_type) in
						if Meta.has Meta.Impl cf.cf_meta then begin
							if type_iseq (tfun [apply_params a.a_params pl a.a_this] m) tcf then cf,tcf,m else loop opl
						end else
							if type_iseq (tfun [e.etype] m) tcf then cf,tcf,m else loop opl
					| _ :: opl -> loop opl
				in
				let cf,t,r = try loop a.a_unops with Not_found -> raise Not_found in
				(match cf.cf_expr with
				| None ->
					let e = {e with etype = apply_params a.a_params pl a.a_this} in
					let e = mk (TUnop(op,flag,e)) r p in
					(* unify ctx r e.etype p; *) (* TODO: I'm not sure why this was here (related to #2295) *)
					e
				| Some _ ->
					let et = type_module_type ctx (TClassDecl c) None p in
					let ef = mk (TField (et,FStatic (c,cf))) t p in
					make_call ctx ef [e] r p)
			| _ -> raise Not_found
		) with Not_found ->
			make e
	in
	let rec loop acc =
		match acc with
<<<<<<< HEAD
		| AKExpr e -> access e
=======
		| AKExpr e ->
			access e
		| AKGetter faa ->
			access (call_getter ctx faa None)
>>>>>>> 11ab9627
		| AKField faa ->
			if faa.fa_inline && not set then
				access (acc_get ctx acc p)
			else begin
				let e = FieldAccess.get_field_expr faa (if set then FWrite else FRead) in
				access e
			end
<<<<<<< HEAD
		| AKUsing _ when not set -> access (acc_get ctx acc p)
=======
		| AKUsingField _ | AKUsingGetter _ when not set -> access (acc_get ctx acc p)
>>>>>>> 11ab9627
		| AKNo s ->
			error ("The field or identifier " ^ s ^ " is not accessible for " ^ (if set then "writing" else "reading")) p
		| AKAccess(a,tl,c,ebase,ekey) ->
			begin try
				(match op with Increment | Decrement -> () | _ -> raise Not_found);
				let v_key = alloc_var VGenerated "tmp" ekey.etype ekey.epos in
				let evar_key = mk (TVar(v_key,Some ekey)) ctx.com.basic.tvoid ekey.epos in
				let ekey = mk (TLocal v_key) ekey.etype ekey.epos in
				(* get *)
				let e_get = mk_array_get_call ctx (AbstractCast.find_array_access_raise ctx a tl ekey None p) c ebase p in
				let v_get = alloc_var VGenerated "tmp" e_get.etype e_get.epos in
				let ev_get = mk (TLocal v_get) v_get.v_type p in
				let evar_get = mk (TVar(v_get,Some e_get)) ctx.com.basic.tvoid p in
				(* op *)
				let e_one = mk (TConst (TInt (Int32.of_int 1))) ctx.com.basic.tint p in
				let e_op = mk (TBinop((if op = Increment then OpAdd else OpSub),ev_get,e_one)) ev_get.etype p in
				(* set *)
				let e_set = mk_array_set_call ctx (AbstractCast.find_array_access_raise ctx a tl ekey (Some e_op) p) c ebase p in
				let el = evar_key :: evar_get :: e_set :: (if flag = Postfix then [ev_get] else []) in
				mk (TBlock el) e_set.etype p
			with Not_found ->
				let e = mk_array_get_call ctx (AbstractCast.find_array_access ctx a tl ekey None p) c ebase p in
				loop (AKExpr e)
			end
<<<<<<< HEAD
		| AKUsing sea when (op = Decrement || op = Increment) && has_meta Meta.Impl sea.se_access.fa_field.cf_meta ->
=======
		| AKUsingField sea | AKUsingSetter(sea,_) when (op = Decrement || op = Increment) && has_meta Meta.Impl sea.se_access.fa_field.cf_meta ->
>>>>>>> 11ab9627
			let etarget = sea.se_this in
			let emethod = FieldAccess.get_field_expr sea.se_access (if set then FRead else FWrite) in
			let force_inline = sea.se_access.fa_inline in
			let l = save_locals ctx in
			let init_tmp,etarget,eget =
				match needs_temp_var etarget, fst e with
				| true, EField (_, field_name) ->
					let tmp = gen_local ctx etarget.etype p in
					let tmp_ident = (EConst (Ident tmp.v_name), p) in
					(
						mk (TVar (tmp, Some etarget)) ctx.t.tvoid p,
						mk (TLocal tmp) tmp.v_type p,
						(EField (tmp_ident,field_name), p)
					)
				| _ -> (mk (TBlock []) ctx.t.tvoid p, etarget, e)
			in
			let op = (match op with Increment -> OpAdd | Decrement -> OpSub | _ -> die "" __LOC__) in
			let one = (EConst (Int "1"),p) in
			(match follow emethod.etype with
			| TFun (_, t) ->
				(match flag with
				| Prefix ->
					let get = type_binop ctx op eget one false WithType.value p in
					unify ctx get.etype t p;
					l();
					let call_setter = make_call ctx emethod [etarget; get] t ~force_inline p in
					mk (TBlock [init_tmp; call_setter]) t p
				| Postfix ->
					let get = type_expr ctx eget WithType.value in
					let tmp_value = gen_local ctx t p in
					let plusone = type_binop ctx op (EConst (Ident tmp_value.v_name),p) one false WithType.value p in
					unify ctx get.etype t p;
					l();
					mk (TBlock [
						init_tmp;
						mk (TVar (tmp_value,Some get)) ctx.t.tvoid p;
						make_call ctx emethod [etarget; plusone] t ~force_inline p;
						mk (TLocal tmp_value) t p;
					]) t p
				)
			| _ ->
				l();
				die "" __LOC__
			)
<<<<<<< HEAD
		| AKUsing _ ->
=======
		| AKUsingField _ | AKUsingGetter _ | AKUsingSetter _ ->
>>>>>>> 11ab9627
			error "This kind of operation is not supported" p
		| AKFieldSet _ ->
			error "Invalid operation" p
		| AKSetter faa ->
			let e = faa.fa_on in
			let ef = FieldAccess.get_field_expr faa FCall in
			let t = ef.etype in
			let cf = faa.fa_field in
			let l = save_locals ctx in
			let v = gen_local ctx e.etype p in
			let ev = mk (TLocal v) e.etype p in
			let op = (match op with Increment -> OpAdd | Decrement -> OpSub | _ -> die "" __LOC__) in
			let one = (EConst (Int "1"),p) in
			let eget = (EField ((EConst (Ident v.v_name),p),cf.cf_name),p) in
			match flag with
			| Prefix ->
				let get = type_binop ctx op eget one false WithType.value p in
				unify ctx get.etype t p;
				l();
				mk (TBlock [
					mk (TVar (v,Some e)) ctx.t.tvoid p;
					make_call ctx (mk (TField (ev,quick_field_dynamic ev.etype ("set_" ^ cf.cf_name))) (tfun [t] t) p) [get] t p
				]) t p
			| Postfix ->
				let v2 = gen_local ctx t p in
				let ev2 = mk (TLocal v2) t p in
				let get = type_expr ctx eget WithType.value in
				let plusone = type_binop ctx op (EConst (Ident v2.v_name),p) one false WithType.value p in
				unify ctx get.etype t p;
				l();
				mk (TBlock [
					mk (TVar (v,Some e)) ctx.t.tvoid p;
					mk (TVar (v2,Some get)) ctx.t.tvoid p;
					make_call ctx (mk (TField (ev,quick_field_dynamic ev.etype ("set_" ^ cf.cf_name))) (tfun [plusone.etype] t) p) [plusone] t p;
					ev2
				]) t p
	in
	loop acc

and type_ident ctx i p mode with_type =
	try
		type_ident_raise ctx i p mode with_type
	with Not_found -> try
		(* lookup type *)
		if is_lower_ident i p then raise Not_found;
		let e = (try type_type ctx ([],i) p with Error (Module_not_found ([],name),_) when name = i -> raise Not_found) in
		AKExpr e
	with Not_found ->
		let resolved_to_type_parameter = ref false in
		try
			let t = List.find (fun (i2,_) -> i2 = i) ctx.type_params in
			resolved_to_type_parameter := true;
			let c = match follow (snd t) with TInst(c,_) -> c | _ -> die "" __LOC__ in
			if TypeloadCheck.is_generic_parameter ctx c && Meta.has Meta.Const c.cl_meta then begin
				let e = type_module_type ctx (TClassDecl c) None p in
				AKExpr {e with etype = (snd t)}
			end else
				raise Not_found
		with Not_found ->
			if ctx.untyped then begin
				if i = "__this__" then
					AKExpr (mk (TConst TThis) ctx.tthis p)
				else
					let t = mk_mono() in
					AKExpr ((mk (TIdent i)) t p)
			end else begin
				if ctx.curfun = FunStatic && PMap.mem i ctx.curclass.cl_fields then error ("Cannot access " ^ i ^ " in static function") p;
				if !resolved_to_type_parameter then begin
					display_error ctx ("Only @:const type parameters on @:generic classes can be used as value") p;
					AKExpr (mk (TConst TNull) t_dynamic p)
				end else begin
					let err = Unknown_ident i in
					if ctx.in_display then begin
						raise (Error (err,p))
					end;
					match ctx.com.display.dms_kind with
						| DMNone ->
							raise (Error(err,p))
						| DMDiagnostics _ ->
							DisplayToplevel.handle_unresolved_identifier ctx i p false;
							DisplayFields.handle_missing_ident ctx i mode with_type p;
							let t = mk_mono() in
							AKExpr (mk (TIdent i) t p)
						| _ ->
							display_error ctx (error_msg err) p;
							let t = mk_mono() in
							(* Add a fake local for #8751. *)
							if !ServerConfig.legacy_completion then
								ignore(add_local ctx VGenerated i t p);
							AKExpr (mk (TIdent i) t p)
				end
			end

and handle_efield ctx e p0 mode with_type =
	let open TyperDotPath in

	let dot_path first pnext =
		let name,_,p = first in
		try
			(* first, try to resolve the first ident in the chain and access its fields.
			   this doesn't support untyped identifiers yet, because we want to check fully-qualified
			   paths first (even in an untyped block) *)
			field_chain ctx pnext (type_ident_raise ctx name p)
		with Not_found ->
			(* first ident couldn't be resolved, it's probably a fully qualified path - resolve it *)
			let path = (first :: pnext) in
			try
				resolve_dot_path ctx path
			with Not_found ->
				(* dot-path resolution failed, it could be an untyped field access that happens to look like a dot-path, e.g. `untyped __global__.String` *)
				try
					(* TODO: we don't really want to do full type_ident again, just the second part of it *)
					field_chain ctx pnext (type_ident ctx name p)
				with Error (Unknown_ident _,p2) as e when p = p2 ->
					try
						(* try raising a more sensible error if there was an uppercase-first (module name) part *)
						begin
							(* TODO: we should pass the actual resolution error from resolve_dot_path instead of Not_found *)
							let rec loop pack_acc first_uppercase path =
								match path with
								| (name,PLowercase,_) :: rest ->
									(match first_uppercase with
									| None -> loop (name :: pack_acc) None rest
									| Some (n,p) -> List.rev pack_acc, n, None, p)
								| (name,PUppercase,p) :: rest ->
									(match first_uppercase with
									| None -> loop pack_acc (Some (name,p)) rest
									| Some (n,_) -> List.rev pack_acc, n, Some name, p)
								| [] ->
									(match first_uppercase with
									| None -> raise Not_found
									| Some (n,p) -> List.rev pack_acc, n, None, p)
							in
							let pack,name,sub,p = loop [] None path in
							let mpath = (pack,name) in
							if Hashtbl.mem ctx.g.modules mpath then
								let tname = Option.default name sub in
								raise (Error (Type_not_found (mpath,tname,Not_defined),p))
							else
								raise (Error (Module_not_found mpath,p))
						end
					with Not_found ->
						(* if there was no module name part, last guess is that we're trying to get package completion *)
						if ctx.in_display then begin
							let sl = List.map (fun (n,_,_) -> n) path in
							if is_legacy_completion ctx.com then
								raise (Parser.TypePath (sl,None,false,p))
							else
								DisplayToplevel.collect_and_raise ctx TKType WithType.no_value (CRToplevel None) (String.concat "." sl,p0) p0
						end;
						raise e
	in

	(* loop through the given EField expression to figure out whether it's a dot-path that we have to resolve,
	   or a simple field access chain *)
	let rec loop dot_path_acc (e,p) =
		match e with
		| EField (e,s) ->
			(* field access - accumulate and check further *)
			loop ((mk_dot_path_part s p) :: dot_path_acc) e
		| EConst (Ident i) ->
			(* it's a dot-path, so it might be either fully-qualified access (pack.Class.field)
			   or normal field access of a local/global/field identifier, proceed figuring this out *)
			dot_path (mk_dot_path_part i p) dot_path_acc
		| _ ->
			(* non-ident expr occured: definitely NOT a fully-qualified access,
			   resolve the field chain against this expression *)
			let e = type_access ctx e p in
			field_chain ctx dot_path_acc e
	in
	loop [] (e,p0) mode with_type

and type_access ctx e p mode with_type =
	match e with
	| EConst (Ident s) ->
		type_ident ctx s p mode with_type
	| EField (e1,"new") ->
		let e1 = type_expr ctx e1 WithType.value in
		begin match e1.eexpr with
			| TTypeExpr (TClassDecl c) ->
				begin match mode with
				| MSet _ -> error "Cannot set constructor" p;
				| MCall _ -> error ("Cannot call constructor like this, use 'new " ^ (s_type_path c.cl_path) ^ "()' instead") p;
				| MGet -> ()
				end;
				let monos = Monomorph.spawn_constrained_monos (fun t -> t) (match c.cl_kind with KAbstractImpl a -> a.a_params | _ -> c.cl_params) in
				let ct, cf = get_constructor ctx c monos p in
				no_abstract_constructor c p;
				check_constructor_access ctx c cf p;
				let args = match follow ct with TFun(args,ret) -> args | _ -> die "" __LOC__ in
				let vl = List.map (fun (n,_,t) -> alloc_var VGenerated n t c.cl_pos) args in
				let vexpr v = mk (TLocal v) v.v_type p in
				let el = List.map vexpr vl in
				let ec,t = match c.cl_kind with
					| KAbstractImpl a ->
						let e = type_module_type ctx (TClassDecl c) None p in
						let e = mk (TField (e,(FStatic (c,cf)))) ct p in
						let t = TAbstract(a,monos) in
						make_call ctx e el t p,t
					| _ ->
						let t = TInst(c,monos) in
						mk (TNew(c,monos,el)) t p,t
				in
				AKExpr(mk (TFunction {
					tf_args = List.map (fun v -> v,None) vl;
					tf_type = t;
					tf_expr = mk (TReturn (Some ec)) t p;
				}) (TFun ((List.map (fun v -> v.v_name,false,v.v_type) vl),t)) p)
			| _ -> error "Binding new is only allowed on class types" p
		end;
	| EField _ ->
		handle_efield ctx e p mode with_type
	| EArray (e1,e2) ->
		type_array_access ctx e1 e2 p mode
	| EDisplay (e,dk) ->
		let resume_typing = type_expr ~mode in
		AKExpr (TyperDisplay.handle_edisplay ~resume_typing ctx e dk WithType.value)
	| _ ->
		AKExpr (type_expr ~mode ctx (e,p) WithType.value)

and type_array_access ctx e1 e2 p mode =
	let e1 = type_expr ctx e1 WithType.value in
	let e2 = type_expr ctx e2 WithType.value in
	Calls.array_access ctx e1 e2 mode p

and type_vars ctx vl p =
	let vl = List.map (fun ev ->
		let n = fst ev.ev_name
		and pv = snd ev.ev_name in
		DeprecationCheck.check_is ctx.com n ev.ev_meta pv;
		try
			let t = Typeload.load_type_hint ctx p ev.ev_type in
			let e = (match ev.ev_expr with
				| None -> None
				| Some e ->
					let e = type_expr ctx e (WithType.with_type t) in
					let e = AbstractCast.cast_or_unify ctx t e p in
					Some e
			) in
			let v = add_local_with_origin ctx TVOLocalVariable n t pv in
			v.v_meta <- ev.ev_meta;
			if ev.ev_final then add_var_flag v VFinal;
			if ctx.in_display && DisplayPosition.display_position#enclosed_in pv then
				DisplayEmitter.display_variable ctx v pv;
			v,e
		with
			Error (e,p) ->
				check_error ctx e p;
				add_local ctx VGenerated n t_dynamic pv, None (* TODO: What to do with this... *)
	) vl in
	delay ctx PTypeField (fun() ->
		List.iter
			(fun (v,_) ->
				if ExtType.is_void (follow v.v_type) then
					error "Variables of type Void are not allowed" v.v_pos
			)
			vl
	);
	match vl with
	| [v,eo] ->
		mk (TVar (v,eo)) ctx.t.tvoid p
	| _ ->
		let e = mk (TBlock (List.map (fun (v,e) -> (mk (TVar (v,e)) ctx.t.tvoid p)) vl)) ctx.t.tvoid p in
		mk (TMeta((Meta.MergeBlock,[],p), e)) e.etype e.epos

and format_string ctx s p =
	let e = ref None in
	let pmin = ref p.pmin in
	let min = ref (p.pmin + 1) in
	let add_expr (enext,p) len =
		min := !min + len;
		let enext = if ctx.in_display && DisplayPosition.display_position#enclosed_in p then
			Display.ExprPreprocessing.process_expr ctx.com (enext,p)
		else
			enext,p
		in
		match !e with
		| None -> e := Some enext
		| Some prev ->
			e := Some (EBinop (OpAdd,prev,enext),punion (pos prev) p)
	in
	let add enext len =
		let p = { p with pmin = !min; pmax = !min + len } in
		add_expr (enext,p) len
	in
	let add_sub start pos =
		let len = pos - start in
		if len > 0 || !e = None then add (EConst (String (String.sub s start len,SDoubleQuotes))) len
	in
	let len = String.length s in
	let rec parse start pos =
		if pos = len then add_sub start pos else
		let c = String.unsafe_get s pos in
		let pos = pos + 1 in
		if c = '\'' then begin
			incr pmin;
			incr min;
		end;
		if c <> '$' || pos = len then parse start pos else
		match String.unsafe_get s pos with
		| '$' ->
			(* double $ *)
			add_sub start pos;
			parse (pos + 1) (pos + 1)
		| '{' ->
			parse_group start pos '{' '}' "brace"
		| 'a'..'z' | 'A'..'Z' | '_' ->
			add_sub start (pos - 1);
			incr min;
			let rec loop i =
				if i = len then i else
				let c = String.unsafe_get s i in
				match c with
				| 'a'..'z' | 'A'..'Z' | '0'..'9' | '_' -> loop (i+1)
				| _ -> i
			in
			let iend = loop (pos + 1) in
			let len = iend - pos in
			add (EConst (Ident (String.sub s pos len))) len;
			parse (pos + len) (pos + len)
		| _ ->
			(* keep as-it *)
			parse start pos
	and parse_group start pos gopen gclose gname =
		add_sub start (pos - 1);
		let rec loop groups i =
			if i = len then
				match groups with
				| [] -> die "" __LOC__
				| g :: _ -> error ("Unclosed " ^ gname) { p with pmin = !pmin + g + 1; pmax = !pmin + g + 2 }
			else
				let c = String.unsafe_get s i in
				if c = gopen then
					loop (i :: groups) (i + 1)
				else if c = gclose then begin
					let groups = List.tl groups in
					if groups = [] then i else loop groups (i + 1)
				end else
					loop groups (i + 1)
		in
		let send = loop [pos] (pos + 1) in
		let slen = send - pos - 1 in
		let scode = String.sub s (pos + 1) slen in
		min := !min + 2;
		begin
			let e =
				let ep = { p with pmin = !pmin + pos + 2; pmax = !pmin + send + 1 } in
				let error msg pos =
					if Lexer.string_is_whitespace scode then error "Expression cannot be empty" ep
					else error msg pos
				in
				match ParserEntry.parse_expr_string ctx.com.defines scode ep error true with
					| ParseSuccess(data,_,_) -> data
					| ParseError(_,(msg,p),_) -> error (Parser.error_msg msg) p
			in
			add_expr e slen
		end;
		min := !min + 1;
		parse (send + 1) (send + 1)
	in
	parse 0 0;
	match !e with
	| None -> die "" __LOC__
	| Some e -> e

and type_block ctx el with_type p =
	let merge acc e = match e.eexpr with
		| TMeta((Meta.MergeBlock,_,_), {eexpr = TBlock el}) ->
			List.rev el @ acc
		| _ ->
			e :: acc
	in
	let rec loop acc = function
		| [] -> List.rev acc
		| e :: l ->
			let acc = try merge acc (type_expr ctx e (if l = [] then with_type else WithType.no_value)) with Error (e,p) -> check_error ctx e p; acc in
			loop acc l
	in
	let l = loop [] el in
	let rec loop = function
		| [] -> ctx.t.tvoid
		| [e] -> e.etype
		| _ :: l -> loop l
	in
	mk (TBlock l) (loop l) p

and type_object_decl ctx fl with_type p =
	let dynamic_parameter = ref None in
	let a = (match with_type with
	| WithType.WithType(t,_) ->
		let rec loop seen t =
			match follow t with
			| TAnon a -> ODKWithStructure a
			| TAbstract (a,pl) as t
				when not (Meta.has Meta.CoreType a.a_meta)
					&& not (List.exists (fun t' -> shallow_eq t t') seen) ->
				let froms = get_abstract_froms a pl
				and fold = fun acc t' -> match loop (t :: seen) t' with ODKPlain -> acc | t -> t :: acc in
				(match List.fold_left fold [] froms with
				| [t] -> t
				| _ -> ODKPlain)
			| TDynamic t when (follow t != t_dynamic) ->
				dynamic_parameter := Some t;
				ODKWithStructure {
					a_status = ref Closed;
					a_fields = PMap.empty;
				}
			| TInst(c,tl) when Meta.has Meta.StructInit c.cl_meta ->
				ODKWithClass(c,tl)
			| _ ->
				ODKPlain
		in
		loop [] t
	| _ ->
		ODKPlain
	) in
	let type_fields field_map =
		let fields = ref PMap.empty in
		let extra_fields = ref [] in
		let fl = List.map (fun ((n,pn,qs),e) ->
			let is_valid = Lexer.is_valid_identifier n in
			if PMap.mem n !fields then error ("Duplicate field in object declaration : " ^ n) p;
			let is_final = ref false in
			let e = try
				let t = match !dynamic_parameter with
					| Some t -> t
					| None ->
						let cf = PMap.find n field_map in
						if (has_class_field_flag cf CfFinal) then is_final := true;
						if ctx.in_display && DisplayPosition.display_position#enclosed_in pn then DisplayEmitter.display_field ctx Unknown CFSMember cf pn;
						cf.cf_type
				in
				let e = type_expr ctx e (WithType.with_structure_field t n) in
				let e = AbstractCast.cast_or_unify ctx t e e.epos in
				let e = if is_null t && not (is_null e.etype) then mk (TCast(e,None)) (ctx.t.tnull e.etype) e.epos else e in
				(try type_eq EqStrict e.etype t; e with Unify_error _ -> mk (TCast (e,None)) t e.epos)
			with Not_found ->
				if is_valid then
					extra_fields := n :: !extra_fields;
				type_expr ctx e WithType.value
			in
			if is_valid then begin
				if starts_with n '$' then error "Field names starting with a dollar are not allowed" p;
				let cf = mk_field n e.etype (punion pn e.epos) pn in
				if !is_final then add_class_field_flag cf CfFinal;
				fields := PMap.add n cf !fields;
			end;
			((n,pn,qs),e)
		) fl in
		let t = mk_anon ~fields:!fields (ref Const) in
		if not ctx.untyped then begin
			(match PMap.foldi (fun n cf acc -> if not (Meta.has Meta.Optional cf.cf_meta) && not (PMap.mem n !fields) then n :: acc else acc) field_map [] with
				| [] -> ()
				| [n] -> raise_or_display ctx [Unify_custom ("Object requires field " ^ n)] p
				| nl -> raise_or_display ctx [Unify_custom ("Object requires fields: " ^ (String.concat ", " nl))] p);
			(match !extra_fields with
			| [] -> ()
			| _ -> raise_or_display ctx (List.map (fun n -> has_extra_field t n) !extra_fields) p);
		end;
		t, fl
	in
	let type_plain_fields () =
		let rec loop (l,acc) ((f,pf,qs),e) =
			let is_valid = Lexer.is_valid_identifier f in
			if PMap.mem f acc then error ("Duplicate field in object declaration : " ^ f) p;
			let e = type_expr ctx e (WithType.named_structure_field f) in
			(match follow e.etype with TAbstract({a_path=[],"Void"},_) -> error "Fields of type Void are not allowed in structures" e.epos | _ -> ());
			let cf = mk_field f e.etype (punion pf e.epos) pf in
			if ctx.in_display && DisplayPosition.display_position#enclosed_in pf then DisplayEmitter.display_field ctx Unknown CFSMember cf pf;
			(((f,pf,qs),e) :: l, if is_valid then begin
				if starts_with f '$' then error "Field names starting with a dollar are not allowed" p;
				PMap.add f cf acc
			end else acc)
		in
		let fields , types = List.fold_left loop ([],PMap.empty) fl in
		let x = ref Const in
		ctx.opened <- x :: ctx.opened;
		mk (TObjectDecl (List.rev fields)) (mk_anon ~fields:types x) p
	in
	(match a with
	| ODKPlain -> type_plain_fields()
	| ODKWithStructure a when PMap.is_empty a.a_fields && !dynamic_parameter = None -> type_plain_fields()
	| ODKWithStructure a ->
		let t, fl = type_fields a.a_fields in
		mk (TObjectDecl fl) t p
	| ODKWithClass (c,tl) ->
		let t,ctor = get_constructor ctx c tl p in
		let args = match follow t with
			| TFun(args,_) -> args
			| _ -> die "" __LOC__
		in
		let fields = List.fold_left (fun acc (n,opt,t) ->
			let f = mk_field n t ctor.cf_pos ctor.cf_name_pos in
			if opt then f.cf_meta <- [(Meta.Optional,[],ctor.cf_pos)];
			PMap.add n f acc
		) PMap.empty args in
		let t,fl = type_fields fields in
		let evars,fl,_ = List.fold_left (fun (evars,elocs,had_side_effect) (s,e) ->
			begin match e.eexpr with
			| TConst _ | TTypeExpr _ | TFunction _ ->
				evars,(s,e) :: elocs,had_side_effect
			| _ ->
				if had_side_effect then begin
					let v = gen_local ctx e.etype e.epos in
					let ev = mk (TVar(v,Some e)) e.etype e.epos in
					let eloc = mk (TLocal v) v.v_type e.epos in
					(ev :: evars),((s,eloc) :: elocs),had_side_effect
				end else
					evars,(s,e) :: elocs,OptimizerTexpr.has_side_effect e
			end
		) ([],[],false) (List.rev fl) in
		let el = List.map (fun (n,_,t) ->
			try Expr.field_assoc n fl
			with Not_found ->
				try
					match ctor.cf_expr with
					| Some { eexpr = TFunction fn } ->
						Option.get (snd (List.find (fun (v,e) -> n = v.v_name && Option.is_some e) fn.tf_args))
					| _ ->
						raise Not_found
				with Not_found | Option.No_value ->
					let t =
						if type_has_meta (Abstract.follow_with_abstracts_without_null t) Meta.NotNull then ctx.t.tnull t
						else t
					in
					mk (TConst TNull) t p
		) args in
		let e = mk (TNew(c,tl,el)) (TInst(c,tl)) p in
		mk (TBlock (List.rev (e :: (List.rev evars)))) e.etype e.epos
	)

and type_new ctx path el with_type force_inline p =
	let path =
		if snd path <> null_pos then
			path
		(*
			Since macros don't have placed_type_path structure on Haxe side any ENew will have null_pos in `path`.
			Try to calculate a better pos.
		*)
		else begin
			match el with
			| (_,p1) :: _ when p1.pfile = p.pfile && p.pmin < p1.pmin ->
				let pmin = p.pmin + (String.length "new ")
				and pmax = p1.pmin - 2 (* Additional "1" for an opening bracket *)
				in
				fst path, { p with
					pmin = if pmin < pmax then pmin else p.pmin;
					pmax = pmax;
				}
			| _ -> fst path, p
		end
	in
	let unify_constructor_call c faa =
		(try
			let fcc = unify_field_call ctx faa el p false None in
			check_constructor_access ctx c fcc.fc_field p;
			List.map fst fcc.fc_args
		with Error (e,p) ->
			display_error ctx (error_msg e) p;
			[])
	in
	let t = if (fst path).tparams <> [] then begin
		try
			Typeload.load_instance ctx path false
		with Error _ as exc when ctx.com.display.dms_display ->
			(* If we fail for some reason, process the arguments in case we want to display them (#7650). *)
			List.iter (fun e -> ignore(type_expr ctx e WithType.value)) el;
			raise exc
	end else try
		ctx.call_argument_stack <- el :: ctx.call_argument_stack;
		let t = Typeload.load_instance ctx path true in
		let t_follow = follow t in
		ctx.call_argument_stack <- List.tl ctx.call_argument_stack;
		(* Try to properly build @:generic classes here (issue #2016) *)
		begin match t_follow with
			| TInst({cl_kind = KGeneric } as c,tl) -> follow (Generic.build_generic ctx c p tl)
			| _ -> t
		end
	with
	| Generic.Generic_Exception _ ->
		(* Try to infer generic parameters from the argument list (issue #2044) *)
		begin match resolve_typedef (Typeload.load_type_def ctx p (fst path)) with
		| TClassDecl ({cl_constructor = Some cf} as c) ->
			let monos = Monomorph.spawn_constrained_monos (fun t -> t) c.cl_params in
			let ct, f = get_constructor ctx c monos p in
			no_abstract_constructor c p;
			let faa = FieldAccess.create (Builder.make_static_this c p) f (FAInstance(c,monos)) false p in
			ignore (unify_constructor_call c faa);
			begin try
				Generic.build_generic ctx c p monos
			with Generic.Generic_Exception _ as exc ->
				(* If we have an expected type, just use that (issue #3804) *)
				begin match with_type with
					| WithType.WithType(t,_) ->
						begin match follow t with
							| TMono _ -> raise exc
							| t -> t
						end
					| _ ->
						raise exc
				end
			end
		| mt ->
			error ((s_type_path (t_infos mt).mt_path) ^ " cannot be constructed") p
		end
	| Error _ as exc when ctx.com.display.dms_display ->
		List.iter (fun e -> ignore(type_expr ctx e WithType.value)) el;
		raise exc
	in
	DisplayEmitter.check_display_type ctx t path;
	let t = follow t in
	let build_constructor_call ao c tl =
		let ct, f = get_constructor ctx c tl p in
		no_abstract_constructor c p;
		(match f.cf_kind with
		| Var { v_read = AccRequire (r,msg) } -> (match msg with Some msg -> error msg p | None -> error_require r p)
		| _ -> ());
		let fa = match ao with
			| None -> FAInstance(c,tl)
			| Some a -> FAAbstract(a,tl,c)
		in
		let faa = FieldAccess.create (Builder.make_static_this c p) f fa false p in
		let el = unify_constructor_call c faa in
		el,f,ct
	in
	try begin match t with
	| TInst ({cl_kind = KTypeParameter tl} as c,params) ->
		if not (TypeloadCheck.is_generic_parameter ctx c) then error "Only generic type parameters can be constructed" p;
 		begin match get_constructible_constraint ctx tl p with
		| None ->
			raise_error (No_constructor (TClassDecl c)) p
		| Some(tl,tr) ->
			let el,_ = unify_call_args ctx el tl tr p false false in
			mk (TNew (c,params,el)) t p
		end
	| TAbstract({a_impl = Some c} as a,tl) when not (Meta.has Meta.MultiType a.a_meta) ->
		let el,cf,ct = build_constructor_call (Some a) c tl in
		let ta = mk_anon ~fields:c.cl_statics (ref (Statics c)) in
		let e = mk (TTypeExpr (TClassDecl c)) ta p in
		let e = mk (TField (e,(FStatic (c,cf)))) ct p in
		make_call ctx e el t ~force_inline p
	| TInst (c,params) | TAbstract({a_impl = Some c},params) ->
		let el,_,_ = build_constructor_call None c params in
		mk (TNew (c,params,el)) t p
	| _ ->
		error (s_type (print_context()) t ^ " cannot be constructed") p
	end with Error(No_constructor _ as err,p) when ctx.com.display.dms_kind <> DMNone ->
		display_error ctx (error_msg err) p;
		Diagnostics.secure_generated_code ctx (mk (TConst TNull) t p)

and type_try ctx e1 catches with_type p =
	let e1 = type_expr ctx (Expr.ensure_block e1) with_type in
	let rec check_unreachable cases t p = match cases with
		| (v,e) :: cases ->
			let unreachable () =
				display_error ctx "This block is unreachable" p;
				let st = s_type (print_context()) in
				display_error ctx (Printf.sprintf "%s can be caught to %s, which is handled here" (st t) (st v.v_type)) e.epos
			in
			begin try
				begin match follow t,follow v.v_type with
					| _, TDynamic _
					| _, TInst({ cl_path = ["haxe"],"Error"},_) ->
						unreachable()
					| _, TInst({ cl_path = path },_) when path = ctx.com.config.pf_exceptions.ec_wildcard_catch ->
						unreachable()
					| TDynamic _,_ ->
						()
					| _ ->
						Type.unify t v.v_type;
						unreachable()
				end
			with Unify_error _ ->
				check_unreachable cases t p
			end
		| [] ->
			()
	in
	let check_catch_type_params params p =
		List.iter (fun pt ->
			if Abstract.follow_with_abstracts pt != t_dynamic then error "Catch class parameter must be Dynamic" p;
		) params
	in
	let catches,el = List.fold_left (fun (acc1,acc2) ((v,pv),t,e_ast,pc) ->
		let th = Option.default (CTPath { tpackage = ["haxe"]; tname = "Exception"; tsub = None; tparams = [] },null_pos) t in
		let t = Typeload.load_complex_type ctx true th in
		let rec loop t = match follow t with
			| TInst ({ cl_kind = KTypeParameter _} as c,_) when not (TypeloadCheck.is_generic_parameter ctx c) ->
				error "Cannot catch non-generic type parameter" p
			| TInst (_,params) | TEnum (_,params) ->
				check_catch_type_params params (snd th);
				t
			| TAbstract(a,params) when Meta.has Meta.RuntimeValue a.a_meta ->
				check_catch_type_params params (snd th);
				t
			| TAbstract(a,tl) when not (Meta.has Meta.CoreType a.a_meta) ->
				loop (Abstract.get_underlying_type a tl)
			| TDynamic _ -> t
			| _ -> error "Catch type must be a class, an enum or Dynamic" (pos e_ast)
		in
		let t2 = loop t in
		check_unreachable acc1 t2 (pos e_ast);
		let locals = save_locals ctx in
		let v = add_local_with_origin ctx TVOCatchVariable v t pv in
		if ctx.is_display_file && DisplayPosition.display_position#enclosed_in pv then
			DisplayEmitter.display_variable ctx v pv;
		let e = type_expr ctx e_ast with_type in
		(* If the catch position is the display position it means we get completion on the catch keyword or some
		   punctuation. Otherwise we wouldn't reach this point. *)
		if ctx.is_display_file && DisplayPosition.display_position#enclosed_in pc then ignore(TyperDisplay.display_expr ctx e_ast e DKMarked with_type pc);
		v.v_type <- t2;
		locals();
		((v,e) :: acc1),(e :: acc2)
	) ([],[e1]) catches in
	let e1,catches,t = match with_type with
		| WithType.NoValue -> e1,catches,ctx.t.tvoid
		| WithType.Value _ -> e1,catches,unify_min ctx el
		| WithType.WithType(t,src) when (match follow t with TMono _ -> true | t -> ExtType.is_void t) ->
			e1,catches,unify_min_for_type_source ctx el src
		| WithType.WithType(t,_) ->
			let e1 = AbstractCast.cast_or_unify ctx t e1 e1.epos in
			let catches = List.map (fun (v,e) ->
				v,AbstractCast.cast_or_unify ctx t e e.epos
			) catches in
			e1,catches,t
	in
	mk (TTry (e1,List.rev catches)) t p

and type_map_declaration ctx e1 el with_type p =
	let (tkey,tval,has_type) =
		let get_map_params t = match follow t with
			| TAbstract({a_path=["haxe";"ds"],"Map"},[tk;tv]) -> tk,tv,true
			| TInst({cl_path=["haxe";"ds"],"IntMap"},[tv]) -> ctx.t.tint,tv,true
			| TInst({cl_path=["haxe";"ds"],"StringMap"},[tv]) -> ctx.t.tstring,tv,true
			| TInst({cl_path=["haxe";"ds"],("ObjectMap" | "EnumValueMap")},[tk;tv]) -> tk,tv,true
			| _ -> spawn_monomorph ctx p,spawn_monomorph ctx p,false
		in
		match with_type with
		| WithType.WithType(t,_) -> get_map_params t
		| _ -> (spawn_monomorph ctx p,spawn_monomorph ctx p,false)
	in
	let keys = Hashtbl.create 0 in
	let check_key e_key =
		try
			let p = Hashtbl.find keys e_key.eexpr in
			display_error ctx "Duplicate key" e_key.epos;
			error (compl_msg "Previously defined here") p
		with Not_found ->
			begin match e_key.eexpr with
			| TConst _ -> Hashtbl.add keys e_key.eexpr e_key.epos;
			| _ -> ()
			end
	in
	let el = e1 :: el in
	let el_kv = List.map (fun e -> match fst e with
		| EBinop(OpArrow,e1,e2) -> e1,e2
		| EDisplay _ ->
			ignore(type_expr ctx e (WithType.with_type tkey));
			error "Expected a => b" (pos e)
		| _ -> error "Expected a => b" (pos e)
	) el in
	let el_k,el_v,tkey,tval = if has_type then begin
		let el_k,el_v = List.fold_left (fun (el_k,el_v) (e1,e2) ->
			let e1 = type_expr ctx e1 (WithType.with_type tkey) in
			check_key e1;
			let e1 = AbstractCast.cast_or_unify ctx tkey e1 e1.epos in
			let e2 = type_expr ctx e2 (WithType.with_type tval) in
			let e2 = AbstractCast.cast_or_unify ctx tval e2 e2.epos in
			(e1 :: el_k,e2 :: el_v)
		) ([],[]) el_kv in
		el_k,el_v,tkey,tval
	end else begin
		let el_k,el_v = List.fold_left (fun (el_k,el_v) (e1,e2) ->
			let e1 = type_expr ctx e1 WithType.value in
			check_key e1;
			let e2 = type_expr ctx e2 WithType.value in
			(e1 :: el_k,e2 :: el_v)
		) ([],[]) el_kv in
		let unify_min_resume el = try
			unify_min_raise ctx el
		with Error (Unify l,p) when ctx.in_call_args ->
			 raise (WithTypeError(Unify l,p))
		in
		let tkey = unify_min_resume el_k in
		let tval = unify_min_resume el_v in
		el_k,el_v,tkey,tval
	end in
	let m = TypeloadModule.load_module ctx (["haxe";"ds"],"Map") null_pos in
	let a,c = match m.m_types with
		| (TAbstractDecl ({a_impl = Some c} as a)) :: _ -> a,c
		| _ -> die "" __LOC__
	in
	let tmap = TAbstract(a,[tkey;tval]) in
	let cf = PMap.find "set" c.cl_statics in
	let v = gen_local ctx tmap p in
	let ev = mk (TLocal v) tmap p in
	let ec = type_module_type ctx (TClassDecl c) None p in
	let ef = mk (TField(ec,FStatic(c,cf))) (tfun [tkey;tval] ctx.t.tvoid) p in
	let el = ev :: List.map2 (fun e1 e2 -> (make_call ctx ef [ev;e1;e2] ctx.com.basic.tvoid p)) el_k el_v in
	let enew = mk (TNew(c,[tkey;tval],[])) tmap p in
	let el = (mk (TVar (v,Some enew)) t_dynamic p) :: (List.rev el) in
	mk (TBlock el) tmap p

and type_local_function ctx kind f with_type p =
	let name,inline = match kind with FKNamed (name,inline) -> Some name,inline | _ -> None,false in
	let params = TypeloadFunction.type_function_params ctx f (match name with None -> "localfun" | Some (n,_) -> n) p in
	if params <> [] then begin
		if name = None then display_error ctx "Type parameters not supported in unnamed local functions" p;
		if with_type <> WithType.NoValue then error "Type parameters are not supported for rvalue functions" p
	end;
	let v,pname = (match name with
		| None -> None,p
		| Some (v,pn) -> Some v,pn
	) in
	let old_tp,old_in_loop = ctx.type_params,ctx.in_loop in
	ctx.type_params <- params @ ctx.type_params;
	if not inline then ctx.in_loop <- false;
	let rt = Typeload.load_type_hint ctx p f.f_type in
	let args = List.map (fun ((s,_),opt,_,t,c) ->
		let t = Typeload.load_type_hint ctx p t in
		let t, c = TypeloadFunction.type_function_arg ctx t c opt p in
		s, c, t
	) f.f_args in
	(match with_type with
	| WithType.WithType(t,_) ->
		let rec loop t =
			(match follow t with
			| TFun (args2,tr) when List.length args2 = List.length args ->
				List.iter2 (fun (_,_,t1) (_,_,t2) ->
					match follow t1 with
					| TMono _ -> unify ctx t2 t1 p
					| _ -> ()
				) args args2;
				(* unify for top-down inference unless we are expecting Void *)
				begin
					match follow tr,follow rt with
					| TAbstract({a_path = [],"Void"},_),_ when kind <> FKArrow -> ()
					| _,TMono _ -> unify ctx rt tr p
					| _ -> ()
				end
			| TAbstract(a,tl) ->
				loop (Abstract.get_underlying_type a tl)
			| _ -> ())
		in
		loop t
	| WithType.NoValue ->
		if name = None then display_error ctx "Unnamed lvalue functions are not supported" p
	| _ ->
		());
	let ft = TFun (fun_args args,rt) in
	let v = (match v with
		| None -> None
		| Some v ->
			let v = (add_local_with_origin ctx TVOLocalFunction v ft pname) in
			if params <> [] then v.v_extra <- Some (var_extra params None);
			Some v
	) in
	let curfun = match ctx.curfun with
		| FunStatic -> FunStatic
		| FunMemberAbstract
		| FunMemberAbstractLocal -> FunMemberAbstractLocal
		| _ -> FunMemberClassLocal
	in
	let fargs = TypeloadFunction.convert_fargs f in
	let e , fargs = TypeloadFunction.type_function ctx args fargs rt curfun f.f_expr ctx.in_display p in
	ctx.type_params <- old_tp;
	ctx.in_loop <- old_in_loop;
	let tf = {
		tf_args = fargs;
		tf_type = rt;
		tf_expr = e;
	} in
	let e = mk (TFunction tf) ft p in
	match v with
	| None -> e
	| Some v ->
		Typeload.generate_args_meta ctx.com None (fun m -> v.v_meta <- m :: v.v_meta) f.f_args;
		let open LocalUsage in
		if params <> [] || inline then v.v_extra <- Some (var_extra params (if inline then Some e else None));
		if ctx.in_display && DisplayPosition.display_position#enclosed_in v.v_pos then
			DisplayEmitter.display_variable ctx v v.v_pos;
		let rec loop = function
			| LocalUsage.Block f | LocalUsage.Loop f | LocalUsage.Function f -> f loop
			| LocalUsage.Use v2 | LocalUsage.Assign v2 when v == v2 -> raise Exit
			| LocalUsage.Use _ | LocalUsage.Assign _ | LocalUsage.Declare _ -> ()
		in
		let is_rec = (try local_usage loop e; false with Exit -> true) in
		let exprs =
			if with_type <> WithType.NoValue && not inline then [mk (TLocal v) v.v_type p]
			else []
		in
		let exprs =
			if is_rec then begin
				if inline then display_error ctx "Inline function cannot be recursive" e.epos;
				(mk (TVar (v,Some (mk (TConst TNull) ft p))) ctx.t.tvoid p) ::
				(mk (TBinop (OpAssign,mk (TLocal v) ft p,e)) ft p) ::
				exprs
			end else if inline && not ctx.com.display.dms_display then
				(mk (TBlock []) ctx.t.tvoid p) :: exprs (* do not add variable since it will be inlined *)
			else
				(mk (TVar (v,Some e)) ctx.t.tvoid p) :: exprs
		in
		match exprs with
		| [e] -> e
		| _ ->
			let block = mk (TBlock exprs) v.v_type p in
			mk (TMeta ((Meta.MergeBlock, [], null_pos), block)) v.v_type p

and type_array_decl ctx el with_type p =
	let allow_array_dynamic = ref false in
	let tp = (match with_type with
	| WithType.WithType(t,_) ->
		let rec loop seen t =
			(match follow t with
			| TInst ({ cl_path = [],"Array" },[tp]) ->
				(match follow tp with
				| TMono _ -> None
				| _ as t ->
					if t == t_dynamic then allow_array_dynamic := true;
					Some tp)
			| TAnon _ ->
				(try
					Some (get_iterable_param t)
				with Not_found ->
					None)
			| TAbstract (a,pl) as t when not (List.exists (fun t' -> shallow_eq t t') seen) ->
				let types =
					List.fold_left
						(fun acc t' -> match loop (t :: seen) t' with
							| None -> acc
							| Some t -> t :: acc
						)
						[]
						(get_abstract_froms a pl)
				in
				(match types with
				| [t] -> Some t
				| _ -> None)
			| t ->
				if t == t_dynamic then begin
					allow_array_dynamic := true;
					Some t
				end else
					None
			)
		in
		loop [] t
	| _ ->
		None
	) in
	(match tp with
	| None ->
		let el = List.map (fun e -> type_expr ctx e WithType.value) el in
		let t = try
			unify_min_raise ctx el
		with Error (Unify l,p) ->
			if !allow_array_dynamic || ctx.untyped || ctx.com.display.dms_error_policy = EPIgnore then
				t_dynamic
			else begin
				display_error ctx "Arrays of mixed types are only allowed if the type is forced to Array<Dynamic>" p;
				raise (Error (Unify l, p))
			end
		in
		mk (TArrayDecl el) (ctx.t.tarray t) p
	| Some t ->
		let el = List.map (fun e ->
			let e = type_expr ctx e (WithType.with_type t) in
			AbstractCast.cast_or_unify ctx t e p;
		) el in
		mk (TArrayDecl el) (ctx.t.tarray t) p)

and type_array_comprehension ctx e with_type p =
	let v = gen_local ctx (spawn_monomorph ctx p) p in
	let et = ref (EConst(Ident "null"),p) in
	let comprehension_pos = p in
	let rec map_compr (e,p) =
		match e with
		| EFor(it,e2) -> (EFor (it, map_compr e2),p)
		| EWhile(cond,e2,flag) -> (EWhile (cond,map_compr e2,flag),p)
		| EIf (cond,e2,None) -> (EIf (cond,map_compr e2,None),p)
		| EIf (cond,e2,Some e3) -> (EIf (cond,map_compr e2,Some (map_compr e3)),p)
		| EBlock [e] -> (EBlock [map_compr e],p)
		| EBlock el -> begin match List.rev el with
			| e :: el -> (EBlock ((List.rev el) @ [map_compr e]),p)
			| [] -> e,p
			end
		| EParenthesis e2 -> (EParenthesis (map_compr e2),p)
		| EBinop(OpArrow,a,b) ->
			et := (ENew(({tpackage=["haxe";"ds"];tname="Map";tparams=[];tsub=None},null_pos),[]),comprehension_pos);
			(ECall ((EField ((EConst (Ident v.v_name),p),"set"),p),[a;b]),p)
		| _ ->
			et := (EArrayDecl [],comprehension_pos);
			(ECall ((EField ((EConst (Ident v.v_name),p),"push"),p),[(e,p)]),p)
	in
	let e = map_compr e in
	let ea = type_expr ctx !et with_type in
	unify ctx v.v_type ea.etype p;
	let efor = type_expr ctx e WithType.NoValue in
	mk (TBlock [
		mk (TVar (v,Some ea)) ctx.t.tvoid p;
		efor;
		mk (TLocal v) v.v_type p;
	]) v.v_type p

and type_return ?(implicit=false) ctx e with_type p =
	let is_abstract_ctor = ctx.curfun = FunMemberAbstract && ctx.curfield.cf_name = "_new" in
	match e with
	| None when is_abstract_ctor ->
		let e_cast = mk (TCast(get_this ctx p,None)) ctx.ret p in
		mk (TReturn (Some e_cast)) t_dynamic p
	| None ->
		let v = ctx.t.tvoid in
		unify ctx v ctx.ret p;
		let expect_void = match with_type with
			| WithType.WithType(t,_) -> ExtType.is_void (follow t)
			| WithType.Value (Some ImplicitReturn) -> true
			| _ -> false
		in
		mk (TReturn None) (if expect_void then v else t_dynamic) p
	| Some e ->
		if is_abstract_ctor then begin
			match fst e with
			| ECast((EConst(Ident "this"),_),None) -> ()
			| _ -> display_error ctx "Cannot return a value from constructor" p
		end;
		try
			let with_expected_type =
				if implicit then WithType.of_implicit_return ctx.ret
				else WithType.with_type ctx.ret
			in
			let e = type_expr ctx e with_expected_type in
			match follow ctx.ret with
			| TAbstract({a_path=[],"Void"},_) when implicit ->
				e
			| _ ->
				let e = AbstractCast.cast_or_unify ctx ctx.ret e p in
				match follow e.etype with
				| TAbstract({a_path=[],"Void"},_) ->
					begin match (Texpr.skip e).eexpr with
					| TConst TNull -> error "Cannot return `null` from Void-function" p
					| _ -> ()
					end;
					(* if we get a Void expression (e.g. from inlining) we don't want to return it (issue #4323) *)
					mk (TBlock [
						e;
						mk (TReturn None) t_dynamic p
					]) t_dynamic e.epos;
				| _ ->
					mk (TReturn (Some e)) t_dynamic p
		with Error(err,p) ->
			check_error ctx err p;
			(* If we have a bad return, let's generate a return null expression at least. This surpresses various
				follow-up errors that come from the fact that the function no longer has a return expression (issue #6445). *)
			let e_null = mk (TConst TNull) (mk_mono()) p in
			mk (TReturn (Some e_null)) t_dynamic p

and type_cast ctx e t p =
	let tpos = pos t in
	let t = Typeload.load_complex_type ctx true t in
	let check_param pt = match follow pt with
		| TMono _ -> () (* This probably means that Dynamic wasn't bound (issue #4675). *)
		| t when t == t_dynamic -> ()
		| _ -> error "Cast type parameters must be Dynamic" tpos
	in
	let rec loop t = match follow t with
		| TInst (_,params) | TEnum (_,params) ->
			List.iter check_param params;
			(match follow t with
			| TInst (c,_) ->
				(match c.cl_kind with KTypeParameter _ -> error "Can't cast to a type parameter" tpos | _ -> ());
				TClassDecl c
			| TEnum (e,_) -> TEnumDecl e
			| _ -> die "" __LOC__);
		| TAbstract (a,params) when Meta.has Meta.RuntimeValue a.a_meta ->
			List.iter check_param params;
			TAbstractDecl a
		| TAbstract (a,params) ->
			loop (Abstract.get_underlying_type a params)
		| _ ->
			error "Cast type must be a class or an enum" tpos
	in
	let texpr = loop t in
	mk (TCast (type_expr ctx e WithType.value,Some texpr)) t p

and type_if ctx e e1 e2 with_type p =
	let e = type_expr ctx e WithType.value in
	let e = AbstractCast.cast_or_unify ctx ctx.t.tbool e p in
	let e1 = type_expr ctx (Expr.ensure_block e1) with_type in
	(match e2 with
	| None ->
		mk (TIf (e,e1,None)) ctx.t.tvoid p
	| Some e2 ->
		let e2 = type_expr ctx (Expr.ensure_block e2) with_type in
		let e1,e2,t = match with_type with
			| WithType.NoValue -> e1,e2,ctx.t.tvoid
			| WithType.Value _ -> e1,e2,unify_min ctx [e1; e2]
			| WithType.WithType(t,src) when (match follow t with TMono _ -> true | t -> ExtType.is_void t) ->
				e1,e2,unify_min_for_type_source ctx [e1; e2] src
			| WithType.WithType(t,_) ->
				let e1 = AbstractCast.cast_or_unify ctx t e1 e1.epos in
				let e2 = AbstractCast.cast_or_unify ctx t e2 e2.epos in
				e1,e2,t
		in
		mk (TIf (e,e1,Some e2)) t p)

and type_meta ?(mode=MGet) ctx m e1 with_type p =
	if ctx.is_display_file then DisplayEmitter.check_display_metadata ctx [m];
	let old = ctx.meta in
	ctx.meta <- m :: ctx.meta;
	let e () = type_expr ~mode ctx e1 with_type in
	let e = match m with
		| (Meta.ToString,_,_) ->
			let e = e() in
			(match follow e.etype with
				| TAbstract({a_impl = Some c},_) when PMap.mem "toString" c.cl_statics -> call_to_string ctx e
				| _ -> e)
		| (Meta.Markup,_,_) ->
			error "Markup literals must be processed by a macro" p
		| (Meta.This,_,_) ->
			let e = match ctx.this_stack with
				| [] -> error "Cannot type @:this this here" p
				| e :: _ -> e
			in
			let rec loop e = match e.eexpr with
				| TConst TThis -> get_this ctx e.epos
				| _ -> Type.map_expr loop e
			in
			loop e
		| (Meta.Analyzer,_,_) ->
			let e = e() in
			{e with eexpr = TMeta(m,e)}
		| (Meta.MergeBlock,_,_) ->
			begin match fst e1 with
			| EBlock el ->
				let e = type_block ctx el with_type p in
				{e with eexpr = TMeta(m,e)}
			| _ -> e()
			end
		| (Meta.StoredTypedExpr,_,_) ->
			MacroContext.type_stored_expr ctx e1
		| (Meta.NoPrivateAccess,_,_) ->
			ctx.meta <- List.filter (fun(m,_,_) -> m <> Meta.PrivateAccess) ctx.meta;
			e()
		| (Meta.Fixed,_,_) when ctx.com.platform=Cpp ->
			let e = e() in
			{e with eexpr = TMeta(m,e)}
		| (Meta.NullSafety, [(EConst (Ident "Off"), _)],_) ->
			let e = e() in
			{e with eexpr = TMeta(m,e)}
		| (Meta.BypassAccessor,_,p) ->
			let old_counter = ctx.bypass_accessor in
			ctx.bypass_accessor <- old_counter + 1;
			let e = e () in
			(if ctx.bypass_accessor > old_counter then display_error ctx "Field access expression expected after @:bypassAccessor metadata" p);
			e
		| (Meta.Inline,_,_) ->
			begin match fst e1 with
			| ECall(e1,el) ->
				type_call ctx e1 el WithType.value true p
			| ENew (t,el) ->
				let e = type_new ctx t el with_type true p in
				{e with eexpr = TMeta((Meta.Inline,[],null_pos),e)}
			| _ ->
				display_error ctx "Call or function expected after inline keyword" p;
				e();
			end
		| (Meta.ImplicitReturn,_,_) ->
			begin match e1 with
			| (EReturn e, p) -> type_return ~implicit:true ctx e with_type p
			| _ -> e()
			end
		| _ -> e()
	in
	ctx.meta <- old;
	e

and type_call_target ctx e el with_type inline p =
	let e = maybe_type_against_enum ctx (fun () -> type_access ctx (fst e) (snd e) (MCall el) with_type) with_type true p in
	let check_inline cf =
		if (has_class_field_flag cf CfAbstract) then display_error ctx "Cannot force inline on abstract method" p
	in
	if not inline then
		e
	else match e with
		| AKField faa ->
			check_inline faa.fa_field;
			AKField({faa with fa_inline = true})
<<<<<<< HEAD
		| AKUsing sea ->
			check_inline sea.se_access.fa_field;
			AKUsing {sea with se_access = {sea.se_access with fa_inline = true}}
=======
		| AKUsingField sea ->
			check_inline sea.se_access.fa_field;
			AKUsingField {sea with se_access = {sea.se_access with fa_inline = true}}
>>>>>>> 11ab9627
		| AKExpr {eexpr = TLocal _} ->
			display_error ctx "Cannot force inline on local functions" p;
			e
		| _ ->
			e

and type_call ?(mode=MGet) ctx e el (with_type:WithType.t) inline p =
	let def () =
		let e = type_call_target ctx e el with_type inline p in
		build_call ~mode ctx e el with_type p;
	in
	match e, el with
	| (EConst (Ident "trace"),p) , e :: el ->
		if Common.defined ctx.com Define.NoTraces then
			null ctx.t.tvoid p
		else
		let mk_to_string_meta e = EMeta((Meta.ToString,[],null_pos),e),pos e in
		let params = (match el with [] -> [] | _ -> [("customParams",null_pos,NoQuotes),(EArrayDecl (List.map mk_to_string_meta el) , p)]) in
		let infos = mk_infos ctx p params in
		if (platform ctx.com Js || platform ctx.com Python) && el = [] && has_dce ctx.com then
			let e = type_expr ctx e WithType.value in
			let infos = type_expr ctx infos WithType.value in
			let e = match follow e.etype with
				| TAbstract({a_impl = Some c},_) when PMap.mem "toString" c.cl_statics ->
					call_to_string ctx e
				| _ ->
					e
			in
			let e_trace = mk (TIdent "`trace") t_dynamic p in
			mk (TCall (e_trace,[e;infos])) ctx.t.tvoid p
		else
			type_expr ctx (ECall ((EField ((EField ((EConst (Ident "haxe"),p),"Log"),p),"trace"),p),[mk_to_string_meta e;infos]),p) WithType.NoValue
	| (EField ((EConst (Ident "super"),_),_),_), _ ->
		(match def() with
			| { eexpr = TCall ({ eexpr = TField (_, FInstance(_, _, { cf_kind = Method MethDynamic; cf_name = name })); epos = p }, _) } as e ->
				ctx.com.error ("Cannot call super." ^ name ^ " since it's a dynamic method") p;
				e
			| e -> e
		)
	| (EField (e,"bind"),p), args ->
		let e = type_expr ctx e WithType.value in
		(match follow e.etype with
			| TFun signature -> type_bind ctx e signature args p
			| _ -> def ())
	| (EConst (Ident "$type"),_) , [e] ->
		let e = type_expr ctx e WithType.value in
		ctx.com.warning (s_type (print_context()) e.etype) e.epos;
		let e = Diagnostics.secure_generated_code ctx e in
		e
	| (EField(e,"match"),p), [epat] ->
		let et = type_expr ctx e WithType.value in
		let rec has_enum_match t = match follow t with
			| TEnum _ -> true
			| TAbstract (a,tl) when (Meta.has Meta.Forward a.a_meta) && not (Meta.has Meta.CoreType a.a_meta) ->
				(match a.a_impl with
					| Some c when (PMap.exists "match" c.cl_statics) && (Meta.has Meta.Impl (PMap.find "match" c.cl_statics).cf_meta) -> false
					| _ -> has_enum_match (Abstract.get_underlying_type ~return_first:true a tl))
			| _ -> false
		in
		if has_enum_match et.etype then
			Matcher.Match.match_expr ctx e [[epat],None,Some (EConst(Ident "true"),p),p] (Some (Some (EConst(Ident "false"),p),p)) (WithType.with_type ctx.t.tbool) true p
		else
			def ()
	| (EConst (Ident "__unprotect__"),_) , [(EConst (String _),_) as e] ->
		let e = type_expr ctx e WithType.value in
		if Common.platform ctx.com Flash then
			let t = tfun [e.etype] e.etype in
			let e_unprotect = mk (TIdent "__unprotect__") t p in
			mk (TCall (e_unprotect,[e])) e.etype e.epos
		else
			e
	| (EDisplay((EConst (Ident "super"),_ as e1),dk),_),_ ->
		TyperDisplay.handle_display ctx (ECall(e1,el),p) dk with_type
	| (EConst (Ident "super"),sp) , el ->
		if ctx.curfun <> FunConstructor then error "Cannot call super constructor outside class constructor" p;
		let el, t = (match ctx.curclass.cl_super with
		| None -> error "Current class does not have a super" p
		| Some (c,params) ->
			let ct, f = get_constructor ctx c params p in
			let t = TInst (c,params) in
			let e = mk (TConst TSuper) t sp in
			if (Meta.has Meta.CompilerGenerated f.cf_meta) then display_error ctx (error_msg (No_constructor (TClassDecl c))) p;
			let faa = FieldAccess.create e f (FAInstance(c,params)) false p in
			let fcc = unify_field_call ctx faa el p false None in
			let el = List.map fst fcc.fc_args in
			el,t
		) in
		mk (TCall (mk (TConst TSuper) t sp,el)) ctx.t.tvoid p
	| _ ->
		def ()

and type_expr ?(mode=MGet) ctx (e,p) (with_type:WithType.t) =
	match e with
	| EField ((EConst (String(s,_)),ps),"code") ->
		if UTF8.length s <> 1 then error "String must be a single UTF8 char" ps;
		mk (TConst (TInt (Int32.of_int (UCharExt.code (UTF8.get s 0))))) ctx.t.tint p
	| EField(_,n) when starts_with n '$' ->
		error "Field names starting with $ are not allowed" p
	| EConst (Ident s) ->
		if s = "super" && with_type <> WithType.NoValue && not ctx.in_display then error "Cannot use super as value" p;
		let e = maybe_type_against_enum ctx (fun () -> type_ident ctx s p mode with_type) with_type false p in
		acc_get ctx e p
	| EField _
	| EArray _ ->
		acc_get ctx (type_access ctx e p mode with_type) p
	| EConst (Regexp (r,opt)) ->
		let str = mk (TConst (TString r)) ctx.t.tstring p in
		let opt = mk (TConst (TString opt)) ctx.t.tstring p in
		let t = Typeload.load_core_type ctx "EReg" in
		mk (TNew ((match t with TInst (c,[]) -> c | _ -> die "" __LOC__),[],[str;opt])) t p
	| EConst (String(s,SSingleQuotes)) when s <> "" ->
		type_expr ctx (format_string ctx s p) with_type
	| EConst c ->
		Texpr.type_constant ctx.com.basic c p
	| EBinop (op,e1,e2) ->
		type_binop ctx op e1 e2 false with_type p
	| EBlock [] when (match with_type with
			| NoValue -> false
			(*
				If expected type is unknown then treat `(...) -> {}` as an empty function
				(just like `function(...) {}`) instead of returning an object.
			*)
			| WithType (t, Some ImplicitReturn) -> not (ExtType.is_mono (follow t))
			| _ -> true
		) ->
		type_expr ctx (EObjectDecl [],p) with_type
	| EBlock l ->
		let locals = save_locals ctx in
		let e = type_block ctx l with_type p in
		locals();
		e
	| EParenthesis e ->
		let e = type_expr ctx e with_type in
		mk (TParenthesis e) e.etype p
	| EObjectDecl fl ->
		type_object_decl ctx fl with_type p
	| EArrayDecl [(EFor _,_) | (EWhile _,_) as e] ->
		type_array_comprehension ctx e with_type p
	| EArrayDecl ((EBinop(OpArrow,_,_),_) as e1 :: el) ->
		type_map_declaration ctx e1 el with_type p
	| EArrayDecl el ->
		begin match with_type with
		| WithType(t,_) ->
			begin match follow t with
			| TAbstract({a_path = (["haxe";"ds"],"Map")},[tk;tv]) ->
				begin match el with
				| [] ->
					type_expr ctx (ENew(({tpackage=["haxe";"ds"];tname="Map";tparams=[];tsub=None},null_pos),[]),p) with_type
				| [(EDisplay _,_) as e1] ->
					(* This must mean we're just typing the first key of a map declaration (issue #9133). *)
					type_expr ctx e1 (WithType.with_type tk)
				| _ ->
					type_array_decl ctx el with_type p
				end
			| _ ->
				type_array_decl ctx el with_type p
			end
		| _ ->
			type_array_decl ctx el with_type p
		end
	| EVars vl ->
		type_vars ctx vl p
	| EFor (it,e2) ->
		ForLoop.type_for_loop ctx TyperDisplay.handle_display it e2 p
	| ETernary (e1,e2,e3) ->
		type_expr ctx (EIf (e1,e2,Some e3),p) with_type
	| EIf (e,e1,e2) ->
		type_if ctx e e1 e2 with_type p
	| EWhile (cond,e,NormalWhile) ->
		let old_loop = ctx.in_loop in
		let cond = type_expr ctx cond WithType.value in
		let cond = AbstractCast.cast_or_unify ctx ctx.t.tbool cond p in
		ctx.in_loop <- true;
		let e = type_expr ctx (Expr.ensure_block e) WithType.NoValue in
		ctx.in_loop <- old_loop;
		mk (TWhile (cond,e,NormalWhile)) ctx.t.tvoid p
	| EWhile (cond,e,DoWhile) ->
		let old_loop = ctx.in_loop in
		ctx.in_loop <- true;
		let e = type_expr ctx (Expr.ensure_block e) WithType.NoValue in
		ctx.in_loop <- old_loop;
		let cond = type_expr ctx cond WithType.value in
		let cond = AbstractCast.cast_or_unify ctx ctx.t.tbool cond cond.epos in
		mk (TWhile (cond,e,DoWhile)) ctx.t.tvoid p
	| ESwitch (e1,cases,def) ->
		let wrap e1 = mk (TMeta((Meta.Ast,[e,p],p),e1)) e1.etype e1.epos in
		let e = Matcher.Match.match_expr ctx e1 cases def with_type false p in
		wrap e
	| EReturn e ->
		if not ctx.in_function then begin
			display_error ctx "Return outside function" p;
			match e with
			| None ->
				Texpr.Builder.make_null t_dynamic p
			| Some e ->
				(* type the return expression to see if there are more errors
				   as well as use its type as if there was no `return`, since
				   that is most likely what was meant *)
				type_expr ctx e WithType.value
		end else
			type_return ctx e with_type p
	| EBreak ->
		if not ctx.in_loop then display_error ctx "Break outside loop" p;
		mk TBreak t_dynamic p
	| EContinue ->
		if not ctx.in_loop then display_error ctx "Continue outside loop" p;
		mk TContinue t_dynamic p
	| ETry (e1,[]) ->
		type_expr ctx e1 with_type
	| ETry (e1,catches) ->
		type_try ctx e1 catches with_type p
	| EThrow e ->
		let e = type_expr ctx e WithType.value in
		mk (TThrow e) (spawn_monomorph ctx p) p
	| ECall (e,el) ->
		type_call ~mode ctx e el with_type false p
	| ENew (t,el) ->
		type_new ctx t el with_type false p
	| EUnop (op,flag,e) ->
		type_unop ctx op flag e p
	| EFunction (kind,f) ->
		type_local_function ctx kind f with_type p
	| EUntyped e ->
		let old = ctx.untyped in
		ctx.untyped <- true;
		if not (Meta.has Meta.HasUntyped ctx.curfield.cf_meta) then ctx.curfield.cf_meta <- (Meta.HasUntyped,[],p) :: ctx.curfield.cf_meta;
		let e = type_expr ctx e with_type in
		ctx.untyped <- old;
		{
			eexpr = e.eexpr;
			etype = mk_mono();
			epos = e.epos;
		}
	| ECast (e,None) ->
		let e = type_expr ctx e WithType.value in
		mk (TCast (e,None)) (spawn_monomorph ctx p) p
	| ECast (e, Some t) ->
		type_cast ctx e t p
	| EDisplay (e,dk) ->
		TyperDisplay.handle_edisplay ctx e dk with_type
	| EDisplayNew t ->
		die "" __LOC__
	| ECheckType (e,t) ->
		let t = Typeload.load_complex_type ctx true t in
		let e = type_expr ctx e (WithType.with_type t) in
		let e = AbstractCast.cast_or_unify ctx t e p in
		if e.etype == t then e else mk (TCast (e,None)) t p
	| EMeta (m,e1) ->
		type_meta ~mode ctx m e1 with_type p

(* ---------------------------------------------------------------------- *)
(* TYPER INITIALIZATION *)

let rec create com =
	let ctx = {
		com = com;
		t = com.basic;
		g = {
			core_api = None;
			macros = None;
			modules = Hashtbl.create 0;
			types_module = Hashtbl.create 0;
			type_patches = Hashtbl.create 0;
			global_metadata = [];
			module_check_policies = [];
			delayed = [];
			debug_delayed = [];
			doinline = com.display.dms_inline && not (Common.defined com Define.NoInline);
			hook_generate = [];
			std = null_module;
			global_using = [];
			complete = false;
			type_hints = [];
			do_inherit = MagicTypes.on_inherit;
			do_create = create;
			do_macro = MacroContext.type_macro;
			do_load_macro = MacroContext.load_macro';
			do_load_module = TypeloadModule.load_module;
			do_load_type_def = Typeload.load_type_def;
			do_optimize = Optimizer.reduce_expression;
			do_build_instance = InstanceBuilder.build_instance;
			do_format_string = format_string;
			do_finalize = Finalization.finalize;
			do_generate = Finalization.generate;
			do_load_core_class = Typeload.load_core_class;
		};
		m = {
			curmod = null_module;
			module_types = [];
			module_using = [];
			module_globals = PMap.empty;
			wildcard_packages = [];
			module_imports = [];
		};
		is_display_file = false;
		bypass_accessor = 0;
		meta = [];
		this_stack = [];
		with_type_stack = [];
		call_argument_stack = [];
		pass = PBuildModule;
		macro_depth = 0;
		untyped = false;
		curfun = FunStatic;
		in_function = false;
		in_loop = false;
		in_display = false;
		get_build_infos = (fun() -> None);
		in_macro = Common.defined com Define.Macro;
		ret = mk_mono();
		locals = PMap.empty;
		type_params = [];
		curclass = null_class;
		curfield = null_field;
		tthis = mk_mono();
		opened = [];
		vthis = None;
		in_call_args = false;
		monomorphs = {
			perfunction = [];
		};
		on_error = (fun ctx msg p -> ctx.com.error msg p);
		memory_marker = Typecore.memory_marker;
	} in
	ctx.g.std <- (try
		TypeloadModule.load_module ctx ([],"StdTypes") null_pos
	with
		Error (Module_not_found ([],"StdTypes"),_) ->
			try
				let std_path = Sys.getenv "HAXE_STD_PATH" in
				error ("Standard library not found. Please check your `HAXE_STD_PATH` environment variable (current value: \"" ^ std_path ^ "\")") null_pos
			with Not_found ->
				error "Standard library not found. You may need to set your `HAXE_STD_PATH` environment variable" null_pos
	);
	(* We always want core types to be available so we add them as default imports (issue #1904 and #3131). *)
	ctx.m.module_types <- List.map (fun t -> t,null_pos) ctx.g.std.m_types;
	List.iter (fun t ->
		match t with
		| TAbstractDecl a ->
			(match snd a.a_path with
			| "Void" -> ctx.t.tvoid <- TAbstract (a,[]);
			| "Float" -> ctx.t.tfloat <- TAbstract (a,[]);
			| "Int" -> ctx.t.tint <- TAbstract (a,[])
			| "Bool" -> ctx.t.tbool <- TAbstract (a,[])
			| "Dynamic" -> t_dynamic_def := TAbstract(a,List.map snd a.a_params);
			| "Null" ->
				let mk_null t =
					try
						if not (is_null ~no_lazy:true t || is_explicit_null t) then TAbstract (a,[t]) else t
					with Exit ->
						(* don't force lazy evaluation *)
						let r = ref (lazy_available t_dynamic) in
						r := lazy_wait (fun() ->
							let t = (if not (is_null t) then TAbstract (a,[t]) else t) in
							r := lazy_available t;
							t
						);
						TLazy r
				in
				ctx.t.tnull <- mk_null;
			| _ -> ())
		| TEnumDecl _ | TClassDecl _ | TTypeDecl _ ->
			()
	) ctx.g.std.m_types;
	let m = TypeloadModule.load_module ctx ([],"String") null_pos in
	List.iter (fun mt -> match mt with
		| TClassDecl c -> ctx.t.tstring <- TInst (c,[])
		| _ -> ()
	) m.m_types;
	let m = TypeloadModule.load_module ctx ([],"Array") null_pos in
	(try
		List.iter (fun t -> (
			match t with
			| TClassDecl ({cl_path = ([],"Array")} as c) ->
				ctx.t.tarray <- (fun t -> TInst (c,[t]));
				raise Exit
			| _ -> ()
		)) m.m_types;
		die "" __LOC__
	with Exit -> ());
	let m = TypeloadModule.load_module ctx (["haxe"],"EnumTools") null_pos in
	(match m.m_types with
	| [TClassDecl c1;TClassDecl c2] -> ctx.g.global_using <- (c1,c1.cl_pos) :: (c2,c2.cl_pos) :: ctx.g.global_using
	| [TClassDecl c1] ->
		let m = TypeloadModule.load_module ctx (["haxe"],"EnumWithType.valueTools") null_pos in
		(match m.m_types with
		| [TClassDecl c2 ] -> ctx.g.global_using <- (c1,c1.cl_pos) :: (c2,c2.cl_pos) :: ctx.g.global_using
		| _ -> die "" __LOC__);
	| _ -> die "" __LOC__);
	ignore(TypeloadModule.load_module ctx (["haxe"],"Exception") null_pos);
	ctx.g.complete <- true;
	ctx

;;
unify_min_ref := unify_min;
unify_min_for_type_source_ref := unify_min_for_type_source;
make_call_ref := make_call;
build_call_ref := build_call;
type_call_target_ref := type_call_target;
type_block_ref := type_block<|MERGE_RESOLUTION|>--- conflicted
+++ resolved
@@ -364,11 +364,7 @@
 		(* member variable lookup *)
 		if ctx.curfun = FunStatic then raise Not_found;
 		let c , t , f = class_field ctx ctx.curclass (List.map snd ctx.curclass.cl_params) i p in
-<<<<<<< HEAD
-		field_access ctx mode f (match c with None -> FAAnon | Some (c,tl) -> FAInstance (c,tl)) t (get_this ctx p) p
-=======
 		field_access ctx mode f (match c with None -> FAAnon | Some (c,tl) -> FAInstance (c,tl)) (get_this ctx p) p
->>>>>>> 11ab9627
 	with Not_found -> try
 		(* static variable lookup *)
 		let f = PMap.find i ctx.curclass.cl_statics in
@@ -376,11 +372,7 @@
 			error (Printf.sprintf "Cannot access non-static field %s from static method" f.cf_name) p;
 		let e = type_type ctx ctx.curclass.cl_path p in
 		(* check_locals_masking already done in type_type *)
-<<<<<<< HEAD
-		field_access ctx mode f (FAStatic ctx.curclass) (field_type ctx ctx.curclass [] f p) e p
-=======
 		field_access ctx mode f (FAStatic ctx.curclass) e p
->>>>>>> 11ab9627
 	with Not_found -> try
 		(* module-level statics *)
 		(match ctx.m.curmod.m_statics with
@@ -388,11 +380,7 @@
 		| Some c ->
 			let f = PMap.find i c.cl_statics in
 			let e = type_module_type ctx (TClassDecl c) None p in
-<<<<<<< HEAD
-			field_access ctx mode f (FAStatic c) (field_type ctx c [] f p) e p
-=======
 			field_access ctx mode f (FAStatic c) e p
->>>>>>> 11ab9627
 		)
 	with Not_found -> try
 		let wrap e = if is_set then
@@ -553,11 +541,8 @@
 		in
 		(match e1 with
 		| AKNo s -> error ("Cannot access field or identifier " ^ s ^ " for writing") p
-<<<<<<< HEAD
-=======
 		| AKGetter _ | AKUsingField _ | AKUsingGetter _ ->
 			error "Invalid operation" p
->>>>>>> 11ab9627
 		| AKExpr { eexpr = TLocal { v_kind = VUser TVOLocalFunction; v_name = name } } ->
 			error ("Cannot access function " ^ name ^ " for writing") p
 		| AKField faa ->
@@ -582,21 +567,8 @@
 				| _ -> die "" __LOC__
 			end;
 			make_call ctx e1 [ethis;Texpr.Builder.make_string ctx.t fname null_pos;e2] t p
-<<<<<<< HEAD
-		| AKUsing sea ->
-			let e_field = FieldAccess.get_field_expr sea.se_access FWrite in
-			(* this must be an abstract setter *)
-			let e2,ret = match follow e_field.etype with
-				| TFun([_;(_,_,t)],ret) ->
-					let e2 = e2 (WithType.with_type t) in
-					AbstractCast.cast_or_unify ctx t e2 p,ret
-				| _ ->  error "Invalid field type for abstract setter" p
-			in
-			make_call ctx e_field [sea.se_this;e2] ret p
-=======
 		| AKUsingSetter(sea,cf) ->
 			static_extension_accessor_call ctx sea cf [e2_syntax] p
->>>>>>> 11ab9627
 		)
 	| OpAssignOp (OpBoolAnd | OpBoolOr) ->
 		error "The operators ||= and &&= are not supported" p
@@ -658,11 +630,8 @@
 			(try type_non_assign_op true
 			with Not_found -> error ("Cannot access field or identifier " ^ s ^ " for writing") p
 			)
-<<<<<<< HEAD
-=======
 		| AKGetter _ | AKUsingField _ | AKUsingGetter _ ->
 			error "Invalid operation" p
->>>>>>> 11ab9627
 		| AKField faa ->
 			let e1 = FieldAccess.get_field_expr faa FWrite in
 			handle e1
@@ -689,11 +658,7 @@
 				mk (TVar (v,Some e)) ctx.t.tvoid p;
 				e'
 			]) t p
-<<<<<<< HEAD
-		| AKUsing sea ->
-=======
 		| AKUsingSetter(sea,cf) ->
->>>>>>> 11ab9627
 			let ef = FieldAccess.get_field_expr sea.se_access FWrite in
 			let et = sea.se_this in
 			(* abstract setter + getter *)
@@ -1218,14 +1183,10 @@
 	in
 	let rec loop acc =
 		match acc with
-<<<<<<< HEAD
-		| AKExpr e -> access e
-=======
 		| AKExpr e ->
 			access e
 		| AKGetter faa ->
 			access (call_getter ctx faa None)
->>>>>>> 11ab9627
 		| AKField faa ->
 			if faa.fa_inline && not set then
 				access (acc_get ctx acc p)
@@ -1233,11 +1194,7 @@
 				let e = FieldAccess.get_field_expr faa (if set then FWrite else FRead) in
 				access e
 			end
-<<<<<<< HEAD
-		| AKUsing _ when not set -> access (acc_get ctx acc p)
-=======
 		| AKUsingField _ | AKUsingGetter _ when not set -> access (acc_get ctx acc p)
->>>>>>> 11ab9627
 		| AKNo s ->
 			error ("The field or identifier " ^ s ^ " is not accessible for " ^ (if set then "writing" else "reading")) p
 		| AKAccess(a,tl,c,ebase,ekey) ->
@@ -1262,11 +1219,7 @@
 				let e = mk_array_get_call ctx (AbstractCast.find_array_access ctx a tl ekey None p) c ebase p in
 				loop (AKExpr e)
 			end
-<<<<<<< HEAD
-		| AKUsing sea when (op = Decrement || op = Increment) && has_meta Meta.Impl sea.se_access.fa_field.cf_meta ->
-=======
 		| AKUsingField sea | AKUsingSetter(sea,_) when (op = Decrement || op = Increment) && has_meta Meta.Impl sea.se_access.fa_field.cf_meta ->
->>>>>>> 11ab9627
 			let etarget = sea.se_this in
 			let emethod = FieldAccess.get_field_expr sea.se_access (if set then FRead else FWrite) in
 			let force_inline = sea.se_access.fa_inline in
@@ -1311,11 +1264,7 @@
 				l();
 				die "" __LOC__
 			)
-<<<<<<< HEAD
-		| AKUsing _ ->
-=======
 		| AKUsingField _ | AKUsingGetter _ | AKUsingSetter _ ->
->>>>>>> 11ab9627
 			error "This kind of operation is not supported" p
 		| AKFieldSet _ ->
 			error "Invalid operation" p
@@ -2503,15 +2452,9 @@
 		| AKField faa ->
 			check_inline faa.fa_field;
 			AKField({faa with fa_inline = true})
-<<<<<<< HEAD
-		| AKUsing sea ->
-			check_inline sea.se_access.fa_field;
-			AKUsing {sea with se_access = {sea.se_access with fa_inline = true}}
-=======
 		| AKUsingField sea ->
 			check_inline sea.se_access.fa_field;
 			AKUsingField {sea with se_access = {sea.se_access with fa_inline = true}}
->>>>>>> 11ab9627
 		| AKExpr {eexpr = TLocal _} ->
 			display_error ctx "Cannot force inline on local functions" p;
 			e
