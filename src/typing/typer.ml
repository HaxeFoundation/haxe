--- conflicted
+++ resolved
@@ -852,13 +852,8 @@
 			end;
 			((n,pn,qs),e)
 		) fl in
-<<<<<<< HEAD
 		let anon = lazy (mk_anon ~fields:!fields (ref Const)) in
-		if not ctx.untyped then begin
-=======
-		let t = mk_anon ~fields:!fields (ref Const) in
 		if not ctx.f.untyped then begin
->>>>>>> 8149e5e6
 			(match PMap.foldi (fun n cf acc -> if not (Meta.has Meta.Optional cf.cf_meta) && not (PMap.mem n !fields) then n :: acc else acc) field_map [] with
 				| [] -> ()
 				| [n] ->
