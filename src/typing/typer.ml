--- conflicted
+++ resolved
@@ -3805,7 +3805,6 @@
 	| DMToplevel ->
 		raise (Display.DisplayToplevel (DisplayToplevel.collect ctx false))
 	| DMField | DMNone | DMModuleSymbols _ | DMDiagnostics _ | DMStatistics ->
-<<<<<<< HEAD
 		let opt_args args ret = TFun(List.map(fun (n,o,t) -> n,true,t) args,ret) in
 		let e = match e.eexpr with
 			| TField (e1,fa) ->
@@ -3965,13 +3964,10 @@
 		let fields = List.fold_left get_field [] fields in
 		let fields = try
 			let sl = string_list_of_expr_path_raise e_ast in
-			fields @ get_submodule_fields ctx (List.tl sl,List.hd sl)
+			fields @ DisplayFields.get_submodule_fields ctx (List.tl sl,List.hd sl)
 		with Exit | Not_found ->
 			fields
 		in
-=======
-		let fields = DisplayFields.collect ctx e_ast e with_type p in
->>>>>>> 6df5ca3b
 		raise (Display.DisplayFields fields)
 
 and maybe_type_against_enum ctx f with_type iscall p =
