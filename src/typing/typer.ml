--- conflicted
+++ resolved
@@ -2272,7 +2272,7 @@
 		| (Meta.Inline,_,_) ->
 			begin match fst e1 with
 			| ECall(e1,el) ->
-				type_call ctx e1 el Value true p
+				type_call ctx e1 el WithType.value true p
 			| ENew (t,el) ->
 				let e = type_new ctx t el with_type p in
 				{e with eexpr = TMeta((Meta.Inline,[],null_pos),e)}
@@ -2285,11 +2285,7 @@
 	ctx.meta <- old;
 	e
 
-<<<<<<< HEAD
-and type_call ctx e el (with_type:with_type) inline p =
-=======
-and type_call ctx e el (with_type:WithType.t) p =
->>>>>>> 4bdba50d
+and type_call ctx e el (with_type:WithType.t) inline p =
 	let def () =
 		let e = maybe_type_against_enum ctx (fun () -> type_access ctx (fst e) (snd e) MCall) with_type true p in
 		let e = if not inline then
