(*
	The Haxe Compiler
	Copyright (C) 2005-2019  Haxe Foundation

	This program is free software; you can redistribute it and/or
	modify it under the terms of the GNU General Public License
	as published by the Free Software Foundation; either version 2
	of the License, or (at your option) any later version.

	This program is distributed in the hope that it will be useful,
	but WITHOUT ANY WARRANTY; without even the implied warranty of
	MERCHANTABILITY or FITNESS FOR A PARTICULAR PURPOSE.  See the
	GNU General Public License for more details.

	You should have received a copy of the GNU General Public License
	along with this program; if not, write to the Free Software
	Foundation, Inc., 51 Franklin Street, Fifth Floor, Boston, MA  02110-1301, USA.
*)
open Extlib_leftovers
open Ast
open DisplayTypes.DisplayMode
open DisplayException
open DisplayTypes.CompletionResultKind
open CompletionItem.ClassFieldOrigin
open Common
open Type
open Typecore
open Error
open Globals
open TyperBase
open Fields
open CallUnification
open Calls
open Operators

(* ---------------------------------------------------------------------- *)
(* TOOLS *)

let mono_or_dynamic ctx with_type p = match with_type with
	| WithType.NoValue ->
		t_dynamic
	| Value _ | WithType _ ->
		spawn_monomorph ctx p

let get_iterator_param t =
	match follow t with
	| TAnon a ->
		if !(a.a_status) <> Closed then raise Not_found;
		(match follow (PMap.find "hasNext" a.a_fields).cf_type, follow (PMap.find "next" a.a_fields).cf_type with
		| TFun ([],tb), TFun([],t) when (match follow tb with TAbstract ({ a_path = [],"Bool" },[]) -> true | _ -> false) ->
			if PMap.fold (fun _ acc -> acc + 1) a.a_fields 0 <> 2 then raise Not_found;
			t
		| _ ->
			raise Not_found)
	| _ ->
		raise Not_found

let get_iterable_param t =
	match follow t with
	| TAnon a ->
		if !(a.a_status) <> Closed then raise Not_found;
		(match follow (PMap.find "iterator" a.a_fields).cf_type with
		| TFun ([],it) ->
			let t = get_iterator_param it in
			if PMap.fold (fun _ acc -> acc + 1) a.a_fields 0 <> 1 then raise Not_found;
			t
		| _ ->
			raise Not_found)
	| _ -> raise Not_found

let maybe_type_against_enum ctx f with_type iscall p =
	try
		begin match with_type with
		| WithType.WithType(t,_) ->
			let rec loop stack t = match follow t with
				| TEnum (en,_) ->
					true,en.e_path,en.e_names,TEnumDecl en
				| TAbstract ({a_impl = Some c} as a,_) when a.a_enum ->
					let fields = ExtList.List.filter_map (fun cf ->
						if has_class_field_flag cf CfEnum then Some cf.cf_name else None
					) c.cl_ordered_statics in
					false,a.a_path,fields,TAbstractDecl a
				| TAbstract (a,pl) when not (Meta.has Meta.CoreType a.a_meta) ->
					begin match get_abstract_froms ctx a pl with
						| [t2] ->
							if (List.exists (shallow_eq t) stack) then raise Exit;
							loop (t :: stack) t2
						| _ -> raise Exit
					end
				| _ ->
					raise Exit
			in
			let is_enum,path,fields,mt = loop [] t in
			let old = ctx.m.curmod.m_types in
			let restore () = ctx.m.curmod.m_types <- old in
			ctx.m.curmod.m_types <- ctx.m.curmod.m_types @ [mt];
			let e = try
				f()
			with
			| Error (Unknown_ident n,_) ->
				restore();
				raise_or_display_message ctx (StringError.string_error n fields ("Identifier '" ^ n ^ "' is not part of " ^ s_type_path path)) p;
				AKExpr (mk (TConst TNull) (mk_mono()) p)
			| exc ->
				restore();
				raise exc;
			in
			restore();
			begin match e with
				| AKExpr e ->
					begin match follow e.etype with
						| TFun(_,t') when is_enum ->
							(* TODO: this is a dodge for #7603 *)
							(try Type.unify t' t with Unify_error _ -> ());
							AKExpr e
						| _ ->
							AKExpr e
					end
				| _ -> e (* ??? *)
			end
		| _ ->
			raise Exit
		end
	with Exit ->
		f()

let check_error ctx err p = match err with
	| Module_not_found ([],name) when Diagnostics.error_in_diagnostics_run ctx.com p ->
		DisplayToplevel.handle_unresolved_identifier ctx name p true
	| _ ->
		display_error ctx.com (error_msg err) p

(* ---------------------------------------------------------------------- *)
(* PASS 3 : type expression & check structure *)

let rec unify_min_raise ctx (el:texpr list) : t =
	let basic = ctx.com.basic in
	match el with
	| [] -> spawn_monomorph ctx null_pos
	| [e] -> e.etype
	| _ ->
		let rec chk_null e = is_null e.etype || is_explicit_null e.etype ||
			match e.eexpr with
			| TConst TNull -> true
			| TBlock el ->
				(match List.rev el with
				| [] -> false
				| e :: _ -> chk_null e)
			| TParenthesis e | TMeta(_,e) -> chk_null e
			| _ -> false
		in
		(* First pass: Try normal unification and find out if null is involved. *)
		let rec loop t = function
			| [] ->
				false, t
			| e :: el ->
				let t = if chk_null e then basic.tnull t else t in
				try
					Type.unify e.etype t;
					loop t el
				with Unify_error _ -> try
					Type.unify t e.etype;
					loop (if is_null t then basic.tnull e.etype else e.etype) el
				with Unify_error _ ->
					true, t
		in
		let has_error, t = loop (spawn_monomorph ctx null_pos) el in
		if not has_error then
			t
		else try
			(* specific case for const anon : we don't want to hide fields but restrict their common type *)
			let fcount = ref (-1) in
			let field_count a =
				PMap.fold (fun _ acc -> acc + 1) a.a_fields 0
			in
			let expr f = match f.cf_expr with None -> mk (TBlock []) f.cf_type f.cf_pos | Some e -> e in
			let fields = List.fold_left (fun acc e ->
				match follow e.etype with
				| TAnon a when !(a.a_status) = Const ->
					if !fcount = -1 then begin
						fcount := field_count a;
						PMap.map (fun f -> [expr f]) a.a_fields
					end else begin
						if !fcount <> field_count a then raise Not_found;
						PMap.mapi (fun n el -> expr (PMap.find n a.a_fields) :: el) acc
					end
				| _ ->
					raise Not_found
			) PMap.empty el in
			let fields = PMap.foldi (fun n el acc ->
				let t = try unify_min_raise ctx el with Unify_error _ -> raise Not_found in
				PMap.add n (mk_field n t (List.hd el).epos null_pos) acc
			) fields PMap.empty in
			mk_anon ~fields (ref Closed)
		with Not_found -> try
			(* specific case for TFun, see #9579 *)
			let e0,el = match el with
				| e0 :: el -> e0,el
				| _ -> raise Exit
			in
			let args,tr0 = match follow e0.etype with
				| TFun(tl,tr) ->
					Array.of_list tl,tr
				| _ ->
					raise Exit
			in
			let arity = Array.length args in
			let rets = List.map (fun e -> match follow e.etype with
				| TFun(tl,tr) ->
					let ta = Array.of_list tl in
					if Array.length ta <> arity then raise Exit;
					for i = 0 to arity - 1 do
						let (_,_,tcur) = args.(i) in
						let (_,_,tnew) as argnew = ta.(i) in
						if Type.does_unify tnew tcur then
							args.(i) <- argnew
						else if not (Type.does_unify tcur tnew) then
							raise Exit
					done;
					tr
				| _ ->
					raise Exit
			) el in
			let common_types = UnifyMinT.collect_base_types tr0 in
			let tr = match UnifyMinT.unify_min' default_unification_context common_types rets with
			| UnifyMinOk t ->
				t
			| UnifyMinError(l,index) ->
				raise Exit
			in
			TFun(Array.to_list args,tr)
		with Exit ->
			(* Second pass: Get all base types (interfaces, super classes and their interfaces) of most general type.
			   Then for each additional type filter all types that do not unify. *)
			let common_types = UnifyMinT.collect_base_types t in
			let dyn_types = List.fold_left (fun acc t ->
				let rec loop c =
					Meta.has Meta.UnifyMinDynamic c.cl_meta || (match c.cl_super with None -> false | Some (c,_) -> loop c)
				in
				match t with
				| TInst (c,params) when params <> [] && loop c ->
					TInst (c,List.map (fun _ -> t_dynamic) params) :: acc
				| _ -> acc
			) [] common_types in
			let common_types = (match List.rev dyn_types with [] -> common_types | l -> common_types @ l) in
			let el = List.tl el in
			let tl = List.map (fun e -> e.etype) el in
			begin match UnifyMinT.unify_min' default_unification_context common_types tl with
			| UnifyMinOk t ->
				t
			| UnifyMinError(l,index) ->
				raise_typing_error (Unify l) (List.nth el index).epos
			end

let unify_min ctx el =
	try unify_min_raise ctx el
	with Error (Unify l,p) ->
		if not ctx.untyped then display_error ctx.com (error_msg (Unify l)) p;
		(List.hd el).etype

let unify_min_for_type_source ctx el src =
	match src with
	| Some WithType.ImplicitReturn when List.exists (fun e -> ExtType.is_void (follow e.etype)) el ->
		ctx.com.basic.tvoid
	| _ ->
		unify_min ctx el

let rec type_ident_raise ctx i p mode with_type =
	let is_set = match mode with MSet _ -> true | _ -> false in
	match i with
	| "true" ->
		if mode = MGet then
			AKExpr (mk (TConst (TBool true)) ctx.t.tbool p)
		else
			AKNo i
	| "false" ->
		if mode = MGet then
			AKExpr (mk (TConst (TBool false)) ctx.t.tbool p)
		else
			AKNo i
	| "this" ->
		if is_set then add_class_field_flag ctx.curfield CfModifiesThis;
		(match mode, ctx.curclass.cl_kind with
		| MSet _, KAbstractImpl _ ->
			if not (assign_to_this_is_allowed ctx) then
				typing_error "Abstract 'this' value can only be modified inside an inline function" p;
			AKExpr (get_this ctx p)
		| (MCall _, KAbstractImpl _) | (MGet, _)-> AKExpr(get_this ctx p)
		| _ -> AKNo i)
	| "abstract" ->
		begin match mode, ctx.curclass.cl_kind with
			| MSet _, KAbstractImpl ab -> typing_error "Property 'abstract' is read-only" p;
			| (MGet, KAbstractImpl ab)
			| (MCall _, KAbstractImpl ab) ->
				let tl = extract_param_types ab.a_params in
				let e = get_this ctx p in
				let e = {e with etype = TAbstract (ab,tl)} in
				AKExpr e
			| _ ->
				typing_error "Property 'abstract' is reserved and only available in abstracts" p
		end
	| "super" ->
		let t = (match ctx.curclass.cl_super with
			| None -> typing_error "Current class does not have a superclass" p
			| Some (c,params) -> TInst(c,params)
		) in
		(match ctx.curfun with
		| FunMember | FunConstructor -> ()
		| FunMemberAbstract -> typing_error "Cannot access super inside an abstract function" p
		| FunStatic -> typing_error "Cannot access super inside a static function" p;
		| FunMemberClassLocal | FunMemberAbstractLocal -> typing_error "Cannot access super inside a local function" p);
		AKExpr (mk (TConst TSuper) t p)
	| "null" ->
		if mode = MGet then
			AKExpr (null (spawn_monomorph ctx p) p)
		else
			AKNo i
	| _ ->
	try
		let v = PMap.find i ctx.locals in
		(match v.v_extra with
		| Some ve ->
			let (params,e) = (ve.v_params,ve.v_expr) in
			let t = apply_params params (Monomorph.spawn_constrained_monos (fun t -> t) params) v.v_type in
			(match e with
			| Some ({ eexpr = TFunction f } as e) when ctx.com.display.dms_inline ->
				begin match mode with
					| MSet _ -> typing_error "Cannot set inline closure" p
					| MGet -> typing_error "Cannot create closure on inline closure" p
					| MCall _ ->
						(* create a fake class with a fake field to emulate inlining *)
						let c = mk_class ctx.m.curmod (["local"],v.v_name) e.epos null_pos in
						let cf = { (mk_field v.v_name v.v_type e.epos null_pos) with cf_params = params; cf_expr = Some e; cf_kind = Method MethInline } in
						add_class_flag c CExtern;
						c.cl_fields <- PMap.add cf.cf_name cf PMap.empty;
						let e = mk (TConst TNull) (TInst (c,[])) p in
						AKField (FieldAccess.create e cf (FHInstance(c,[])) true p)
				end
			| _ ->
				AKExpr (mk (TLocal v) t p))
		| _ ->
			AKExpr (mk (TLocal v) v.v_type p))
	with Not_found -> try
		(* member variable lookup *)
		if ctx.curfun = FunStatic then raise Not_found;
		let c , t , f = class_field ctx ctx.curclass (extract_param_types ctx.curclass.cl_params) i p in
		field_access ctx mode f (match c with None -> FHAnon | Some (c,tl) -> FHInstance (c,tl)) (get_this ctx p) p
	with Not_found -> try
		(* static variable lookup *)
		let f = PMap.find i ctx.curclass.cl_statics in
		let is_impl = has_class_field_flag f CfImpl in
		let is_enum = has_class_field_flag f CfEnum in
		if is_impl && not (has_class_field_flag ctx.curfield CfImpl) && not is_enum then
			typing_error (Printf.sprintf "Cannot access non-static field %s from static method" f.cf_name) p;
		let e,fa = match ctx.curclass.cl_kind with
			| KAbstractImpl a when is_impl && not is_enum ->
				let tl = extract_param_types a.a_params in
				let e = get_this ctx p in
				let e = {e with etype = TAbstract(a,tl)} in
				e,FHAbstract(a,tl,ctx.curclass)
			| _ ->
				let e = type_type ctx ctx.curclass.cl_path p in
				e,FHStatic ctx.curclass
		in
		field_access ctx mode f fa e p
	with Not_found -> try
		(* module-level statics *)
		(match ctx.m.curmod.m_statics with
		| None -> raise Not_found
		| Some c ->
			let f = PMap.find i c.cl_statics in
			let e = type_module_type ctx (TClassDecl c) None p in
			field_access ctx mode f (FHStatic c) e p
		)
	with Not_found -> try
		let wrap e = if is_set then
				AKNo i
			else
				AKExpr e
		in
		(* lookup imported enums *)
		let rec loop l =
			match l with
			| [] -> raise Not_found
			| (t,pt) :: l ->
				match t with
				| TAbstractDecl ({a_impl = Some c} as a) when a.a_enum ->
					begin try
						let cf = PMap.find i c.cl_statics in
						if not (has_class_field_flag cf CfEnum) then
							loop l
						else begin
							let et = type_module_type ctx (TClassDecl c) None p in
							let inline = match cf.cf_kind with
								| Var {v_read = AccInline} -> true
								|  _ -> false
							in
							let fa = FieldAccess.create et cf (FHAbstract(a,extract_param_types a.a_params,c)) inline p in
							ImportHandling.mark_import_position ctx pt;
							AKField fa
						end
					with Not_found ->
						loop l
					end
				| TClassDecl _ | TAbstractDecl _ ->
					loop l
				| TTypeDecl t ->
					(match follow t.t_type with
					| TEnum (e,_) -> loop ((TEnumDecl e,pt) :: l)
					| TAbstract (a,_) when a.a_enum -> loop ((TAbstractDecl a,pt) :: l)
					| _ -> loop l)
				| TEnumDecl e ->
					try
						let ef = PMap.find i e.e_constrs in
						let et = type_module_type ctx t None p in
						ImportHandling.mark_import_position ctx pt;
						wrap (mk (TField (et,FEnum (e,ef))) (enum_field_type ctx e ef p) p)
					with
						Not_found -> loop l
		in
		(try loop (List.rev_map (fun t -> t,null_pos) ctx.m.curmod.m_types) with Not_found -> loop ctx.m.module_imports)
	with Not_found ->
		(* lookup imported globals *)
		let t, name, pi = PMap.find i ctx.m.module_globals in
		ImportHandling.mark_import_position ctx pi;
		let e = type_module_type ctx t None p in
		type_field_default_cfg ctx e name p mode with_type

and type_ident ctx i p mode with_type =
	try
		type_ident_raise ctx i p mode with_type
	with Not_found -> try
		(* lookup type *)
		if is_lower_ident i p then raise Not_found;
		let e = (try type_type ctx ([],i) p with Error (Module_not_found ([],name),_) when name = i -> raise Not_found) in
		AKExpr e
	with Not_found ->
		let resolved_to_type_parameter = ref false in
		try
			let t = List.find (fun tp -> tp.ttp_name = i) ctx.type_params in
			resolved_to_type_parameter := true;
			let c = match follow (extract_param_type t) with TInst(c,_) -> c | _ -> die "" __LOC__ in
			if TypeloadCheck.is_generic_parameter ctx c && Meta.has Meta.Const c.cl_meta then begin
				let e = type_module_type ctx (TClassDecl c) None p in
				AKExpr {e with etype = (extract_param_type t)}
			end else
				raise Not_found
		with Not_found ->
			if ctx.untyped then begin
				if i = "__this__" then
					AKExpr (mk (TConst TThis) ctx.tthis p)
				else
					let t = mk_mono() in
					AKExpr ((mk (TIdent i)) t p)
			end else begin
				if ctx.curfun = FunStatic && PMap.mem i ctx.curclass.cl_fields then typing_error ("Cannot access " ^ i ^ " in static function") p;
				if !resolved_to_type_parameter then begin
					display_error ctx.com ("Only @:const type parameters on @:generic classes can be used as value") p;
					AKExpr (mk (TConst TNull) t_dynamic p)
				end else begin
					let err = Unknown_ident i in
					if ctx.in_display then begin
						raise (Error (err,p))
					end;
					if Diagnostics.error_in_diagnostics_run ctx.com p then begin
						DisplayToplevel.handle_unresolved_identifier ctx i p false;
						DisplayFields.handle_missing_ident ctx i mode with_type p;
						let t = mk_mono() in
						AKExpr (mk (TIdent i) t p)
					end else match ctx.com.display.dms_kind with
						| DMNone ->
							raise (Error(err,p))
						| _ ->
							display_error ctx.com (error_msg err) p;
							let t = mk_mono() in
							(* Add a fake local for #8751. *)
							if !ServerConfig.legacy_completion then
								ignore(add_local ctx VGenerated i t p);
							AKExpr (mk (TIdent i) t p)
				end
			end

and handle_efield ctx e p0 mode with_type =
	let open TyperDotPath in

	let dot_path first pnext =
		let {name = name; pos = p} = first in
		try
			(* first, try to resolve the first ident in the chain and access its fields.
			   this doesn't support untyped identifiers yet, because we want to check fully-qualified
			   paths first (even in an untyped block) *)
			field_chain ctx pnext (type_ident_raise ctx name p MGet WithType.value)
		with Not_found ->
			(* first ident couldn't be resolved, it's probably a fully qualified path - resolve it *)
			let path = (first :: pnext) in
			try
				resolve_dot_path ctx path mode with_type
			with Not_found ->
				(* dot-path resolution failed, it could be an untyped field access that happens to look like a dot-path, e.g. `untyped __global__.String` *)
				try
					(* TODO: we don't really want to do full type_ident again, just the second part of it *)
					field_chain ctx pnext (type_ident ctx name p MGet WithType.value)
				with Error (Unknown_ident _,p2) as e when p = p2 ->
					try
						(* try raising a more sensible error if there was an uppercase-first (module name) part *)
						begin
							(* TODO: we should pass the actual resolution error from resolve_dot_path instead of Not_found *)
							let rec loop pack_acc first_uppercase path =
								match path with
								| {name = name; case = PLowercase} :: rest ->
									(match first_uppercase with
									| None -> loop (name :: pack_acc) None rest
									| Some (n,p) -> List.rev pack_acc, n, None, p)
								| {name = name; case = PUppercase; pos = p} :: rest ->
									(match first_uppercase with
									| None -> loop pack_acc (Some (name,p)) rest
									| Some (n,_) -> List.rev pack_acc, n, Some name, p)
								| [] ->
									(match first_uppercase with
									| None -> raise Not_found
									| Some (n,p) -> List.rev pack_acc, n, None, p)
							in
							let pack,name,sub,p = loop [] None path in
							let mpath = (pack,name) in
							if ctx.com.module_lut#mem mpath then
								let tname = Option.default name sub in
								raise (Error (Type_not_found (mpath,tname,Not_defined),p))
							else
								raise (Error (Module_not_found mpath,p))
						end
					with Not_found ->
						(* if there was no module name part, last guess is that we're trying to get package completion *)
						if ctx.in_display then begin
							let sl = List.map (fun part -> part.name) path in
							if is_legacy_completion ctx.com then
								raise (Parser.TypePath (sl,None,false,p))
							else
								DisplayToplevel.collect_and_raise ctx TKType WithType.no_value (CRToplevel None) (String.concat "." sl,p0) p0
						end;
						raise e
	in

	(* loop through the given EField expression to figure out whether it's a dot-path that we have to resolve,
	   or a field access chain *)
	let rec loop dot_path_acc (e,p) =
		match e with
		| EField (e,s,EFNormal) ->
			(* field access - accumulate and check further *)
			loop ((mk_dot_path_part s p) :: dot_path_acc) e
		| EConst (Ident i) ->
			(* it's a dot-path, so it might be either fully-qualified access (pack.Class.field)
			   or normal field access of a local/global/field identifier, proceed figuring this out *)
			dot_path (mk_dot_path_part i p) dot_path_acc mode with_type
		| EField ((eobj,pobj),s,EFSafe) ->
			(* safe navigation field access - definitely NOT a fully-qualified access,
			   create safe navigation chain from the object expression *)
			let acc_obj = type_access ctx eobj pobj MGet WithType.value in
			let eobj = acc_get ctx acc_obj pobj in
			let eobj, tempvar = match (Texpr.skip eobj).eexpr with
				| TLocal _ | TTypeExpr _ | TConst _ ->
					eobj, None
				| _ ->
					let v = alloc_var VGenerated "tmp" eobj.etype eobj.epos in
					let temp_var = mk (TVar(v, Some eobj)) ctx.t.tvoid v.v_pos in
					let eobj = mk (TLocal v) v.v_type v.v_pos in
					eobj, Some temp_var
			in
			let access = field_chain ctx ((mk_dot_path_part s p) :: dot_path_acc) (AKExpr eobj) mode with_type in
			AKSafeNav {
				sn_pos = p;
				sn_base = eobj;
				sn_temp_var = tempvar;
				sn_access = access;
			}
		| _ ->
			(* non-ident expr occured: definitely NOT a fully-qualified access,
			   resolve the field chain against this expression *)
			(match (type_access ctx e p MGet WithType.value) with
			| AKSafeNav sn ->
				(* further field access continues the safe navigation chain (after a non-field access inside the chain) *)
				AKSafeNav { sn with sn_access = field_chain ctx dot_path_acc sn.sn_access mode with_type }
			| e ->
				field_chain ctx dot_path_acc e mode with_type)
	in
	loop [] (e,p0)

and type_access ctx e p mode with_type =
	match e with
	| EConst (Ident s) ->
		type_ident ctx s p mode with_type
	| EField (e1,"new",efk_todo) ->
		let e1 = type_expr ctx e1 WithType.value in
		begin match e1.eexpr with
			| TTypeExpr (TClassDecl c) ->
				begin match mode with
				| MSet _ -> typing_error "Cannot set constructor" p;
				| MCall _ -> typing_error ("Cannot call constructor like this, use 'new " ^ (s_type_path c.cl_path) ^ "()' instead") p;
				| MGet -> ()
				end;
				let monos = Monomorph.spawn_constrained_monos (fun t -> t) (match c.cl_kind with KAbstractImpl a -> a.a_params | _ -> c.cl_params) in
				let fa = FieldAccess.get_constructor_access c monos p in
				let cf = fa.fa_field in
				no_abstract_constructor c p;
				check_constructor_access ctx c cf p;
				let args = match follow (FieldAccess.get_map_function fa cf.cf_type) with TFun(args,ret) -> args | _ -> die "" __LOC__ in
				let vl = List.map (fun (n,_,t) -> alloc_var VGenerated n t c.cl_pos) args in
				let vexpr v = mk (TLocal v) v.v_type p in
				let el = List.map vexpr vl in
				let ec,t = match c.cl_kind, fa.fa_host with
					| KAbstractImpl a, FHAbstract _ ->
						let t = TAbstract(a,monos) in
						(new call_dispatcher ctx (MCall []) WithType.value p)#field_call fa el [],t
					| KAbstractImpl a, FHInstance (c,pl) ->
						let e_new = mk (TNew(c,monos,el)) (TInst(c,pl)) p in
						let t = TAbstract(a,monos) in
						mk_cast e_new t p, t
					| _ ->
						let t = TInst(c,monos) in
						mk (TNew(c,monos,el)) t p,t
				in
				AKExpr(mk (TFunction {
					tf_args = List.map (fun v -> v,None) vl;
					tf_type = t;
					tf_expr = mk (TReturn (Some ec)) t p;
				}) (TFun ((List.map (fun v -> v.v_name,false,v.v_type) vl),t)) p)
			| _ -> typing_error "Binding new is only allowed on class types" p
		end;
	| EField _ ->
		handle_efield ctx e p mode with_type
	| EArray (e1,e2) ->
		type_array_access ctx e1 e2 p mode
	| ECall (e, el) ->
		type_call_access ctx e el mode with_type None p
	| EDisplay (e,dk) ->
		AKExpr (TyperDisplay.handle_edisplay ctx e dk mode with_type)
	| _ ->
		AKExpr (type_expr ~mode ctx (e,p) with_type)

and type_array_access ctx e1 e2 p mode =
	let e1, p1 = e1 in
	let a1 = type_access ctx e1 p1 MGet WithType.value in
	let e2 = type_expr ctx e2 WithType.value in
	match a1 with
	| AKSafeNav sn ->
		(* pack the array access inside the safe navigation chain *)
		let e1 = acc_get ctx sn.sn_access sn.sn_pos in
		AKSafeNav { sn with sn_access = Calls.array_access ctx e1 e2 mode p }
	| _ ->
		let e1 = acc_get ctx a1 p1 in
		Calls.array_access ctx e1 e2 mode p

and type_vars ctx vl p =
	let vl = List.map (fun ev ->
		let n = fst ev.ev_name
		and pv = snd ev.ev_name in
		DeprecationCheck.check_is ctx.com n ev.ev_meta pv;
		try
			let t = Typeload.load_type_hint ctx p ev.ev_type in
			let e = (match ev.ev_expr with
				| None -> None
				| Some e ->
					let old_in_loop = ctx.in_loop in
					if ev.ev_static then ctx.in_loop <- false;
					let e = Std.finally (fun () -> ctx.in_loop <- old_in_loop) (type_expr ctx e) (WithType.with_type t) in
					let e = AbstractCast.cast_or_unify ctx t e p in
					Some e
			) in
			let v = add_local_with_origin ctx TVOLocalVariable n t pv in
			v.v_meta <- ev.ev_meta;
			DisplayEmitter.check_display_metadata ctx v.v_meta;
			if ev.ev_final then add_var_flag v VFinal;
			if ev.ev_static then add_var_flag v VStatic;
			if ctx.in_display && DisplayPosition.display_position#enclosed_in pv then
				DisplayEmitter.display_variable ctx v pv;
			v,e
		with
			Error (e,p) ->
				check_error ctx e p;
				add_local ctx VGenerated n t_dynamic pv, None (* TODO: What to do with this... *)
	) vl in
	List.iter (fun (v,_) ->
		delay_if_mono ctx PTypeField v.v_type (fun() ->
			if ExtType.is_void (follow v.v_type) then
				typing_error "Variables of type Void are not allowed" v.v_pos
		)
	) vl;
	match vl with
	| [v,eo] ->
		mk (TVar (v,eo)) ctx.t.tvoid p
	| _ ->
		let e = mk (TBlock (List.map (fun (v,e) -> (mk (TVar (v,e)) ctx.t.tvoid p)) vl)) ctx.t.tvoid p in
		mk (TMeta((Meta.MergeBlock,[],p), e)) e.etype e.epos

and format_string ctx s p =
	let e = ref None in
	let pmin = ref p.pmin in
	let min = ref (p.pmin + 1) in
	let add_expr (enext,p) len =
		min := !min + len;
		let enext = if ctx.in_display && DisplayPosition.display_position#enclosed_in p then
			Display.ExprPreprocessing.process_expr ctx.com (enext,p)
		else
			enext,p
		in
		match !e with
		| None -> e := Some enext
		| Some prev ->
			e := Some (EBinop (OpAdd,prev,enext),punion (pos prev) p)
	in
	let add enext len =
		let p = { p with pmin = !min; pmax = !min + len } in
		add_expr (enext,p) len
	in
	let add_sub start pos =
		let len = pos - start in
		if len > 0 || !e = None then add (EConst (String (String.sub s start len,SDoubleQuotes))) len
	in
	let len = String.length s in
	let rec parse start pos =
		if pos = len then add_sub start pos else
		let c = String.unsafe_get s pos in
		let pos = pos + 1 in
		if c = '\'' then begin
			incr pmin;
			incr min;
		end;
		if c <> '$' || pos = len then parse start pos else
		match String.unsafe_get s pos with
		| '$' ->
			(* double $ *)
			add_sub start pos;
			parse (pos + 1) (pos + 1)
		| '{' ->
			parse_group start pos '{' '}' "brace"
		| 'a'..'z' | 'A'..'Z' | '_' ->
			add_sub start (pos - 1);
			incr min;
			let rec loop i =
				if i = len then i else
				let c = String.unsafe_get s i in
				match c with
				| 'a'..'z' | 'A'..'Z' | '0'..'9' | '_' -> loop (i+1)
				| _ -> i
			in
			let iend = loop (pos + 1) in
			let len = iend - pos in
			add (EConst (Ident (String.sub s pos len))) len;
			parse (pos + len) (pos + len)
		| _ ->
			(* keep as-it *)
			parse start pos
	and parse_group start pos gopen gclose gname =
		add_sub start (pos - 1);
		let rec loop groups i =
			if i = len then
				match groups with
				| [] -> die "" __LOC__
				| g :: _ -> typing_error ("Unclosed " ^ gname) { p with pmin = !pmin + g + 1; pmax = !pmin + g + 2 }
			else
				let c = String.unsafe_get s i in
				if c = gopen then
					loop (i :: groups) (i + 1)
				else if c = gclose then begin
					let groups = List.tl groups in
					if groups = [] then i else loop groups (i + 1)
				end else
					loop groups (i + 1)
		in
		let send = loop [pos] (pos + 1) in
		let slen = send - pos - 1 in
		let scode = String.sub s (pos + 1) slen in
		min := !min + 2;
		begin
			let e =
				let ep = { p with pmin = !pmin + pos + 2; pmax = !pmin + send + 1 } in
				let error msg pos =
					if Lexer.string_is_whitespace scode then typing_error "Expression cannot be empty" ep
					else typing_error msg pos
				in
				match ParserEntry.parse_expr_string ctx.com.defines scode ep error true with
					| ParseSuccess(data,_,_) -> data
					| ParseError(_,(msg,p),_) -> error (Parser.error_msg msg) p
			in
			add_expr e slen
		end;
		min := !min + 1;
		parse (send + 1) (send + 1)
	in
	parse 0 0;
	match !e with
	| None -> die "" __LOC__
	| Some e -> e

and type_block ctx el with_type p =
	let merge acc e = match e.eexpr with
		| TMeta((Meta.MergeBlock,_,_), {eexpr = TBlock el}) ->
			List.rev el @ acc
		| _ ->
			e :: acc
	in
	let rec loop acc = function
		| [] -> List.rev acc
		| e :: l ->
			let acc = try merge acc (type_expr ctx e (if l = [] then with_type else WithType.no_value)) with Error (e,p) -> check_error ctx e p; acc in
			loop acc l
	in
	let l = loop [] el in
	let rec loop = function
		| [] -> ctx.t.tvoid
		| [e] -> e.etype
		| _ :: l -> loop l
	in
	mk (TBlock l) (loop l) p

and type_object_decl ctx fl with_type p =
	let dynamic_parameter = ref None in
	let a = (match with_type with
	| WithType.WithType(t,_) ->
		let rec loop seen t =
			match follow t with
			| TAnon a -> ODKWithStructure a
			| TAbstract (a,pl) as t
				when not (Meta.has Meta.CoreType a.a_meta)
					&& not (List.exists (fun t' -> shallow_eq t t') seen) ->
				let froms = get_abstract_froms ctx a pl in
				begin match froms with
				| [] ->
					(* If the abstract has no casts in the first place, we can assume plain typing (issue #10730) *)
					ODKPlain
				| _ ->
					let fold = fun acc t' -> match loop (t :: seen) t' with ODKPlain -> acc | t -> t :: acc in
					begin match List.fold_left fold [] froms with
						| [t] -> t
						| _ -> ODKFailed
					end
				end
			| TDynamic t when (follow t != t_dynamic) ->
				dynamic_parameter := Some t;
				ODKWithStructure {
					a_status = ref Closed;
					a_fields = PMap.empty;
				}
			| TInst(c,tl) when Meta.has Meta.StructInit c.cl_meta ->
				ODKWithClass(c,tl)
			| _ ->
				ODKPlain
		in
		loop [] t
	| _ ->
		ODKPlain
	) in
	let type_fields field_map =
		let fields = ref PMap.empty in
		let extra_fields = ref [] in
		let fl = List.map (fun ((n,pn,qs),e) ->
			let is_valid = Lexer.is_valid_identifier n in
			if PMap.mem n !fields then typing_error ("Duplicate field in object declaration : " ^ n) p;
			let is_final = ref false in
			let e = try
				let t = match !dynamic_parameter with
					| Some t -> t
					| None ->
						let cf = PMap.find n field_map in
						if (has_class_field_flag cf CfFinal) then is_final := true;
						if ctx.in_display && DisplayPosition.display_position#enclosed_in pn then DisplayEmitter.display_field ctx Unknown CFSMember cf pn;
						cf.cf_type
				in
				let e = type_expr ctx e (WithType.with_structure_field t n) in
				let e = AbstractCast.cast_or_unify ctx t e e.epos in
				let e = if is_null t && not (is_null e.etype) then mk (TCast(e,None)) (ctx.t.tnull e.etype) e.epos else e in
				(try type_eq EqStrict e.etype t; e with Unify_error _ -> mk (TCast (e,None)) t e.epos)
			with Not_found ->
				if is_valid then
					extra_fields := n :: !extra_fields;
				type_expr ctx e WithType.value
			in
			if is_valid then begin
				if starts_with n '$' then typing_error "Field names starting with a dollar are not allowed" p;
				let cf = mk_field n e.etype (punion pn e.epos) pn in
				if !is_final then add_class_field_flag cf CfFinal;
				fields := PMap.add n cf !fields;
			end;
			((n,pn,qs),e)
		) fl in
		let t = mk_anon ~fields:!fields (ref Const) in
		if not ctx.untyped then begin
			(match PMap.foldi (fun n cf acc -> if not (Meta.has Meta.Optional cf.cf_meta) && not (PMap.mem n !fields) then n :: acc else acc) field_map [] with
				| [] -> ()
				| [n] -> raise_or_display ctx [Unify_custom ("Object requires field " ^ n)] p
				| nl -> raise_or_display ctx [Unify_custom ("Object requires fields: " ^ (String.concat ", " nl))] p);
			(match !extra_fields with
			| [] -> ()
			| _ -> raise_or_display ctx (List.map (fun n -> has_extra_field t n) !extra_fields) p);
		end;
		t, fl
	in
	let type_plain_fields () =
		let rec loop (l,acc) ((f,pf,qs),e) =
			let is_valid = Lexer.is_valid_identifier f in
			if PMap.mem f acc then typing_error ("Duplicate field in object declaration : " ^ f) p;
			let e = type_expr ctx e (WithType.named_structure_field f) in
			(match follow e.etype with TAbstract({a_path=[],"Void"},_) -> typing_error "Fields of type Void are not allowed in structures" e.epos | _ -> ());
			let cf = mk_field f e.etype (punion pf e.epos) pf in
			if ctx.in_display && DisplayPosition.display_position#enclosed_in pf then DisplayEmitter.display_field ctx Unknown CFSMember cf pf;
			(((f,pf,qs),e) :: l, if is_valid then begin
				if starts_with f '$' then typing_error "Field names starting with a dollar are not allowed" p;
				PMap.add f cf acc
			end else acc)
		in
		let fields , types = List.fold_left loop ([],PMap.empty) fl in
		let x = ref Const in
		ctx.opened <- x :: ctx.opened;
		mk (TObjectDecl (List.rev fields)) (mk_anon ~fields:types x) p
	in
	(match a with
	| ODKPlain | ODKFailed  -> type_plain_fields()
	| ODKWithStructure a when PMap.is_empty a.a_fields && !dynamic_parameter = None -> type_plain_fields()
	| ODKWithStructure a ->
		let t, fl = type_fields a.a_fields in
		mk (TObjectDecl fl) t p
	| ODKWithClass (c,tl) ->
		let fa = FieldAccess.get_constructor_access c tl p in
		let ctor = fa.fa_field in
		let args = match follow (FieldAccess.get_map_function fa ctor.cf_type) with
			| TFun(args,_) -> args
			| _ -> die "" __LOC__
		in
		let fields = List.fold_left (fun acc (n,opt,t) ->
			let f = mk_field n t ctor.cf_pos ctor.cf_name_pos in
			if opt then f.cf_meta <- [(Meta.Optional,[],ctor.cf_pos)];
			PMap.add n f acc
		) PMap.empty args in
		let t,fl = type_fields fields in
		let evars,fl,_ = List.fold_left (fun (evars,elocs,had_side_effect) (s,e) ->
			begin match e.eexpr with
			| TConst _ | TTypeExpr _ | TFunction _ ->
				evars,(s,e) :: elocs,had_side_effect
			| _ ->
				if had_side_effect then begin
					let v = gen_local ctx e.etype e.epos in
					let ev = mk (TVar(v,Some e)) e.etype e.epos in
					let eloc = mk (TLocal v) v.v_type e.epos in
					(ev :: evars),((s,eloc) :: elocs),had_side_effect
				end else
					evars,(s,e) :: elocs,OptimizerTexpr.has_side_effect e
			end
		) ([],[],false) (List.rev fl) in
		let el = List.map (fun (n,_,t) ->
			try Expr.field_assoc n fl
			with Not_found ->
				try
					match ctor.cf_expr with
					| Some { eexpr = TFunction fn } ->
						Option.get (snd (List.find (fun (v,e) -> n = v.v_name && Option.is_some e) fn.tf_args))
					| _ ->
						raise Not_found
				with Not_found | Option.No_value ->
					let t =
						if type_has_meta (Abstract.follow_with_abstracts_without_null t) Meta.NotNull then ctx.t.tnull t
						else t
					in
					mk (TConst TNull) t p
		) args in
		let e = mk (TNew(c,tl,el)) (TInst(c,tl)) p in
		mk (TBlock (List.rev (e :: (List.rev evars)))) e.etype e.epos
	)

and type_new ctx path el with_type force_inline p =
	let path =
		if snd path <> null_pos then
			path
		(*
			Since macros don't have placed_type_path structure on Haxe side any ENew will have null_pos in `path`.
			Try to calculate a better pos.
		*)
		else begin
			match el with
			| (_,p1) :: _ when p1.pfile = p.pfile && p.pmin < p1.pmin ->
				let pmin = p.pmin + (String.length "new ")
				and pmax = p1.pmin - 2 (* Additional "1" for an opening bracket *)
				in
				fst path, { p with
					pmin = if pmin < pmax then pmin else p.pmin;
					pmax = pmax;
				}
			| _ -> fst path, p
		end
	in
	let unify_constructor_call c fa =
		try
			let fcc = unify_field_call ctx fa [] el p fa.fa_inline in
			check_constructor_access ctx c fcc.fc_field p;
			fcc
		with Error (e,p) ->
			typing_error (error_msg e) p;
	in
	let display_position_in_el () =
		List.exists (fun e -> DisplayPosition.display_position#enclosed_in (pos e)) el
	in
	let t = if (fst path).tparams <> [] then begin
		try
			Typeload.load_instance ctx path false
		with Error _ as exc when display_position_in_el() ->
			(* If we fail for some reason, process the arguments in case we want to display them (#7650). *)
			List.iter (fun e -> ignore(type_expr ctx e WithType.value)) el;
			raise exc
	end else try
		ctx.call_argument_stack <- el :: ctx.call_argument_stack;
		let t = Typeload.load_instance ctx path true in
		let t_follow = follow t in
		ctx.call_argument_stack <- List.tl ctx.call_argument_stack;
		(* Try to properly build @:generic classes here (issue #2016) *)
		begin match t_follow with
			| TInst({cl_kind = KGeneric } as c,tl) -> follow (Generic.build_generic_class ctx c p tl)
			| _ -> t
		end
	with
	| Generic.Generic_Exception _ ->
		(* Try to infer generic parameters from the argument list (issue #2044) *)
		begin match resolve_typedef (Typeload.load_type_def ctx p (fst path)) with
		| TClassDecl ({cl_constructor = Some cf} as c) ->
			let monos = Monomorph.spawn_constrained_monos (fun t -> t) c.cl_params in
			let fa = FieldAccess.get_constructor_access c monos p in
			no_abstract_constructor c p;
			ignore (unify_constructor_call c fa);
			begin try
				Generic.build_generic_class ctx c p monos
			with Generic.Generic_Exception _ as exc ->
				(* If we have an expected type, just use that (issue #3804) *)
				begin match with_type with
					| WithType.WithType(t,_) ->
						begin match follow t with
							| TMono _ -> raise exc
							| t -> t
						end
					| _ ->
						raise exc
				end
			end
		| mt ->
			typing_error ((s_type_path (t_infos mt).mt_path) ^ " cannot be constructed") p
		end
	| Error _ as exc when display_position_in_el() ->
		List.iter (fun e -> ignore(type_expr ctx e WithType.value)) el;
		raise exc
	in
	DisplayEmitter.check_display_type ctx t path;
	let t = follow t in
	let build_constructor_call ao c tl =
		let fa = FieldAccess.get_constructor_access c tl p in
		let fa = if force_inline then {fa with fa_inline = true} else fa in
		let cf = fa.fa_field in
		no_abstract_constructor c p;
		begin match cf.cf_kind with
			| Var { v_read = AccRequire (r,msg) } -> (match msg with Some msg -> typing_error msg p | None -> error_require r p)
			| _ -> ()
		end;
		unify_constructor_call c fa
	in
	try begin match Abstract.follow_with_forward_ctor t with
	| TInst ({cl_kind = KTypeParameter tl} as c,params) ->
		if not (TypeloadCheck.is_generic_parameter ctx c) then typing_error "Only generic type parameters can be constructed" p;
 		begin match get_constructible_constraint ctx tl p with
		| None ->
			raise_typing_error (No_constructor (TClassDecl c)) p
		| Some(tl,tr) ->
			let el,_ = unify_call_args ctx el tl tr p false false false in
			mk (TNew (c,params,el)) t p
		end
	| TAbstract({a_impl = Some c} as a,tl) when not (Meta.has Meta.MultiType a.a_meta) ->
		let fcc = build_constructor_call (Some a) c tl in
		{ (fcc.fc_data()) with etype = t }
	| TInst (c,params) | TAbstract({a_impl = Some c},params) ->
		let fcc = build_constructor_call None c params in
		let el = fcc.fc_args in
		mk (TNew (c,params,el)) t p
	| _ ->
		typing_error (s_type (print_context()) t ^ " cannot be constructed") p
	end with Error(No_constructor _ as err,p) when ctx.com.display.dms_kind <> DMNone ->
		display_error ctx.com (error_msg err) p;
		Diagnostics.secure_generated_code ctx (mk (TConst TNull) t p)

and type_try ctx e1 catches with_type p =
	let e1 = type_expr ctx (Expr.ensure_block e1) with_type in
	let rec check_unreachable cases t p = match cases with
		| (v,e) :: cases ->
			let unreachable () =
				display_error ctx.com "This block is unreachable" p;
				let st = s_type (print_context()) in
				display_error ctx.com (Printf.sprintf "%s can be caught to %s, which is handled here" (st t) (st v.v_type)) e.epos
			in
			begin try
				begin match follow t,follow v.v_type with
					| _, TDynamic _
					| _, TInst({ cl_path = ["haxe"],"Error"},_) ->
						unreachable()
					| _, TInst({ cl_path = path },_) when path = ctx.com.config.pf_exceptions.ec_wildcard_catch ->
						unreachable()
					| TDynamic _,_ ->
						()
					| _ ->
						Type.unify t v.v_type;
						unreachable()
				end
			with Unify_error _ ->
				check_unreachable cases t p
			end
		| [] ->
			()
	in
	let check_catch_type_params params p =
		List.iter (fun pt ->
			if Abstract.follow_with_abstracts pt != t_dynamic then typing_error "Catch class parameter must be Dynamic" p;
		) params
	in
	let catches,el = List.fold_left (fun (acc1,acc2) ((v,pv),t,e_ast,pc) ->
		let th = Option.default (CTPath { tpackage = ["haxe"]; tname = "Exception"; tsub = None; tparams = [] },null_pos) t in
		let t = Typeload.load_complex_type ctx true th in
		let rec loop t = match follow t with
			| TInst ({ cl_kind = KTypeParameter _} as c,_) when not (TypeloadCheck.is_generic_parameter ctx c) ->
				typing_error "Cannot catch non-generic type parameter" p
			| TInst (_,params) | TEnum (_,params) ->
				check_catch_type_params params (snd th);
				t
			| TAbstract(a,params) when Meta.has Meta.RuntimeValue a.a_meta ->
				check_catch_type_params params (snd th);
				t
			| TAbstract(a,tl) when not (Meta.has Meta.CoreType a.a_meta) ->
				loop (Abstract.get_underlying_type a tl)
			| TDynamic _ -> t
			| _ -> typing_error "Catch type must be a class, an enum or Dynamic" (pos e_ast)
		in
		let t2 = loop t in
		check_unreachable acc1 t2 (pos e_ast);
		let locals = save_locals ctx in
		let v = add_local_with_origin ctx TVOCatchVariable v t pv in
		if ctx.is_display_file && DisplayPosition.display_position#enclosed_in pv then
			DisplayEmitter.display_variable ctx v pv;
		let e = type_expr ctx e_ast with_type in
		(* If the catch position is the display position it means we get completion on the catch keyword or some
		   punctuation. Otherwise we wouldn't reach this point. *)
		if ctx.is_display_file && DisplayPosition.display_position#enclosed_in pc then ignore(TyperDisplay.display_expr ctx e_ast e DKMarked MGet with_type pc);
		v.v_type <- t2;
		locals();
		((v,e) :: acc1),(e :: acc2)
	) ([],[e1]) catches in
	let e1,catches,t = match with_type with
		| WithType.NoValue -> e1,catches,ctx.t.tvoid
		| WithType.Value _ -> e1,catches,unify_min ctx el
		| WithType.WithType(t,src) when (match follow t with TMono _ -> true | t -> ExtType.is_void t) ->
			e1,catches,unify_min_for_type_source ctx el src
		| WithType.WithType(t,_) ->
			let e1 = AbstractCast.cast_or_unify ctx t e1 e1.epos in
			let catches = List.map (fun (v,e) ->
				v,AbstractCast.cast_or_unify ctx t e e.epos
			) catches in
			e1,catches,t
	in
	mk (TTry (e1,List.rev catches)) t p

and type_map_declaration ctx e1 el with_type p =
	let (tkey,tval,has_type) =
		let get_map_params t = match follow t with
			| TAbstract({a_path=["haxe";"ds"],"Map"},[tk;tv]) -> tk,tv,true
			| TInst({cl_path=["haxe";"ds"],"IntMap"},[tv]) -> ctx.t.tint,tv,true
			| TInst({cl_path=["haxe";"ds"],"StringMap"},[tv]) -> ctx.t.tstring,tv,true
			| TInst({cl_path=["haxe";"ds"],("ObjectMap" | "EnumValueMap")},[tk;tv]) -> tk,tv,true
			| _ -> spawn_monomorph ctx p,spawn_monomorph ctx p,false
		in
		match with_type with
		| WithType.WithType(t,_) -> get_map_params t
		| _ -> (spawn_monomorph ctx p,spawn_monomorph ctx p,false)
	in
	let keys = Hashtbl.create 0 in
	let check_key e_key =
		try
			let p = Hashtbl.find keys e_key.eexpr in
			display_error ctx.com "Duplicate key" e_key.epos;
			typing_error (compl_msg "Previously defined here") p
		with Not_found ->
			begin match e_key.eexpr with
			| TConst _ -> Hashtbl.add keys e_key.eexpr e_key.epos;
			| _ -> ()
			end
	in
	let el = e1 :: el in
	let el_kv = List.map (fun e -> match fst e with
		| EBinop(OpArrow,e1,e2) -> e1,e2
		| EDisplay _ ->
			ignore(type_expr ctx e (WithType.with_type tkey));
			typing_error "Expected a => b" (pos e)
		| _ -> typing_error "Expected a => b" (pos e)
	) el in
	let el_k,el_v,tkey,tval = if has_type then begin
		let el_k,el_v = List.fold_left (fun (el_k,el_v) (e1,e2) ->
			let e1 = type_expr ctx e1 (WithType.with_type tkey) in
			check_key e1;
			let e1 = AbstractCast.cast_or_unify ctx tkey e1 e1.epos in
			let e2 = type_expr ctx e2 (WithType.with_type tval) in
			let e2 = AbstractCast.cast_or_unify ctx tval e2 e2.epos in
			(e1 :: el_k,e2 :: el_v)
		) ([],[]) el_kv in
		el_k,el_v,tkey,tval
	end else begin
		let el_k,el_v = List.fold_left (fun (el_k,el_v) (e1,e2) ->
			let e1 = type_expr ctx e1 WithType.value in
			check_key e1;
			let e2 = type_expr ctx e2 WithType.value in
			(e1 :: el_k,e2 :: el_v)
		) ([],[]) el_kv in
		let tkey = unify_min_raise ctx el_k in
		let tval = unify_min_raise ctx el_v in
		el_k,el_v,tkey,tval
	end in
	let m = TypeloadModule.load_module ctx (["haxe";"ds"],"Map") null_pos in
	let a,c = match m.m_types with
		| (TAbstractDecl ({a_impl = Some c} as a)) :: _ -> a,c
		| _ -> die "" __LOC__
	in
	let tmap = TAbstract(a,[tkey;tval]) in
	let cf = PMap.find "set" c.cl_statics in
	let v = gen_local ctx tmap p in
	let ev = mk (TLocal v) tmap p in
	let ec = type_module_type ctx (TClassDecl c) None p in
	let ef = mk (TField(ec,FStatic(c,cf))) (tfun [tkey;tval] ctx.t.tvoid) p in
	let el = ev :: List.map2 (fun e1 e2 -> (make_call ctx ef [ev;e1;e2] ctx.com.basic.tvoid p)) el_k el_v in
	let enew = mk (TNew(c,[tkey;tval],[])) tmap p in
	let el = (mk (TVar (v,Some enew)) t_dynamic p) :: (List.rev el) in
	mk (TBlock el) tmap p

and type_local_function ctx kind f with_type p =
	let name,inline = match kind with FKNamed (name,inline) -> Some name,inline | _ -> None,false in
	let params = TypeloadFunction.type_function_params ctx f (match name with None -> "localfun" | Some (n,_) -> n) p in
	if params <> [] then begin
		if name = None then display_error ctx.com "Type parameters not supported in unnamed local functions" p;
		if with_type <> WithType.NoValue then typing_error "Type parameters are not supported for rvalue functions" p
	end;
	let v,pname = (match name with
		| None -> None,p
		| Some (v,pn) -> Some v,pn
	) in
	let old_tp,old_in_loop = ctx.type_params,ctx.in_loop in
	ctx.type_params <- params @ ctx.type_params;
	if not inline then ctx.in_loop <- false;
	let rt = Typeload.load_type_hint ctx p f.f_type in
	let type_arg _ opt t p = Typeload.load_type_hint ~opt ctx p t in
	let args = new FunctionArguments.function_arguments ctx type_arg false ctx.in_display None f.f_args in
	let targs = args#for_type in
	let maybe_unify_arg t1 t2 =
		match follow t1 with
		| TMono _ -> unify ctx t2 t1 p
		| _ -> ()
	in
	let maybe_unify_ret tr = match follow tr,follow rt with
		| TAbstract({a_path = [],"Void"},_),_ when kind <> FKArrow -> ()
		| _,TMono _ -> unify ctx rt tr p
		| _ -> ()
	in
	(* The idea here is: If we have multiple `from Function`, we can
	   1. ignore any that have a different argument arity, and
	   2. still top-down infer any argument or return type that is equal across all candidates.
	*)
	let handle_abstract_matrix l =
		let arity = List.length targs in
		let m = new unification_matrix (arity + 1) in
		let rec loop l = match l with
			| t :: l ->
				begin match follow t with
				| TFun(args,ret) when List.length args = arity ->
					List.iteri (fun i (_,_,t) ->
						(* We don't want to bind monomorphs because we want the widest type *)
						let t = dynamify_monos t in
						m#join t (i + 1);
					) args;
					let ret = dynamify_monos ret in
					m#join ret 0;
				| t ->
					()
				end;
				loop l
			| [] ->
				()
		in
		loop l;
 		List.iteri (fun i (_,_,t1) ->
			match m#get_type (i + 1) with
			| Some t2 ->
				maybe_unify_arg t1 t2
			| None ->
				()
		) targs;
		begin match m#get_type 0 with
		| Some tr ->
			maybe_unify_ret tr
		| None ->
			()
		end
	in
	(match with_type with
	| WithType.WithType(t,_) ->
		let rec loop stack t =
			(match follow t with
			| TFun (args2,tr) when List.length args2 = List.length targs ->
				List.iter2 (fun (_,_,t1) (_,_,t2) ->
					maybe_unify_arg t1 t2
				) targs args2;
				(* unify for top-down inference unless we are expecting Void *)
				maybe_unify_ret tr
			| TAbstract(a,tl) ->
				begin match get_abstract_froms ctx a tl with
					| [t2] ->
						if not (List.exists (shallow_eq t) stack) then loop (t :: stack) t2
					| l ->
						handle_abstract_matrix l
				end
			| _ -> ())
		in
		loop [] t
	| WithType.NoValue ->
		if name = None then display_error ctx.com "Unnamed lvalue functions are not supported" p
	| _ ->
		());
	let ft = TFun (targs,rt) in
	let v = (match v with
		| None -> None
		| Some v ->
			let v = (add_local_with_origin ctx TVOLocalFunction v ft pname) in
			if params <> [] then v.v_extra <- Some (var_extra params None);
			Some v
	) in
	let curfun = match ctx.curfun with
		| FunStatic -> FunStatic
		| FunMemberAbstract
		| FunMemberAbstractLocal -> FunMemberAbstractLocal
		| _ -> FunMemberClassLocal
	in
	let e = TypeloadFunction.type_function ctx args rt curfun f.f_expr ctx.in_display p in
	ctx.type_params <- old_tp;
	ctx.in_loop <- old_in_loop;
	let tf = {
		tf_args = args#for_expr;
		tf_type = rt;
		tf_expr = e;
	} in
	let e = mk (TFunction tf) ft p in
	match v with
	| None -> e
	| Some v ->
		Typeload.generate_args_meta ctx.com None (fun m -> v.v_meta <- m :: v.v_meta) f.f_args;
		let open LocalUsage in
		if params <> [] || inline then v.v_extra <- Some (var_extra params (if inline then Some e else None));
		if ctx.in_display && DisplayPosition.display_position#enclosed_in v.v_pos then
			DisplayEmitter.display_variable ctx v v.v_pos;
		let rec loop = function
			| LocalUsage.Block f | LocalUsage.Loop f | LocalUsage.Function f -> f loop
			| LocalUsage.Use v2 | LocalUsage.Assign v2 when v == v2 -> raise Exit
			| LocalUsage.Use _ | LocalUsage.Assign _ | LocalUsage.Declare _ -> ()
		in
		let is_rec = (try local_usage loop e; false with Exit -> true) in
		let exprs =
			if with_type <> WithType.NoValue && not inline then [mk (TLocal v) v.v_type p]
			else []
		in
		let exprs =
			if is_rec then begin
				if inline then display_error ctx.com "Inline function cannot be recursive" e.epos;
				(mk (TVar (v,Some (mk (TConst TNull) ft p))) ctx.t.tvoid p) ::
				(mk (TBinop (OpAssign,mk (TLocal v) ft p,e)) ft p) ::
				exprs
			end else if inline && not ctx.is_display_file then
				(mk (TBlock []) ctx.t.tvoid p) :: exprs (* do not add variable since it will be inlined *)
			else
				(mk (TVar (v,Some e)) ctx.t.tvoid p) :: exprs
		in
		match exprs with
		| [e] -> e
		| _ ->
			let block = mk (TBlock exprs) v.v_type p in
			mk (TMeta ((Meta.MergeBlock, [], null_pos), block)) v.v_type p

and type_array_decl ctx el with_type p =
	let allow_array_dynamic = ref false in
	let tp = (match with_type with
	| WithType.WithType(t,_) ->
		let rec loop seen t =
			(match follow t with
			| TInst ({ cl_path = [],"Array" },[tp]) ->
				(match follow tp with
				| TMono _ -> None
				| _ as t ->
					if t == t_dynamic then allow_array_dynamic := true;
					Some tp)
			| TAnon _ ->
				(try
					Some (get_iterable_param t)
				with Not_found ->
					None)
			| TAbstract (a,pl) as t when not (List.exists (fun t' -> shallow_eq t t') seen) ->
				let types =
					List.fold_left
						(fun acc t' -> match loop (t :: seen) t' with
							| None -> acc
							| Some t -> t :: acc
						)
						[]
						(get_abstract_froms ctx a pl)
				in
				(match types with
				| [t] -> Some t
				| _ -> None)
			| t ->
				if t == t_dynamic then begin
					allow_array_dynamic := true;
					Some t
				end else
					None
			)
		in
		loop [] t
	| _ ->
		None
	) in
	(match tp with
	| None ->
		let el = List.map (fun e -> type_expr ctx e WithType.value) el in
		let t = try
			unify_min_raise ctx el
		with Error (Unify l,p) ->
			if !allow_array_dynamic || ctx.untyped || ignore_error ctx.com then
				t_dynamic
			else begin
				display_error ctx.com "Arrays of mixed types are only allowed if the type is forced to Array<Dynamic>" p;
				raise (Error (Unify l, p))
			end
		in
		mk (TArrayDecl el) (ctx.t.tarray t) p
	| Some t ->
		let el = List.map (fun e ->
			let e = type_expr ctx e (WithType.with_type t) in
			AbstractCast.cast_or_unify ctx t e e.epos;
		) el in
		mk (TArrayDecl el) (ctx.t.tarray t) p)

and type_array_comprehension ctx e with_type p =
	let v = gen_local ctx (spawn_monomorph ctx p) p in
	let ev = mk (TLocal v) v.v_type p in
	let e_ref = store_typed_expr ctx.com ev p in
	let et = ref (EConst(Ident "null"),p) in
	let comprehension_pos = p in
	let rec map_compr (e,p) =
		match e with
		| EFor(it,e2) -> (EFor (it, map_compr e2),p)
		| EWhile(cond,e2,flag) -> (EWhile (cond,map_compr e2,flag),p)
		| EIf (cond,e2,None) -> (EIf (cond,map_compr e2,None),p)
		| EIf (cond,e2,Some e3) -> (EIf (cond,map_compr e2,Some (map_compr e3)),p)
		| EBlock [e] -> (EBlock [map_compr e],p)
		| EBlock [] -> map_compr (EObjectDecl [],p)
		| EBlock el -> begin match List.rev el with
			| e :: el -> (EBlock ((List.rev el) @ [map_compr e]),p)
			| [] -> e,p
			end
		| EParenthesis e2 -> (EParenthesis (map_compr e2),p)
		| EBinop(OpArrow,a,b) ->
			et := (ENew(({tpackage=["haxe";"ds"];tname="Map";tparams=[];tsub=None},null_pos),[]),comprehension_pos);
			(ECall ((efield (e_ref,"set"),p),[a;b]),p)
		| _ ->
			et := (EArrayDecl [],comprehension_pos);
			(ECall ((efield (e_ref,"push"),p),[(e,p)]),p)
	in
	let e = map_compr e in
	let ea = type_expr ctx !et with_type in
	unify ctx v.v_type ea.etype p;
	let efor = type_expr ctx e WithType.NoValue in
	mk (TBlock [
		mk (TVar (v,Some ea)) ctx.t.tvoid p;
		efor;
		ev;
	]) v.v_type p

and type_return ?(implicit=false) ctx e with_type p =
	let is_abstract_ctor = ctx.curfun = FunMemberAbstract && ctx.curfield.cf_name = "_new" in
	match e with
	| None when is_abstract_ctor ->
		let e_cast = mk (TCast(get_this ctx p,None)) ctx.ret p in
		mk (TReturn (Some e_cast)) (mono_or_dynamic ctx with_type p) p
	| None ->
		let v = ctx.t.tvoid in
		unify ctx v ctx.ret p;
		let expect_void = match with_type with
			| WithType.WithType(t,_) -> ExtType.is_void (follow t)
			| WithType.Value (Some ImplicitReturn) -> true
			| _ -> false
		in
		mk (TReturn None) (if expect_void then v else (mono_or_dynamic ctx with_type p)) p
	| Some e ->
		if is_abstract_ctor then begin
			match fst e with
			| ECast((EConst(Ident "this"),_),None) -> ()
			| _ -> display_error ctx.com "Cannot return a value from constructor" p
		end;
		try
			let with_expected_type =
				if ExtType.is_void (follow ctx.ret) then WithType.no_value
				else if implicit then WithType.of_implicit_return ctx.ret
				else WithType.with_type ctx.ret
			in
			let e = type_expr ctx e with_expected_type in
			match follow ctx.ret with
			| TAbstract({a_path=[],"Void"},_) when implicit ->
				e
			| _ ->
				let e = AbstractCast.cast_or_unify ctx ctx.ret e p in
				match follow e.etype with
				| TAbstract({a_path=[],"Void"},_) ->
					begin match (Texpr.skip e).eexpr with
					| TConst TNull -> typing_error "Cannot return `null` from Void-function" p
					| _ -> ()
					end;
					(* if we get a Void expression (e.g. from inlining) we don't want to return it (issue #4323) *)
					let t = mono_or_dynamic ctx with_type p in
					mk (TBlock [
						e;
						mk (TReturn None) t p
					]) t e.epos;
				| _ ->
					mk (TReturn (Some e)) (mono_or_dynamic ctx with_type p) p
		with Error(err,p) ->
			check_error ctx err p;
			(* If we have a bad return, let's generate a return null expression at least. This surpresses various
				follow-up errors that come from the fact that the function no longer has a return expression (issue #6445). *)
			let e_null = mk (TConst TNull) (mk_mono()) p in
			mk (TReturn (Some e_null)) (mono_or_dynamic ctx with_type p) p

and type_cast ctx e t p =
	let tpos = pos t in
	let t = Typeload.load_complex_type ctx true t in
	let check_param pt = match follow pt with
		| TMono _ -> () (* This probably means that Dynamic wasn't bound (issue #4675). *)
		| t when t == t_dynamic -> ()
		| _ -> typing_error "Cast type parameters must be Dynamic" tpos
	in
	let rec loop t = match follow t with
		| TInst (_,params) | TEnum (_,params) ->
			List.iter check_param params;
			(match follow t with
			| TInst (c,_) ->
				(match c.cl_kind with KTypeParameter _ -> typing_error "Can't cast to a type parameter" tpos | _ -> ());
				TClassDecl c
			| TEnum (e,_) -> TEnumDecl e
			| _ -> die "" __LOC__);
		| TAbstract (a,params) when Meta.has Meta.RuntimeValue a.a_meta ->
			List.iter check_param params;
			TAbstractDecl a
		| TAbstract (a,params) ->
			loop (Abstract.get_underlying_type a params)
		| _ ->
			typing_error "Cast type must be a class or an enum" tpos
	in
	let texpr = loop t in
	mk (TCast (type_expr ctx e WithType.value,Some texpr)) t p

and make_if_then_else ctx e0 e1 e2 with_type p =
	let e1,e2,t = match with_type with
	| WithType.NoValue -> e1,e2,ctx.t.tvoid
	| WithType.Value _ -> e1,e2,unify_min ctx [e1; e2]
	| WithType.WithType(t,src) when (match follow t with TMono _ -> true | t -> ExtType.is_void t) ->
		e1,e2,unify_min_for_type_source ctx [e1; e2] src
	| WithType.WithType(t,_) ->
		let e1 = AbstractCast.cast_or_unify ctx t e1 e1.epos in
		let e2 = AbstractCast.cast_or_unify ctx t e2 e2.epos in
		e1,e2,t
	in
	mk (TIf (e0,e1,Some e2)) t p

and type_if ctx e e1 e2 with_type is_ternary p =
	let e = type_expr ctx e WithType.value in
	if is_ternary then begin match e.eexpr with
		| TConst TNull -> typing_error "Cannot use null as ternary condition" e.epos
		| _ -> ()
	end;
	let e = AbstractCast.cast_or_unify ctx ctx.t.tbool e p in
	let e1 = type_expr ctx (Expr.ensure_block e1) with_type in
	match e2 with
	| None ->
		mk (TIf (e,e1,None)) ctx.t.tvoid p
	| Some e2 ->
		let e2 = type_expr ctx (Expr.ensure_block e2) with_type in
		make_if_then_else ctx e e1 e2 with_type p

and type_meta ?(mode=MGet) ctx m e1 with_type p =
	if ctx.is_display_file then DisplayEmitter.check_display_metadata ctx [m];
	let old = ctx.meta in
	ctx.meta <- m :: ctx.meta;
	let e () = type_expr ~mode ctx e1 with_type in
	let e = match m with
		| (Meta.ToString,_,_) ->
			let e = e() in
			(match follow e.etype with
				| TAbstract({a_impl = Some c},_) when PMap.mem "toString" c.cl_statics -> call_to_string ctx e
				| _ -> e)
		| (Meta.Markup,_,_) ->
			typing_error "Markup literals must be processed by a macro" p
		| (Meta.This,_,_) ->
			let e = match ctx.this_stack with
				| [] -> typing_error "Cannot type @:this this here" p
				| e :: _ -> e
			in
			let rec loop e = match e.eexpr with
				| TConst TThis -> get_this ctx e.epos
				| _ -> Type.map_expr loop e
			in
			loop e
		| (Meta.Analyzer,_,_) ->
			let e = e() in
			{e with eexpr = TMeta(m,e)}
		| (Meta.MergeBlock,_,_) ->
			begin match fst e1 with
			| EBlock el ->
				let e = type_block ctx el with_type p in
				{e with eexpr = TMeta(m,e)}
			| _ -> e()
			end
		| (Meta.StoredTypedExpr,_,_) ->
			MacroContext.type_stored_expr ctx e1
		| (Meta.NoPrivateAccess,_,_) ->
			ctx.meta <- List.filter (fun(m,_,_) -> m <> Meta.PrivateAccess) ctx.meta;
			e()
		| (Meta.Fixed,_,_) when ctx.com.platform=Cpp ->
			let e = e() in
			{e with eexpr = TMeta(m,e)}
		| (Meta.NullSafety, [(EConst (Ident "Off"), _)],_) ->
			let e = e() in
			{e with eexpr = TMeta(m,e)}
		| (Meta.BypassAccessor,_,p) ->
			let old_counter = ctx.bypass_accessor in
			ctx.bypass_accessor <- old_counter + 1;
			let e = e () in
			(if ctx.bypass_accessor > old_counter then display_error ctx.com "Field access expression expected after @:bypassAccessor metadata" p);
			e
		| (Meta.Inline,_,pinline) ->
			begin match fst e1 with
			| ECall(e1,el) ->
				acc_get ctx (type_call_access ctx e1 el MGet WithType.value (Some pinline) p) p
			| ENew (t,el) ->
				let e = type_new ctx t el with_type true p in
				{e with eexpr = TMeta((Meta.Inline,[],null_pos),e)}
			| _ ->
				display_error ctx.com "Call or function expected after inline keyword" p;
				e();
			end
		| (Meta.ImplicitReturn,_,_) ->
			begin match e1 with
			| (EReturn e, p) -> type_return ~implicit:true ctx e with_type p
			| _ -> e()
			end
		| _ -> e()
	in
	ctx.meta <- old;
	e

and type_call_target ctx e el with_type p_inline =
	let p = (pos e) in
	let e = maybe_type_against_enum ctx (fun () -> type_access ctx (fst e) (snd e) (MCall el) WithType.value) with_type true p in
	let check_inline cf p =
		if (has_class_field_flag cf CfAbstract) then display_error ctx.com "Cannot force inline on abstract method" p
	in
	match p_inline with
	| None ->
		e
	| Some pinline ->
		let rec loop e =
			match e with
			| AKSafeNav sn ->
				AKSafeNav { sn with sn_access = loop sn.sn_access }
			| AKField fa ->
				check_inline fa.fa_field pinline;
				AKField({fa with fa_inline = true})
			| AKUsingField sea ->
				check_inline sea.se_access.fa_field pinline;
				AKUsingField {sea with se_access = {sea.se_access with fa_inline = true}}
			| AKExpr {eexpr = TLocal _} ->
				display_error ctx.com "Cannot force inline on local functions" pinline;
				e
			| _ ->
				e
		in
		loop e

and type_call_access ctx e el mode with_type p_inline p =
	try
		let e = type_call_builtin ctx e el mode with_type p in
		AKExpr e
	with Exit ->
		let acc = type_call_target ctx e el with_type p_inline in
		build_call_access ctx acc el mode with_type p

and type_call_builtin ctx e el mode with_type p =
	match e, el with
	| (EConst (Ident "trace"),p) , e :: el ->
		if Common.defined ctx.com Define.NoTraces then
			null ctx.t.tvoid p
		else
		let mk_to_string_meta e = EMeta((Meta.ToString,[],null_pos),e),pos e in
		let params = (match el with [] -> [] | _ -> [("customParams",null_pos,NoQuotes),(EArrayDecl (List.map mk_to_string_meta el) , p)]) in
		let infos = mk_infos ctx p params in
		if (platform ctx.com Js || platform ctx.com Python) && el = [] && has_dce ctx.com then
			let e = type_expr ctx e WithType.value in
			let infos = type_expr ctx infos WithType.value in
			let e = match follow e.etype with
				| TAbstract({a_impl = Some c},_) when PMap.mem "toString" c.cl_statics ->
					call_to_string ctx e
				| _ ->
					e
			in
			let e_trace = mk (TIdent "`trace") t_dynamic p in
			mk (TCall (e_trace,[e;infos])) ctx.t.tvoid p
		else
			type_expr ctx (ECall ((efield ((efield ((EConst (Ident "haxe"),p),"Log"),p),"trace"),p),[mk_to_string_meta e;infos]),p) WithType.NoValue
	| (EField ((EConst (Ident "super"),_),_,_),_), _ ->
		(* no builtins can be applied to super as it can't be a value *)
		raise Exit
	| (EField (e,"bind",efk_todo),p), args ->
		let e = type_expr ctx e WithType.value in
		(match follow e.etype with
			| TFun signature -> type_bind ctx e signature args p
			| _ -> raise Exit)
	| (EConst (Ident "$type"),_) , [e] ->
		begin match fst e with
		| EConst (Ident "_") ->
			warning ctx WInfo (WithType.to_string with_type) p;
			mk (TConst TNull) t_dynamic p
		| _ ->
			let e = type_expr ctx e WithType.value in
			warning ctx WInfo (s_type (print_context()) e.etype) e.epos;
			let e = Diagnostics.secure_generated_code ctx e in
			e
		end
	| (EField(e,"match",efk_todo),p), [epat] ->
		let et = type_expr ctx e WithType.value in
		let rec has_enum_match t = match follow t with
			| TEnum _ -> true
			| TAbstract (a,tl) when (Meta.has Meta.Forward a.a_meta) && not (Meta.has Meta.CoreType a.a_meta) ->
				(match a.a_impl with
					| Some c when (PMap.exists "match" c.cl_statics) && (has_class_field_flag (PMap.find "match" c.cl_statics) CfImpl) -> false
					| _ -> has_enum_match (Abstract.get_underlying_type ~return_first:true a tl))
			| _ -> false
		in
		if has_enum_match et.etype then
			Matcher.Match.match_expr ctx e [[epat],None,Some (EConst(Ident "true"),p),p] (Some (Some (EConst(Ident "false"),p),p)) (WithType.with_type ctx.t.tbool) true p
		else
			raise Exit
	| (EConst (Ident "__unprotect__"),_) , [(EConst (String _),_) as e] ->
		let e = type_expr ctx e WithType.value in
		if Common.platform ctx.com Flash then
			let t = tfun [e.etype] e.etype in
			let e_unprotect = mk (TIdent "__unprotect__") t p in
			mk (TCall (e_unprotect,[e])) e.etype e.epos
		else
			e
	| (EDisplay((EConst (Ident "super"),_ as e1),dk),_),_ ->
		TyperDisplay.handle_display ctx (ECall(e1,el),p) dk mode with_type
	| (EConst (Ident "super"),sp) , el ->
		if ctx.curfun <> FunConstructor then typing_error "Cannot call super constructor outside class constructor" p;
		let el, t = (match ctx.curclass.cl_super with
		| None -> typing_error "Current class does not have a super" p
		| Some (c,params) ->
			let fa = FieldAccess.get_constructor_access c params p in
			let cf = fa.fa_field in
			let t = TInst (c,params) in
			let e = mk (TConst TSuper) t sp in
			if (Meta.has Meta.CompilerGenerated cf.cf_meta) then display_error ctx.com (error_msg (No_constructor (TClassDecl c))) p;
			let fa = FieldAccess.create e cf (FHInstance(c,params)) false p in
			let fcc = unify_field_call ctx fa [] el p false in
			let el = fcc.fc_args in
			el,t
		) in
		mk (TCall (mk (TConst TSuper) t sp,el)) ctx.t.tvoid p
	| _ ->
		raise Exit

and type_expr ?(mode=MGet) ctx (e,p) (with_type:WithType.t) =
	match e with
	| EField ((EConst (String(s,_)),ps),"code",EFNormal) ->
		if UTF8.length s <> 1 then typing_error "String must be a single UTF8 char" ps;
		mk (TConst (TInt (Int32.of_int (UCharExt.code (UTF8.get s 0))))) ctx.t.tint p
	| EField(_,n,_) when starts_with n '$' ->
		typing_error "Field names starting with $ are not allowed" p
	| EConst (Ident s) ->
		if s = "super" && with_type <> WithType.NoValue && not ctx.in_display then typing_error "Cannot use super as value" p;
		let e = maybe_type_against_enum ctx (fun () -> type_ident ctx s p mode with_type) with_type false p in
		acc_get ctx e p
	| EField _
	| EArray _
	| ECall _ ->
		acc_get ctx (type_access ctx e p mode with_type) p
	| EConst (Regexp (r,opt)) ->
		let str = mk (TConst (TString r)) ctx.t.tstring p in
		let opt = mk (TConst (TString opt)) ctx.t.tstring p in
		let t = Typeload.load_core_type ctx "EReg" in
		mk (TNew ((match t with TInst (c,[]) -> c | _ -> die "" __LOC__),[],[str;opt])) t p
	| EConst (String(s,SSingleQuotes)) when s <> "" ->
		type_expr ctx (format_string ctx s p) with_type
	| EConst (Int (s, Some suffix)) ->
		(match suffix with
		| "i32" ->
			(try mk (TConst (TInt (Int32.of_string s))) ctx.com.basic.tint p
			with _ -> typing_error ("Cannot represent " ^ s ^ " with a 32 bit integer") p)
		| "i64" ->
			if String.length s > 18 && String.sub s 0 2 = "0x" then typing_error "Invalid hexadecimal integer" p;

			let i64  = Int64.of_string s in
			let high = Int64.to_int32 (Int64.shift_right i64 32) in
			let low  = Int64.to_int32 i64 in

			let ident = EConst (Ident "haxe"), p in
			let field = efield ((efield (ident, "Int64"), p), "make"), p in

			let arg_high = EConst (Int (Int32.to_string high, None)), p in
			let arg_low  = EConst (Int (Int32.to_string low, None)), p in
			let call     = ECall (field, [ arg_high; arg_low ]), p in
			type_expr ctx call with_type
		| "u32" ->
			let check = ECheckType ((EConst (Int (s, None)), p), (CTPath (mk_type_path ([],"UInt")), p)), p in
			type_expr ctx check with_type
		| other -> typing_error (other ^ " is not a valid integer suffix") p)
	| EConst (Float (s, Some suffix) as c) ->
		(match suffix with
		| "f64" -> Texpr.type_constant ctx.com.basic c p
		| other -> typing_error (other ^ " is not a valid float suffix") p)
	| EConst c ->
		Texpr.type_constant ctx.com.basic c p
	| EBinop (OpNullCoal,e1,e2) ->
		let vr = new value_reference ctx in
		let e1 = type_expr ctx (Expr.ensure_block e1) with_type in
		let e2 = type_expr ctx (Expr.ensure_block e2) (WithType.with_type e1.etype) in
		let e1 = vr#as_var "tmp" {e1 with etype = ctx.t.tnull e1.etype} in
		let e_null = Builder.make_null e1.etype e1.epos in
		let e_cond = mk (TBinop(OpNotEq,e1,e_null)) ctx.t.tbool e1.epos in
		let iftype = WithType.WithType(e2.etype,None) in
		let e_if = make_if_then_else ctx e_cond e1 e2 iftype p in
		vr#to_texpr e_if
	| EBinop (OpAssignOp OpNullCoal,e1,e2) ->
		let e_cond = EBinop(OpNotEq,e1,(EConst(Ident "null"), p)) in
		let e_if = EIf ((e_cond, p),e1,Some e2) in
		type_assign ctx e1 (e_if, p) with_type p
	| EBinop (op,e1,e2) ->
		type_binop ctx op e1 e2 false with_type p
	| EBlock [] when (match with_type with
			| NoValue -> false
			(*
				If expected type is unknown then treat `(...) -> {}` as an empty function
				(just like `function(...) {}`) instead of returning an object.
			*)
			| WithType (t, Some ImplicitReturn) -> not (ExtType.is_mono (follow t))
			| _ -> true
		) ->
		type_expr ctx (EObjectDecl [],p) with_type
	| EBlock l ->
		let locals = save_locals ctx in
		let e = type_block ctx l with_type p in
		locals();
		e
	| EParenthesis e ->
		let e = type_expr ctx e with_type in
		mk (TParenthesis e) e.etype p
	| EObjectDecl fl ->
		type_object_decl ctx fl with_type p
	| EArrayDecl [(EFor _,_) | (EWhile _,_) as e] ->
		type_array_comprehension ctx e with_type p
	| EArrayDecl ((EBinop(OpArrow,_,_),_) as e1 :: el) ->
		type_map_declaration ctx e1 el with_type p
	| EArrayDecl el ->
		begin match with_type with
		| WithType(t,_) ->
			begin match follow t with
			| TAbstract({a_path = (["haxe";"ds"],"Map")},[tk;tv]) ->
				begin match el with
				| [] ->
					type_expr ctx (ENew(({tpackage=["haxe";"ds"];tname="Map";tparams=[];tsub=None},null_pos),[]),p) with_type
				| [(EDisplay _,_) as e1] ->
					(* This must mean we're just typing the first key of a map declaration (issue #9133). *)
					type_expr ctx e1 (WithType.with_type tk)
				| _ ->
					type_array_decl ctx el with_type p
				end
			| _ ->
				type_array_decl ctx el with_type p
			end
		| _ ->
			type_array_decl ctx el with_type p
		end
	| EVars vl ->
		type_vars ctx vl p
	| EFor (it,e2) ->
		ForLoop.type_for_loop ctx TyperDisplay.handle_display it e2 p
	| ETernary (e1,e2,e3) ->
		type_if ctx e1 e2 (Some e3) with_type true p
	| EIf (e,e1,e2) ->
		type_if ctx e e1 e2 with_type false p
	| EWhile (cond,e,NormalWhile) ->
		let old_loop = ctx.in_loop in
		let cond = type_expr ctx cond WithType.value in
		let cond = AbstractCast.cast_or_unify ctx ctx.t.tbool cond p in
		ctx.in_loop <- true;
		let e = type_expr ctx (Expr.ensure_block e) WithType.NoValue in
		ctx.in_loop <- old_loop;
		mk (TWhile (cond,e,NormalWhile)) ctx.t.tvoid p
	| EWhile (cond,e,DoWhile) ->
		let old_loop = ctx.in_loop in
		ctx.in_loop <- true;
		let e = type_expr ctx (Expr.ensure_block e) WithType.NoValue in
		ctx.in_loop <- old_loop;
		let cond = type_expr ctx cond WithType.value in
		let cond = AbstractCast.cast_or_unify ctx ctx.t.tbool cond cond.epos in
		mk (TWhile (cond,e,DoWhile)) ctx.t.tvoid p
	| ESwitch (e1,cases,def) ->
		let wrap e1 = mk (TMeta((Meta.Ast,[e,p],p),e1)) e1.etype e1.epos in
		let e = Matcher.Match.match_expr ctx e1 cases def with_type false p in
		wrap e
	| EReturn e ->
		if not ctx.in_function then begin
			display_error ctx.com "Return outside function" p;
			match e with
			| None ->
				Texpr.Builder.make_null (mono_or_dynamic ctx with_type p) p
			| Some e ->
				(* type the return expression to see if there are more errors
				   as well as use its type as if there was no `return`, since
				   that is most likely what was meant *)
				type_expr ctx e WithType.value
		end else
			type_return ctx e with_type p
	| EBreak ->
		if not ctx.in_loop then display_error ctx.com "Break outside loop" p;
		mk TBreak (mono_or_dynamic ctx with_type p) p
	| EContinue ->
		if not ctx.in_loop then display_error ctx.com "Continue outside loop" p;
		mk TContinue (mono_or_dynamic ctx with_type p) p
	| ETry (e1,[]) ->
		type_expr ctx e1 with_type
	| ETry (e1,catches) ->
		type_try ctx e1 catches with_type p
	| EThrow e ->
		let e = type_expr ctx e WithType.value in
<<<<<<< HEAD
		mk (TThrow e) (mono_or_dynamic ctx with_type p) p
	| ECall (e,el) ->
		type_call ~mode ctx e el with_type None p
=======
		mk (TThrow e) (spawn_monomorph ctx p) p
>>>>>>> 983bc1fa
	| ENew (t,el) ->
		type_new ctx t el with_type false p
	| EUnop (op,flag,e) ->
		type_unop ctx op flag e with_type p
	| EFunction (kind,f) ->
		type_local_function ctx kind f with_type p
	| EUntyped e ->
		let old = ctx.untyped in
		ctx.untyped <- true;
		if not (Meta.has Meta.HasUntyped ctx.curfield.cf_meta) then ctx.curfield.cf_meta <- (Meta.HasUntyped,[],p) :: ctx.curfield.cf_meta;
		let e = type_expr ctx e with_type in
		ctx.untyped <- old;
		{
			eexpr = e.eexpr;
			etype = mk_mono();
			epos = e.epos;
		}
	| ECast (e,None) ->
		let e = type_expr ctx e WithType.value in
		mk (TCast (e,None)) (spawn_monomorph ctx p) p
	| ECast (e, Some t) ->
		type_cast ctx e t p
	| EDisplay (e,dk) ->
		TyperDisplay.handle_edisplay ctx e dk mode with_type
	| ECheckType (e,t) ->
		let t = Typeload.load_complex_type ctx true t in
		let e = type_expr ctx e (WithType.with_type t) in
		let e = AbstractCast.cast_or_unify ctx t e p in
		if e.etype == t then e else mk (TCast (e,None)) t p
	| EMeta (m,e1) ->
		type_meta ~mode ctx m e1 with_type p
	| EIs (e,(t,p_t)) ->
		match t with
		| CTPath tp ->
			if tp.tparams <> [] then display_error ctx.com "Type parameters are not supported for the `is` operator" p_t;
			let e = type_expr ctx e WithType.value in
			let mt = Typeload.load_type_def ctx p_t tp in
			if ctx.in_display && DisplayPosition.display_position#enclosed_in p_t then
				DisplayEmitter.display_module_type ctx mt p_t;
			let e_t = type_module_type ctx mt None p_t in
			let e_Std_isOfType =
				match Typeload.load_type_raise ctx ([],"Std") "Std" p with
				| TClassDecl c ->
					let cf =
						try PMap.find "isOfType" c.cl_statics
						with Not_found -> die "" __LOC__
					in
					Texpr.Builder.make_static_field c cf (mk_zero_range_pos p)
				| _ -> die "" __LOC__
			in
			mk (TCall (e_Std_isOfType, [e; e_t])) ctx.com.basic.tbool p
		| _ ->
			display_error ctx.com "Unsupported type for `is` operator" p_t;
			Texpr.Builder.make_bool ctx.com.basic false p

(* ---------------------------------------------------------------------- *)
(* TYPER INITIALIZATION *)

let rec create com =
	let ctx = {
		com = com;
		t = com.basic;
		g = {
			core_api = None;
			macros = None;
			type_patches = Hashtbl.create 0;
			global_metadata = [];
			module_check_policies = [];
			delayed = [];
			debug_delayed = [];
			doinline = com.display.dms_inline && not (Common.defined com Define.NoInline);
			std = null_module;
			global_using = [];
			complete = false;
			type_hints = [];
			load_only_cached_modules = false;
			do_inherit = MagicTypes.on_inherit;
			do_create = create;
			do_macro = MacroContext.type_macro;
			do_load_macro = MacroContext.load_macro';
			do_load_module = TypeloadModule.load_module;
			do_load_type_def = Typeload.load_type_def;
			do_build_instance = InstanceBuilder.build_instance;
			do_format_string = format_string;
			do_load_core_class = Typeload.load_core_class;
		};
		m = {
			curmod = null_module;
			module_imports = [];
			module_using = [];
			module_globals = PMap.empty;
			wildcard_packages = [];
			import_statements = [];
		};
		is_display_file = false;
		bypass_accessor = 0;
		meta = [];
		this_stack = [];
		with_type_stack = [];
		call_argument_stack = [];
		pass = PBuildModule;
		macro_depth = 0;
		untyped = false;
		curfun = FunStatic;
		in_function = false;
		in_loop = false;
		in_display = false;
		allow_inline = true;
		allow_transform = true;
		get_build_infos = (fun() -> None);
		ret = mk_mono();
		locals = PMap.empty;
		type_params = [];
		curclass = null_class;
		curfield = null_field;
		tthis = mk_mono();
		opened = [];
		vthis = None;
		in_call_args = false;
		in_overload_call_args = false;
		delayed_display = None;
		monomorphs = {
			perfunction = [];
		};
		memory_marker = Typecore.memory_marker;
	} in
	ctx.g.std <- (try
		TypeloadModule.load_module ctx ([],"StdTypes") null_pos
	with
		Error (Module_not_found ([],"StdTypes"),_) ->
			try
				let std_path = Sys.getenv "HAXE_STD_PATH" in
				typing_error ("Standard library not found. Please check your `HAXE_STD_PATH` environment variable (current value: \"" ^ std_path ^ "\")") null_pos
			with Not_found ->
				typing_error "Standard library not found. You may need to set your `HAXE_STD_PATH` environment variable" null_pos
	);
	(* We always want core types to be available so we add them as default imports (issue #1904 and #3131). *)
	ctx.m.module_imports <- List.map (fun t -> t,null_pos) ctx.g.std.m_types;
	List.iter (fun t ->
		match t with
		| TAbstractDecl a ->
			(match snd a.a_path with
			| "Void" -> ctx.t.tvoid <- TAbstract (a,[]);
			| "Float" -> ctx.t.tfloat <- TAbstract (a,[]);
			| "Int" -> ctx.t.tint <- TAbstract (a,[])
			| "Bool" -> ctx.t.tbool <- TAbstract (a,[])
			| "Dynamic" -> t_dynamic_def := TAbstract(a,extract_param_types a.a_params);
			| "Null" ->
				let mk_null t =
					try
						if not (is_null ~no_lazy:true t || is_explicit_null t) then TAbstract (a,[t]) else t
					with Exit ->
						(* don't force lazy evaluation *)
						let r = ref (lazy_available t_dynamic) in
						r := lazy_wait (fun() ->
							let t = (if not (is_null t) then TAbstract (a,[t]) else t) in
							r := lazy_available t;
							t
						);
						TLazy r
				in
				ctx.t.tnull <- mk_null;
			| _ -> ())
		| TEnumDecl _ | TClassDecl _ | TTypeDecl _ ->
			()
	) ctx.g.std.m_types;
	let m = TypeloadModule.load_module ctx ([],"String") null_pos in
	List.iter (fun mt -> match mt with
		| TClassDecl c -> ctx.t.tstring <- TInst (c,[])
		| _ -> ()
	) m.m_types;
	let m = TypeloadModule.load_module ctx ([],"Array") null_pos in
	(try
		List.iter (fun t -> (
			match t with
			| TClassDecl ({cl_path = ([],"Array")} as c) ->
				ctx.t.tarray <- (fun t -> TInst (c,[t]));
				raise Exit
			| _ -> ()
		)) m.m_types;
		die "" __LOC__
	with Exit -> ());
	let m = TypeloadModule.load_module ctx (["haxe"],"EnumTools") null_pos in
	(match m.m_types with
	| [TClassDecl c1;TClassDecl c2] -> ctx.g.global_using <- (c1,c1.cl_pos) :: (c2,c2.cl_pos) :: ctx.g.global_using
	| [TClassDecl c1] ->
		let m = TypeloadModule.load_module ctx (["haxe"],"EnumWithType.valueTools") null_pos in
		(match m.m_types with
		| [TClassDecl c2 ] -> ctx.g.global_using <- (c1,c1.cl_pos) :: (c2,c2.cl_pos) :: ctx.g.global_using
		| _ -> die "" __LOC__);
	| _ -> die "" __LOC__);
	ignore(TypeloadModule.load_module ctx (["haxe"],"Exception") null_pos);
	ctx.g.complete <- true;
	ctx

;;
unify_min_ref := unify_min;
unify_min_for_type_source_ref := unify_min_for_type_source;
make_call_ref := make_call;
type_call_target_ref := type_call_target;
type_access_ref := type_access;
type_block_ref := type_block;
acc_get_ref := acc_get<|MERGE_RESOLUTION|>--- conflicted
+++ resolved
@@ -1942,13 +1942,7 @@
 		type_try ctx e1 catches with_type p
 	| EThrow e ->
 		let e = type_expr ctx e WithType.value in
-<<<<<<< HEAD
 		mk (TThrow e) (mono_or_dynamic ctx with_type p) p
-	| ECall (e,el) ->
-		type_call ~mode ctx e el with_type None p
-=======
-		mk (TThrow e) (spawn_monomorph ctx p) p
->>>>>>> 983bc1fa
 	| ENew (t,el) ->
 		type_new ctx t el with_type false p
 	| EUnop (op,flag,e) ->
