(*
	The Haxe Compiler
	Copyright (C) 2005-2019  Haxe Foundation

	This program is free software; you can redistribute it and/or
	modify it under the terms of the GNU General Public License
	as published by the Free Software Foundation; either version 2
	of the License, or (at your option) any later version.

	This program is distributed in the hope that it will be useful,
	but WITHOUT ANY WARRANTY; without even the implied warranty of
	MERCHANTABILITY or FITNESS FOR A PARTICULAR PURPOSE.  See the
	GNU General Public License for more details.

	You should have received a copy of the GNU General Public License
	along with this program; if not, write to the Free Software
	Foundation, Inc., 51 Franklin Street, Fifth Floor, Boston, MA  02110-1301, USA.
*)
open Extlib_leftovers
open Ast
open DisplayTypes.DisplayMode
open DisplayTypes.CompletionResultKind
open CompletionItem.ClassFieldOrigin
open Common
open Type
open Typecore
open Error
open Globals
open TyperBase
open Fields
open CallUnification
open Calls
open Operators

(* ---------------------------------------------------------------------- *)
(* TOOLS *)

let mono_or_dynamic ctx with_type p = match with_type with
	| WithType.NoValue ->
		t_dynamic
	| Value _ | WithType _ ->
		spawn_monomorph ctx p

let get_iterator_param t =
	match follow t with
	| TAnon a ->
		if !(a.a_status) <> Closed then raise Not_found;
		(match follow (PMap.find "hasNext" a.a_fields).cf_type, follow (PMap.find "next" a.a_fields).cf_type with
		| TFun ([],tb,_), TFun([],t,_) when (match follow tb with TAbstract ({ a_path = [],"Bool" },[]) -> true | _ -> false) ->
			if PMap.fold (fun _ acc -> acc + 1) a.a_fields 0 <> 2 then raise Not_found;
			t
		| _ ->
			raise Not_found)
	| _ ->
		raise Not_found

let get_iterable_param t =
	match follow t with
	| TAnon a ->
		if !(a.a_status) <> Closed then raise Not_found;
		(match follow (PMap.find "iterator" a.a_fields).cf_type with
		| TFun ([],it,_) ->
			let t = get_iterator_param it in
			if PMap.fold (fun _ acc -> acc + 1) a.a_fields 0 <> 1 then raise Not_found;
			t
		| _ ->
			raise Not_found)
	| _ -> raise Not_found

let maybe_type_against_enum ctx f with_type iscall p =
	try
		begin match with_type with
		| WithType.WithType(t,_) ->
			let rec loop stack t = match follow t with
				| TEnum (en,_) ->
					true,en.e_path,en.e_names,TEnumDecl en
				| TAbstract ({a_impl = Some c} as a,_) when a.a_enum ->
					let fields = ExtList.List.filter_map (fun cf ->
						if has_class_field_flag cf CfEnum then Some cf.cf_name else None
					) c.cl_ordered_statics in
					false,a.a_path,fields,TAbstractDecl a
				| TAbstract (a,pl) when not (Meta.has Meta.CoreType a.a_meta) ->
					begin match get_abstract_froms ctx a pl with
						| [t2] ->
							if (List.exists (shallow_eq t) stack) then raise Exit;
							loop (t :: stack) t2
						| _ -> raise Exit
					end
				| _ ->
					raise Exit
			in
			let is_enum,path,fields,mt = loop [] t in
			let old = ctx.m.curmod.m_types in
			let restore () = ctx.m.curmod.m_types <- old in
			ctx.m.curmod.m_types <- ctx.m.curmod.m_types @ [mt];
			let e = try
				f()
			with
			| Error { err_message = Unknown_ident n; err_sub = sub } ->
				restore();
				raise_or_display_message ctx (StringError.string_error n fields ("Identifier '" ^ n ^ "' is not part of " ^ s_type_path path)) p;
				AKExpr (mk (TConst TNull) (mk_mono()) p)
			| exc ->
				restore();
				raise exc;
			in
			restore();
			begin match e with
				| AKExpr e ->
					begin match follow e.etype with
						| TFun(_,t',_) when is_enum ->
							(* TODO: this is a dodge for #7603 *)
							(try Type.unify t' t with Unify_error _ -> ());
							AKExpr e
						| _ ->
							AKExpr e
					end
				| _ -> e (* ??? *)
			end
		| _ ->
			raise Exit
		end
	with Exit ->
		f()

(* ---------------------------------------------------------------------- *)
(* PASS 3 : type expression & check structure *)

let rec unify_min_raise ctx (el:texpr list) : t =
	let basic = ctx.com.basic in
	match el with
	| [] -> spawn_monomorph ctx null_pos
	| [e] -> e.etype
	| _ ->
		let rec chk_null e = is_null e.etype || is_explicit_null e.etype ||
			match e.eexpr with
			| TConst TNull -> true
			| TBlock el ->
				(match List.rev el with
				| [] -> false
				| e :: _ -> chk_null e)
			| TParenthesis e | TMeta(_,e) -> chk_null e
			| _ -> false
		in
		(* First pass: Try normal unification and find out if null is involved. *)
		let rec loop t = function
			| [] ->
				false, t
			| e :: el ->
				let t = if chk_null e then basic.tnull t else t in
				try
					Type.unify e.etype t;
					loop t el
				with Unify_error _ -> try
					Type.unify t e.etype;
					loop (if is_null t then basic.tnull e.etype else e.etype) el
				with Unify_error _ ->
					true, t
		in
		let has_error, t = loop (spawn_monomorph ctx null_pos) el in
		if not has_error then
			t
		else try
			(* specific case for const anon : we don't want to hide fields but restrict their common type *)
			let fcount = ref (-1) in
			let field_count a =
				PMap.fold (fun _ acc -> acc + 1) a.a_fields 0
			in
			let expr f = match f.cf_expr with None -> mk (TBlock []) f.cf_type f.cf_pos | Some e -> e in
			let fields = List.fold_left (fun acc e ->
				match follow e.etype with
				| TAnon a when !(a.a_status) = Const ->
					if !fcount = -1 then begin
						fcount := field_count a;
						PMap.map (fun f -> [expr f]) a.a_fields
					end else begin
						if !fcount <> field_count a then raise Not_found;
						PMap.mapi (fun n el -> expr (PMap.find n a.a_fields) :: el) acc
					end
				| _ ->
					raise Not_found
			) PMap.empty el in
			let fields = PMap.foldi (fun n el acc ->
				let t = try unify_min_raise ctx el with Unify_error _ -> raise Not_found in
				PMap.add n (mk_field n t (List.hd el).epos null_pos) acc
			) fields PMap.empty in
			mk_anon ~fields (ref Closed)
		with Not_found -> try
			(* specific case for TFun, see #9579 *)
			let e0,el = match el with
				| e0 :: el -> e0,el
				| _ -> raise Exit
			in
			let args,tr0 = match follow e0.etype with
				| TFun(tl,tr,_) ->
					Array.of_list tl,tr
				| _ ->
					raise Exit
			in
			let arity = Array.length args in
			let is_coro = ref false in
			let rets = List.map (fun e -> match follow e.etype with
				| TFun(tl,tr,coro) ->
					is_coro := coro; (* no need for special checks, this will only unify if everything either is or isn't a coro anyway *)
					let ta = Array.of_list tl in
					if Array.length ta <> arity then raise Exit;
					for i = 0 to arity - 1 do
						let (_,_,tcur) = args.(i) in
						let (_,_,tnew) as argnew = ta.(i) in
						if Type.does_unify tnew tcur then
							args.(i) <- argnew
						else if not (Type.does_unify tcur tnew) then
							raise Exit
					done;
					tr
				| _ ->
					raise Exit
			) el in
			let common_types = UnifyMinT.collect_base_types tr0 in
			let tr = match UnifyMinT.unify_min' default_unification_context common_types rets with
			| UnifyMinOk t ->
				t
			| UnifyMinError(l,index) ->
				raise Exit
			in
			TFun(Array.to_list args,tr,!is_coro)
		with Exit ->
			(* Second pass: Get all base types (interfaces, super classes and their interfaces) of most general type.
			   Then for each additional type filter all types that do not unify. *)
			let common_types = UnifyMinT.collect_base_types t in
			let dyn_types = List.fold_left (fun acc t ->
				let rec loop c =
					Meta.has Meta.UnifyMinDynamic c.cl_meta || (match c.cl_super with None -> false | Some (c,_) -> loop c)
				in
				match t with
				| TInst (c,params) when params <> [] && loop c ->
					TInst (c,List.map (fun _ -> t_dynamic) params) :: acc
				| _ -> acc
			) [] common_types in
			let common_types = (match List.rev dyn_types with [] -> common_types | l -> common_types @ l) in
			let el = List.tl el in
			let tl = List.map (fun e -> e.etype) el in
			begin match UnifyMinT.unify_min' default_unification_context common_types tl with
			| UnifyMinOk t ->
				t
			| UnifyMinError(l,index) ->
				raise_typing_error_ext (make_error (Unify l) (List.nth el index).epos)
			end

let unify_min ctx el =
	try unify_min_raise ctx el
	with Error ({ err_message = Unify l } as err) ->
		if not ctx.untyped then display_error_ext ctx.com err;
		(List.hd el).etype

let unify_min_for_type_source ctx el src =
	match src with
	| Some WithType.ImplicitReturn when List.exists (fun e -> ExtType.is_void (follow e.etype)) el ->
		ctx.com.basic.tvoid
	| _ ->
		unify_min ctx el

let rec type_ident_raise ctx i p mode with_type =
	let is_set = match mode with MSet _ -> true | _ -> false in
	match i with
	| "true" ->
		let acc = AKExpr (mk (TConst (TBool true)) ctx.t.tbool p) in
		if mode = MGet then
			acc
		else
			AKNo(acc,p)
	| "false" ->
		let acc = AKExpr (mk (TConst (TBool false)) ctx.t.tbool p) in
		if mode = MGet then
			acc
		else
			AKNo(acc,p)
	| "this" ->
		let acc = AKExpr(get_this ctx p) in
		begin match mode with
		| MSet _ ->
			add_class_field_flag ctx.curfield CfModifiesThis;
			begin match ctx.curclass.cl_kind with
			| KAbstractImpl _ ->
				if not (assign_to_this_is_allowed ctx) then
					raise_typing_error "Abstract 'this' value can only be modified inside an inline function" p;
				acc
			| _ ->
				AKNo(acc,p)
			end
		| MCall _ ->
			begin match ctx.curclass.cl_kind with
			| KAbstractImpl _ ->
				acc
			| _ ->
				AKNo(acc,p)
			end
		| MGet ->
			acc
		end;
	| "abstract" ->
		begin match mode, ctx.curclass.cl_kind with
			| MSet _, KAbstractImpl ab -> raise_typing_error "Property 'abstract' is read-only" p;
			| (MGet, KAbstractImpl ab)
			| (MCall _, KAbstractImpl ab) ->
				let tl = extract_param_types ab.a_params in
				let e = get_this ctx p in
				let e = {e with etype = TAbstract (ab,tl)} in
				AKExpr e
			| _ ->
				raise_typing_error "Property 'abstract' is reserved and only available in abstracts" p
		end
	| "super" ->
		let t = (match ctx.curclass.cl_super with
			| None -> raise_typing_error "Current class does not have a superclass" p
			| Some (c,params) -> TInst(c,params)
		) in
		(match ctx.curfun with
		| FunMember | FunConstructor -> ()
		| FunMemberAbstract -> raise_typing_error "Cannot access super inside an abstract function" p
		| FunStatic -> raise_typing_error "Cannot access super inside a static function" p;
		| FunMemberClassLocal | FunMemberAbstractLocal -> raise_typing_error "Cannot access super inside a local function" p);
		AKExpr (mk (TConst TSuper) t p)
	| "null" ->
		let acc =
			(* Hack for #10787 *)
			if ctx.com.platform = Cs then
				AKExpr (null (spawn_monomorph ctx p) p)
			else begin
				let tnull () = ctx.t.tnull (spawn_monomorph ctx p) in
				let t = match with_type with
					| WithType.WithType(t,_) ->
						begin match follow t with
						| TMono r when not (is_nullable t) ->
							(* If our expected type is a monomorph, bind it to Null<?>. The is_nullable check is here because
							   the expected type could already be Null<?>, in which case we don't want to double-wrap (issue #11286). *)
							Monomorph.do_bind r (tnull())
						| _ ->
							(* Otherwise there's no need to create a monomorph, we can just type the null literal
							the way we expect it. *)
							()
						end;
						t
					| _ ->
						tnull()
				in
				AKExpr (null t p)
			end
		in
		if mode = MGet then acc else AKNo(acc,p)
	| _ ->
	try
		let v = PMap.find i ctx.locals in
		(match v.v_extra with
		| Some ve ->
			let (params,e) = (ve.v_params,ve.v_expr) in
			let t = apply_params params (Monomorph.spawn_constrained_monos (fun t -> t) params) v.v_type in
			(match e with
			| Some ({ eexpr = TFunction f } as e) when ctx.com.display.dms_inline ->
				begin match mode with
					| MSet _ -> raise_typing_error "Cannot set inline closure" p
					| MGet -> raise_typing_error "Cannot create closure on inline closure" p
					| MCall _ ->
						(* create a fake class with a fake field to emulate inlining *)
						let c = mk_class ctx.m.curmod (["local"],v.v_name) e.epos null_pos in
						let cf = { (mk_field v.v_name v.v_type e.epos null_pos) with cf_params = params; cf_expr = Some e; cf_kind = Method MethInline } in
						add_class_flag c CExtern;
						c.cl_fields <- PMap.add cf.cf_name cf PMap.empty;
						let e = mk (TConst TNull) (TInst (c,[])) p in
						AKField (FieldAccess.create e cf (FHInstance(c,[])) true p)
				end
			| _ ->
				AKExpr (mk (TLocal v) t p))
		| _ ->
			AKExpr (mk (TLocal v) v.v_type p))
	with Not_found -> try
		(* member variable lookup *)
		if ctx.curfun = FunStatic then raise Not_found;
		let c , t , f = class_field ctx ctx.curclass (extract_param_types ctx.curclass.cl_params) i p in
		field_access ctx mode f (match c with None -> FHAnon | Some (c,tl) -> FHInstance (c,tl)) (get_this ctx p) p
	with Not_found -> try
		(* static variable lookup *)
		let f = PMap.find i ctx.curclass.cl_statics in
		let is_impl = has_class_field_flag f CfImpl in
		let is_enum = has_class_field_flag f CfEnum in
		if is_impl && not (has_class_field_flag ctx.curfield CfImpl) && not is_enum then
			raise_typing_error (Printf.sprintf "Cannot access non-static field %s from static method" f.cf_name) p;
		let e,fa = match ctx.curclass.cl_kind with
			| KAbstractImpl a when is_impl && not is_enum ->
				let tl = extract_param_types a.a_params in
				let e = get_this ctx p in
				let e = {e with etype = TAbstract(a,tl)} in
				e,FHAbstract(a,tl,ctx.curclass)
			| _ ->
				let e = type_type ctx ctx.curclass.cl_path p in
				e,FHStatic ctx.curclass
		in
		field_access ctx mode f fa e p
	with Not_found -> try
		(* module-level statics *)
		(match ctx.m.curmod.m_statics with
		| None -> raise Not_found
		| Some c ->
			let f = PMap.find i c.cl_statics in
			let e = type_module_type ctx (TClassDecl c) p in
			field_access ctx mode f (FHStatic c) e p
		)
	with Not_found -> try
		let wrap e =
			let acc = AKExpr e in
			if is_set then
				AKNo(acc,p)
			else
				acc
		in
		(* lookup imported enums *)
		let rec loop l =
			match l with
			| [] -> raise Not_found
			| (t,pt) :: l ->
				match t with
				| TAbstractDecl ({a_impl = Some c} as a) when a.a_enum ->
					begin try
						let cf = PMap.find i c.cl_statics in
						if not (has_class_field_flag cf CfEnum) then
							loop l
						else begin
							let et = type_module_type ctx (TClassDecl c) p in
							let inline = match cf.cf_kind with
								| Var {v_read = AccInline} -> true
								|  _ -> false
							in
							let fa = FieldAccess.create et cf (FHAbstract(a,extract_param_types a.a_params,c)) inline p in
							ImportHandling.mark_import_position ctx pt;
							AKField fa
						end
					with Not_found ->
						loop l
					end
				| TClassDecl _ | TAbstractDecl _ ->
					loop l
				| TTypeDecl t ->
					(match follow t.t_type with
					| TEnum (e,_) -> loop ((TEnumDecl e,pt) :: l)
					| TAbstract (a,_) when a.a_enum -> loop ((TAbstractDecl a,pt) :: l)
					| _ -> loop l)
				| TEnumDecl e ->
					try
						let ef = PMap.find i e.e_constrs in
						let et = type_module_type ctx t p in
						ImportHandling.mark_import_position ctx pt;
						wrap (mk (TField (et,FEnum (e,ef))) (enum_field_type ctx e ef p) p)
					with
						Not_found -> loop l
		in
		(try loop (List.rev_map (fun t -> t,null_pos) ctx.m.curmod.m_types) with Not_found -> loop ctx.m.module_imports)
	with Not_found ->
		(* lookup imported globals *)
		let t, name, pi = PMap.find i ctx.m.module_globals in
		ImportHandling.mark_import_position ctx pi;
		let e = type_module_type ctx t p in
		type_field_default_cfg ctx e name p mode with_type

and type_ident ctx i p mode with_type =
	try
		type_ident_raise ctx i p mode with_type
	with Not_found -> try
		(* lookup type *)
		if is_lower_ident i p then raise Not_found;
		let e = (try type_type ctx ([],i) p with Error { err_message = Module_not_found ([],name) } when name = i -> raise Not_found) in
		AKExpr e
	with Not_found ->
		let resolved_to_type_parameter = ref false in
		try
			let t = List.find (fun tp -> tp.ttp_name = i) ctx.type_params in
			resolved_to_type_parameter := true;
			let c = match follow (extract_param_type t) with TInst(c,_) -> c | _ -> die "" __LOC__ in
			if TypeloadCheck.is_generic_parameter ctx c && Meta.has Meta.Const c.cl_meta then begin
				let e = type_module_type ctx (TClassDecl c) p in
				AKExpr {e with etype = (extract_param_type t)}
			end else
				raise Not_found
		with Not_found ->
			if ctx.untyped then begin
				if i = "__this__" then
					AKExpr (mk (TConst TThis) ctx.tthis p)
				else
					let t = mk_mono() in
					AKExpr ((mk (TIdent i)) t p)
			end else begin
				if ctx.curfun = FunStatic && PMap.mem i ctx.curclass.cl_fields then raise_typing_error ("Cannot access " ^ i ^ " in static function") p;
				if !resolved_to_type_parameter then begin
					display_error ctx.com ("Only @:const type parameters on @:generic classes can be used as value") p;
					AKExpr (mk (TConst TNull) t_dynamic p)
				end else begin
					let err = Unknown_ident i in
					if ctx.in_display then begin
						raise_error_msg err p
					end;
					if Diagnostics.error_in_diagnostics_run ctx.com p then begin
						DisplayToplevel.handle_unresolved_identifier ctx i p false;
						DisplayFields.handle_missing_ident ctx i mode with_type p;
						let t = mk_mono() in
						AKExpr (mk (TIdent i) t p)
					end else match ctx.com.display.dms_kind with
						| DMNone ->
							raise_error_msg err p
						| _ ->
							display_error ctx.com (error_msg err) p;
							let t = mk_mono() in
							(* Add a fake local for #8751. *)
							if !ServerConfig.legacy_completion then
								ignore(add_local ctx VGenerated i t p);
							AKExpr (mk (TIdent i) t p)
				end
			end

and handle_efield ctx e p0 mode with_type =
	let open TyperDotPath in

	let dot_path first pnext =
		let {name = name; pos = p} = first in
		try
			(* first, try to resolve the first ident in the chain and access its fields.
			   this doesn't support untyped identifiers yet, because we want to check fully-qualified
			   paths first (even in an untyped block) *)
			field_chain ctx pnext (type_ident_raise ctx name p MGet WithType.value)
		with Not_found ->
			(* first ident couldn't be resolved, it's probably a fully qualified path - resolve it *)
			let path = (first :: pnext) in
			try
				resolve_dot_path ctx path mode with_type
			with Not_found ->
				(* dot-path resolution failed, it could be an untyped field access that happens to look like a dot-path, e.g. `untyped __global__.String` *)
				try
					(* TODO: we don't really want to do full type_ident again, just the second part of it *)
					field_chain ctx pnext (type_ident ctx name p MGet WithType.value)
				with Error ({ err_message = Unknown_ident _; err_pos = p2 } as e) when p = p2 ->
					try
						(* try raising a more sensible error if there was an uppercase-first (module name) part *)
						begin
							(* TODO: we should pass the actual resolution error from resolve_dot_path instead of Not_found *)
							let rec loop pack_acc first_uppercase path =
								match path with
								| {name = name; case = PLowercase} :: rest ->
									(match first_uppercase with
									| None -> loop (name :: pack_acc) None rest
									| Some (n,p) -> List.rev pack_acc, n, None, p)
								| {name = name; case = PUppercase; pos = p} :: rest ->
									(match first_uppercase with
									| None -> loop pack_acc (Some (name,p)) rest
									| Some (n,_) -> List.rev pack_acc, n, Some name, p)
								| [] ->
									(match first_uppercase with
									| None -> raise Not_found
									| Some (n,p) -> List.rev pack_acc, n, None, p)
							in
							let pack,name,sub,p = loop [] None path in
							let mpath = (pack,name) in
							if ctx.com.module_lut#mem mpath then
								let tname = Option.default name sub in
								raise_error_msg (Type_not_found (mpath,tname,Not_defined)) p
							else
								raise_error_msg (Module_not_found mpath) p
						end
					with Not_found ->
						(* if there was no module name part, last guess is that we're trying to get package completion *)
						if ctx.in_display then begin
							let sl = List.map (fun part -> part.name) path in
							if is_legacy_completion ctx.com then
								raise (Parser.TypePath (sl,None,false,p))
							else
								DisplayToplevel.collect_and_raise ctx TKType WithType.no_value (CRToplevel None) (String.concat "." sl,p0) p0
						end;
						raise_error e
	in

	(* loop through the given EField expression to figure out whether it's a dot-path that we have to resolve,
	   or a field access chain *)
	let rec loop dot_path_acc (e,p) =
		match e with
		| EField (e,s,EFNormal) ->
			(* field access - accumulate and check further *)
			loop ((mk_dot_path_part s p) :: dot_path_acc) e
		| EConst (Ident i) ->
			(* it's a dot-path, so it might be either fully-qualified access (pack.Class.field)
			   or normal field access of a local/global/field identifier, proceed figuring this out *)
			dot_path (mk_dot_path_part i p) dot_path_acc mode with_type
		| EField ((eobj,pobj),s,EFSafe) ->
			(* safe navigation field access - definitely NOT a fully-qualified access,
			   create safe navigation chain from the object expression *)
			let acc_obj = type_access ctx eobj pobj MGet WithType.value in
			let eobj = acc_get ctx acc_obj in
			let eobj, tempvar = match (Texpr.skip eobj).eexpr with
				| TLocal _ | TTypeExpr _ | TConst _ ->
					eobj, None
				| _ ->
					let v = alloc_var VGenerated "tmp" eobj.etype eobj.epos in
					let temp_var = mk (TVar(v, Some eobj)) ctx.t.tvoid v.v_pos in
					let eobj = mk (TLocal v) v.v_type v.v_pos in
					eobj, Some temp_var
			in
			let access = field_chain ctx ((mk_dot_path_part s p) :: dot_path_acc) (AKExpr eobj) mode with_type in
			AKSafeNav {
				sn_pos = p;
				sn_base = eobj;
				sn_temp_var = tempvar;
				sn_access = access;
			}
		| _ ->
			(* non-ident expr occured: definitely NOT a fully-qualified access,
			   resolve the field chain against this expression *)
			(match (type_access ctx e p MGet WithType.value) with
			| AKSafeNav sn ->
				(* further field access continues the safe navigation chain (after a non-field access inside the chain) *)
				AKSafeNav { sn with sn_access = field_chain ctx dot_path_acc sn.sn_access mode with_type }
			| e ->
				field_chain ctx dot_path_acc e mode with_type)
	in
	loop [] (e,p0)

and type_access ctx e p mode with_type =
	match e with
	| EConst (Ident s) ->
		type_ident ctx s p mode with_type
	| EField (e1,"new",efk_todo) ->
		let e1 = type_expr ctx e1 WithType.value in
		begin match e1.eexpr with
			| TTypeExpr (TClassDecl c) ->
				begin match mode with
				| MSet _ -> raise_typing_error "Cannot set constructor" p;
				| MCall _ -> raise_typing_error ("Cannot call constructor like this, use 'new " ^ (s_type_path c.cl_path) ^ "()' instead") p;
				| MGet -> ()
				end;
				let monos = Monomorph.spawn_constrained_monos (fun t -> t) (match c.cl_kind with KAbstractImpl a -> a.a_params | _ -> c.cl_params) in
				let fa = FieldAccess.get_constructor_access c monos p in
				let cf = fa.fa_field in
				no_abstract_constructor c p;
				check_constructor_access ctx c cf p;
				let args = match follow (FieldAccess.get_map_function fa cf.cf_type) with TFun(args,ret,_) -> args | _ -> die "" __LOC__ in
				let vl = List.map (fun (n,_,t) -> alloc_var VGenerated n t c.cl_pos) args in
				let vexpr v = mk (TLocal v) v.v_type p in
				let el = List.map vexpr vl in
				let ec,t = match c.cl_kind, fa.fa_host with
					| KAbstractImpl a, FHAbstract _ ->
						let t = TAbstract(a,monos) in
						(new call_dispatcher ctx (MCall []) WithType.value p)#field_call fa el [],t
					| KAbstractImpl a, FHInstance (c,pl) ->
						let e_new = mk (TNew(c,monos,el)) (TInst(c,pl)) p in
						let t = TAbstract(a,monos) in
						mk_cast e_new t p, t
					| _ ->
						let t = TInst(c,monos) in
						mk (TNew(c,monos,el)) t p,t
				in
				AKExpr(mk (TFunction {
					tf_args = List.map (fun v -> v,None) vl;
					tf_type = t;
					tf_expr = mk (TReturn (Some ec)) t p;
				}) (TFun ((List.map (fun v -> v.v_name,false,v.v_type) vl),t,false)) p)
			| _ -> raise_typing_error "Binding new is only allowed on class types" p
		end;
	| EField _ ->
		handle_efield ctx e p mode with_type
	| EArray (e1,e2) ->
		type_array_access ctx e1 e2 p mode
	| ECall (e, el) ->
		type_call_access ctx e el mode with_type None p
	| EDisplay (e,dk) ->
		AKExpr (TyperDisplay.handle_edisplay ctx e dk mode with_type)
	| _ ->
		AKExpr (type_expr ~mode ctx (e,p) with_type)

and type_array_access ctx e1 e2 p mode =
	let e1, p1 = e1 in
	let a1 = type_access ctx e1 p1 MGet WithType.value in
	let e2 = type_expr ctx e2 WithType.value in
	match a1 with
	| AKSafeNav sn ->
		(* pack the array access inside the safe navigation chain *)
		let e1 = acc_get ctx sn.sn_access in
		AKSafeNav { sn with sn_access = Calls.array_access ctx e1 e2 mode p }
	| _ ->
		let e1 = acc_get ctx a1 in
		Calls.array_access ctx e1 e2 mode p

and type_vars ctx vl p =
	let vl = List.map (fun ev ->
		let n = fst ev.ev_name
		and pv = snd ev.ev_name in
		DeprecationCheck.check_is ctx.com ctx.curclass.cl_meta ctx.curfield.cf_meta n ev.ev_meta pv;
		try
			let t = Typeload.load_type_hint ctx p ev.ev_type in
			let e = (match ev.ev_expr with
				| None -> None
				| Some e ->
					let old_in_loop = ctx.in_loop in
					if ev.ev_static then ctx.in_loop <- false;
					let e = Std.finally (fun () -> ctx.in_loop <- old_in_loop) (type_expr ctx e) (WithType.with_type t) in
					let e = AbstractCast.cast_or_unify ctx t e p in
					Some e
			) in
			let v = if Meta.has Meta.This ev.ev_meta then
				add_local ctx VAbstractThis n t pv
			else
				add_local_with_origin ctx TVOLocalVariable n t pv
			in
			v.v_meta <- ev.ev_meta;
			DisplayEmitter.check_display_metadata ctx v.v_meta;
			if ev.ev_final then add_var_flag v VFinal;
			if ev.ev_static then add_var_flag v VStatic;
			if ctx.in_display && DisplayPosition.display_position#enclosed_in pv then
				DisplayEmitter.display_variable ctx v pv;
			v,e
		with
			Error err ->
				check_error ctx err;
				add_local ctx VGenerated n t_dynamic pv, None (* TODO: What to do with this... *)
	) vl in
	List.iter (fun (v,_) ->
		delay_if_mono ctx PTypeField v.v_type (fun() ->
			if ExtType.is_void (follow v.v_type) then
				raise_typing_error "Variables of type Void are not allowed" v.v_pos
		)
	) vl;
	match vl with
	| [v,eo] ->
		mk (TVar (v,eo)) ctx.t.tvoid p
	| _ ->
		let e = mk (TBlock (List.map (fun (v,e) -> (mk (TVar (v,e)) ctx.t.tvoid p)) vl)) ctx.t.tvoid p in
		mk (TMeta((Meta.MergeBlock,[],p), e)) e.etype e.epos

and format_string ctx s p =
	let e = ref None in
	let pmin = ref p.pmin in
	let min = ref (p.pmin + 1) in
	let add_expr (enext,p) len =
		min := !min + len;
		let enext = if ctx.in_display && DisplayPosition.display_position#enclosed_in p then
			Display.ExprPreprocessing.process_expr ctx.com (enext,p)
		else
			enext,p
		in
		match !e with
		| None -> e := Some enext
		| Some prev ->
			e := Some (EBinop (OpAdd,prev,enext),punion (pos prev) p)
	in
	let add enext len =
		let p = { p with pmin = !min; pmax = !min + len } in
		add_expr (enext,p) len
	in
	let add_sub start pos =
		let len = pos - start in
		if len > 0 || !e = None then add (EConst (String (String.sub s start len,SDoubleQuotes))) len
	in
	let len = String.length s in
	let rec parse start pos =
		if pos = len then add_sub start pos else
		let c = String.unsafe_get s pos in
		let pos = pos + 1 in
		if c = '\'' then begin
			incr pmin;
			incr min;
		end;
		if c <> '$' || pos = len then parse start pos else
		match String.unsafe_get s pos with
		| '$' ->
			(* double $ *)
			add_sub start pos;
			parse (pos + 1) (pos + 1)
		| '{' ->
			parse_group start pos '{' '}' "brace"
		| 'a'..'z' | 'A'..'Z' | '_' ->
			add_sub start (pos - 1);
			incr min;
			let rec loop i =
				if i = len then i else
				let c = String.unsafe_get s i in
				match c with
				| 'a'..'z' | 'A'..'Z' | '0'..'9' | '_' -> loop (i+1)
				| _ -> i
			in
			let iend = loop (pos + 1) in
			let len = iend - pos in
			add (EConst (Ident (String.sub s pos len))) len;
			parse (pos + len) (pos + len)
		| _ ->
			(* keep as-it *)
			parse start pos
	and parse_group start pos gopen gclose gname =
		add_sub start (pos - 1);
		let rec loop groups i =
			if i = len then
				match groups with
				| [] -> die "" __LOC__
				| g :: _ -> raise_typing_error ("Unclosed " ^ gname) { p with pmin = !pmin + g + 1; pmax = !pmin + g + 2 }
			else
				let c = String.unsafe_get s i in
				if c = gopen then
					loop (i :: groups) (i + 1)
				else if c = gclose then begin
					let groups = List.tl groups in
					if groups = [] then i else loop groups (i + 1)
				end else
					loop groups (i + 1)
		in
		let send = loop [pos] (pos + 1) in
		let slen = send - pos - 1 in
		let scode = String.sub s (pos + 1) slen in
		min := !min + 2;
		begin
			let e =
				let ep = { p with pmin = !pmin + pos + 2; pmax = !pmin + send + 1 } in
				let error msg pos =
					if Lexer.string_is_whitespace scode then raise_typing_error "Expression cannot be empty" ep
					else raise_typing_error msg pos
				in
				match ParserEntry.parse_expr_string ctx.com.defines scode ep error true with
					| ParseSuccess(data,_,_) -> data
					| ParseError(_,(msg,p),_) -> error (Parser.error_msg msg) p
			in
			add_expr e slen
		end;
		min := !min + 1;
		parse (send + 1) (send + 1)
	in
	parse 0 0;
	match !e with
	| None -> die "" __LOC__
	| Some e -> e

and type_block ctx el with_type p =
	let merge acc e = match e.eexpr with
		| TMeta((Meta.MergeBlock,_,_), {eexpr = TBlock el}) ->
			List.rev el @ acc
		| _ ->
			e :: acc
	in
	let rec loop acc = function
		| [] -> List.rev acc
		| e :: l ->
			let acc = try merge acc (type_expr ctx e (if l = [] then with_type else WithType.no_value)) with Error err -> check_error ctx err; acc in
			loop acc l
	in
	let l = loop [] el in
	let rec loop = function
		| [] -> ctx.t.tvoid
		| [e] -> e.etype
		| _ :: l -> loop l
	in
	mk (TBlock l) (loop l) p

and type_object_decl ctx fl with_type p =
	let dynamic_parameter = ref None in
	let a = (match with_type with
	| WithType.WithType(t,_) ->
		let rec loop seen t =
			match follow t with
			| TAnon a -> ODKWithStructure a
			| TAbstract (a,pl) as t
				when not (Meta.has Meta.CoreType a.a_meta)
					&& not (List.exists (fun t' -> shallow_eq t t') seen) ->
				let froms = get_abstract_froms ctx a pl in
				let fold = fun acc t' -> match loop (t :: seen) t' with ODKPlain -> acc | t -> t :: acc in
				begin match List.fold_left fold [] froms with
					| [] -> ODKPlain (* If the abstract has no casts in the first place, we can assume plain typing (issue #10730) *)
					| [t] -> t
					| _ -> ODKFailed
				end
			| TDynamic (Some t) ->
				dynamic_parameter := Some t;
				ODKWithStructure {
					a_status = ref Closed;
					a_fields = PMap.empty;
				}
			| TInst(c,tl) when Meta.has Meta.StructInit c.cl_meta ->
				ODKWithClass(c,tl)
			| _ ->
				ODKPlain
		in
		loop [] t
	| _ ->
		ODKPlain
	) in
	let type_fields field_map =
		let fields = ref PMap.empty in
		let extra_fields = ref [] in
		let fl = List.map (fun ((n,pn,qs),e) ->
			let is_valid = Lexer.is_valid_identifier n in
			if PMap.mem n !fields then raise_typing_error ("Duplicate field in object declaration : " ^ n) pn;
			let is_final = ref false in
			let e = try
				let t = match !dynamic_parameter with
					| Some t -> t
					| None ->
						let cf = PMap.find n field_map in
						if (has_class_field_flag cf CfFinal) then is_final := true;
						if ctx.in_display && DisplayPosition.display_position#enclosed_in pn then DisplayEmitter.display_field ctx Unknown CFSMember cf pn;
						cf.cf_type
				in
				let e = type_expr ctx e (WithType.with_structure_field t n) in
				let e = AbstractCast.cast_or_unify ctx t e e.epos in
				let e = if is_null t && not (is_null e.etype) then mk (TCast(e,None)) (ctx.t.tnull e.etype) e.epos else e in
				(try type_eq EqStrict e.etype t; e with Unify_error _ -> mk (TCast (e,None)) t e.epos)
			with Not_found ->
				if is_valid then
					extra_fields := n :: !extra_fields;
				type_expr ctx e WithType.value
			in
			if is_valid then begin
				if starts_with n '$' then raise_typing_error "Field names starting with a dollar are not allowed" p;
				let cf = mk_field n e.etype (punion pn e.epos) pn in
				if !is_final then add_class_field_flag cf CfFinal;
				fields := PMap.add n cf !fields;
			end;
			((n,pn,qs),e)
		) fl in
		let t = mk_anon ~fields:!fields (ref Const) in
		if not ctx.untyped then begin
			(match PMap.foldi (fun n cf acc -> if not (Meta.has Meta.Optional cf.cf_meta) && not (PMap.mem n !fields) then n :: acc else acc) field_map [] with
				| [] -> ()
				| [n] -> raise_or_display ctx [Unify_custom ("Object requires field " ^ n)] p
				| depth -> raise_or_display ctx [Unify_custom ("Object requires fields: " ^ (String.concat ", " depth))] p);
			(match !extra_fields with
			| [] -> ()
			| _ -> raise_or_display ctx (List.map (fun n -> has_extra_field t n) !extra_fields) p);
		end;
		t, fl
	in
	let type_plain_fields () =
		let loop (l,acc) ((f,pf,qs),e) =
			let is_valid = Lexer.is_valid_identifier f in
			if PMap.mem f acc then raise_typing_error ("Duplicate field in object declaration : " ^ f) pf;
			let e = type_expr ctx e (WithType.named_structure_field f) in
			(match follow e.etype with TAbstract({a_path=[],"Void"},_) -> raise_typing_error "Fields of type Void are not allowed in structures" e.epos | _ -> ());
			let cf = mk_field f e.etype (punion pf e.epos) pf in
			if ctx.in_display && DisplayPosition.display_position#enclosed_in pf then DisplayEmitter.display_field ctx Unknown CFSMember cf pf;
			(((f,pf,qs),e) :: l, if is_valid then begin
				if starts_with f '$' then raise_typing_error "Field names starting with a dollar are not allowed" p;
				PMap.add f cf acc
			end else acc)
		in
		let fields , types = List.fold_left loop ([],PMap.empty) fl in
		let x = ref Const in
		ctx.opened <- x :: ctx.opened;
		mk (TObjectDecl (List.rev fields)) (mk_anon ~fields:types x) p
	in
	(match a with
	| ODKPlain | ODKFailed  -> type_plain_fields()
	| ODKWithStructure a when PMap.is_empty a.a_fields && !dynamic_parameter = None -> type_plain_fields()
	| ODKWithStructure a ->
		let t, fl = type_fields a.a_fields in
		mk (TObjectDecl fl) t p
	| ODKWithClass (c,tl) ->
		let fa = FieldAccess.get_constructor_access c tl p in
		let ctor = fa.fa_field in
		let args = match follow (FieldAccess.get_map_function fa ctor.cf_type) with
			| TFun(args,_,_) ->
				begin match ctor.cf_expr with
					| Some {eexpr = TFunction tf} ->
						let rec loop acc args vl = match args,vl with
							| arg :: args,(v,_) :: vl ->
								loop ((arg,v.v_pos) :: acc) args vl
							| [],_ ->
								List.rev acc
							| arg :: args,[] ->
								loop ((arg,ctor.cf_name_pos) :: acc) args []
						in
						loop [] args tf.tf_args
					| _ ->
						List.map (fun args -> (args,ctor.cf_name_pos)) args
					end
			| _ -> die "" __LOC__
		in
		let fields = List.fold_left (fun acc ((n,opt,t),parg) ->
			let f = mk_field n t parg parg in
			if opt then f.cf_meta <- [(Meta.Optional,[],null_pos)];
			PMap.add n f acc
		) PMap.empty args in
		let t,fl = type_fields fields in
		let evars,fl,_ = List.fold_left (fun (evars,elocs,had_side_effect) (s,e) ->
			begin match e.eexpr with
			| TConst _ | TTypeExpr _ | TFunction _ ->
				evars,(s,e) :: elocs,had_side_effect
			| _ ->
				if had_side_effect then begin
					let v = gen_local ctx e.etype e.epos in
					let ev = mk (TVar(v,Some e)) e.etype e.epos in
					let eloc = mk (TLocal v) v.v_type e.epos in
					(ev :: evars),((s,eloc) :: elocs),had_side_effect
				end else
					evars,(s,e) :: elocs,OptimizerTexpr.has_side_effect e
			end
		) ([],[],false) (List.rev fl) in
		let el = List.map (fun ((n,_,t),parg) ->
			try Expr.field_assoc n fl
			with Not_found ->
				try
					match ctor.cf_expr with
					| Some { eexpr = TFunction fn } ->
						Option.get (snd (List.find (fun (v,e) -> n = v.v_name && Option.is_some e) fn.tf_args))
					| _ ->
						raise Not_found
				with Not_found | Option.No_value ->
					let t =
						if type_has_meta (Abstract.follow_with_abstracts_without_null t) Meta.NotNull then ctx.t.tnull t
						else t
					in
					mk (TConst TNull) t p
		) args in
		let e = mk (TNew(c,tl,el)) (TInst(c,tl)) p in
		mk (TBlock (List.rev (e :: (List.rev evars)))) e.etype e.epos
	)

and type_new ctx path el with_type force_inline p =
	let path =
		if snd path <> null_pos then
			path
		(*
			Since macros don't have placed_type_path structure on Haxe side any ENew will have null_pos in `path`.
			Try to calculate a better pos.
		*)
		else begin
			match el with
			| (_,p1) :: _ when p1.pfile = p.pfile && p.pmin < p1.pmin ->
				let pmin = p.pmin + (String.length "new ")
				and pmax = p1.pmin - 2 (* Additional "1" for an opening bracket *)
				in
				fst path, { p with
					pmin = if pmin < pmax then pmin else p.pmin;
					pmax = pmax;
				}
			| _ -> fst path, p
		end
	in
	let unify_constructor_call c fa =
		try
			let fcc = unify_field_call ctx fa [] el p fa.fa_inline in
			check_constructor_access ctx c fcc.fc_field p;
			fcc
		with Error err ->
			raise_typing_error_ext err
	in
	let display_position_in_el () =
		List.exists (fun e -> DisplayPosition.display_position#enclosed_in (pos e)) el
	in
	let t = if (fst path).tparams <> [] then begin
		try
			Typeload.load_instance ctx path false
		with Error _ as exc when display_position_in_el() ->
			(* If we fail for some reason, process the arguments in case we want to display them (#7650). *)
			List.iter (fun e -> ignore(type_expr ctx e WithType.value)) el;
			raise exc
	end else try
		ctx.call_argument_stack <- el :: ctx.call_argument_stack;
		let t = Typeload.load_instance ctx path true in
		let t_follow = follow t in
		ctx.call_argument_stack <- List.tl ctx.call_argument_stack;
		(* Try to properly build @:generic classes here (issue #2016) *)
		begin match t_follow with
			| TInst({cl_kind = KGeneric } as c,tl) -> follow (Generic.build_generic_class ctx c p tl)
			| _ -> t
		end
	with
	| Generic.Generic_Exception _ ->
		(* Try to infer generic parameters from the argument list (issue #2044) *)
		begin match resolve_typedef (Typeload.load_type_def ctx p (fst path)) with
		| TClassDecl ({cl_constructor = Some cf} as c) ->
			let monos = Monomorph.spawn_constrained_monos (fun t -> t) c.cl_params in
			let fa = FieldAccess.get_constructor_access c monos p in
			no_abstract_constructor c p;
			ignore (unify_constructor_call c fa);
			begin try
				Generic.build_generic_class ctx c p monos
			with Generic.Generic_Exception _ as exc ->
				(* If we have an expected type, just use that (issue #3804) *)
				begin match with_type with
					| WithType.WithType(t,_) ->
						begin match follow t with
							| TMono _ -> raise exc
							| t -> t
						end
					| _ ->
						raise exc
				end
			end
		| mt ->
			raise_typing_error ((s_type_path (t_infos mt).mt_path) ^ " cannot be constructed") p
		end
	| Error _ as exc when display_position_in_el() ->
		List.iter (fun e -> ignore(type_expr ctx e WithType.value)) el;
		raise exc
	in
	DisplayEmitter.check_display_type ctx t path;
	let t = follow t in
	let build_constructor_call ao c tl =
		let fa = FieldAccess.get_constructor_access c tl p in
		let fa = if force_inline then {fa with fa_inline = true} else fa in
		let cf = fa.fa_field in
		no_abstract_constructor c p;
		begin match cf.cf_kind with
			| Var { v_read = AccRequire (r,msg) } -> (match msg with Some msg -> raise_typing_error msg p | None -> error_require r p)
			| _ -> ()
		end;
		unify_constructor_call c fa
	in
	try begin match Abstract.follow_with_forward_ctor t with
	| TInst ({cl_kind = KTypeParameter tl} as c,params) ->
		if not (TypeloadCheck.is_generic_parameter ctx c) then raise_typing_error "Only generic type parameters can be constructed" p;
 		begin match get_constructible_constraint ctx tl p with
		| None ->
			raise_typing_error_ext (make_error (No_constructor (TClassDecl c)) p)
		| Some(tl,tr) ->
			let el = unify_call_args ctx el tl tr p false false false in
			mk (TNew (c,params,el)) t p
		end
	| TAbstract({a_impl = Some c} as a,tl) when not (Meta.has Meta.MultiType a.a_meta) ->
		let fcc = build_constructor_call (Some a) c tl in
		{ (fcc.fc_data()) with etype = t }
	| TInst (c,params) | TAbstract({a_impl = Some c},params) ->
		let fcc = build_constructor_call None c params in
		let el = fcc.fc_args in
		mk (TNew (c,params,el)) t p
	| _ ->
		raise_typing_error (s_type (print_context()) t ^ " cannot be constructed") p
	end with Error ({ err_message = No_constructor _ } as err) when ctx.com.display.dms_kind <> DMNone ->
		display_error_ext ctx.com err;
		Diagnostics.secure_generated_code ctx.com (mk (TConst TNull) t p)

and type_try ctx e1 catches with_type p =
	let e1 = type_expr ctx (Expr.ensure_block e1) with_type in
	let rec check_unreachable cases t p = match cases with
		| (v,e) :: cases ->
			let unreachable () =
				display_error ctx.com "This block is unreachable" p;
				let st = s_type (print_context()) in
				display_error ctx.com (Printf.sprintf "%s can be caught to %s, which is handled here" (st t) (st v.v_type)) e.epos
			in
			begin try
				begin match follow t,follow v.v_type with
					| _, TDynamic _
					| _, TInst({ cl_path = ["haxe"],"Error"},_) ->
						unreachable()
					| _, TInst({ cl_path = path },_) when path = ctx.com.config.pf_exceptions.ec_wildcard_catch ->
						unreachable()
					| TDynamic _,_ ->
						()
					| _ ->
						Type.unify t v.v_type;
						unreachable()
				end
			with Unify_error _ ->
				check_unreachable cases t p
			end
		| [] ->
			()
	in
	let check_catch_type_params params p =
		List.iter (fun pt ->
			if Abstract.follow_with_abstracts pt != t_dynamic then raise_typing_error "Catch class parameter must be Dynamic" p;
		) params
	in
	let catches,el = List.fold_left (fun (acc1,acc2) ((v,pv),t,e_ast,pc) ->
		let th = Option.default (CTPath { tpackage = ["haxe"]; tname = "Exception"; tsub = None; tparams = [] },null_pos) t in
		let t = Typeload.load_complex_type ctx true th in
		let rec loop t = match follow t with
			| TInst ({ cl_kind = KTypeParameter _} as c,_) when not (TypeloadCheck.is_generic_parameter ctx c) ->
				raise_typing_error "Cannot catch non-generic type parameter" p
			| TInst (_,params) | TEnum (_,params) ->
				check_catch_type_params params (snd th);
				t
			| TAbstract(a,params) when Meta.has Meta.RuntimeValue a.a_meta ->
				check_catch_type_params params (snd th);
				t
			| TAbstract(a,tl) when not (Meta.has Meta.CoreType a.a_meta) ->
				loop (Abstract.get_underlying_type a tl)
			| TDynamic _ -> t
			| _ -> raise_typing_error "Catch type must be a class, an enum or Dynamic" (pos e_ast)
		in
		let t2 = loop t in
		check_unreachable acc1 t2 (pos e_ast);
		let locals = save_locals ctx in
		let v = add_local_with_origin ctx TVOCatchVariable v t pv in
		if ctx.is_display_file && DisplayPosition.display_position#enclosed_in pv then
			DisplayEmitter.display_variable ctx v pv;
		let e = type_expr ctx e_ast with_type in
		(* If the catch position is the display position it means we get completion on the catch keyword or some
		   punctuation. Otherwise we wouldn't reach this point. *)
		if ctx.is_display_file && DisplayPosition.display_position#enclosed_in pc then ignore(TyperDisplay.display_expr ctx e_ast e DKMarked MGet with_type pc);
		v.v_type <- t2;
		locals();
		((v,e) :: acc1),(e :: acc2)
	) ([],[e1]) catches in
	let e1,catches,t = match with_type with
		| WithType.NoValue -> e1,catches,ctx.t.tvoid
		| WithType.Value _ -> e1,catches,unify_min ctx el
		| WithType.WithType(t,src) when (match follow t with TMono _ -> true | t -> ExtType.is_void t) ->
			e1,catches,unify_min_for_type_source ctx el src
		| WithType.WithType(t,_) ->
			let e1 = AbstractCast.cast_or_unify ctx t e1 e1.epos in
			let catches = List.map (fun (v,e) ->
				v,AbstractCast.cast_or_unify ctx t e e.epos
			) catches in
			e1,catches,t
	in
	mk (TTry (e1,List.rev catches)) t p

and type_map_declaration ctx e1 el with_type p =
	let (tkey,tval,has_type) =
		let get_map_params t = match follow t with
			| TAbstract({a_path=["haxe";"ds"],"Map"},[tk;tv]) -> tk,tv,true
			| TInst({cl_path=["haxe";"ds"],"IntMap"},[tv]) -> ctx.t.tint,tv,true
			| TInst({cl_path=["haxe";"ds"],"StringMap"},[tv]) -> ctx.t.tstring,tv,true
			| TInst({cl_path=["haxe";"ds"],("ObjectMap" | "EnumValueMap")},[tk;tv]) -> tk,tv,true
			| _ -> spawn_monomorph ctx p,spawn_monomorph ctx p,false
		in
		match with_type with
		| WithType.WithType(t,_) -> get_map_params t
		| _ -> (spawn_monomorph ctx p,spawn_monomorph ctx p,false)
	in
	let keys = Hashtbl.create 0 in
	let check_key e_key =
		try
			let p = Hashtbl.find keys e_key.eexpr in
			display_error ctx.com "Duplicate key" e_key.epos;
			raise_typing_error ~depth:1 (compl_msg "Previously defined here") p
		with Not_found ->
			begin match e_key.eexpr with
			| TConst _ -> Hashtbl.add keys e_key.eexpr e_key.epos;
			| _ -> ()
			end
	in
	let el = e1 :: el in
	let el_kv = List.map (fun e -> match fst e with
		| EBinop(OpArrow,e1,e2) -> e1,e2
		| EDisplay _ ->
			ignore(type_expr ctx e (WithType.with_type tkey));
			raise_typing_error "Expected a => b" (pos e)
		| _ -> raise_typing_error "Expected a => b" (pos e)
	) el in
	let el_k,el_v,tkey,tval = if has_type then begin
		let el_k,el_v = List.fold_left (fun (el_k,el_v) (e1,e2) ->
			let e1 = type_expr ctx e1 (WithType.with_type tkey) in
			check_key e1;
			let e1 = AbstractCast.cast_or_unify ctx tkey e1 e1.epos in
			let e2 = type_expr ctx e2 (WithType.with_type tval) in
			let e2 = AbstractCast.cast_or_unify ctx tval e2 e2.epos in
			(e1 :: el_k,e2 :: el_v)
		) ([],[]) el_kv in
		el_k,el_v,tkey,tval
	end else begin
		let el_k,el_v = List.fold_left (fun (el_k,el_v) (e1,e2) ->
			let e1 = type_expr ctx e1 WithType.value in
			check_key e1;
			let e2 = type_expr ctx e2 WithType.value in
			(e1 :: el_k,e2 :: el_v)
		) ([],[]) el_kv in
		let tkey = unify_min_raise ctx el_k in
		let tval = unify_min_raise ctx el_v in
		el_k,el_v,tkey,tval
	end in
	let m = TypeloadModule.load_module ctx (["haxe";"ds"],"Map") null_pos in
	let a,c = match m.m_types with
		| (TAbstractDecl ({a_impl = Some c} as a)) :: _ -> a,c
		| _ -> die "" __LOC__
	in
	let tmap = TAbstract(a,[tkey;tval]) in
	let cf = PMap.find "set" c.cl_statics in
	let v = gen_local ctx tmap p in
	let ev = mk (TLocal v) tmap p in
	let ec = type_module_type ctx (TClassDecl c) p in
	let ef = mk (TField(ec,FStatic(c,cf))) (tfun [tkey;tval] ctx.t.tvoid) p in
	let el = ev :: List.map2 (fun e1 e2 -> (make_call ctx ef [ev;e1;e2] ctx.com.basic.tvoid p)) el_k el_v in
	let enew = mk (TNew(c,[tkey;tval],[])) tmap p in
	let el = (mk (TVar (v,Some enew)) t_dynamic p) :: (List.rev el) in
	mk (TBlock el) tmap p

and type_local_function ctx kind f with_type p want_coroutine =
	let name,inline = match kind with FKNamed (name,inline) -> Some name,inline | _ -> None,false in
	let params = TypeloadFunction.type_function_params ctx f (match name with None -> "localfun" | Some (n,_) -> n) p in
	if params <> [] then begin
		if name = None then display_error ctx.com "Type parameters not supported in unnamed local functions" p;
		if with_type <> WithType.NoValue then raise_typing_error "Type parameters are not supported for rvalue functions" p
	end;
	let v,pname = (match name with
		| None -> None,p
		| Some (v,pn) -> Some v,pn
	) in
	let old_tp,old_in_loop = ctx.type_params,ctx.in_loop in
	ctx.type_params <- params @ ctx.type_params;
	if not inline then ctx.in_loop <- false;
	let rt = Typeload.load_type_hint ctx p f.f_type in
	let type_arg _ opt t p = Typeload.load_type_hint ~opt ctx p t in
	let args = new FunctionArguments.function_arguments ctx type_arg false ctx.in_display None f.f_args in
	let targs = args#for_type in
	let maybe_unify_arg t1 t2 =
		match follow t1 with
		| TMono _ -> unify ctx t2 t1 p
		| _ -> ()
	in
	let maybe_unify_ret tr = match follow tr,follow rt with
		| TAbstract({a_path = [],"Void"},_),_ when kind <> FKArrow -> ()
		| _,TMono _ -> unify ctx rt tr p
		| _ -> ()
	in
	(* The idea here is: If we have multiple `from Function`, we can
	   1. ignore any that have a different argument arity, and
	   2. still top-down infer any argument or return type that is equal across all candidates.
	*)
	let handle_abstract_matrix l =
		let arity = List.length targs in
		let m = new unification_matrix (arity + 1) in
		let rec loop l = match l with
			| t :: l ->
				begin match follow t with
				| TFun(args,ret,_) when List.length args = arity ->
					List.iteri (fun i (_,_,t) ->
						(* We don't want to bind monomorphs because we want the widest type *)
						let t = dynamify_monos t in
						m#join t (i + 1);
					) args;
					let ret = dynamify_monos ret in
					m#join ret 0;
				| t ->
					()
				end;
				loop l
			| [] ->
				()
		in
		loop l;
 		List.iteri (fun i (_,_,t1) ->
			match m#get_type (i + 1) with
			| Some t2 ->
				maybe_unify_arg t1 t2
			| None ->
				()
		) targs;
		begin match m#get_type 0 with
		| Some tr ->
			maybe_unify_ret tr
		| None ->
			()
		end
	in
	(match with_type with
	| WithType.WithType(t,_) ->
		let rec loop stack t =
			(match follow t with
			| TFun (args2,tr,_) when List.length args2 = List.length targs ->
				List.iter2 (fun (_,_,t1) (_,_,t2) ->
					maybe_unify_arg t1 t2
				) targs args2;
				(* unify for top-down inference unless we are expecting Void *)
				maybe_unify_ret tr
			| TAbstract(a,tl) ->
				begin match get_abstract_froms ctx a tl with
					| [t2] ->
						if not (List.exists (shallow_eq t) stack) then loop (t :: stack) t2
					| l ->
						(* For cases like nested EitherType, we want a flat list of all possible candidates.
						   This might be controversial because those could be considered transitive casts,
						   but it's unclear if that's a bad thing for this kind of inference (issue #10982). *)
						let rec loop stack acc l = match l with
							| t :: l ->
								begin match follow t with
								| TAbstract(a,tl) as t when not (List.exists (shallow_eq t) stack) ->
									loop (t :: stack) acc (l @ get_abstract_froms ctx a tl)
								| _ ->
									loop stack (t :: acc) l
								end
							| [] ->
								List.rev acc
						in
						handle_abstract_matrix (loop [] [] l)
				end
			| _ -> ())
		in
		loop [] t
	| WithType.NoValue ->
		if name = None then display_error ctx.com "Unnamed lvalue functions are not supported" p
	| _ ->
		());
	let is_coroutine = match v, with_type with
		| None, WithType.WithType (texpected,_) ->
			(match follow texpected with
			| TFun(_,_,true) ->
				true
			| _ ->
				false)
		| _ ->
			want_coroutine
	in
	let ft = TFun (targs,rt,is_coroutine) in

	let v = (match v with
		| None -> None
		| Some v ->
			let v = (add_local_with_origin ctx TVOLocalFunction v ft pname) in
			if params <> [] then v.v_extra <- Some (var_extra params None);
			Some v
	) in
	let curfun = match ctx.curfun with
		| FunStatic -> FunStatic
		| FunMemberAbstract
		| FunMemberAbstractLocal -> FunMemberAbstractLocal
		| _ -> FunMemberClassLocal
	in
	let e = TypeloadFunction.type_function ctx args rt curfun f.f_expr is_coroutine ctx.in_display p in
	ctx.type_params <- old_tp;
	ctx.in_loop <- old_in_loop;
	let tf = {
		tf_args = args#for_expr;
		tf_type = rt;
		tf_expr = e;
	} in
	let e = mk (TFunction tf) ft p in
	match v with
	| None ->
		e
	| Some v ->
		Typeload.generate_args_meta ctx.com None (fun m -> v.v_meta <- m :: v.v_meta) f.f_args;
		let open LocalUsage in
		if params <> [] || inline then v.v_extra <- Some (var_extra params (if inline then Some e else None));
		if ctx.in_display && DisplayPosition.display_position#enclosed_in v.v_pos then
			DisplayEmitter.display_variable ctx v v.v_pos;
		let rec loop = function
			| LocalUsage.Block f | LocalUsage.Loop f | LocalUsage.Function f -> f loop
			| LocalUsage.Use v2 | LocalUsage.Assign v2 when v == v2 -> raise Exit
			| LocalUsage.Use _ | LocalUsage.Assign _ | LocalUsage.Declare _ -> ()
		in
		let is_rec = (try local_usage loop e; false with Exit -> true) in
		let exprs =
			if with_type <> WithType.NoValue && not inline then [mk (TLocal v) v.v_type p]
			else []
		in
		let exprs =
			if is_rec then begin
				if inline then display_error ctx.com "Inline function cannot be recursive" e.epos;
				(mk (TVar (v,Some (mk (TConst TNull) ft p))) ctx.t.tvoid p) ::
				(mk (TBinop (OpAssign,mk (TLocal v) ft p,e)) ft p) ::
				exprs
			end else if inline && not ctx.is_display_file then
				(mk (TBlock []) ctx.t.tvoid p) :: exprs (* do not add variable since it will be inlined *)
			else
				(mk (TVar (v,Some e)) ctx.t.tvoid p) :: exprs
		in
		match exprs with
		| [e] -> e
		| _ ->
			let block = mk (TBlock exprs) v.v_type p in
			mk (TMeta ((Meta.MergeBlock, [], null_pos), block)) v.v_type p

and type_array_decl ctx el with_type p =
	let allow_array_dynamic = ref false in
	let tp = (match with_type with
	| WithType.WithType(t,_) ->
		let rec loop seen t =
			(match follow t with
			| TInst ({ cl_path = [],"Array" },[tp]) ->
				(match follow tp with
				| TMono _ -> None
				| _ as t ->
					if t == t_dynamic then allow_array_dynamic := true;
					Some tp)
			| TAnon _ ->
				(try
					Some (get_iterable_param t)
				with Not_found ->
					None)
			| TAbstract (a,pl) as t when not (List.exists (fun t' -> shallow_eq t t') seen) ->
				let types =
					List.fold_left
						(fun acc t' -> match loop (t :: seen) t' with
							| None -> acc
							| Some t -> t :: acc
						)
						[]
						(get_abstract_froms ctx a pl)
				in
				(match types with
				| [t] -> Some t
				| _ -> None)
			| t ->
				if t == t_dynamic then begin
					allow_array_dynamic := true;
					Some t
				end else
					None
			)
		in
		loop [] t
	| _ ->
		None
	) in
	(match tp with
	| None ->
		let el = List.map (fun e -> type_expr ctx e WithType.value) el in
		let t = try
			unify_min_raise ctx el
		with Error ({ err_message = Unify _ } as err) ->
			if !allow_array_dynamic || ctx.untyped || ignore_error ctx.com then
				t_dynamic
			else begin
				display_error ctx.com "Arrays of mixed types are only allowed if the type is forced to Array<Dynamic>" err.err_pos;
				raise_error err
			end
		in
		mk (TArrayDecl el) (ctx.t.tarray t) p
	| Some t ->
		let el = List.map (fun e ->
			let e = type_expr ctx e (WithType.with_type t) in
			AbstractCast.cast_or_unify ctx t e e.epos;
		) el in
		mk (TArrayDecl el) (ctx.t.tarray t) p)

and type_array_comprehension ctx e with_type p =
	let v = gen_local ctx (spawn_monomorph ctx p) p in
	let ev = mk (TLocal v) v.v_type p in
	let e_ref = snd (store_typed_expr ctx.com ev p) in
	let et = ref (EConst(Ident "null"),p) in
	let comprehension_pos = p in
	let rec map_compr (e,p) =
		match e with
		| EFor(it,e2) -> (EFor (it, map_compr e2),p)
		| EWhile(cond,e2,flag) -> (EWhile (cond,map_compr e2,flag),p)
		| EIf (cond,e2,None) -> (EIf (cond,map_compr e2,None),p)
		| EIf (cond,e2,Some e3) -> (EIf (cond,map_compr e2,Some (map_compr e3)),p)
		| EBlock [e] -> (EBlock [map_compr e],p)
		| EBlock [] -> map_compr (EObjectDecl [],p)
		| EBlock el -> begin match List.rev el with
			| e :: el -> (EBlock ((List.rev el) @ [map_compr e]),p)
			| [] -> e,p
			end
		| EParenthesis e2 -> (EParenthesis (map_compr e2),p)
		| EBinop(OpArrow,a,b) ->
			et := (ENew(({tpackage=["haxe";"ds"];tname="Map";tparams=[];tsub=None},null_pos),[]),comprehension_pos);
			(ECall ((efield (e_ref,"set"),p),[a;b]),p)
		| _ ->
			et := (EArrayDecl [],comprehension_pos);
			(ECall ((efield (e_ref,"push"),p),[(e,p)]),p)
	in
	let e = map_compr e in
	let ea = type_expr ctx !et with_type in
	unify ctx v.v_type ea.etype p;
	let efor = type_expr ctx e WithType.NoValue in
	mk (TBlock [
		mk (TVar (v,Some ea)) ctx.t.tvoid p;
		efor;
		ev;
	]) v.v_type p

and type_return ?(implicit=false) ctx e with_type p =
	let is_abstract_ctor = ctx.curfun = FunMemberAbstract && ctx.curfield.cf_name = "_new" in
	match e with
	| None when is_abstract_ctor ->
		let e_cast = mk (TCast(get_this ctx p,None)) ctx.ret p in
		mk (TReturn (Some e_cast)) (mono_or_dynamic ctx with_type p) p
	| None ->
		let v = ctx.t.tvoid in
		unify ctx v ctx.ret p;
		let expect_void = match with_type with
			| WithType.WithType(t,_) -> ExtType.is_void (follow t)
			| WithType.Value (Some ImplicitReturn) -> true
			| _ -> false
		in
		mk (TReturn None) (if expect_void then v else (mono_or_dynamic ctx with_type p)) p
	| Some e ->
		if is_abstract_ctor then begin
			match fst e with
			| ECast((EConst(Ident "this"),_),None) -> ()
			| _ -> display_error ctx.com "Cannot return a value from constructor" p
		end;
		try
			let with_expected_type =
				if ExtType.is_void (follow ctx.ret) then WithType.no_value
				else if implicit then WithType.of_implicit_return ctx.ret
				else WithType.with_type ctx.ret
			in
			let e = type_expr ctx e with_expected_type in
			match follow ctx.ret with
			| TAbstract({a_path=[],"Void"},_) when implicit ->
				e
			| _ ->
				let e = AbstractCast.cast_or_unify ctx ctx.ret e p in
				match follow e.etype with
				| TAbstract({a_path=[],"Void"},_) ->
					begin match (Texpr.skip e).eexpr with
					| TConst TNull -> raise_typing_error "Cannot return `null` from Void-function" p
					| _ -> ()
					end;
					(* if we get a Void expression (e.g. from inlining) we don't want to return it (issue #4323) *)
					let t = mono_or_dynamic ctx with_type p in
					mk (TBlock [
						e;
						mk (TReturn None) t p
					]) t e.epos;
				| _ ->
					mk (TReturn (Some e)) (mono_or_dynamic ctx with_type p) p
		with Error err ->
			let p = err.err_pos in
			check_error ctx err;
			(* If we have a bad return, let's generate a return null expression at least. This surpresses various
				follow-up errors that come from the fact that the function no longer has a return expression (issue #6445). *)
			let e_null = mk (TConst TNull) (mk_mono()) p in
			mk (TReturn (Some e_null)) (mono_or_dynamic ctx with_type p) p

and type_cast ctx e t p =
	let tpos = pos t in
	let t = Typeload.load_complex_type ctx true t in
	let check_param pt = match follow pt with
		| TMono _ -> () (* This probably means that Dynamic wasn't bound (issue #4675). *)
		| t when t == t_dynamic -> ()
		| _ -> raise_typing_error "Cast type parameters must be Dynamic" tpos
	in
	let rec loop t = match follow t with
		| TInst (_,params) | TEnum (_,params) ->
			List.iter check_param params;
			(match follow t with
			| TInst (c,_) ->
				(match c.cl_kind with KTypeParameter _ -> raise_typing_error "Can't cast to a type parameter" tpos | _ -> ());
				TClassDecl c
			| TEnum (e,_) -> TEnumDecl e
			| _ -> die "" __LOC__);
		| TAbstract (a,params) when Meta.has Meta.RuntimeValue a.a_meta ->
			List.iter check_param params;
			TAbstractDecl a
		| TAbstract (a,params) ->
			loop (Abstract.get_underlying_type a params)
		| _ ->
			raise_typing_error "Cast type must be a class or an enum" tpos
	in
	let texpr = loop t in
	mk (TCast (type_expr ctx e WithType.value,Some texpr)) t p

and make_if_then_else ctx e0 e1 e2 with_type p =
	let e1,e2,t = match with_type with
	| WithType.NoValue -> e1,e2,ctx.t.tvoid
	| WithType.Value _ -> e1,e2,unify_min ctx [e1; e2]
	| WithType.WithType(t,src) when (match follow t with TMono _ -> true | t -> ExtType.is_void t) ->
		e1,e2,unify_min_for_type_source ctx [e1; e2] src
	| WithType.WithType(t,_) ->
		let e1 = AbstractCast.cast_or_unify ctx t e1 e1.epos in
		let e2 = AbstractCast.cast_or_unify ctx t e2 e2.epos in
		e1,e2,t
	in
	mk (TIf (e0,e1,Some e2)) t p

and type_if ctx e e1 e2 with_type is_ternary p =
	let e = type_expr ctx e WithType.value in
	if is_ternary then begin match e.eexpr with
		| TConst TNull -> raise_typing_error "Cannot use null as ternary condition" e.epos
		| _ -> ()
	end;
	let e = AbstractCast.cast_or_unify ctx ctx.t.tbool e p in
	let e1 = type_expr ctx (Expr.ensure_block e1) with_type in
	match e2 with
	| None ->
		mk (TIf (e,e1,None)) ctx.t.tvoid p
	| Some e2 ->
		let e2 = type_expr ctx (Expr.ensure_block e2) with_type in
		make_if_then_else ctx e e1 e2 with_type p

and type_meta ?(mode=MGet) ctx m e1 with_type p =
	if ctx.is_display_file then DisplayEmitter.check_display_metadata ctx [m];
	let old = ctx.meta in
	ctx.meta <- m :: ctx.meta;
	let e () = type_expr ~mode ctx e1 with_type in
	let e = match m with
		| (Meta.ToString,_,_) ->
			let e = e() in
			(match follow e.etype with
				| TAbstract({a_impl = Some c},_) when PMap.mem "toString" c.cl_statics -> call_to_string ctx e
				| _ -> e)
		| (Meta.Markup,_,_) ->
			raise_typing_error "Markup literals must be processed by a macro" p
		| (Meta.Analyzer,_,_) ->
			let e = e() in
			{e with eexpr = TMeta(m,e)}
		| (Meta.MergeBlock,_,_) ->
			begin match fst e1 with
			| EBlock el ->
				let e = type_block ctx el with_type p in
				{e with eexpr = TMeta(m,e)}
			| _ -> e()
			end
		| (Meta.StoredTypedExpr,_,_) ->
			type_stored_expr ctx e1
		| (Meta.NoPrivateAccess,_,_) ->
			ctx.meta <- List.filter (fun(m,_,_) -> m <> Meta.PrivateAccess) ctx.meta;
			e()
		| (Meta.Fixed,_,_) when ctx.com.platform=Cpp ->
			let e = e() in
			{e with eexpr = TMeta(m,e)}
		| (Meta.NullSafety, [(EConst (Ident "Off"), _)],_) ->
			let e = e() in
			{e with eexpr = TMeta(m,e)}
		| (Meta.BypassAccessor,_,p) ->
			let old_counter = ctx.bypass_accessor in
			ctx.bypass_accessor <- old_counter + 1;
			let e = e () in
			(if ctx.bypass_accessor > old_counter then display_error ctx.com "Field access expression expected after @:bypassAccessor metadata" p);
			e
		| (Meta.Inline,_,pinline) ->
			begin match fst e1 with
			| ECall(e1,el) ->
				acc_get ctx (type_call_access ctx e1 el MGet WithType.value (Some pinline) p)
			| ENew (t,el) ->
				let e = type_new ctx t el with_type true p in
				{e with eexpr = TMeta((Meta.Inline,[],null_pos),e)}
			| _ ->
				display_error ctx.com "Call or function expected after inline keyword" p;
				e();
			end
		| (Meta.ImplicitReturn,_,_) ->
			begin match e1 with
			| (EReturn e, p) -> type_return ~implicit:true ctx e with_type p
			| _ -> e()
			end
<<<<<<< HEAD
		| (Meta.Coroutine,_,_) ->
			begin match fst e1 with
			| EFunction (kind, f) ->
				type_local_function ctx kind f with_type p true
			| _ -> e()
			end
=======
		(* Allow `${...}` reification because it's a noop and happens easily with macros *)
		| (Meta.Dollar "",_,p) ->
			e()
>>>>>>> 71c41a09
		| (Meta.Dollar s,_,p) ->
			display_error ctx.com (Printf.sprintf "Reification $%s is not allowed outside of `macro` expression" s) p;
			e()
		| _ ->
			if ctx.g.retain_meta then
				let e = e() in
				{e with eexpr = TMeta(m,e)}
			else
				e()
	in
	ctx.meta <- old;
	e

and type_call_target ctx e el with_type p_inline =
	let p = (pos e) in
	let e = maybe_type_against_enum ctx (fun () -> type_access ctx (fst e) (snd e) (MCall el) WithType.value) with_type true p in
	let check_inline cf p =
		if (has_class_field_flag cf CfAbstract) then display_error ctx.com "Cannot force inline on abstract method" p
	in
	match p_inline with
	| None ->
		e
	| Some pinline ->
		let rec loop e =
			match e with
			| AKSafeNav sn ->
				AKSafeNav { sn with sn_access = loop sn.sn_access }
			| AKField fa ->
				check_inline fa.fa_field pinline;
				AKField({fa with fa_inline = true})
			| AKUsingField sea ->
				check_inline sea.se_access.fa_field pinline;
				AKUsingField {sea with se_access = {sea.se_access with fa_inline = true}}
			| AKExpr {eexpr = TLocal _} ->
				display_error ctx.com "Cannot force inline on local functions" pinline;
				e
			| _ ->
				e
		in
		loop e

and type_call_access ctx e el mode with_type p_inline p =
	try
		let e = type_call_builtin ctx e el mode with_type p in
		AKExpr e
	with Exit ->
		let acc = type_call_target ctx e el with_type p_inline in
		build_call_access ctx acc el mode with_type p

and type_call_builtin ctx e el mode with_type p =
	let create_coroutine e args ret p =
		let args = args @ [("_hx_continuation",false,(tfun [ret; t_dynamic] ctx.com.basic.tvoid))] in
		let ret = ctx.com.basic.tvoid in
		let el = unify_call_args ctx el args ret p false false false in
		mk (TCall (e, el)) (tfun [t_dynamic; t_dynamic] ctx.com.basic.tvoid) p
	in
	match e, el with
	| (EConst (Ident "trace"),p) , e :: el ->
		if Common.defined ctx.com Define.NoTraces then
			null ctx.t.tvoid p
		else
		let mk_to_string_meta e = EMeta((Meta.ToString,[],null_pos),e),pos e in
		let params = (match el with [] -> [] | _ -> [("customParams",null_pos,NoQuotes),(EArrayDecl (List.map mk_to_string_meta el) , p)]) in
		let infos = mk_infos ctx p params in
		if (platform ctx.com Js || platform ctx.com Python) && el = [] && has_dce ctx.com then
			let e = type_expr ctx e WithType.value in
			let infos = type_expr ctx infos WithType.value in
			let e = match follow e.etype with
				| TAbstract({a_impl = Some c},_) when PMap.mem "toString" c.cl_statics ->
					call_to_string ctx e
				| _ ->
					e
			in
			let e_trace = mk (TIdent "`trace") t_dynamic p in
			mk (TCall (e_trace,[e;infos])) ctx.t.tvoid p
		else
			type_expr ctx (ECall ((efield ((efield ((EConst (Ident "haxe"),p),"Log"),p),"trace"),p),[mk_to_string_meta e;infos]),p) WithType.NoValue
	| (EField ((EConst (Ident "super"),_),_,_),_), _ ->
		(* no builtins can be applied to super as it can't be a value *)
		raise Exit
	| (EField (e,"bind",efk_todo),p), args ->
		let e = type_expr ctx e WithType.value in
		(match follow e.etype with
			| TFun signature -> type_bind ctx e signature args p
			| _ -> raise Exit)
	| (EField (e,"start",_),_), args ->
		let e = type_expr ctx e WithType.value in
		(match follow e.etype with
			| TFun (args, ret, true) ->
				let ecoro = create_coroutine e args ret p in
				let enull = Builder.make_null t_dynamic p in
				mk (TCall (ecoro, [enull; enull])) ctx.com.basic.tvoid p
			| _ -> raise Exit)
	| (EField (e,"create",_),_), args ->
		let e = type_expr ctx e WithType.value in
		(match follow e.etype with
			| TFun (args, ret, true) ->
				create_coroutine e args ret p
			| _ -> raise Exit)
	| (EConst (Ident "$type"),_) , [e] ->
		begin match fst e with
		| EConst (Ident "_") ->
			warning ctx WInfo (WithType.to_string with_type) p;
			mk (TConst TNull) t_dynamic p
		| _ ->
			let e = type_expr ctx e WithType.value in
			warning ctx WInfo (s_type (print_context()) e.etype) e.epos;
			let e = Diagnostics.secure_generated_code ctx.com e in
			e
		end
	| (EField(e,"match",efk_todo),p), [epat] ->
		let et = type_expr ctx e WithType.value in
		let rec has_enum_match t = match follow t with
			| TEnum _ -> true
			| TAbstract (a,tl) when (Meta.has Meta.Forward a.a_meta) && not (Meta.has Meta.CoreType a.a_meta) ->
				(match a.a_impl with
					| Some c when (PMap.exists "match" c.cl_statics) && (has_class_field_flag (PMap.find "match" c.cl_statics) CfImpl) -> false
					| _ -> has_enum_match (Abstract.get_underlying_type ~return_first:true a tl))
			| _ -> false
		in
		if has_enum_match et.etype then
			Matcher.Match.match_expr ctx e [[epat],None,Some (EConst(Ident "true"),p),p] (Some (Some (EConst(Ident "false"),p),p)) (WithType.with_type ctx.t.tbool) true p
		else
			raise Exit
	| (EConst (Ident "__unprotect__"),_) , [(EConst (String _),_) as e] ->
		let e = type_expr ctx e WithType.value in
		if Common.platform ctx.com Flash then
			let t = tfun [e.etype] e.etype in
			let e_unprotect = mk (TIdent "__unprotect__") t p in
			mk (TCall (e_unprotect,[e])) e.etype e.epos
		else
			e
	| (EDisplay((EConst (Ident "super"),_ as e1),dk),_),_ ->
		TyperDisplay.handle_display ctx (ECall(e1,el),p) dk mode with_type
	| (EConst (Ident "super"),sp) , el ->
		if ctx.curfun <> FunConstructor then raise_typing_error "Cannot call super constructor outside class constructor" p;
		let el, t = (match ctx.curclass.cl_super with
		| None -> raise_typing_error "Current class does not have a super" p
		| Some (c,params) ->
			let fa = FieldAccess.get_constructor_access c params p in
			let cf = fa.fa_field in
			let t = TInst (c,params) in
			let e = mk (TConst TSuper) t sp in
			if (Meta.has Meta.CompilerGenerated cf.cf_meta) then display_error ctx.com (error_msg (No_constructor (TClassDecl c))) p;
			let fa = FieldAccess.create e cf (FHInstance(c,params)) false p in
			let fcc = unify_field_call ctx fa [] el p false in
			let el = fcc.fc_args in
			el,t
		) in
		mk (TCall (mk (TConst TSuper) t sp,el)) ctx.t.tvoid p
	| _ ->
		raise Exit

and type_expr ?(mode=MGet) ctx (e,p) (with_type:WithType.t) =
	match e with
	| EField ((EConst (String(s,_)),ps),"code",EFNormal) ->
		if UTF8.length s <> 1 then raise_typing_error "String must be a single UTF8 char" ps;
		mk (TConst (TInt (Int32.of_int (UCharExt.code (UTF8.get s 0))))) ctx.t.tint p
	| EField(_,n,_) when starts_with n '$' ->
		raise_typing_error "Field names starting with $ are not allowed" p
	| EConst (Ident s) ->
		if s = "super" && with_type <> WithType.NoValue && not ctx.in_display then raise_typing_error "Cannot use super as value" p;
		let e = maybe_type_against_enum ctx (fun () -> type_ident ctx s p mode with_type) with_type false p in
		acc_get ctx e
	| EField _
	| EArray _
	| ECall _ ->
		acc_get ctx (type_access ctx e p mode with_type)
	| EConst (Regexp (r,opt)) ->
		let str = mk (TConst (TString r)) ctx.t.tstring p in
		let opt = mk (TConst (TString opt)) ctx.t.tstring p in
		let t = Typeload.load_instance ctx (mk_type_path (["std"],"EReg"),null_pos) false in
		mk (TNew ((match t with TInst (c,[]) -> c | _ -> die "" __LOC__),[],[str;opt])) t p
	| EConst (String(s,SSingleQuotes)) when s <> "" ->
		type_expr ctx (format_string ctx s p) with_type
	| EConst (Int (s, Some suffix)) ->
		(match suffix with
		| "i32" ->
			(try mk (TConst (TInt (Int32.of_string s))) ctx.com.basic.tint p
			with _ -> raise_typing_error ("Cannot represent " ^ s ^ " with a 32 bit integer") p)
		| "i64" ->
			if String.length s > 18 && String.sub s 0 2 = "0x" then raise_typing_error "Invalid hexadecimal integer" p;

			let i64  = Int64.of_string s in
			let high = Int64.to_int32 (Int64.shift_right i64 32) in
			let low  = Int64.to_int32 i64 in

			let ident = EConst (Ident "haxe"), p in
			let field = efield ((efield (ident, "Int64"), p), "make"), p in

			let arg_high = EConst (Int (Int32.to_string high, None)), p in
			let arg_low  = EConst (Int (Int32.to_string low, None)), p in
			let call     = ECall (field, [ arg_high; arg_low ]), p in
			type_expr ctx call with_type
		| "u32" ->
			let check = ECheckType ((EConst (Int (s, None)), p), (CTPath (mk_type_path ([],"UInt")), p)), p in
			type_expr ctx check with_type
		| other -> raise_typing_error (other ^ " is not a valid integer suffix") p)
	| EConst (Float (s, Some suffix) as c) ->
		(match suffix with
		| "f64" -> Texpr.type_constant ctx.com.basic c p
		| other -> raise_typing_error (other ^ " is not a valid float suffix") p)
	| EConst c ->
		Texpr.type_constant ctx.com.basic c p
	| EBinop (OpNullCoal,e1,e2) ->
		let vr = new value_reference ctx in
		let e1 = type_expr ctx (Expr.ensure_block e1) with_type in
		let e2 = type_expr ctx (Expr.ensure_block e2) (WithType.with_type e1.etype) in
		let tmin = unify_min ctx [e1; e2] in
		let e1 = vr#as_var "tmp" {e1 with etype = ctx.t.tnull tmin} in
		let e_null = Builder.make_null e1.etype e1.epos in
		let e_cond = mk (TBinop(OpNotEq,e1,e_null)) ctx.t.tbool e1.epos in

		let rec follow_null t =
			match t with
			| TAbstract({a_path = [],"Null"},[t]) -> follow_null t
			| _ -> t
		in
		let iftype = if DeadEnd.has_dead_end e2 then
			WithType.with_type (follow_null e1.etype)
		else
			let t = match e2.etype with
				| TAbstract({a_path = [],"Null"},[t]) -> tmin
				| _ -> follow_null tmin
			in
			WithType.with_type t
		in
		let e_if = make_if_then_else ctx e_cond e1 e2 iftype p in
		vr#to_texpr e_if
	| EBinop (OpAssignOp OpNullCoal,e1,e2) ->
		let e_cond = EBinop(OpNotEq,e1,(EConst(Ident "null"), p)) in
		let e_if = EIf ((e_cond, p),e1,Some e2) in
		type_assign ctx e1 (e_if, p) with_type p
	| EBinop (op,e1,e2) ->
		type_binop ctx op e1 e2 false with_type p
	| EBlock [] when (match with_type with
			| NoValue -> false
			(*
				If expected type is unknown then treat `(...) -> {}` as an empty function
				(just like `function(...) {}`) instead of returning an object.
			*)
			| WithType (t, Some ImplicitReturn) -> not (ExtType.is_mono (follow t))
			| _ -> true
		) ->
		type_expr ctx (EObjectDecl [],p) with_type
	| EBlock l ->
		let locals = save_locals ctx in
		let e = type_block ctx l with_type p in
		locals();
		e
	| EParenthesis e ->
		let e = type_expr ctx e with_type in
		mk (TParenthesis e) e.etype p
	| EObjectDecl fl ->
		type_object_decl ctx fl with_type p
	| EArrayDecl [(EFor _,_) | (EWhile _,_) as e] ->
		type_array_comprehension ctx e with_type p
	| EArrayDecl ((EBinop(OpArrow,_,_),_) as e1 :: el) ->
		type_map_declaration ctx e1 el with_type p
	| EArrayDecl el ->
		begin match with_type with
		| WithType(t,_) ->
			begin match follow t with
			| TAbstract({a_path = (["haxe";"ds"],"Map")},[tk;tv]) ->
				begin match el with
				| [] ->
					type_expr ctx (ENew(({tpackage=["haxe";"ds"];tname="Map";tparams=[];tsub=None},null_pos),[]),p) with_type
				| [(EDisplay _,_) as e1] ->
					(* This must mean we're just typing the first key of a map declaration (issue #9133). *)
					type_expr ctx e1 (WithType.with_type tk)
				| _ ->
					type_array_decl ctx el with_type p
				end
			| _ ->
				type_array_decl ctx el with_type p
			end
		| _ ->
			type_array_decl ctx el with_type p
		end
	| EVars vl ->
		type_vars ctx vl p
	| EFor (it,e2) ->
		ForLoop.type_for_loop ctx TyperDisplay.handle_display it e2 p
	| ETernary (e1,e2,e3) ->
		type_if ctx e1 e2 (Some e3) with_type true p
	| EIf (e,e1,e2) ->
		type_if ctx e e1 e2 with_type false p
	| EWhile (cond,e,NormalWhile) ->
		let old_loop = ctx.in_loop in
		let cond = type_expr ctx cond WithType.value in
		let cond = AbstractCast.cast_or_unify ctx ctx.t.tbool cond p in
		ctx.in_loop <- true;
		let e = type_expr ctx (Expr.ensure_block e) WithType.NoValue in
		ctx.in_loop <- old_loop;
		mk (TWhile (cond,e,NormalWhile)) ctx.t.tvoid p
	| EWhile (cond,e,DoWhile) ->
		let old_loop = ctx.in_loop in
		ctx.in_loop <- true;
		let e = type_expr ctx (Expr.ensure_block e) WithType.NoValue in
		ctx.in_loop <- old_loop;
		let cond = type_expr ctx cond WithType.value in
		let cond = AbstractCast.cast_or_unify ctx ctx.t.tbool cond cond.epos in
		mk (TWhile (cond,e,DoWhile)) ctx.t.tvoid p
	| ESwitch (e1,cases,def) ->
		let wrap e1 = mk (TMeta((Meta.Ast,[e,p],p),e1)) e1.etype e1.epos in
		let e = Matcher.Match.match_expr ctx e1 cases def with_type false p in
		wrap e
	| EReturn e ->
		if not ctx.in_function then begin
			display_error ctx.com "Return outside function" p;
			match e with
			| None ->
				Texpr.Builder.make_null (mono_or_dynamic ctx with_type p) p
			| Some e ->
				(* type the return expression to see if there are more errors
				   as well as use its type as if there was no `return`, since
				   that is most likely what was meant *)
				type_expr ctx e WithType.value
		end else
			type_return ctx e with_type p
	| EBreak ->
		if not ctx.in_loop then display_error ctx.com "Break outside loop" p;
		mk TBreak (mono_or_dynamic ctx with_type p) p
	| EContinue ->
		if not ctx.in_loop then display_error ctx.com "Continue outside loop" p;
		mk TContinue (mono_or_dynamic ctx with_type p) p
	| ETry (e1,[]) ->
		type_expr ctx e1 with_type
	| ETry (e1,catches) ->
		type_try ctx e1 catches with_type p
	| EThrow e ->
		let e = try
			type_expr ctx e WithType.value
		with Error err ->
			check_error ctx err;
			Texpr.Builder.make_null t_dynamic p
		in
		mk (TThrow e) (mono_or_dynamic ctx with_type p) p
	| ENew (t,el) ->
		type_new ctx t el with_type false p
	| EUnop (op,flag,e) ->
		type_unop ctx op flag e with_type p
	| EFunction (kind,f) ->
		type_local_function ctx kind f with_type p false
	| EUntyped e ->
		let old = ctx.untyped in
		ctx.untyped <- true;
		if not (Meta.has Meta.HasUntyped ctx.curfield.cf_meta) then ctx.curfield.cf_meta <- (Meta.HasUntyped,[],p) :: ctx.curfield.cf_meta;
		let e = type_expr ctx e with_type in
		ctx.untyped <- old;
		{
			eexpr = e.eexpr;
			etype = mk_mono();
			epos = e.epos;
		}
	| ECast (e,None) ->
		let e = type_expr ctx e WithType.value in
		mk (TCast (e,None)) (spawn_monomorph ctx p) p
	| ECast (e, Some t) ->
		type_cast ctx e t p
	| EDisplay (e,dk) ->
		TyperDisplay.handle_edisplay ctx e dk mode with_type
	| ECheckType (e,t) ->
		let t = Typeload.load_complex_type ctx true t in
		let e = type_expr ctx e (WithType.with_type t) in
		let e = AbstractCast.cast_or_unify ctx t e p in
		if e.etype == t then e else mk (TCast (e,None)) t p
	| EMeta (m,e1) ->
		type_meta ~mode ctx m e1 with_type p
	| EIs (e,(t,p_t)) ->
		match t with
		| CTPath tp ->
			if tp.tparams <> [] then display_error ctx.com "Type parameters are not supported for the `is` operator" p_t;
			let e = type_expr ctx e WithType.value in
			let mt = Typeload.load_type_def ctx p_t tp in
			if ctx.in_display && DisplayPosition.display_position#enclosed_in p_t then
				DisplayEmitter.display_module_type ctx mt p_t;
			let e_t = type_module_type ctx mt p_t in
			let e_Std_isOfType =
				match Typeload.load_type_raise ctx ([],"Std") "Std" p with
				| TClassDecl c ->
					let cf =
						try PMap.find "isOfType" c.cl_statics
						with Not_found -> die "" __LOC__
					in
					Texpr.Builder.make_static_field c cf (mk_zero_range_pos p)
				| _ -> die "" __LOC__
			in
			mk (TCall (e_Std_isOfType, [e; e_t])) ctx.com.basic.tbool p
		| _ ->
			display_error ctx.com "Unsupported type for `is` operator" p_t;
			Texpr.Builder.make_bool ctx.com.basic false p

(* ---------------------------------------------------------------------- *)
(* TYPER INITIALIZATION *)

let create com =
	let ctx = {
		com = com;
		t = com.basic;
		g = {
			core_api = None;
			macros = None;
			type_patches = Hashtbl.create 0;
			global_metadata = [];
			module_check_policies = [];
			delayed = [];
			debug_delayed = [];
			doinline = com.display.dms_inline && not (Common.defined com Define.NoInline);
			retain_meta = Common.defined com Define.RetainUntypedMeta;
			std = null_module;
			global_using = [];
			complete = false;
			type_hints = [];
			load_only_cached_modules = false;
			functional_interface_lut = new pmap_lookup;
			do_inherit = MagicTypes.on_inherit;
			do_macro = MacroContext.type_macro;
			do_load_macro = MacroContext.load_macro';
			do_load_module = TypeloadModule.load_module;
			do_load_type_def = Typeload.load_type_def;
			do_build_instance = InstanceBuilder.build_instance;
			do_format_string = format_string;
			do_load_core_class = Typeload.load_core_class;
		};
		m = {
			curmod = null_module;
			module_imports = [];
			module_using = [];
			module_globals = PMap.empty;
			wildcard_packages = [];
			import_statements = [];
		};
		is_display_file = false;
		bypass_accessor = 0;
		meta = [];
		with_type_stack = [];
		call_argument_stack = [];
		pass = PBuildModule;
		macro_depth = 0;
		untyped = false;
		is_coroutine = false;
		curfun = FunStatic;
		in_function = false;
		in_loop = false;
		in_display = false;
		allow_inline = true;
		allow_transform = true;
		get_build_infos = (fun() -> None);
		ret = mk_mono();
		locals = PMap.empty;
		type_params = [];
		curclass = null_class;
		curfield = null_field;
		tthis = mk_mono();
		opened = [];
		vthis = None;
		in_call_args = false;
		in_overload_call_args = false;
		delayed_display = None;
		monomorphs = {
			perfunction = [];
		};
		memory_marker = Typecore.memory_marker;
	} in
	ctx.g.std <- (try
		TypeloadModule.load_module ctx ([],"StdTypes") null_pos
	with
		Error { err_message = Module_not_found ([],"StdTypes") } ->
			try
				let std_path = Sys.getenv "HAXE_STD_PATH" in
				raise_typing_error ("Standard library not found. Please check your `HAXE_STD_PATH` environment variable (current value: \"" ^ std_path ^ "\")") null_pos
			with Not_found ->
				raise_typing_error "Standard library not found. You may need to set your `HAXE_STD_PATH` environment variable" null_pos
	);
	(* We always want core types to be available so we add them as default imports (issue #1904 and #3131). *)
	ctx.m.module_imports <- List.map (fun t -> t,null_pos) ctx.g.std.m_types;
	List.iter (fun t ->
		match t with
		| TAbstractDecl a ->
			(match snd a.a_path with
			| "Void" -> ctx.t.tvoid <- TAbstract (a,[]);
			| "Float" -> ctx.t.tfloat <- TAbstract (a,[]);
			| "Int" -> ctx.t.tint <- TAbstract (a,[])
			| "Bool" -> ctx.t.tbool <- TAbstract (a,[])
			| "Dynamic" -> t_dynamic_def := TAbstract(a,extract_param_types a.a_params);
			| "Null" ->
				let mk_null t =
					try
						if not (is_null ~no_lazy:true t || is_explicit_null t) then TAbstract (a,[t]) else t
					with Exit ->
						(* don't force lazy evaluation *)
						let r = ref (lazy_available t_dynamic) in
						r := lazy_wait (fun() ->
							let t = (if not (is_null t) then TAbstract (a,[t]) else t) in
							r := lazy_available t;
							t
						);
						TLazy r
				in
				ctx.t.tnull <- mk_null;
			| _ -> ())
		| TEnumDecl _ | TClassDecl _ | TTypeDecl _ ->
			()
	) ctx.g.std.m_types;
	let m = TypeloadModule.load_module ctx ([],"String") null_pos in
	List.iter (fun mt -> match mt with
		| TClassDecl c -> ctx.t.tstring <- TInst (c,[])
		| _ -> ()
	) m.m_types;
	let m = TypeloadModule.load_module ctx ([],"Array") null_pos in
	(try
		List.iter (fun t -> (
			match t with
			| TClassDecl ({cl_path = ([],"Array")} as c) ->
				ctx.t.tarray <- (fun t -> TInst (c,[t]));
				raise Exit
			| _ -> ()
		)) m.m_types;
		die "" __LOC__
	with Exit -> ());
	let m = TypeloadModule.load_module ctx (["haxe"],"EnumTools") null_pos in
	(match m.m_types with
	| [TClassDecl c1;TClassDecl c2] -> ctx.g.global_using <- (c1,c1.cl_pos) :: (c2,c2.cl_pos) :: ctx.g.global_using
	| [TClassDecl c1] ->
		let m = TypeloadModule.load_module ctx (["haxe"],"EnumWithType.valueTools") null_pos in
		(match m.m_types with
		| [TClassDecl c2 ] -> ctx.g.global_using <- (c1,c1.cl_pos) :: (c2,c2.cl_pos) :: ctx.g.global_using
		| _ -> die "" __LOC__);
	| _ -> die "" __LOC__);
	ignore(TypeloadModule.load_module ctx (["haxe"],"Exception") null_pos);
	ctx.g.complete <- true;
	ctx

;;
unify_min_ref := unify_min;
unify_min_for_type_source_ref := unify_min_for_type_source;
make_call_ref := make_call;
type_call_target_ref := type_call_target;
type_access_ref := type_access;
type_block_ref := type_block;
create_context_ref := create;
type_expr_ref := (fun ?(mode=MGet) ctx e with_type -> type_expr ~mode ctx e with_type);<|MERGE_RESOLUTION|>--- conflicted
+++ resolved
@@ -1718,18 +1718,15 @@
 			| (EReturn e, p) -> type_return ~implicit:true ctx e with_type p
 			| _ -> e()
 			end
-<<<<<<< HEAD
 		| (Meta.Coroutine,_,_) ->
 			begin match fst e1 with
 			| EFunction (kind, f) ->
 				type_local_function ctx kind f with_type p true
 			| _ -> e()
 			end
-=======
 		(* Allow `${...}` reification because it's a noop and happens easily with macros *)
 		| (Meta.Dollar "",_,p) ->
 			e()
->>>>>>> 71c41a09
 		| (Meta.Dollar s,_,p) ->
 			display_error ctx.com (Printf.sprintf "Reification $%s is not allowed outside of `macro` expression" s) p;
 			e()
