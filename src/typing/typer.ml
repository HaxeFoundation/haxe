--- conflicted
+++ resolved
@@ -2271,7 +2271,6 @@
 			{e with eexpr = TMeta(m,e)}
 		| (Meta.Inline,_,_) ->
 			begin match fst e1 with
-<<<<<<< HEAD
 			| ECall(e1,el) ->
 				type_call ctx e1 el WithType.value true p
 			| ENew (t,el) ->
@@ -2281,13 +2280,6 @@
 				display_error ctx "Call expected after inline keyword" p;
 				e();
 			end
-=======
-			| EFunction(Some(_) as name,e1) ->
-				type_local_function ctx name true e1 with_type p
-			| _ ->
-				e();
-			end;
->>>>>>> 3722d591
 		| _ -> e()
 	in
 	ctx.meta <- old;
