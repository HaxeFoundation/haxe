(*
	The Haxe Compiler
	Copyright (C) 2005-2019  Haxe Foundation

	This program is free software; you can redistribute it and/or
	modify it under the terms of the GNU General Public License
	as published by the Free Software Foundation; either version 2
	of the License, or (at your option) any later version.

	This program is distributed in the hope that it will be useful,
	but WITHOUT ANY WARRANTY; without even the implied warranty of
	MERCHANTABILITY or FITNESS FOR A PARTICULAR PURPOSE.  See the
	GNU General Public License for more details.

	You should have received a copy of the GNU General Public License
	along with this program; if not, write to the Free Software
	Foundation, Inc., 51 Franklin Street, Fifth Floor, Boston, MA  02110-1301, USA.
 *)

(* Logic for building fields. *)

open Globals
open Ast
open Type
open Typecore
open Typeload
open DisplayTypes
open DisplayMode
open CompletionItem.ClassFieldOrigin
open Common
open Error

class context_init = object(self)
	val mutable l = []

	method add (f : unit -> unit) =
		l <- f :: l

	method run =
		let l' = l in
		l <- [];
		List.iter (fun f -> f()) (List.rev l')
end

type class_init_ctx = {
	tclass : tclass; (* I don't trust ctx.curclass because it's mutable. *)
	is_lib : bool;
	is_native : bool;
	is_core_api : bool;
	is_class_debug : bool;
	extends_public : bool;
	abstract : tabstract option;
	context_init : context_init;
	mutable has_display_field : bool;
	mutable delayed_expr : (typer * tlazy ref option) list;
	mutable force_constructor : bool;
	mutable uninitialized_final : tclass_field list;
}

type field_kind =
	| FKNormal
	| FKConstructor
	| FKInit

type field_init_ctx = {
	is_inline : bool;
	is_final : bool;
	is_static : bool;
	default : pos option;
	override : pos option;
	overload : pos option;
	is_extern : bool;
	is_abstract : bool;
	is_macro : bool;
	is_abstract_member : bool;
	is_display_field : bool;
	is_field_debug : bool;
	is_generic : bool;
	field_kind : field_kind;
	display_modifier : placed_access option;
	mutable do_bind : bool;
	(* If true, cf_expr = None makes a difference in the logic. We insert a dummy expression in
	   display mode in order to address this. *)
	mutable expr_presence_matters : bool;
	mutable had_error : bool;
}

type method_kind =
	| MKNormal
	| MKGetter
	| MKSetter

module FieldError = struct
	let maybe_display_error com fctx s p =
		if not fctx.had_error then begin
			fctx.had_error <- true;
			display_error com s p
		end

	let invalid_modifier_combination fctx com fctx a b p =
		maybe_display_error com fctx (Printf.sprintf "Invalid modifier combination: %s + %s" a b) p

	let invalid_modifier com fctx m c p =
		maybe_display_error com fctx (Printf.sprintf "Invalid modifier: %s on %s" m c) p

	let invalid_modifier_only com fctx m c p =
		maybe_display_error com fctx (Printf.sprintf "Invalid modifier: %s is only supported %s" m c) p

	let invalid_modifier_on_property com fctx m p =
		maybe_display_error com fctx (Printf.sprintf "Invalid modifier: %s is not supported on properties" m) p

	let missing_expression com fctx reason p =
		maybe_display_error com fctx (Printf.sprintf "%s" reason) p

	let unexpected_expression com fctx reason p =
		maybe_display_error com fctx (Printf.sprintf "%s" reason) p
end

open FieldError

let dump_class_context cctx =
	Printer.s_record_fields "" [
		"tclass",Printer.s_tclass "\t" cctx.tclass;
		"is_lib",string_of_bool cctx.is_lib;
		"is_native",string_of_bool cctx.is_native;
		"is_core_api",string_of_bool cctx.is_core_api;
		"is_class_debug",string_of_bool cctx.is_class_debug;
		"extends_public",string_of_bool cctx.extends_public;
		"abstract",Printer.s_opt (Printer.s_tabstract "\t") cctx.abstract;
		"force_constructor",string_of_bool cctx.force_constructor;
	]

let s_field_kind = function
	| FKNormal -> "FKNormal"
	| FKConstructor -> "FKConstructor"
	| FKInit -> "FKInit"

let dump_field_context fctx =
	Printer.s_record_fields "" [
		"is_inline",string_of_bool fctx.is_inline;
		"is_static",string_of_bool fctx.is_static;
		"is_extern",string_of_bool fctx.is_extern;
		"is_macro",string_of_bool fctx.is_macro;
		"is_abstract_member",string_of_bool fctx.is_abstract_member;
		"is_display_field",string_of_bool fctx.is_display_field;
		"is_field_debug",string_of_bool fctx.is_field_debug;
		"field_kind",s_field_kind fctx.field_kind;
		"do_bind",string_of_bool fctx.do_bind;
		"expr_presence_matters",string_of_bool fctx.expr_presence_matters;
	]

let is_java_native_function ctx meta pos = try
	match Meta.get Meta.Native meta with
		| (Meta.Native,[],_) ->
			warning ctx WDeprecated "@:native metadata for jni functions is deprecated. Use @:java.native instead." pos;
			true
		| _ -> false
	with | Not_found -> Meta.has Meta.NativeJni meta

(**** end of strict meta handling *****)

let get_method_args field =
	match field.cf_expr with
		| Some { eexpr = TFunction { tf_args = args } } -> args
		| _ -> raise Not_found

(**
	Get super constructor data required for @:structInit descendants.
*)
let get_struct_init_super_info ctx c p =
	match c.cl_super with
		| Some ({ cl_constructor = Some ctor } as csup, cparams) ->
			let args = (try get_method_args ctor with Not_found -> []) in
			let tl_rev,el_rev =
				List.fold_left (fun (args,exprs) (v,value) ->
					let opt = match value with
						| Some _ -> true
						| None -> Meta.has Meta.Optional v.v_meta
					in
					let t = if opt then ctx.t.tnull v.v_type else v.v_type in
					(v.v_name,opt,t) :: args,(mk (TLocal v) v.v_type p) :: exprs
				) ([],[]) args
			in
			let super_expr = mk (TCall (mk (TConst TSuper) (TInst (csup,cparams)) p, List.rev el_rev)) ctx.t.tvoid p in
			(args,Some super_expr,List.rev tl_rev)
		| _ ->
			[],None,[]

(**
	Generates a constructor for a @:structInit class `c` if it does not have one yet.
*)
let ensure_struct_init_constructor ctx c ast_fields p =
	match c.cl_constructor with
	| Some _ ->
		()
	| None ->
		let field_has_default_expr field_name =
			List.exists
				(fun ast_field ->
					match ast_field.cff_name with
						| (name, _) when name <> field_name -> false
						| _ ->
							match ast_field.cff_kind with
								| FVar (_, Some _) | FProp (_, _, _, Some _) -> true
								| _ -> false
				)
				ast_fields
		in
		let super_args,super_expr,super_tl = get_struct_init_super_info ctx c p in
		let params = extract_param_types c.cl_params in
		let ethis = mk (TConst TThis) (TInst(c,params)) p in
		let doc_buf = Buffer.create 0 in
		let args,el,tl = List.fold_left (fun (args,el,tl) cf -> match cf.cf_kind with
			| Var { v_write = AccNever } -> args,el,tl
			| Var _ ->
				let has_default_expr = field_has_default_expr cf.cf_name in
				let opt = has_default_expr || (Meta.has Meta.Optional cf.cf_meta) in
				let t = if opt then ctx.t.tnull cf.cf_type else cf.cf_type in
				let v = alloc_var VGenerated cf.cf_name t cf.cf_name_pos in
				let ef = mk (TField(ethis,FInstance(c,params,cf))) cf.cf_type p in
				let ev = mk (TLocal v) v.v_type p in
				if opt && not (Meta.has Meta.Optional v.v_meta) then
					v.v_meta <- (Meta.Optional,[],null_pos) :: v.v_meta;
				(* this.field = <constructor_argument> *)
				let assign_expr = mk (TBinop(OpAssign,ef,ev)) cf.cf_type p in
				let e =
					if has_default_expr then
						begin
							(* <constructor_argument> != null *)
							let condition = mk (TBinop(OpNotEq, ev, (null t p))) ctx.t.tbool p in
							(* if(<constructor_argument> != null) this.field = <constructor_argument> *)
							mk (TIf(condition, assign_expr, None)) ctx.t.tvoid p
						end
					else
						assign_expr
				in
				begin match gen_doc_text_opt cf.cf_doc with
				| None ->
					()
				| Some doc ->
					Buffer.add_string doc_buf "@param ";
					Buffer.add_string doc_buf cf.cf_name;
					Buffer.add_string doc_buf " ";
					let doc = ExtString.String.trim doc in
					Buffer.add_string doc_buf doc;
					Buffer.add_string doc_buf "\n";
				end;
				(v,None) :: args,e :: el,(cf.cf_name,opt,t) :: tl
			| Method _ ->
				args,el,tl
		) ([],[],[]) (List.rev c.cl_ordered_fields) in
		let el = match super_expr with Some e -> e :: el | None -> el in
		let tf = {
			tf_args = args @ super_args;
			tf_type = ctx.t.tvoid;
			tf_expr = mk (TBlock el) ctx.t.tvoid p
		} in
		let e = mk (TFunction tf) (TFun(tl @ super_tl,ctx.t.tvoid,false)) p in
		let cf = mk_field "new" e.etype p null_pos in
		cf.cf_doc <- doc_from_string (Buffer.contents doc_buf);
		cf.cf_expr <- Some e;
		cf.cf_type <- e.etype;
		cf.cf_meta <- [Meta.CompilerGenerated,[],null_pos; Meta.InheritDoc,[],null_pos];
		cf.cf_kind <- Method MethNormal;
		c.cl_constructor <- Some cf;
		delay ctx PTypeField (fun() -> InheritDoc.build_class_field_doc ctx (Some c) cf)

let transform_abstract_field com this_t a_t a f =
	let stat = List.mem_assoc AStatic f.cff_access in
	let p = f.cff_pos in
	match f.cff_kind with
	| FProp ((("get" | "never"),_),(("set" | "never"),_),_,_) when not stat ->
		f
	| FProp _ when not stat && not (List.mem_assoc AEnum f.cff_access) ->
		raise_typing_error "Member property accessors must be get/set or never" p;
	| FFun fu when fst f.cff_name = "new" && not stat ->
		let init p = (EVars [mk_evar ~t:this_t ~meta:([Meta.This,[],null_pos]) ("this",null_pos)],p) in
		let cast e = (ECast(e,None)),pos e in
		let ret p = (EReturn (Some (cast (EConst (Ident "this"),p))),p) in
		let meta = (Meta.NoCompletion,[],null_pos) :: f.cff_meta in
		if Meta.has Meta.MultiType a.a_meta then begin
			if List.mem_assoc AInline f.cff_access then raise_typing_error "inline on MultiType constructor" f.cff_pos;
			if fu.f_expr <> None then display_error com "MultiType constructors cannot have a body" f.cff_pos;
			f.cff_access <- (AExtern,null_pos) :: f.cff_access;
		end;
		(try
			let _, p = List.find (fun (acc, _) -> acc = AMacro) f.cff_access in
			raise_typing_error "Invalid modifier: macro on abstract constructor" p
		with Not_found -> ());
		(* We don't want the generated expression positions to shadow the real code. *)
		let p = { p with pmax = p.pmin } in
		let fu = {
			fu with
			f_expr = (match fu.f_expr with
			| None -> None
			| Some (EBlock el,_) -> Some (EBlock (init p :: el @ [ret p]),p)
			| Some e -> Some (EBlock [init p;e;ret p],p)
			);
			f_type = Some a_t;
		} in
		{ f with cff_name = "_new",pos f.cff_name; cff_kind = FFun fu; cff_meta = meta }
	| FFun fu when not stat ->
		if Meta.has Meta.From f.cff_meta then raise_typing_error "@:from cast functions must be static" f.cff_pos;
		{ f with cff_kind = FFun fu }
	| _ ->
		f

let patch_class ctx c fields =
	let path = match c.cl_kind with
		| KAbstractImpl a -> a.a_path
		| _ -> c.cl_path
	in
	let h = (try Some (Hashtbl.find ctx.g.type_patches path) with Not_found -> None) in
	match h with
	| None -> fields
	| Some (h,hcl) ->
		c.cl_meta <- c.cl_meta @ hcl.tp_meta;
		let patch_getter t fn =
			{ fn with f_type = t }
		in
		let patch_setter t fn =
			match fn.f_args with
			| [(name,opt,meta,_,expr)] ->
				{ fn with f_args = [(name,opt,meta,t,expr)]; f_type = t }
			| _ -> fn
		in
		let rec loop acc accessor_acc = function
			| [] -> acc, accessor_acc
			| f :: l ->
				(* patch arguments types *)
				(match f.cff_kind with
				| FFun ff ->
					let param (((n,pn),opt,m,_,e) as p) =
						try
							let t2 = (try Hashtbl.find h (("$" ^ (fst f.cff_name) ^ "__" ^ n),false) with Not_found -> Hashtbl.find h (("$" ^ n),false)) in
							(n,pn), opt, m, (match t2.tp_type with None -> None | Some t -> Some (t,null_pos)), e
						with Not_found ->
							p
					in
					f.cff_kind <- FFun { ff with f_args = List.map param ff.f_args }
				| _ -> ());
				(* other patches *)
				match (try Some (Hashtbl.find h (fst f.cff_name,List.mem_assoc AStatic f.cff_access)) with Not_found -> None) with
				| None -> loop (f :: acc) accessor_acc l
				| Some { tp_remove = true } -> loop acc accessor_acc l
				| Some p ->
					f.cff_meta <- f.cff_meta @ p.tp_meta;
					let accessor_acc =
						match p.tp_type with
						| None -> accessor_acc
						| Some t ->
							match f.cff_kind with
							| FVar (_,e) ->
								f.cff_kind <- FVar (Some (t,null_pos),e); accessor_acc
							| FProp (get,set,_,eo) ->
								let typehint = Some (t,null_pos) in
								let accessor_acc = if fst get = "get" then ("get_" ^ fst f.cff_name, patch_getter typehint) :: accessor_acc else accessor_acc in
								let accessor_acc = if fst set = "set" then ("set_" ^ fst f.cff_name, patch_setter typehint) :: accessor_acc else accessor_acc in
								f.cff_kind <- FProp (get,set,typehint,eo); accessor_acc
							| FFun fn ->
								f.cff_kind <- FFun { fn with f_type = Some (t,null_pos) }; accessor_acc
					in
					loop (f :: acc) accessor_acc l
		in
		let fields, accessor_patches = loop [] [] fields in
		List.iter (fun (accessor_name, patch) ->
			try
				let f_accessor = List.find (fun f -> fst f.cff_name = accessor_name) fields in
				match f_accessor.cff_kind with
				| FFun fn -> f_accessor.cff_kind <- FFun (patch fn)
				| _ -> ()
			with Not_found ->
				()
		) accessor_patches;
		List.rev fields

let lazy_display_type ctx f =
	(* if ctx.is_display_file then begin
		let r = exc_protect ctx (fun r ->
			let t = f () in
			r := lazy_processing (fun () -> t);
			t
		) "" in
		TLazy r
	end else *)
		f ()

type enum_abstract_mode =
	| EAString
	| EAInt of int ref
	| EAOther

type enum_constructor_visibility =
	| VUnknown
	| VPublic of placed_access
	| VPrivate of placed_access

let build_enum_abstract ctx c a fields p =
	let mode =
		if does_unify a.a_this ctx.t.tint then EAInt (ref 0)
		else if does_unify a.a_this ctx.t.tstring then EAString
		else EAOther
	in
	let set_field field ct e =
		field.cff_access <- (AInline,null_pos) :: field.cff_access;
		let e = (ECast(e,None),(pos e)) in
		field.cff_kind <- FVar(ct,Some e)
	and field_is_set field =
		match field.cff_kind with
		| FVar(Some _, Some ((ECast _),_)) -> List.exists (fun (access,_) -> access = AInline) field.cff_access
		| _ -> false
	in
	List.iter (fun field ->
		match field.cff_kind with
		| FVar(ct,eo) when not (List.mem_assoc AStatic field.cff_access) && not (field_is_set field) ->
			let check_visibility_conflict visibility p1 =
				match visibility with
				| VUnknown ->
					()
				| VPublic(access,p2) | VPrivate(access,p2) ->
					display_error ctx.com (Printf.sprintf "Conflicting access modifier %s" (Ast.s_access access)) p1;
					display_error ~depth:1 ctx.com "Conflicts with this" p2;
			in
			let rec loop visibility acc = match acc with
				| (AExtern,p) :: acc ->
					display_error ctx.com "Invalid modifier: extern on field of enum abstract" p;
					loop visibility acc
				| (APrivate,p) as access :: acc ->
					check_visibility_conflict visibility p;
					loop (VPrivate access) acc
				| (APublic,p) as access :: acc ->
					check_visibility_conflict visibility p;
					loop (VPublic access) acc
				| _ :: acc ->
					loop visibility acc
				| [] ->
					visibility
			in
			let visibility = loop VUnknown field.cff_access in
			field.cff_access <- (AEnum,null_pos) :: [match visibility with VPublic acc | VPrivate acc -> acc | VUnknown -> (APublic,null_pos)];
			field.cff_meta <- (Meta.Enum,[],null_pos) :: field.cff_meta;
			let ct = match ct with
				| Some _ -> ct
				| None -> Some (TExprToExpr.convert_type (TAbstract(a,extract_param_types a.a_params)),null_pos)
			in
			begin match eo with
				| None ->
					if not (has_class_flag c CExtern) then begin match mode with
						| EAString ->
							set_field field ct (EConst (String (fst field.cff_name,SDoubleQuotes)),null_pos)
						| EAInt i ->
							set_field field ct (EConst (Int (string_of_int !i, None)),null_pos);
							incr i;
						| EAOther ->
							display_error ctx.com "Value required" field.cff_pos
					end else field.cff_kind <- FProp(("default",null_pos),("never",null_pos),ct,None)
				| Some e ->
					begin match mode,e with
						| EAInt i,(EConst(Int (s, None)),_) ->
							begin try
								let i' = int_of_string s in
								i := (i' + 1)
							with _ ->
								()
							end
						| _ -> ()
					end;
					set_field field ct e
			end
		| _ ->
			()
	) fields;
	EVars [mk_evar ~t:(CTAnonymous fields,p) ("",null_pos)],p

let apply_macro ctx mode path el p =
	let cpath, meth = (match List.rev (ExtString.String.nsplit path ".") with
		| meth :: name :: pack -> (List.rev pack,name), meth
		| _ -> raise_typing_error "Invalid macro path" p
	) in
	ctx.g.do_macro ctx mode cpath meth el p

let build_module_def ctx mt meta fvars context_init fbuild =
	let is_typedef = match mt with TTypeDecl _ -> true | _ -> false in
	let loop f_build = function
		| Meta.Build,args,p when not is_typedef -> (fun () ->
				let epath, el = (match args with
					| [ECall (epath,el),p] -> epath, el
					| _ -> raise_typing_error "Invalid build parameters" p
				) in
				let s = try String.concat "." (List.rev (string_list_of_expr_path epath)) with Error { err_pos = p } -> raise_typing_error "Build call parameter must be a class path" p in
				if ctx.com.is_macro_context then raise_typing_error "You cannot use @:build inside a macro : make sure that your type is not used in macro" p;
				let old = ctx.get_build_infos in
				ctx.get_build_infos <- (fun() -> Some (mt, extract_param_types (t_infos mt).mt_params, fvars()));
				context_init#run;
				let r = try apply_macro ctx MBuild s el p with e -> ctx.get_build_infos <- old; raise e in
				ctx.get_build_infos <- old;
				(match r with
				| None -> raise_typing_error "Build failure" p
				| Some e -> fbuild e)
			) :: f_build
		| Meta.Using,el,p -> (fun () ->
			List.iter (fun e ->
				try
					let path = List.rev (string_pos_list_of_expr_path_raise e) in
					let types,filter_classes = ImportHandling.handle_using ctx path (pos e) in
					let ti =
						match mt with
							| TClassDecl { cl_kind = KAbstractImpl a } -> t_infos (TAbstractDecl a)
							| _ -> t_infos mt
					in
					(* Delay for #10107, but use delay_late to make sure base classes run before their children do. *)
					delay_late ctx PConnectField (fun () ->
						ti.mt_using <- (filter_classes types) @ ti.mt_using
					)
				with Exit ->
					raise_typing_error "dot path expected" (pos e)
			) el;
		) :: f_build
		| _ ->
			f_build
	in
	(* let errors go through to prevent resume if build fails *)
	let f_build = List.fold_left loop [] meta in
	let f_enum = match mt with
		| TClassDecl ({cl_kind = KAbstractImpl a} as c) when a.a_enum ->
			Some (fun () ->
				context_init#run;
				let e = build_enum_abstract ctx c a (fvars()) a.a_name_pos in
				fbuild e;
			)
		| TClassDecl { cl_super = csup; cl_implements = interfaces; cl_kind = kind } ->
			(* Go for @:using in parents and interfaces *)
			let ti = t_infos mt in
			let inherit_using (c,_) =
				ti.mt_using <- ti.mt_using @ (t_infos (TClassDecl c)).mt_using
			in
			delay_late ctx PConnectField (fun () ->
				Option.may inherit_using csup;
				List.iter inherit_using interfaces;
			);
			None
		| _ ->
			None
	in
	List.iter (fun f -> f()) (List.rev f_build);
	(match f_enum with None -> () | Some f -> f())

let create_class_context c context_init p =
	let abstract = match c.cl_kind with
		| KAbstractImpl a -> Some a
		| _ -> None
	in
	let is_lib = Meta.has Meta.LibType c.cl_meta in
	(* a native type will skip one check: the static vs non-static field *)
	let is_native = Meta.has Meta.JavaNative c.cl_meta || Meta.has Meta.CsNative c.cl_meta in
	let rec extends_public c =
		Meta.has Meta.PublicFields c.cl_meta ||
		match c.cl_super with
		| None -> false
		| Some (c,_) -> extends_public c
	in
	let cctx = {
		tclass = c;
		is_lib = is_lib;
		is_native = is_native;
		is_core_api = Meta.has Meta.CoreApi c.cl_meta;
		is_class_debug = Meta.has (Meta.Custom ":debug.typeload") c.cl_meta;
		extends_public = extends_public c;
		abstract = abstract;
		context_init = context_init;
		force_constructor = false;
		uninitialized_final = [];
		delayed_expr = [];
		has_display_field = false;
	} in
	cctx

let create_typer_context_for_class ctx cctx p =
	locate_macro_error := true;
	incr stats.s_classes_built;
	let c = cctx.tclass in
	if cctx.is_lib && not (has_class_flag c CExtern) then ctx.com.error "@:libType can only be used in extern classes" c.cl_pos;
	if Meta.has Meta.Macro c.cl_meta then display_error ctx.com "Macro classes are no longer allowed in haxe 3" c.cl_pos;
	let ctx = {
		ctx with
		curclass = c;
		type_params = c.cl_params;
		pass = PBuildClass;
		tthis = (match cctx.abstract with
			| Some a ->
				(match a.a_this with
				| TMono r when r.tm_type = None -> TAbstract (a,extract_param_types c.cl_params)
				| t -> t)
			| None -> TInst (c,extract_param_types c.cl_params));
	} in
	ctx

let create_field_context ctx cctx cff is_display_file display_modifier =
	let is_static = List.mem_assoc AStatic cff.cff_access in
	let is_static,is_abstract_member = if cctx.abstract <> None && not is_static then true,true else is_static,false in
	let is_extern = ref (List.mem_assoc AExtern cff.cff_access) in
	let is_abstract = List.mem_assoc AAbstract cff.cff_access in
	let is_final = ref (List.mem_assoc AFinal cff.cff_access) in
	List.iter (fun (m,_,p) ->
		match m with
		| Meta.Final ->
			is_final := true;
			if p <> null_pos then
				warning ctx WDeprecated "`@:final` is deprecated in favor of `final`" p;
		| Meta.Extern ->
			if p <> null_pos then
				warning ctx WDeprecated "`@:extern` is deprecated in favor of `extern`" p;
			is_extern := true;
		| _ ->
			()
	) cff.cff_meta;
	let is_inline = List.mem_assoc AInline cff.cff_access in
	let override = try Some (List.assoc AOverride cff.cff_access) with Not_found -> None in
	let overload = try Some (List.assoc AOverload cff.cff_access) with Not_found -> None in
	let is_macro = List.mem_assoc AMacro cff.cff_access in
	let field_kind = match fst cff.cff_name with
		| "new" -> FKConstructor
		| "__init__" when is_static -> FKInit
		| _ -> FKNormal
	in
	let default = try
		let (_,_,p) = Meta.get Meta.JavaDefault cff.cff_meta in
		Some p
	with Not_found ->
		None
	in
	let c = cctx.tclass in
	let fctx = {
		is_inline = is_inline;
		is_static = is_static;
		default = default;
		override = override;
		overload = overload;
		is_macro = is_macro;
		is_extern = !is_extern;
		is_abstract = is_abstract;
		is_final = !is_final;
		is_display_field = is_display_file && DisplayPosition.display_position#enclosed_in cff.cff_pos;
		is_field_debug = cctx.is_class_debug || Meta.has (Meta.Custom ":debug.typeload") cff.cff_meta;
		display_modifier = display_modifier;
		is_abstract_member = is_abstract_member;
		is_generic = Meta.has Meta.Generic cff.cff_meta;
		field_kind = field_kind;
		do_bind = (((not ((has_class_flag c CExtern) || !is_extern) || is_inline) && not is_abstract && not (has_class_flag c CInterface)) || field_kind = FKInit);
		expr_presence_matters = false;
		had_error = false;
	} in
	if fctx.is_display_field then cctx.has_display_field <- true;
	fctx

let create_typer_context_for_field ctx cctx fctx cff =
	DeprecationCheck.check_is ctx.com ctx.curclass.cl_meta cff.cff_meta (fst cff.cff_name) cff.cff_meta (snd cff.cff_name);
	let ctx = {
		ctx with
		pass = PBuildClass; (* will be set later to PTypeExpr *)
		locals = PMap.empty;
		opened = [];
		monomorphs = {
			perfunction = [];
		};
	} in
	let c = cctx.tclass in
	if (fctx.is_abstract && not (has_meta Meta.LibType c.cl_meta)) then begin
		if fctx.is_static then
			invalid_modifier_combination fctx ctx.com fctx "abstract" "static" (pos cff.cff_name)
		else if fctx.is_final then
			invalid_modifier_combination fctx ctx.com fctx "abstract" "final" (pos cff.cff_name)
		else if fctx.is_inline then
			invalid_modifier_combination fctx ctx.com fctx "abstract" "inline" (pos cff.cff_name)
		else if not (has_class_flag c CAbstract) then begin
			display_error ctx.com "This class should be declared abstract because it has at least one abstract field" c.cl_name_pos;
			display_error ctx.com "First abstract field was here" (pos cff.cff_name);
			add_class_flag c CAbstract;
		end;
	end;
	ctx

let is_public (ctx,cctx) access parent =
	let c = cctx.tclass in
	if List.mem_assoc APrivate access then
		false
	else if List.mem_assoc APublic access then
		true
	else match parent with
		| Some cf -> (has_class_field_flag cf CfPublic)
		| _ -> (has_class_flag c CExtern) || (has_class_flag c CInterface) || cctx.extends_public || (match c.cl_kind with KModuleFields _ -> true | _ -> false)

let rec get_parent c name =
	match c.cl_super with
	| None -> None
	| Some (csup,_) ->
		try
			Some (PMap.find name csup.cl_fields)
		with
			Not_found -> get_parent csup name

let transform_abstract_field2 ctx a cff =
	let a_t = TExprToExpr.convert_type' (TAbstract(a,extract_param_types a.a_params)) in
	let this_t = TExprToExpr.convert_type' a.a_this in (* TODO: better pos? *)
	transform_abstract_field ctx.com this_t a_t a cff

let transform_field (ctx,cctx) c f fields p =
	let f = match cctx.abstract with
		| Some a ->
			transform_abstract_field2 ctx a f
		| None ->
			f
	in
	if List.mem_assoc AMacro f.cff_access then
		(match ctx.g.macros with
		| Some (_,mctx) when mctx.com.type_to_module#mem c.cl_path ->
			(* assume that if we had already a macro with the same name, it has not been changed during the @:build operation *)
			if not (List.exists (fun f2 -> f2.cff_name = f.cff_name && List.mem_assoc AMacro f2.cff_access) (!fields)) then
				raise_typing_error "Class build macro cannot return a macro function when the class has already been compiled into the macro context" p
		| _ -> ());
	f

let type_var_field ctx t e stat do_display p =
	if stat then ctx.curfun <- FunStatic else ctx.curfun <- FunMember;
	let e = if do_display then Display.ExprPreprocessing.process_expr ctx.com e else e in
	let e = type_expr ctx e (WithType.with_type t) in
	let e = AbstractCast.cast_or_unify ctx t e p in
	match t with
	| TType ({ t_path = ([],"UInt") },[]) | TAbstract ({ a_path = ([],"UInt") },[]) when stat -> { e with etype = t }
	| _ -> e

let type_var_field ctx t e stat do_display p =
	let save = TypeloadFunction.save_field_state ctx in
	Std.finally save (type_var_field ctx t e stat do_display) p

let build_fields (ctx,cctx) c fields =
	let fields = ref fields in
	let get_fields() = !fields in
	let pending = ref [] in
	c.cl_build <- (fun() -> BuildMacro pending);
	build_module_def ctx (TClassDecl c) c.cl_meta get_fields cctx.context_init (fun (e,p) ->
		match e with
		| EVars [{ ev_type = Some (CTAnonymous f,p); ev_expr = None }] ->
			let f = List.map (fun f -> transform_field (ctx,cctx) c f fields p) f in
			fields := f
		| _ -> raise_typing_error "Class build macro must return a single variable with anonymous fields" p
	);
	c.cl_build <- (fun() -> Building [c]);
	List.iter (fun f -> f()) !pending;
	!fields

let check_field_display ctx fctx c cf =
	if fctx.is_display_field then begin
		let scope, cf = match c.cl_kind with
			| KAbstractImpl _ ->
				if has_class_field_flag cf CfImpl then
					(if cf.cf_name = "_new" then
						CFSConstructor, {cf with cf_name = "new"}
					else
						CFSMember, cf)
				else
					CFSStatic, cf;
			| _ ->
				(if fctx.is_static then
					CFSStatic
				else if fctx.field_kind = FKConstructor then
					CFSConstructor
				else
					CFSMember), cf;
		in
		let origin = match c.cl_kind with
			| KAbstractImpl a -> Self (TAbstractDecl a)
			| _ -> Self (TClassDecl c)
		in
		DisplayEmitter.maybe_display_field ctx origin scope cf cf.cf_name_pos;
		DisplayEmitter.check_field_modifiers ctx c cf fctx.override fctx.display_modifier;
	end

module TypeBinding = struct

	let bind_type ctx cctx fctx cf r p =
		let c = cctx.tclass in
		let rec is_full_type t =
			match t with
			| TFun (args,ret,_) -> is_full_type ret && List.for_all (fun (_,_,t) -> is_full_type t) args
			| TMono r -> (match r.tm_type with None -> false | Some t -> is_full_type t)
			| TAbstract _ | TInst _ | TEnum _ | TLazy _ | TDynamic _ | TAnon _ | TType _ -> true
		in
		let force_macro display =
			(* force macro system loading of this class in order to get completion *)
			delay ctx PTypeField (fun() ->
				try
					ignore(ctx.g.do_macro ctx MDisplay c.cl_path cf.cf_name [] p)
				with
				| Exit ->
					()
				| Error _ when display ->
					()
			)
		in
		let handle_display_field () =
			if fctx.is_macro && not ctx.com.is_macro_context then
				force_macro true
			else begin
				cf.cf_type <- TLazy r;
				cctx.delayed_expr <- (ctx,Some r) :: cctx.delayed_expr;
			end
		in
		if ctx.com.display.dms_full_typing then begin
			if fctx.is_macro && not ctx.com.is_macro_context then
				force_macro false
			else begin
				cf.cf_type <- TLazy r;
				(* is_lib ? *)
				cctx.delayed_expr <- (ctx,Some r) :: cctx.delayed_expr;
			end
		end else if ctx.com.display.dms_force_macro_typing && fctx.is_macro && not ctx.com.is_macro_context then
			force_macro true
		else begin
			if fctx.is_display_field then begin
				handle_display_field()
			end else begin
				if not (is_full_type cf.cf_type) then begin
					cctx.delayed_expr <- (ctx, None) :: cctx.delayed_expr;
					cf.cf_type <- TLazy r;
				end else if fctx.expr_presence_matters then
					cf.cf_expr <- Some (mk (TConst TNull) t_dynamic null_pos)
			end
		end

	let check_redefinition ctx cctx fctx cf =
		let c = cctx.tclass in
		let rec get_declared f = function
			| None -> None
			| Some (c,a) when PMap.exists f c.cl_fields ->
				Some (c,a)
			| Some (c,_) ->
				let ret = get_declared f c.cl_super in
				match ret with
					| Some r -> Some r
					| None ->
						let rec loop ifaces = match ifaces with
							| [] -> None
							| i :: ifaces -> match get_declared f (Some i) with
								| Some r -> Some r
								| None -> loop ifaces
						in
						loop c.cl_implements
		in
		if not fctx.is_static && not cctx.is_lib then begin match get_declared cf.cf_name c.cl_super with
				| None -> ()
				| Some (csup,_) ->
					(* this can happen on -net-lib generated classes if a combination of explicit interfaces and variables with the same name happens *)
					if not ((has_class_flag csup CInterface) && Meta.has Meta.CsNative c.cl_meta) then
						display_error ctx.com ("Redefinition of variable " ^ cf.cf_name ^ " in subclass is not allowed. Previously declared at " ^ (s_type_path csup.cl_path) ) cf.cf_name_pos
		end

	let bind_var_expression ctx cctx fctx cf e =
		let c = cctx.tclass in
		let t = cf.cf_type in
		let p = cf.cf_pos in
		if (has_class_flag c CInterface) then unexpected_expression ctx.com fctx "Initialization on field of interface" (pos e);
		cf.cf_meta <- ((Meta.Value,[e],null_pos) :: cf.cf_meta);
		let check_cast e =
			(* insert cast to keep explicit field type (issue #1901) *)
			if type_iseq e.etype cf.cf_type then
				e
			else begin match e.eexpr,follow cf.cf_type with
				| TConst (TInt i),TAbstract({a_path=[],"Float"},_) ->
					(* turn int constant to float constant if expected type is float *)
					{e with eexpr = TConst (TFloat (Int32.to_string i)); etype = cf.cf_type}
				| _ ->
					mk_cast e cf.cf_type e.epos
			end
		in
		let r = exc_protect ~force:false ctx (fun r ->
			(* type constant init fields (issue #1956) *)
			if not !return_partial_type || (match fst e with EConst _ -> true | _ -> false) then begin
				r := lazy_processing (fun() -> t);
				cctx.context_init#run;
				if ctx.com.verbose then Common.log ctx.com ("Typing " ^ (if ctx.com.is_macro_context then "macro " else "") ^ s_type_path c.cl_path ^ "." ^ cf.cf_name);
				let e = type_var_field ctx t e fctx.is_static fctx.is_display_field p in
				let maybe_run_analyzer e = match e.eexpr with
					| TConst _ | TLocal _ | TFunction _ -> e
					| _ -> !analyzer_run_on_expr_ref ctx.com (Printf.sprintf "%s.%s" (s_type_path cctx.tclass.cl_path) cf.cf_name) e
				in
				let require_constant_expression e msg =
					match Optimizer.make_constant_expression ctx (maybe_run_analyzer e) with
					| Some e -> e
					| None -> display_error ctx.com msg p; e
				in
				let e = (match cf.cf_kind with
				| Var v when (has_class_flag c CExtern) || fctx.is_extern ->
					if not fctx.is_static then begin
						unexpected_expression ctx.com fctx "on extern non-static variable" p;
						e
					end else if not fctx.is_inline then begin
						unexpected_expression ctx.com fctx "on extern non-inline variable" p;
						e
					end else require_constant_expression e "Extern variable initialization must be a constant value"
				| Var v when not (is_physical_field cf) ->
					(* disallow initialization of non-physical fields (issue #1958) *)
					unexpected_expression ctx.com fctx "on field that is not a real variable" p; e
				| Var v when not fctx.is_static ->
					let e = begin
						let rec check_this e = match e.eexpr with
							| TConst TThis ->
								display_error ctx.com "Cannot access this or other member field in variable initialization" e.epos;
								raise Exit
							| TLocal v when (match ctx.vthis with Some v2 -> v == v2 | None -> false) ->
								display_error ctx.com "Cannot access this or other member field in variable initialization" e.epos;
								raise Exit
							| _ ->
							Type.iter check_this e
						in
						(try check_this e with Exit -> ());
						e
					end in
					e
				| Var v when v.v_read = AccInline && (ctx.g.doinline || is_forced_inline (Some c) cf) ->
					let e = require_constant_expression e "Inline variable initialization must be a constant value" in
					begin match c.cl_kind with
						| KAbstractImpl a when has_class_field_flag cf CfEnum && a.a_enum ->
							unify ctx t (TAbstract(a,(Monomorph.spawn_constrained_monos (fun t -> t) a.a_params))) p;
							let e1 = match e.eexpr with TCast(e1,None) -> e1 | _ -> e in
							unify ctx e1.etype a.a_this e1.epos
						| _ ->
							()
					end;
					e
				| _ ->
					e
				) in
				let e = check_cast e in
				cf.cf_expr <- Some e;
				cf.cf_type <- t;
				check_field_display ctx fctx c cf;
			end;
			t
		) "bind_var" in
		if not fctx.is_static then cctx.force_constructor <- true;
		bind_type ctx cctx fctx cf r (snd e)

	let bind_var ctx cctx fctx cf e =
		let c = cctx.tclass in
		check_redefinition ctx cctx fctx cf;
		match e with
		| None ->
			check_field_display ctx fctx c cf;
		| Some e ->
			bind_var_expression ctx cctx fctx cf e

	let bind_method ctx cctx fctx cf t args ret e p is_coroutine =
		let c = cctx.tclass in
		let bind r =
			r := lazy_processing (fun() -> t);
			cctx.context_init#run;
			incr stats.s_methods_typed;
			if ctx.com.verbose then Common.log ctx.com ("Typing " ^ (if ctx.com.is_macro_context then "macro " else "") ^ s_type_path c.cl_path ^ "." ^ cf.cf_name);
			let fmode = (match cctx.abstract with
				| Some _ ->
					if fctx.is_abstract_member then FunMemberAbstract else FunStatic
				| None ->
					if fctx.field_kind = FKConstructor then FunConstructor else if fctx.is_static then FunStatic else FunMember
			) in
			begin match ctx.com.platform with
				| Java when is_java_native_function ctx cf.cf_meta cf.cf_pos ->
					if e <> None then
						warning ctx WDeprecated "@:java.native function definitions shouldn't include an expression. This behaviour is deprecated." cf.cf_pos;
					cf.cf_expr <- None;
					cf.cf_type <- t
				| _ ->
					if Meta.has Meta.DisplayOverride cf.cf_meta then DisplayEmitter.check_field_modifiers ctx c cf fctx.override fctx.display_modifier;
					let e = TypeloadFunction.type_function ctx args ret fmode e is_coroutine fctx.is_display_field p in
					begin match fctx.field_kind with
					| FKNormal when not fctx.is_static -> TypeloadCheck.check_overriding ctx c cf
					| _ -> ()
					end;
					(* Disabled for now, see https://github.com/HaxeFoundation/haxe/issues/3033 *)
					(* List.iter (fun (v,_) ->
						if v.v_name <> "_" && has_mono v.v_type then warning ctx WTemp "Uninferred function argument, please add a type-hint" v.v_pos;
					) fargs; *)
					let tf = {
						tf_args = args#for_expr;
						tf_type = ret;
						tf_expr = e;
					} in
					if fctx.field_kind = FKInit then
						(match e.eexpr with
						| TBlock [] | TBlock [{ eexpr = TConst _ }] | TConst _ | TObjectDecl [] -> ()
						| _ -> c.cl_init <- Some e);
					cf.cf_expr <- Some (mk (TFunction tf) t p);
					cf.cf_type <- t;
					check_field_display ctx fctx c cf;
			end;
		in
		let maybe_bind r =
			if not !return_partial_type then bind r;
			t
		in
		let r = exc_protect ~force:false ctx maybe_bind "type_fun" in
		bind_type ctx cctx fctx cf r p
end

let load_variable_type_hint ctx fctx eo p = function
	| None when eo = None ->
		missing_expression ctx.com fctx "Variable requires type-hint or initialization" p;
		t_dynamic
	| None ->
		mk_mono()
	| Some t ->
		lazy_display_type ctx (fun () -> load_type_hint ctx p (Some t))

let create_variable (ctx,cctx,fctx) c f t eo p =
	let is_abstract_enum_field = List.mem_assoc AEnum f.cff_access in
	if fctx.is_abstract_member && not is_abstract_enum_field then raise_typing_error "Cannot declare member variable in abstract" p;
	if fctx.is_inline && not fctx.is_static then invalid_modifier ctx.com fctx "inline" "non-static variable" p;
	if fctx.is_inline && eo = None then missing_expression ctx.com fctx "Inline variable must be initialized" p;
	let missing_initialization =
		fctx.is_final
		&& not (fctx.is_extern || (has_class_flag c CExtern) || (has_class_flag c CInterface))
		&& eo = None
	in
	if missing_initialization && fctx.is_static && fctx.is_final then
		missing_expression ctx.com fctx "Static final variable must be initialized" p;
	let t = load_variable_type_hint ctx fctx eo (pos f.cff_name) t in
	let kind = if fctx.is_inline then
		{ v_read = AccInline ; v_write = AccNever }
	else if fctx.is_final then
		{ v_read = AccNormal ; v_write = if fctx.is_static then AccNever else AccCtor }
	else
		{ v_read = AccNormal ; v_write = AccNormal }
	in
	let cf = {
		(mk_field (fst f.cff_name) ~public:(is_public (ctx,cctx) f.cff_access None) t f.cff_pos (pos f.cff_name)) with
		cf_doc = f.cff_doc;
		cf_meta = f.cff_meta;
		cf_kind = Var kind;
	} in
	if fctx.is_final then begin
		if missing_initialization && not fctx.is_static then
			cctx.uninitialized_final <- cf :: cctx.uninitialized_final;
		add_class_field_flag cf CfFinal;
	end;
	if fctx.is_extern then add_class_field_flag cf CfExtern;
	if fctx.is_abstract_member then begin
		cf.cf_meta <- ((Meta.Custom ":impl"),[],null_pos) :: cf.cf_meta;
		add_class_field_flag cf CfImpl;
	end;
	if is_abstract_enum_field then add_class_field_flag cf CfEnum;
	ctx.curfield <- cf;
	TypeBinding.bind_var ctx cctx fctx cf eo;
	cf

<<<<<<< HEAD
let check_abstract (ctx,cctx,fctx) c cf fd t ret p =
	match cctx.abstract with
		| Some a ->
			let m = mk_mono() in
			let ta = TAbstract(a,List.map (fun _ -> mk_mono()) a.a_params) in
			let tthis = if fctx.is_abstract_member || Meta.has Meta.To cf.cf_meta then monomorphs a.a_params a.a_this else a.a_this in
			let allows_no_expr = ref (Meta.has Meta.CoreType a.a_meta) in
			let allow_no_expr () = if not (has_class_field_flag cf CfExtern) then begin
				allows_no_expr := true;
				fctx.expr_presence_matters <- true;
			end in
			let rec loop ml =
				(match ml with
				| (Meta.From,_,_) :: _ ->
					let r = exc_protect ctx (fun r ->
						r := lazy_processing (fun () -> t);
						(* the return type of a from-function must be the abstract, not the underlying type *)
						if not fctx.is_macro then (try type_eq EqStrict ret ta with Unify_error l -> raise_typing_error_ext (make_error (Unify l) p));
						match t with
							| TFun([_,_,t],_,_) -> t
							| TFun([(_,_,t1);(_,true,t2)],_,_) when is_pos_infos t2 -> t1
							| _ -> raise_typing_error ("@:from cast functions must accept exactly one argument") p
					) "@:from" in
					a.a_from_field <- (TLazy r,cf) :: a.a_from_field;
				| (Meta.To,_,_) :: _ ->
					if fctx.is_macro then invalid_modifier ctx.com fctx "macro" "cast function" p;
					let are_valid_args args =
						match args with
						| [_] -> true
						| [_; (_,true,t)] when is_pos_infos t -> true
						| _ -> false
					in
					(match cf.cf_kind, cf.cf_type with
					| Var _, _ ->
						raise_typing_error "Invalid metadata: @:to must be used on method of abstract" p
					| Method _, TFun(args, _,_) when not fctx.is_abstract_member && not (are_valid_args args) ->
						if not (Meta.has Meta.MultiType a.a_meta) then (* TODO: get rid of this check once multitype is removed *)
						raise_typing_error "static @:to method should have one argument" p
					| Method _, TFun(args, _,_) when fctx.is_abstract_member && not (are_valid_args args) ->
						if not (Meta.has Meta.MultiType a.a_meta) then (* TODO: get rid of this check once multitype is removed *)
						raise_typing_error "@:to method should have no arguments" p
					| _ -> ()
					);
					(* TODO: this doesn't seem quite right... *)
					if not (has_class_field_flag cf CfImpl) then add_class_field_flag cf CfImpl;
					let resolve_m args =
						(try unify_raise t (tfun (tthis :: args) m) cf.cf_pos with Error ({ err_message = Unify l; } as err) -> raise_typing_error_ext err);
						match follow m with
							| TMono _ when (match t with TFun(_,r,_) -> r == t_dynamic | _ -> false) -> t_dynamic
							| m -> m
					in
					let is_multitype_cast = Meta.has Meta.MultiType a.a_meta && not fctx.is_abstract_member in
					if is_multitype_cast && not (Meta.has Meta.MultiType cf.cf_meta) then
						cf.cf_meta <- (Meta.MultiType,[],null_pos) :: cf.cf_meta;
					let r = exc_protect ctx (fun r ->
						r := lazy_processing (fun () -> t);
						let args = if is_multitype_cast then begin
							let ctor = try
								PMap.find "_new" c.cl_statics
							with Not_found ->
								raise_typing_error "Constructor of multi-type abstract must be defined before the individual @:to-functions are" cf.cf_pos
							in
							(* delay ctx PFinal (fun () -> unify ctx m tthis f.cff_pos); *)
							let args = match follow (monomorphs a.a_params ctor.cf_type) with
								| TFun(args,_,_) -> List.map (fun (_,_,t) -> t) args
								| _ -> die "" __LOC__
							in
							args
						end else
							match cf.cf_type with
							| TFun([_;(_,true,t)],_,_) when is_pos_infos t -> [t]
							| _ -> []
						in
						let t = resolve_m args in
						t
					) "@:to" in
					a.a_to_field <- (TLazy r, cf) :: a.a_to_field
				| ((Meta.ArrayAccess,_,_) | (Meta.Op,[(EArrayDecl _),_],_)) :: _ ->
					if fctx.is_macro then invalid_modifier ctx.com fctx "macro" "array-access function" p;
					a.a_array <- cf :: a.a_array;
					allow_no_expr();
				| (Meta.Op,[EBinop(OpAssign,_,_),_],_) :: _ ->
					raise_typing_error "Assignment overloading is not supported" p;
				| (Meta.Op,[EBinop(OpAssignOp OpNullCoal,_,_),_],_) :: _
				| (Meta.Op,[EBinop(OpNullCoal,_,_),_],_) :: _ ->
					raise_typing_error "Null coalescing overloading is not supported" p;
				| (Meta.Op,[ETernary(_,_,_),_],_) :: _ ->
					raise_typing_error "Ternary overloading is not supported" p;
				| (Meta.Op,[EBinop(op,_,_),_],_) :: _ ->
					if fctx.is_macro then invalid_modifier ctx.com fctx "macro" "operator function" p;
					let targ = if fctx.is_abstract_member then tthis else ta in
					let left_eq,right_eq =
						match follow t with
						| TFun([(_,_,t1);(_,_,t2)],_,_) ->
							type_iseq targ t1,type_iseq targ t2
						| TFun([(_,_,t1);(_,_,t2);(_,true,t3)],_,_) when is_pos_infos t3 ->
							type_iseq targ t1,type_iseq targ t2
						| _ ->
							if fctx.is_abstract_member then
								raise_typing_error ("Member @:op functions must accept exactly one argument") cf.cf_pos
							else
								raise_typing_error ("Static @:op functions must accept exactly two arguments") cf.cf_pos
					in
					if not (left_eq || right_eq) then raise_typing_error ("The left or right argument type must be " ^ (s_type (print_context()) targ)) cf.cf_pos;
					if right_eq && Meta.has Meta.Commutative cf.cf_meta then raise_typing_error ("Invalid metadata: @:commutative is only allowed if the right argument is not " ^ (s_type (print_context()) targ)) cf.cf_pos;
					a.a_ops <- (op,cf) :: a.a_ops;
					allow_no_expr();
				| (Meta.Op,[EUnop(op,flag,_),_],_) :: _ ->
					if fctx.is_macro then invalid_modifier ctx.com fctx "macro" "operator function" p;
					let targ = if fctx.is_abstract_member then tthis else ta in
					(try type_eq EqStrict t (tfun [targ] (mk_mono())) with Unify_error l -> raise_error_msg (Unify l) cf.cf_pos);
					a.a_unops <- (op,flag,cf) :: a.a_unops;
					allow_no_expr();
				| (Meta.Op,[ECall _,_],_) :: _ ->
					begin match a.a_call with
					| None ->
						a.a_call <- Some cf
					| Some cf' ->
						cf'.cf_overloads <- cf :: cf'.cf_overloads
					end;
					allow_no_expr();
				| ((Meta.Resolve,_,_) | (Meta.Op,[EField _,_],_)) :: _ ->
					let targ = if fctx.is_abstract_member then tthis else ta in
					let check_fun t1 t2 =
						if not fctx.is_macro then begin
							if not (type_iseq targ t1) then raise_typing_error ("First argument type must be " ^ (s_type (print_context()) targ)) cf.cf_pos;
							if not (type_iseq ctx.t.tstring t2) then raise_typing_error ("Second argument type must be String") cf.cf_pos
						end
					in
					begin match follow t with
						| TFun((_,_,t1) :: (_,_,t2) :: args,_,_) when is_empty_or_pos_infos args ->
							if a.a_read <> None then raise_typing_error "Multiple resolve-read methods are not supported" cf.cf_pos;
							check_fun t1 t2;
							a.a_read <- Some cf;
						| TFun((_,_,t1) :: (_,_,t2) :: (_,_,t3) :: args,_,_) when is_empty_or_pos_infos args ->
							if a.a_write <> None then raise_typing_error "Multiple resolve-write methods are not supported" cf.cf_pos;
							check_fun t1 t2;
							a.a_write <- Some cf;
						| _ ->
							raise_typing_error ("Field type of resolve must be " ^ (s_type (print_context()) targ) ^ " -> String -> T") cf.cf_pos
					end;
				| _ -> ());
				match ml with
				| _ :: ml -> loop ml
				| [] -> ()
=======
let check_abstract (ctx,cctx,fctx) a c cf fd t ret p =
	let m = mk_mono() in
	let ta = TAbstract(a,List.map (fun _ -> mk_mono()) a.a_params) in
	let tthis = if fctx.is_abstract_member || Meta.has Meta.To cf.cf_meta then monomorphs a.a_params a.a_this else a.a_this in
	let allows_no_expr = ref (Meta.has Meta.CoreType a.a_meta) in
	let allow_no_expr () = if not (has_class_field_flag cf CfExtern) then begin
		allows_no_expr := true;
		fctx.expr_presence_matters <- true;
	end in
	let handle_from () =
		let r = exc_protect ctx (fun r ->
			r := lazy_processing (fun () -> t);
			(* the return type of a from-function must be the abstract, not the underlying type *)
			if not fctx.is_macro then (try type_eq EqStrict ret ta with Unify_error l -> raise_typing_error_ext (make_error (Unify l) p));
			match t with
				| TFun([_,_,t],_) -> t
				| TFun([(_,_,t1);(_,true,t2)],_) when is_pos_infos t2 -> t1
				| _ -> raise_typing_error ("@:from cast functions must accept exactly one argument") p
		) "@:from" in
		a.a_from_field <- (TLazy r,cf) :: a.a_from_field;
	in
	let handle_to () =
		if fctx.is_macro then invalid_modifier ctx.com fctx "macro" "cast function" p;
		let are_valid_args args =
			match args with
			| [_] -> true
			| [_; (_,true,t)] when is_pos_infos t -> true
			| _ -> false
		in
		(match cf.cf_kind, cf.cf_type with
		| Var _, _ ->
			raise_typing_error "Invalid metadata: @:to must be used on method of abstract" p
		| Method _, TFun(args, _) when not fctx.is_abstract_member && not (are_valid_args args) ->
			if not (Meta.has Meta.MultiType a.a_meta) then (* TODO: get rid of this check once multitype is removed *)
			raise_typing_error "static @:to method should have one argument" p
		| Method _, TFun(args, _) when fctx.is_abstract_member && not (are_valid_args args) ->
			if not (Meta.has Meta.MultiType a.a_meta) then (* TODO: get rid of this check once multitype is removed *)
			raise_typing_error "@:to method should have no arguments" p
		| _ -> ()
		);
		(* TODO: this doesn't seem quite right... *)
		if not (has_class_field_flag cf CfImpl) then add_class_field_flag cf CfImpl;
		let resolve_m args =
			(try unify_raise t (tfun (tthis :: args) m) cf.cf_pos with Error ({ err_message = Unify l; } as err) -> raise_typing_error_ext err);
			match follow m with
				| TMono _ when (match t with TFun(_,r) -> r == t_dynamic | _ -> false) -> t_dynamic
				| m -> m
		in
		let is_multitype_cast = Meta.has Meta.MultiType a.a_meta && not fctx.is_abstract_member in
		if is_multitype_cast && not (Meta.has Meta.MultiType cf.cf_meta) then
			cf.cf_meta <- (Meta.MultiType,[],null_pos) :: cf.cf_meta;
		let r = exc_protect ctx (fun r ->
			r := lazy_processing (fun () -> t);
			let args = if is_multitype_cast then begin
				let ctor = try
					PMap.find "_new" c.cl_statics
				with Not_found ->
					raise_typing_error "Constructor of multi-type abstract must be defined before the individual @:to-functions are" cf.cf_pos
				in
				(* delay ctx PFinal (fun () -> unify ctx m tthis f.cff_pos); *)
				let args = match follow (monomorphs a.a_params ctor.cf_type) with
					| TFun(args,_) -> List.map (fun (_,_,t) -> t) args
					| _ -> die "" __LOC__
				in
				args
			end else
				match cf.cf_type with
				| TFun([_;(_,true,t)],_) when is_pos_infos t -> [t]
				| _ -> []
>>>>>>> 71c41a09
			in
			let t = resolve_m args in
			t
		) "@:to" in
		a.a_to_field <- (TLazy r, cf) :: a.a_to_field
	in
	let handle_array_access () =
		if fctx.is_macro then invalid_modifier ctx.com fctx "macro" "array-access function" p;
		a.a_array <- cf :: a.a_array;
		allow_no_expr();
	in
	let handle_resolve () =
		let targ = if fctx.is_abstract_member then tthis else ta in
		let check_fun t1 t2 =
			if not fctx.is_macro then begin
				if not (type_iseq targ t1) then raise_typing_error ("First argument type must be " ^ (s_type (print_context()) targ)) cf.cf_pos;
				if not (type_iseq ctx.t.tstring t2) then raise_typing_error ("Second argument type must be String") cf.cf_pos
			end
		in
		begin match follow t with
			| TFun((_,_,t1) :: (_,_,t2) :: args,_) when is_empty_or_pos_infos args ->
				if a.a_read <> None then raise_typing_error "Multiple resolve-read methods are not supported" cf.cf_pos;
				check_fun t1 t2;
				a.a_read <- Some cf;
			| TFun((_,_,t1) :: (_,_,t2) :: (_,_,t3) :: args,_) when is_empty_or_pos_infos args ->
				if a.a_write <> None then raise_typing_error "Multiple resolve-write methods are not supported" cf.cf_pos;
				check_fun t1 t2;
				a.a_write <- Some cf;
			| _ ->
				raise_typing_error ("Field type of resolve must be " ^ (s_type (print_context()) targ) ^ " -> String -> T") cf.cf_pos
		end;
	in
	let handle_op e = match fst e with
		| (EArrayDecl _) ->
			handle_array_access()
		| EBinop(OpAssign,_,_) ->
			raise_typing_error "Assignment overloading is not supported" p;
		| EBinop(OpAssignOp OpNullCoal,_,_)
		| EBinop(OpNullCoal,_,_) ->
			raise_typing_error "Null coalescing overloading is not supported" p;
		| ETernary(_,_,_) ->
			raise_typing_error "Ternary overloading is not supported" p;
		| EBinop(op,_,_) ->
			if fctx.is_macro then invalid_modifier ctx.com fctx "macro" "operator function" p;
			let targ = if fctx.is_abstract_member then tthis else ta in
			let left_eq,right_eq =
				match follow t with
				| TFun([(_,_,t1);(_,_,t2)],_) ->
					type_iseq targ t1,type_iseq targ t2
				| TFun([(_,_,t1);(_,_,t2);(_,true,t3)],_) when is_pos_infos t3 ->
					type_iseq targ t1,type_iseq targ t2
				| _ ->
					if fctx.is_abstract_member then
						raise_typing_error ("Member @:op functions must accept exactly one argument") cf.cf_pos
					else
						raise_typing_error ("Static @:op functions must accept exactly two arguments") cf.cf_pos
			in
			if not (left_eq || right_eq) then raise_typing_error ("The left or right argument type must be " ^ (s_type (print_context()) targ)) cf.cf_pos;
			if right_eq && Meta.has Meta.Commutative cf.cf_meta then raise_typing_error ("Invalid metadata: @:commutative is only allowed if the right argument is not " ^ (s_type (print_context()) targ)) cf.cf_pos;
			a.a_ops <- (op,cf) :: a.a_ops;
			allow_no_expr();
		| EUnop(op,flag,_) ->
			if fctx.is_macro then invalid_modifier ctx.com fctx "macro" "operator function" p;
			let targ = if fctx.is_abstract_member then tthis else ta in
			(try type_eq EqStrict t (tfun [targ] (mk_mono())) with Unify_error l -> raise_error_msg (Unify l) cf.cf_pos);
			a.a_unops <- (op,flag,cf) :: a.a_unops;
			allow_no_expr();
		| ECall _ ->
			begin match a.a_call with
			| None ->
				a.a_call <- Some cf
			| Some cf' ->
				cf'.cf_overloads <- cf :: cf'.cf_overloads
			end;
			allow_no_expr();
		| EField _ ->
			handle_resolve()
		| _ ->
			raise_typing_error ("Invalid @:op expresssions, should be an operator or a call") (pos e)
	in
	let check_meta m = match m with
		| (Meta.From,_,_) ->
			handle_from()
		| (Meta.To,_,_) ->
			handle_to()
		| (Meta.Op,[e],_) ->
			handle_op e
		| (Meta.ArrayAccess,_,_) ->
			handle_array_access()
		| (Meta.Resolve,_,_) ->
			handle_resolve()
		| _ -> ();
	in
	List.iter check_meta cf.cf_meta;
	if cf.cf_name = "_new" && Meta.has Meta.MultiType a.a_meta then fctx.do_bind <- false;
	if fd.f_expr = None then begin
		if fctx.is_inline then missing_expression ctx.com fctx "Inline functions must have an expression" cf.cf_pos;
		if fd.f_type = None then raise_typing_error ("Functions without expressions must have an explicit return type") cf.cf_pos;
		if !allows_no_expr then begin
			cf.cf_meta <- (Meta.NoExpr,[],null_pos) :: cf.cf_meta;
			fctx.do_bind <- false;
		end
	end

let type_opt (ctx,cctx,fctx) p t =
	let c = cctx.tclass in
	let is_truly_extern =
		(has_class_flag c CExtern || fctx.is_extern)
		&& not fctx.is_inline (* if it's inline, we can infer the type from the expression *)
	in
	match t with
	| None when is_truly_extern || (has_class_flag c CInterface) ->
		display_error ctx.com "Type required for extern classes and interfaces" p;
		t_dynamic
	| None when cctx.is_core_api ->
		display_error ctx.com "Type required for core api classes" p;
		t_dynamic
	| None when fctx.is_abstract ->
		display_error ctx.com "Type required for abstract functions" p;
		t_dynamic
	| _ ->
		Typeload.load_type_hint ctx p t

let setup_args_ret ctx cctx fctx name fd p =
	let c = cctx.tclass in
	let mk = lazy (
		if String.length name < 4 then
			MKNormal
		else match String.sub name 0 4 with
		| "get_" ->
			begin match fd.f_args with
			| [] -> MKGetter
			| _ -> MKNormal
			end
		| "set_" ->
			begin match fd.f_args with
			| [_] -> MKSetter
			| _ -> MKNormal
			end
		| _ ->
			MKNormal
	) in
	let try_find_property_type () =
		let name = String.sub name 4 (String.length name - 4) in
		let cf = if fctx.is_static then PMap.find name c.cl_statics else PMap.find name c.cl_fields (* TODO: inheritance? *) in
		match Lazy.force mk, cf.cf_kind with
			| MKGetter, Var({v_read = AccCall}) | MKSetter, Var({v_write = AccCall}) -> cf.cf_type
			| _ -> raise Not_found;
	in
	let maybe_use_property_type th check def =
		if th = None && check() then
			try
				try_find_property_type()
			with Not_found ->
				def()
		else
			def()
	in
	let ret = if fctx.field_kind = FKConstructor then
		ctx.t.tvoid
	else begin
		let def () =
			type_opt (ctx,cctx,fctx) p fd.f_type
		in
		maybe_use_property_type fd.f_type (fun () -> match Lazy.force mk with MKGetter | MKSetter -> true | _ -> false) def
	end in
	let abstract_this = match cctx.abstract with
		| Some a when fctx.is_abstract_member && name <> "_new" (* TODO: this sucks *) && not fctx.is_macro ->
			Some a.a_this
		| _ ->
			None
	in
	let is_extern = fctx.is_extern || has_class_flag ctx.curclass CExtern in
	let type_arg i opt cto p =
		let def () =
			type_opt (ctx,cctx,fctx) p cto
		in
		if i = 0 then maybe_use_property_type cto (fun () -> match Lazy.force mk with MKSetter -> true | _ -> false) def else def()
	in
	let args = new FunctionArguments.function_arguments ctx type_arg is_extern fctx.is_display_field abstract_this fd.f_args in
	args,ret

let create_method (ctx,cctx,fctx) c f fd p =
	let name = fst f.cff_name in
	let params = TypeloadFunction.type_function_params ctx fd name p in
	if fctx.is_generic then begin
		if params = [] then raise_typing_error "Generic functions must have type parameters" p;
	end;
	let fd = if fctx.is_macro && not ctx.com.is_macro_context && not fctx.is_static then
		(* remove display of first argument which will contain the "this" expression *)
		{ fd with f_args = match fd.f_args with [] -> [] | _ :: l -> l }
	else
		fd
	in
	let fd = if not fctx.is_macro then
		fd
	else begin
		if ctx.com.is_macro_context then begin
			(* a class with a macro cannot be extern in macro context (issue #2015) *)
			remove_class_flag c CExtern;
			let texpr = CTPath (mk_type_path (["haxe";"macro"],"Expr")) in
			(* ExprOf type parameter might contain platform-specific type, let's replace it by Expr *)
			let no_expr_of (t,p) = match t with
				| CTPath { tpackage = ["haxe";"macro"]; tname = "Expr"; tsub = Some ("ExprOf"); tparams = [TPType _] }
				| CTPath { tpackage = []; tname = ("ExprOf"); tsub = None; tparams = [TPType _] } -> Some (texpr,p)
				| t -> Some (t,p)
			in
			{
				f_params = fd.f_params;
				f_type = (match fd.f_type with None -> Some (texpr,null_pos) | Some t -> no_expr_of t);
				f_args = List.map (fun (a,o,m,t,e) -> a,o,m,(match t with None -> Some (texpr,null_pos) | Some t -> no_expr_of t),e) fd.f_args;
				f_expr = fd.f_expr;
			}
		end else
			let tdyn = Some (CTPath (mk_type_path ([],"Dynamic")),null_pos) in
			let to_dyn p t = match t with
				| { tpackage = ["haxe";"macro"]; tname = "Expr"; tsub = Some ("ExprOf"); tparams = [TPType t] } -> Some t
				| { tpackage = []; tname = ("ExprOf"); tsub = None; tparams = [TPType t] } -> Some t
				| { tpackage = ["haxe"]; tname = ("PosInfos"); tsub = None; tparams = [] } -> raise_typing_error "haxe.PosInfos is not allowed on macro functions, use Context.currentPos() instead" p
				| _ -> tdyn
			in
			{
				f_params = fd.f_params;
				f_type = (match fd.f_type with Some (CTPath t,p) -> to_dyn p t | _ -> tdyn);
				f_args = List.map (fun (a,o,m,t,_) -> a,o,m,(match t with Some (CTPath t,p) -> to_dyn p t | _ -> tdyn),None) fd.f_args;
				f_expr = None;
			}
	end in
	begin match (has_class_flag c CInterface),fctx.field_kind with
		| true,FKConstructor ->
			raise_typing_error "An interface cannot have a constructor" p;
		| true,_ ->
			if not fctx.is_static && fd.f_expr <> None then unexpected_expression ctx.com fctx ("An interface method cannot have a body") p;
			if fctx.is_inline && (has_class_flag c CInterface) then invalid_modifier ctx.com fctx "inline" "method of interface" p;
		| false,FKConstructor ->
			if fctx.is_static then invalid_modifier ctx.com fctx "static" "constructor" p;
			begin match fd.f_type with
				| None -> ()
				| Some (CTPath ({ tpackage = []; tname = "Void" } as tp),p) ->
					if ctx.is_display_file && DisplayPosition.display_position#enclosed_in p then
						ignore(load_instance ~allow_display:true ctx (tp,p) false);
				| _ -> raise_typing_error "A class constructor can't have a return type" p;
			end
		| false,_ ->
			()
	end;
	let parent = (if not fctx.is_static then get_parent c name else None) in
	let dynamic = List.mem_assoc ADynamic f.cff_access || (match parent with Some { cf_kind = Method MethDynamic } -> true | _ -> false) in
	if dynamic then begin
		if fctx.is_abstract then invalid_modifier_combination fctx ctx.com fctx "abstract" "dynamic" p;
		if fctx.is_inline then invalid_modifier_combination fctx ctx.com fctx "dynamic" "inline" p;
		if fctx.is_abstract_member then invalid_modifier ctx.com fctx "dynamic" "method of abstract" p;
	end;
	let is_override = Option.is_some fctx.override in
	if (is_override && fctx.is_static) then invalid_modifier_combination fctx ctx.com fctx "override" "static" p;

	ctx.type_params <- if fctx.is_static && not fctx.is_abstract_member then params else params @ ctx.type_params;
	(* TODO is_lib: avoid forcing the return type to be typed *)
	let args,ret = setup_args_ret ctx cctx fctx (fst f.cff_name) fd p in
	let is_coroutine = Meta.has Meta.Coroutine f.cff_meta in
	let t = TFun (args#for_type,ret,is_coroutine) in
	let cf = {
		(mk_field name ~public:(is_public (ctx,cctx) f.cff_access parent) t f.cff_pos (pos f.cff_name)) with
		cf_doc = f.cff_doc;
		cf_meta = f.cff_meta;
		cf_kind = Method (if fctx.is_macro then MethMacro else if fctx.is_inline then MethInline else if dynamic then MethDynamic else MethNormal);
		cf_params = params;
	} in
	if fctx.is_final then add_class_field_flag cf CfFinal;
	if fctx.is_extern then add_class_field_flag cf CfExtern;
	if fctx.is_abstract then begin
		if fctx.field_kind = FKConstructor then begin
			let p =
				try List.assoc AAbstract f.cff_access
				with Not_found -> p
			in
			invalid_modifier ctx.com fctx "abstract" "constructor" p
		end;
		add_class_field_flag cf CfAbstract;
	end;
	if fctx.is_abstract_member then add_class_field_flag cf CfImpl;
	if fctx.is_generic then add_class_field_flag cf CfGeneric;
	begin match fctx.default with
	| Some p ->
		begin match ctx.com.platform with
		| Java ->
			if not (has_class_flag ctx.curclass CExtern) || not (has_class_flag c CInterface) then invalid_modifier_only ctx.com fctx "default" "on extern interfaces" p;
			add_class_field_flag cf CfDefault;
		| _ ->
			invalid_modifier_only ctx.com fctx "default" "on the Java target" p
		end;
	| None ->
		()
	end;
	begin match fctx.overload with
	| Some p ->
		if ctx.com.config.pf_overload then
			add_class_field_flag cf CfOverload
		else if fctx.field_kind = FKConstructor then
			invalid_modifier ctx.com fctx "overload" "constructor" p
		else begin
			add_class_field_flag cf CfOverload;
			if not (has_class_flag c CExtern || fctx.is_extern) then
				invalid_modifier_only ctx.com fctx "overload" "on extern functions" p
		end
	| None ->
		()
	end;
	cf.cf_meta <- List.map (fun (m,el,p) -> match m,el with
		| Meta.AstSource,[] -> (m,(match fd.f_expr with None -> [] | Some e -> [e]),p)
		| _ -> m,el,p
	) cf.cf_meta;
	Option.may (fun cf_parent ->
		if not (Meta.has Meta.Native cf.cf_meta) then
			try
				let native_meta = Meta.get Meta.Native cf_parent.cf_meta in
				cf.cf_meta <- native_meta :: cf.cf_meta;
			with Not_found ->
				()
	) parent;
	generate_args_meta ctx.com (Some c) (fun meta -> cf.cf_meta <- meta :: cf.cf_meta) fd.f_args;
	begin match cctx.abstract with
	| Some a ->
		check_abstract (ctx,cctx,fctx) a c cf fd t ret p;
	| _ ->
		()
	end;
	init_meta_overloads ctx (Some c) cf;
	ctx.curfield <- cf;
	if fctx.do_bind then
		TypeBinding.bind_method ctx cctx fctx cf t args ret fd.f_expr (match fd.f_expr with Some e -> snd e | None -> f.cff_pos) is_coroutine
	else begin
		if fctx.is_display_field then begin
			delay ctx PTypeField (fun () ->
				(* We never enter type_function so we're missing out on the argument processing there. Let's do it here. *)
				ignore(args#for_expr)
			);
			check_field_display ctx fctx c cf;
		end else
			delay ctx PTypeField (fun () -> args#verify_extern);
		if fd.f_expr <> None then begin
			if fctx.is_abstract then unexpected_expression ctx.com fctx "Abstract methods may not have an expression" p
			else if not (fctx.is_inline || fctx.is_macro) then warning ctx WExternWithExpr "Extern non-inline function may not have an expression" p;
		end;
	end;
	cf

let create_property (ctx,cctx,fctx) c f (get,set,t,eo) p =
	let name = fst f.cff_name in
	(* TODO is_lib: lazify load_complex_type *)
	let ret = (match t, eo with
		| None, None -> raise_typing_error "Property requires type-hint or initialization" p;
		| None, _ -> mk_mono()
		| Some t, _ -> lazy_display_type ctx (fun () -> load_type_hint ctx p (Some t))
	) in
	let t_get,t_set = match cctx.abstract with
		| Some a when fctx.is_abstract_member ->
			if Meta.has Meta.IsVar f.cff_meta then raise_typing_error "Abstract properties cannot be real variables" f.cff_pos;
			let ta = apply_params a.a_params (extract_param_types a.a_params) a.a_this in
			tfun [ta] ret, tfun [ta;ret] ret
		| _ -> tfun [] ret, TFun(["value",false,ret],ret,false)
	in
	let find_accessor m =
		if fctx.is_static then begin
			let cf = PMap.find m c.cl_statics in
			(cf.cf_type,cf) :: (List.map (fun cf -> cf.cf_type,cf) cf.cf_overloads)
		end else
			Overloads.get_overloads ctx.com c m
	in
	let cf = {
		(mk_field name ~public:(is_public (ctx,cctx) f.cff_access None) ret f.cff_pos (pos f.cff_name)) with
		cf_doc = f.cff_doc;
		cf_meta = f.cff_meta;
	} in
	if fctx.is_abstract_member then add_class_field_flag cf CfImpl;
	let check_method m t is_getter =
		try
			let overloads = find_accessor m in
			let rec get_overload overl = match overl with
				| [tf] ->
					tf
				| (t2,f2) :: overl ->
					if type_iseq t t2 then
						(t2,f2)
					else
						get_overload overl
				| [] ->
					raise Not_found
			in
			let t2, f2 = get_overload overloads in
			f2.cf_meta <- List.fold_left (fun acc ((m,_,_) as meta) -> match m with
				| Meta.Deprecated -> meta :: acc
				| _ -> acc
			) f2.cf_meta f.cff_meta;
			(* Now that we know there is a field, we have to delay the actual unification even further. The reason is that unification could resolve
			   TLazy, which would then cause field typing before we're done with our PConnectField pass. This could cause interface fields to not
			   be generated in time. *)
			delay ctx PForce (fun () ->
				try
					(match f2.cf_kind with
						| Method MethMacro ->
							display_error ctx.com (f2.cf_name ^ ": Macro methods cannot be used as property accessor") p;
							display_error ~depth:1 ctx.com (compl_msg (f2.cf_name ^ ": Accessor method is here")) f2.cf_pos;
						| _ -> ());
					unify_raise t2 t f2.cf_pos;
					if (fctx.is_abstract_member && not (has_class_field_flag f2 CfImpl)) || (has_class_field_flag f2 CfImpl && not (fctx.is_abstract_member)) then
						display_error ctx.com "Mixing abstract implementation and static properties/accessors is not allowed" f2.cf_pos;
				with Error ({ err_message = Unify _ } as err) ->
					raise_error (make_error ~sub:[err] (Custom ("In method " ^ m ^ " required by property " ^ name)) err.err_pos)
			)
		with
			| Not_found ->
				let generate_field () =
					let cf = mk_field m t p null_pos in
					cf.cf_meta <- [Meta.CompilerGenerated,[],null_pos;Meta.NoCompletion,[],null_pos];
					cf.cf_kind <- Method MethNormal;
					cf
				in
				if (has_class_flag c CInterface) then begin
					let cf = generate_field () in
					c.cl_fields <- PMap.add cf.cf_name cf c.cl_fields;
					c.cl_ordered_fields <- cf :: c.cl_ordered_fields;
				end else if Diagnostics.error_in_diagnostics_run ctx.com f.cff_pos then begin
					let cf_accessor = generate_field() in
					remove_class_field_flag cf_accessor CfPublic;
					if fctx.is_static then add_class_field_flag cf_accessor CfStatic;
					let diag = {
						mf_pos = (pos f.cff_name);
						mf_on = TClassDecl c;
						mf_fields = [(cf_accessor,t,CompletionItem.CompletionType.from_type (Display.get_import_status ctx) t)];
						mf_cause = PropertyAccessor(cf,is_getter);
					} in
					let display = ctx.com.display_information in
					display.module_diagnostics <- MissingFields diag :: display.module_diagnostics
				end else if not (has_class_flag c CExtern) then begin
					try
						let _, _, f2 = (if not fctx.is_static then let f = PMap.find m c.cl_statics in None, f.cf_type, f else class_field c (extract_param_types c.cl_params) m) in
						display_error ctx.com (Printf.sprintf "Method %s is no valid accessor for %s because it is %sstatic" m (name) (if fctx.is_static then "not " else "")) f2.cf_pos
					with Not_found ->
						display_error ctx.com ("Method " ^ m ^ " required by property " ^ name ^ " is missing") p
				end
	in
	let display_accessor m p =
		try
			let cf = match find_accessor m with [_,cf] -> cf | _ -> raise Not_found in
			DisplayEmitter.display_field ctx (Self (TClassDecl c)) (if fctx.is_static then CFSStatic else CFSMember) cf p
		with Not_found ->
			()
	in
	let delay_check = delay ctx PConnectField in
	let get = (match get with
		| "null",_ -> AccNo
		| "dynamic",_ -> AccCall
		| "never",_ -> AccNever
		| "default",_ -> AccNormal
		| "get",pget ->
			let get = "get_" ^ name in
			if fctx.is_display_field && DisplayPosition.display_position#enclosed_in pget then delay ctx PConnectField (fun () -> display_accessor get pget);
			if not cctx.is_lib then delay_check (fun() -> check_method get t_get true);
			AccCall
		| _,pget ->
			display_error ctx.com (name ^ ": Custom property accessor is no longer supported, please use `get`") pget;
			AccCall
	) in
	let set = (match set with
		| "null",_ ->
			(* standard flash library read-only variables can't be accessed for writing, even in subclasses *)
			if (has_class_flag c CExtern) && (match c.cl_path with "flash" :: _	, _ -> true | _ -> false) && ctx.com.platform = Flash then
				AccNever
			else
				AccNo
		| "never",_ -> AccNever
		| "dynamic",_ -> AccCall
		| "default",_ -> AccNormal
		| "set",pset ->
			let set = "set_" ^ name in
			if fctx.is_display_field && DisplayPosition.display_position#enclosed_in pset then delay ctx PConnectField (fun () -> display_accessor set pset);
			if not cctx.is_lib then delay_check (fun() -> check_method set t_set false);
			AccCall
		| _,pset ->
			display_error ctx.com (name ^ ": Custom property accessor is no longer supported, please use `set`") pset;
			AccCall
	) in
	if (set = AccNever && get = AccNever)  then raise_typing_error (name ^ ": Unsupported property combination") p;
	cf.cf_kind <- Var { v_read = get; v_write = set };
	if fctx.is_extern then add_class_field_flag cf CfExtern;
	if List.mem_assoc AEnum f.cff_access then add_class_field_flag cf CfEnum;
	ctx.curfield <- cf;
	TypeBinding.bind_var ctx cctx fctx cf eo;
	cf

(**
	Emit compilation error on `final static function`
*)
let reject_final_static_method ctx cctx fctx f =
	if fctx.is_static && fctx.is_final && not (has_class_flag cctx.tclass CExtern) then
		let p =
			try snd (List.find (fun (a,p) -> a = AFinal) f.cff_access)
			with Not_found ->
				try match Meta.get Meta.Final f.cff_meta with _, _, p -> p
				with Not_found ->
					try snd (List.find (fun (a,p) -> a = AStatic) f.cff_access)
					with Not_found -> f.cff_pos
		in
		invalid_modifier_combination fctx ctx.com fctx "final" "static" p

let init_field (ctx,cctx,fctx) f =
	let c = cctx.tclass in
	let name = fst f.cff_name in
	TypeloadCheck.check_global_metadata ctx f.cff_meta (fun m -> f.cff_meta <- m :: f.cff_meta) c.cl_module.m_path c.cl_path (Some name);
	let p = f.cff_pos in
	if not (has_class_flag c CExtern) && not (Meta.has Meta.Native f.cff_meta) then Typecore.check_field_name ctx name p;
	List.iter (fun acc ->
		match (fst acc, f.cff_kind) with
		| AFinal, FProp _ when not (has_class_flag c CExtern) && ctx.com.platform <> Java -> invalid_modifier_on_property ctx.com fctx (Ast.s_placed_access acc) (snd acc)
		| APublic, _ | APrivate, _ | AStatic, _ | AFinal, _ | AExtern, _ -> ()
		| ADynamic, FFun _ | AOverride, FFun _ | AMacro, FFun _ | AInline, FFun _ | AInline, FVar _ | AAbstract, FFun _ | AOverload, FFun _ -> ()
		| AEnum, (FVar _ | FProp _) -> ()
		| _, FVar _ -> display_error ctx.com ("Invalid accessor '" ^ Ast.s_placed_access acc ^ "' for variable " ^ name) (snd acc)
		| _, FProp _ -> display_error ctx.com ("Invalid accessor '" ^ Ast.s_placed_access acc ^ "' for property " ^ name) (snd acc)
		| _, FFun _ -> display_error ctx.com ("Invalid accessor '" ^ Ast.s_placed_access acc ^ "' for function " ^ name) (snd acc)
	) f.cff_access;
	begin match fctx.override with
		| Some _ ->
			(match c.cl_super with
			| None ->
				let p =
					try List.assoc AOverride f.cff_access
					with Not_found -> p
				in
				invalid_modifier ctx.com fctx "override" "field of class that has no parent" p
			| _ -> ()
			);
		| None -> ()
	end;
	begin match cctx.abstract with
		| Some a when fctx.is_abstract_member -> ctx.type_params <- a.a_params;
		| _ -> ()
	end;
	let cf =
		match f.cff_kind with
		| FVar (t,e) ->
			create_variable (ctx,cctx,fctx) c f t e p
		| FFun fd ->
			reject_final_static_method ctx cctx fctx f;
			create_method (ctx,cctx,fctx) c f fd p
		| FProp (get,set,t,eo) ->
			create_property (ctx,cctx,fctx) c f (get,set,t,eo) p
	in
	(if (fctx.is_static || fctx.is_macro && ctx.com.is_macro_context) then add_class_field_flag cf CfStatic);
	if Meta.has Meta.InheritDoc cf.cf_meta then
		delay ctx PTypeField (fun() -> InheritDoc.build_class_field_doc ctx (Some c) cf);
	cf

let check_overload ctx f fs is_extern_class =
	try
		let f2 =
			List.find (fun f2 ->
				f != f2 &&
				Overloads.same_overload_args f.cf_type f2.cf_type f f2
			) fs
		in
		display_error ctx.com ("Another overloaded field of same signature was already declared : " ^ f.cf_name) f.cf_pos;
		display_error ~depth:1 ctx.com (compl_msg "The second field is declared here") f2.cf_pos;
		false
	with Not_found -> try
		if ctx.com.platform <> Java || is_extern_class then raise Not_found;
		let get_vmtype = ambiguate_funs in
		let f2 =
			List.find (fun f2 ->
				f != f2 &&
				Overloads.same_overload_args ~get_vmtype f.cf_type f2.cf_type f f2
			) fs
		in
		(* Don't bother checking this on externs and assume the users know what they're doing (issue #11131) *)
		if has_class_field_flag f CfExtern && has_class_field_flag f2 CfExtern then raise Not_found;
		display_error ctx.com (
			"Another overloaded field of similar signature was already declared : " ^
			f.cf_name ^
			"\nThe signatures are different in Haxe, but not in the target language"
		) f.cf_pos;
		display_error ~depth:1 ctx.com (compl_msg "The second field is declared here") f2.cf_pos;
		false
	with Not_found ->
		true

let check_overloads ctx c =
	(* check if field with same signature was declared more than once *)
	let is_extern = has_class_flag c CExtern in
	let check_field f =
		if has_class_field_flag f CfOverload then begin
			let all = f :: f.cf_overloads in
			ignore(List.fold_left (fun b f -> b && check_overload ctx f all is_extern) true all)
		end
	in
	List.iter check_field c.cl_ordered_fields;
	List.iter check_field c.cl_ordered_statics;
	Option.may check_field c.cl_constructor

let finalize_class ctx cctx =
	(* push delays in reverse order so they will be run in correct order *)
	List.iter (fun (ctx,r) ->
		init_class_done ctx;
		(match r with
		| None -> ()
		| Some r -> delay ctx PTypeField (fun() -> ignore(lazy_type r)))
	) cctx.delayed_expr

let check_functional_interface ctx c =
	let is_normal_field cf =
		(* TODO: more? *)
		not (has_class_field_flag cf CfDefault)
	in
	let rec loop o l = match l with
		| cf :: l ->
			if is_normal_field cf then begin
				if o = None then
					loop (Some cf) l
				else
					None
			end else
				loop o l
		| [] ->
			o
	in
	match loop None c.cl_ordered_fields with
	| None ->
		()
	| Some cf ->
		add_class_flag c CFunctionalInterface;
		ctx.g.functional_interface_lut#add c.cl_path cf

let init_class ctx c p context_init herits fields =
	let cctx = create_class_context c context_init p in
	let ctx = create_typer_context_for_class ctx cctx p in
	if cctx.is_class_debug then print_endline ("Created class context: " ^ dump_class_context cctx);
	let fields = patch_class ctx c fields in
	let fields = build_fields (ctx,cctx) c fields in
	if cctx.is_core_api && ctx.com.display.dms_check_core_api then delay ctx PForce (fun() -> init_core_api ctx c);
	if not cctx.is_lib then begin
		delay ctx PForce (fun() -> check_overloads ctx c);
		begin match c.cl_super with
		| Some(csup,tl) ->
			if (has_class_flag csup CAbstract) && not (has_class_flag c CAbstract) then
				delay ctx PForce (fun () -> TypeloadCheck.Inheritance.check_abstract_class ctx c csup tl);
		| None ->
			()
		end
	end;
	let rec has_field f = function
		| None -> false
		| Some (c,_) ->
			PMap.exists f c.cl_fields || has_field f c.cl_super || List.exists (fun i -> has_field f (Some i)) c.cl_implements
	in
	let rec check_require = function
		| [] -> None
		| (Meta.Require,conds,_) :: l ->
			let rec loop = function
				| [] -> check_require l
				| e :: l ->
					let sc = match fst e with
						| EConst (Ident s) -> s
						| EBinop ((OpEq|OpNotEq|OpGt|OpGte|OpLt|OpLte) as op,(EConst (Ident s),_),(EConst ((Int (_,_) | Float (_,_) | String _) as c),_)) -> s ^ s_binop op ^ s_constant c
						| _ -> ""
					in
					if not (ParserEntry.is_true (ParserEntry.eval ctx.com.defines e)) then
						Some (sc,(match List.rev l with (EConst (String(msg,_)),_) :: _ -> Some msg | _ -> None))
					else
						loop l
			in
			loop conds
		| _ :: l ->
			check_require l
	in
	let rec check_if_feature = function
		| [] -> []
		| (Meta.IfFeature,el,_) :: _ -> List.map (fun (e,p) -> match e with EConst (String(s,_)) -> s | _ -> raise_typing_error "String expected" p) el
		| _ :: l -> check_if_feature l
	in
	let cl_if_feature = check_if_feature c.cl_meta in
	let cl_req = check_require c.cl_meta in
	let has_init = ref false in
	List.iter (fun f ->
		let p = f.cff_pos in
		try
			let display_modifier = Typeload.check_field_access ctx f in
			let fctx = create_field_context ctx cctx f ctx.is_display_file display_modifier in
			let ctx = create_typer_context_for_field ctx cctx fctx f in
			if fctx.is_field_debug then print_endline ("Created field context: " ^ dump_field_context fctx);
			let cf = init_field (ctx,cctx,fctx) f in
			if fctx.field_kind = FKInit then begin
				if !has_init then
					display_error ctx.com ("Duplicate class field declaration : " ^ (s_type_path c.cl_path) ^ "." ^ cf.cf_name) cf.cf_name_pos
				else
					has_init := true
			end;
			if fctx.is_field_debug then print_endline ("Created field: " ^ Printer.s_tclass_field "" cf);
			if fctx.is_static && (has_class_flag c CInterface) && fctx.field_kind <> FKInit && not cctx.is_lib && not ((has_class_flag c CExtern)) then
				raise_typing_error "You can only declare static fields in extern interfaces" p;
			let set_feature s =
				ctx.m.curmod.m_extra.m_if_feature <- (s,(c,cf,fctx.is_static)) :: ctx.m.curmod.m_extra.m_if_feature
			in
			List.iter set_feature cl_if_feature;
			List.iter set_feature (check_if_feature cf.cf_meta);
			let req = check_require f.cff_meta in
			let req = (match req with None -> if fctx.is_static || fctx.field_kind = FKConstructor then cl_req else None | _ -> req) in
			(match req with
			| None -> ()
			| Some r -> cf.cf_kind <- Var { v_read = AccRequire (fst r, snd r); v_write = AccRequire (fst r, snd r) });
			begin match fctx.field_kind with
			| FKConstructor ->
				begin match c.cl_super with
				| Some ({ cl_constructor = Some ctor_sup } as c, _) when not (has_class_flag c CExtern) && has_class_field_flag ctor_sup CfFinal ->
					ctx.com.error "Cannot override final constructor" cf.cf_pos
				| _ -> ()
				end;
				begin match c.cl_constructor with
				| None ->
						c.cl_constructor <- Some cf
				| Some ctor when ctx.com.config.pf_overload ->
					if has_class_field_flag cf CfOverload && has_class_field_flag ctor CfOverload then
						ctor.cf_overloads <- cf :: ctor.cf_overloads
					else
						display_error ctx.com ("If using overloaded constructors, all constructors must be declared with 'overload'") (if has_class_field_flag cf CfOverload then ctor.cf_pos else cf.cf_pos)
				| Some ctor ->
						display_error ctx.com "Duplicate constructor" p
				end
			| FKInit ->
				()
			| FKNormal ->
				let dup = if fctx.is_static then PMap.exists cf.cf_name c.cl_fields || has_field cf.cf_name c.cl_super else PMap.exists cf.cf_name c.cl_statics in
				if not cctx.is_native && not (has_class_flag c CExtern) && dup then raise_typing_error ("Same field name can't be used for both static and instance : " ^ cf.cf_name) p;
				if fctx.override <> None then
					add_class_field_flag cf CfOverride;
				let is_var cf = match cf.cf_kind with
					| Var {v_read = AccRequire _; v_write = AccRequire _} -> false
					| Var _ -> true
					| _ -> false
				in
				if PMap.mem cf.cf_name (if fctx.is_static then c.cl_statics else c.cl_fields) then
					if has_class_field_flag cf CfOverload && not (is_var cf) then
						let mainf = PMap.find cf.cf_name (if fctx.is_static then c.cl_statics else c.cl_fields) in
						if is_var mainf then display_error ctx.com "Cannot declare a variable with same name as a method" mainf.cf_pos;
						(if not (has_class_field_flag mainf CfOverload) then display_error ctx.com ("Overloaded methods must have 'overload' accessor") mainf.cf_pos);
						mainf.cf_overloads <- cf :: cf.cf_overloads @ mainf.cf_overloads
					else
						let type_kind,path = match c.cl_kind with
							| KAbstractImpl a -> "abstract",a.a_path
							| KModuleFields m -> "module",m.m_path
							| _ -> "class",c.cl_path
						in
						display_error ctx.com ("Duplicate " ^ type_kind ^ " field declaration : " ^ s_type_path path ^ "." ^ cf.cf_name) cf.cf_name_pos
				else
				TClass.add_field c cf
			end
		with Error ({ err_message = Custom _; err_pos = p2 } as err) when p = p2 ->
			display_error_ext ctx.com err
	) fields;
		begin match cctx.abstract with
		| Some a ->
			a.a_to_field <- List.rev a.a_to_field;
			a.a_from_field <- List.rev a.a_from_field;
			a.a_ops <- List.rev a.a_ops;
			a.a_unops <- List.rev a.a_unops;
			a.a_array <- List.rev a.a_array;
		| None ->
			if (has_class_flag c CInterface) && ctx.com.platform = Java then check_functional_interface ctx c;
	end;
	c.cl_ordered_statics <- List.rev c.cl_ordered_statics;
	c.cl_ordered_fields <- List.rev c.cl_ordered_fields;
	(* if ctx.is_display_file && not cctx.has_display_field && Display.is_display_position c.cl_pos && ctx.com.display.dms_kind = DMToplevel then begin
		let rec loop acc c tl =
			let maybe_add acc cf = match cf.cf_kind with
				| Method MethNormal when not (PMap.mem cf.cf_name acc) -> PMap.add cf.cf_name cf acc
				| _ -> acc
			in
			let acc = List.fold_left maybe_add PMap.empty c.cl_ordered_fields in
			match c.cl_super with
			| Some(c,tl) -> loop acc c tl
			| None -> acc
		in
		let fields = match c.cl_super with
			| Some(c,tl) -> loop PMap.empty c tl
			| None -> PMap.empty
		in
		let open Display in
		let l = PMap.fold (fun cf acc ->
			if not (List.exists (fun cf' -> cf'.cf_name = cf.cf_name) c.cl_overrides) then
				(IdentifierType.ITClassMember cf) :: acc
			else acc
		) fields [] in
		raise (Display.DisplayToplevel l)
	end; *)
	(*
		make sure a default contructor with same access as super one will be added to the class structure at some point.
	*)
	let has_struct_init, struct_init_pos =
		try
			let _,_,p = Meta.get Meta.StructInit c.cl_meta in
			true, p
		with Not_found ->
			false, null_pos
	in
	if has_struct_init then
		if (has_class_flag c CInterface) then
			display_error ctx.com "@:structInit is not allowed on interfaces" struct_init_pos
		else
			ensure_struct_init_constructor ctx c fields p;
	begin match cctx.uninitialized_final with
		| cf :: cfl when c.cl_constructor = None && not (has_class_flag c CAbstract) ->
			if Diagnostics.error_in_diagnostics_run ctx.com cf.cf_name_pos then begin
				let diag = {
					mf_pos = c.cl_name_pos;
					mf_on = TClassDecl c;
					mf_fields = [];
					mf_cause = FinalFields (cf :: cfl);
				} in
				let display = ctx.com.display_information in
				display.module_diagnostics <- MissingFields diag :: display.module_diagnostics
			end else begin
				display_error ctx.com "This class has uninitialized final vars, which requires a constructor" p;
				display_error ctx.com "Example of an uninitialized final var" cf.cf_name_pos;
			end
		| _ ->
			()
	end;
	if not has_struct_init then
		(* add_constructor does not deal with overloads correctly *)
		if not ctx.com.config.pf_overload then TypeloadFunction.add_constructor ctx c cctx.force_constructor p;
	finalize_class ctx cctx<|MERGE_RESOLUTION|>--- conflicted
+++ resolved
@@ -1052,153 +1052,6 @@
 	TypeBinding.bind_var ctx cctx fctx cf eo;
 	cf
 
-<<<<<<< HEAD
-let check_abstract (ctx,cctx,fctx) c cf fd t ret p =
-	match cctx.abstract with
-		| Some a ->
-			let m = mk_mono() in
-			let ta = TAbstract(a,List.map (fun _ -> mk_mono()) a.a_params) in
-			let tthis = if fctx.is_abstract_member || Meta.has Meta.To cf.cf_meta then monomorphs a.a_params a.a_this else a.a_this in
-			let allows_no_expr = ref (Meta.has Meta.CoreType a.a_meta) in
-			let allow_no_expr () = if not (has_class_field_flag cf CfExtern) then begin
-				allows_no_expr := true;
-				fctx.expr_presence_matters <- true;
-			end in
-			let rec loop ml =
-				(match ml with
-				| (Meta.From,_,_) :: _ ->
-					let r = exc_protect ctx (fun r ->
-						r := lazy_processing (fun () -> t);
-						(* the return type of a from-function must be the abstract, not the underlying type *)
-						if not fctx.is_macro then (try type_eq EqStrict ret ta with Unify_error l -> raise_typing_error_ext (make_error (Unify l) p));
-						match t with
-							| TFun([_,_,t],_,_) -> t
-							| TFun([(_,_,t1);(_,true,t2)],_,_) when is_pos_infos t2 -> t1
-							| _ -> raise_typing_error ("@:from cast functions must accept exactly one argument") p
-					) "@:from" in
-					a.a_from_field <- (TLazy r,cf) :: a.a_from_field;
-				| (Meta.To,_,_) :: _ ->
-					if fctx.is_macro then invalid_modifier ctx.com fctx "macro" "cast function" p;
-					let are_valid_args args =
-						match args with
-						| [_] -> true
-						| [_; (_,true,t)] when is_pos_infos t -> true
-						| _ -> false
-					in
-					(match cf.cf_kind, cf.cf_type with
-					| Var _, _ ->
-						raise_typing_error "Invalid metadata: @:to must be used on method of abstract" p
-					| Method _, TFun(args, _,_) when not fctx.is_abstract_member && not (are_valid_args args) ->
-						if not (Meta.has Meta.MultiType a.a_meta) then (* TODO: get rid of this check once multitype is removed *)
-						raise_typing_error "static @:to method should have one argument" p
-					| Method _, TFun(args, _,_) when fctx.is_abstract_member && not (are_valid_args args) ->
-						if not (Meta.has Meta.MultiType a.a_meta) then (* TODO: get rid of this check once multitype is removed *)
-						raise_typing_error "@:to method should have no arguments" p
-					| _ -> ()
-					);
-					(* TODO: this doesn't seem quite right... *)
-					if not (has_class_field_flag cf CfImpl) then add_class_field_flag cf CfImpl;
-					let resolve_m args =
-						(try unify_raise t (tfun (tthis :: args) m) cf.cf_pos with Error ({ err_message = Unify l; } as err) -> raise_typing_error_ext err);
-						match follow m with
-							| TMono _ when (match t with TFun(_,r,_) -> r == t_dynamic | _ -> false) -> t_dynamic
-							| m -> m
-					in
-					let is_multitype_cast = Meta.has Meta.MultiType a.a_meta && not fctx.is_abstract_member in
-					if is_multitype_cast && not (Meta.has Meta.MultiType cf.cf_meta) then
-						cf.cf_meta <- (Meta.MultiType,[],null_pos) :: cf.cf_meta;
-					let r = exc_protect ctx (fun r ->
-						r := lazy_processing (fun () -> t);
-						let args = if is_multitype_cast then begin
-							let ctor = try
-								PMap.find "_new" c.cl_statics
-							with Not_found ->
-								raise_typing_error "Constructor of multi-type abstract must be defined before the individual @:to-functions are" cf.cf_pos
-							in
-							(* delay ctx PFinal (fun () -> unify ctx m tthis f.cff_pos); *)
-							let args = match follow (monomorphs a.a_params ctor.cf_type) with
-								| TFun(args,_,_) -> List.map (fun (_,_,t) -> t) args
-								| _ -> die "" __LOC__
-							in
-							args
-						end else
-							match cf.cf_type with
-							| TFun([_;(_,true,t)],_,_) when is_pos_infos t -> [t]
-							| _ -> []
-						in
-						let t = resolve_m args in
-						t
-					) "@:to" in
-					a.a_to_field <- (TLazy r, cf) :: a.a_to_field
-				| ((Meta.ArrayAccess,_,_) | (Meta.Op,[(EArrayDecl _),_],_)) :: _ ->
-					if fctx.is_macro then invalid_modifier ctx.com fctx "macro" "array-access function" p;
-					a.a_array <- cf :: a.a_array;
-					allow_no_expr();
-				| (Meta.Op,[EBinop(OpAssign,_,_),_],_) :: _ ->
-					raise_typing_error "Assignment overloading is not supported" p;
-				| (Meta.Op,[EBinop(OpAssignOp OpNullCoal,_,_),_],_) :: _
-				| (Meta.Op,[EBinop(OpNullCoal,_,_),_],_) :: _ ->
-					raise_typing_error "Null coalescing overloading is not supported" p;
-				| (Meta.Op,[ETernary(_,_,_),_],_) :: _ ->
-					raise_typing_error "Ternary overloading is not supported" p;
-				| (Meta.Op,[EBinop(op,_,_),_],_) :: _ ->
-					if fctx.is_macro then invalid_modifier ctx.com fctx "macro" "operator function" p;
-					let targ = if fctx.is_abstract_member then tthis else ta in
-					let left_eq,right_eq =
-						match follow t with
-						| TFun([(_,_,t1);(_,_,t2)],_,_) ->
-							type_iseq targ t1,type_iseq targ t2
-						| TFun([(_,_,t1);(_,_,t2);(_,true,t3)],_,_) when is_pos_infos t3 ->
-							type_iseq targ t1,type_iseq targ t2
-						| _ ->
-							if fctx.is_abstract_member then
-								raise_typing_error ("Member @:op functions must accept exactly one argument") cf.cf_pos
-							else
-								raise_typing_error ("Static @:op functions must accept exactly two arguments") cf.cf_pos
-					in
-					if not (left_eq || right_eq) then raise_typing_error ("The left or right argument type must be " ^ (s_type (print_context()) targ)) cf.cf_pos;
-					if right_eq && Meta.has Meta.Commutative cf.cf_meta then raise_typing_error ("Invalid metadata: @:commutative is only allowed if the right argument is not " ^ (s_type (print_context()) targ)) cf.cf_pos;
-					a.a_ops <- (op,cf) :: a.a_ops;
-					allow_no_expr();
-				| (Meta.Op,[EUnop(op,flag,_),_],_) :: _ ->
-					if fctx.is_macro then invalid_modifier ctx.com fctx "macro" "operator function" p;
-					let targ = if fctx.is_abstract_member then tthis else ta in
-					(try type_eq EqStrict t (tfun [targ] (mk_mono())) with Unify_error l -> raise_error_msg (Unify l) cf.cf_pos);
-					a.a_unops <- (op,flag,cf) :: a.a_unops;
-					allow_no_expr();
-				| (Meta.Op,[ECall _,_],_) :: _ ->
-					begin match a.a_call with
-					| None ->
-						a.a_call <- Some cf
-					| Some cf' ->
-						cf'.cf_overloads <- cf :: cf'.cf_overloads
-					end;
-					allow_no_expr();
-				| ((Meta.Resolve,_,_) | (Meta.Op,[EField _,_],_)) :: _ ->
-					let targ = if fctx.is_abstract_member then tthis else ta in
-					let check_fun t1 t2 =
-						if not fctx.is_macro then begin
-							if not (type_iseq targ t1) then raise_typing_error ("First argument type must be " ^ (s_type (print_context()) targ)) cf.cf_pos;
-							if not (type_iseq ctx.t.tstring t2) then raise_typing_error ("Second argument type must be String") cf.cf_pos
-						end
-					in
-					begin match follow t with
-						| TFun((_,_,t1) :: (_,_,t2) :: args,_,_) when is_empty_or_pos_infos args ->
-							if a.a_read <> None then raise_typing_error "Multiple resolve-read methods are not supported" cf.cf_pos;
-							check_fun t1 t2;
-							a.a_read <- Some cf;
-						| TFun((_,_,t1) :: (_,_,t2) :: (_,_,t3) :: args,_,_) when is_empty_or_pos_infos args ->
-							if a.a_write <> None then raise_typing_error "Multiple resolve-write methods are not supported" cf.cf_pos;
-							check_fun t1 t2;
-							a.a_write <- Some cf;
-						| _ ->
-							raise_typing_error ("Field type of resolve must be " ^ (s_type (print_context()) targ) ^ " -> String -> T") cf.cf_pos
-					end;
-				| _ -> ());
-				match ml with
-				| _ :: ml -> loop ml
-				| [] -> ()
-=======
 let check_abstract (ctx,cctx,fctx) a c cf fd t ret p =
 	let m = mk_mono() in
 	let ta = TAbstract(a,List.map (fun _ -> mk_mono()) a.a_params) in
@@ -1214,8 +1067,8 @@
 			(* the return type of a from-function must be the abstract, not the underlying type *)
 			if not fctx.is_macro then (try type_eq EqStrict ret ta with Unify_error l -> raise_typing_error_ext (make_error (Unify l) p));
 			match t with
-				| TFun([_,_,t],_) -> t
-				| TFun([(_,_,t1);(_,true,t2)],_) when is_pos_infos t2 -> t1
+				| TFun([_,_,t],_,_) -> t
+				| TFun([(_,_,t1);(_,true,t2)],_,_) when is_pos_infos t2 -> t1
 				| _ -> raise_typing_error ("@:from cast functions must accept exactly one argument") p
 		) "@:from" in
 		a.a_from_field <- (TLazy r,cf) :: a.a_from_field;
@@ -1231,10 +1084,10 @@
 		(match cf.cf_kind, cf.cf_type with
 		| Var _, _ ->
 			raise_typing_error "Invalid metadata: @:to must be used on method of abstract" p
-		| Method _, TFun(args, _) when not fctx.is_abstract_member && not (are_valid_args args) ->
+		| Method _, TFun(args, _,_) when not fctx.is_abstract_member && not (are_valid_args args) ->
 			if not (Meta.has Meta.MultiType a.a_meta) then (* TODO: get rid of this check once multitype is removed *)
 			raise_typing_error "static @:to method should have one argument" p
-		| Method _, TFun(args, _) when fctx.is_abstract_member && not (are_valid_args args) ->
+		| Method _, TFun(args, _,_) when fctx.is_abstract_member && not (are_valid_args args) ->
 			if not (Meta.has Meta.MultiType a.a_meta) then (* TODO: get rid of this check once multitype is removed *)
 			raise_typing_error "@:to method should have no arguments" p
 		| _ -> ()
@@ -1244,7 +1097,7 @@
 		let resolve_m args =
 			(try unify_raise t (tfun (tthis :: args) m) cf.cf_pos with Error ({ err_message = Unify l; } as err) -> raise_typing_error_ext err);
 			match follow m with
-				| TMono _ when (match t with TFun(_,r) -> r == t_dynamic | _ -> false) -> t_dynamic
+				| TMono _ when (match t with TFun(_,r,_) -> r == t_dynamic | _ -> false) -> t_dynamic
 				| m -> m
 		in
 		let is_multitype_cast = Meta.has Meta.MultiType a.a_meta && not fctx.is_abstract_member in
@@ -1260,15 +1113,14 @@
 				in
 				(* delay ctx PFinal (fun () -> unify ctx m tthis f.cff_pos); *)
 				let args = match follow (monomorphs a.a_params ctor.cf_type) with
-					| TFun(args,_) -> List.map (fun (_,_,t) -> t) args
+					| TFun(args,_,_) -> List.map (fun (_,_,t) -> t) args
 					| _ -> die "" __LOC__
 				in
 				args
 			end else
 				match cf.cf_type with
-				| TFun([_;(_,true,t)],_) when is_pos_infos t -> [t]
+				| TFun([_;(_,true,t)],_,_) when is_pos_infos t -> [t]
 				| _ -> []
->>>>>>> 71c41a09
 			in
 			let t = resolve_m args in
 			t
@@ -1289,11 +1141,11 @@
 			end
 		in
 		begin match follow t with
-			| TFun((_,_,t1) :: (_,_,t2) :: args,_) when is_empty_or_pos_infos args ->
+			| TFun((_,_,t1) :: (_,_,t2) :: args,_,_) when is_empty_or_pos_infos args ->
 				if a.a_read <> None then raise_typing_error "Multiple resolve-read methods are not supported" cf.cf_pos;
 				check_fun t1 t2;
 				a.a_read <- Some cf;
-			| TFun((_,_,t1) :: (_,_,t2) :: (_,_,t3) :: args,_) when is_empty_or_pos_infos args ->
+			| TFun((_,_,t1) :: (_,_,t2) :: (_,_,t3) :: args,_,_) when is_empty_or_pos_infos args ->
 				if a.a_write <> None then raise_typing_error "Multiple resolve-write methods are not supported" cf.cf_pos;
 				check_fun t1 t2;
 				a.a_write <- Some cf;
@@ -1316,9 +1168,9 @@
 			let targ = if fctx.is_abstract_member then tthis else ta in
 			let left_eq,right_eq =
 				match follow t with
-				| TFun([(_,_,t1);(_,_,t2)],_) ->
+				| TFun([(_,_,t1);(_,_,t2)],_,_) ->
 					type_iseq targ t1,type_iseq targ t2
-				| TFun([(_,_,t1);(_,_,t2);(_,true,t3)],_) when is_pos_infos t3 ->
+				| TFun([(_,_,t1);(_,_,t2);(_,true,t3)],_,_) when is_pos_infos t3 ->
 					type_iseq targ t1,type_iseq targ t2
 				| _ ->
 					if fctx.is_abstract_member then
