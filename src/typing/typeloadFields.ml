(*
	The Haxe Compiler
	Copyright (C) 2005-2019  Haxe Foundation

	This program is free software; you can redistribute it and/or
	modify it under the terms of the GNU General Public License
	as published by the Free Software Foundation; either version 2
	of the License, or (at your option) any later version.

	This program is distributed in the hope that it will be useful,
	but WITHOUT ANY WARRANTY; without even the implied warranty of
	MERCHANTABILITY or FITNESS FOR A PARTICULAR PURPOSE.  See the
	GNU General Public License for more details.

	You should have received a copy of the GNU General Public License
	along with this program; if not, write to the Free Software
	Foundation, Inc., 51 Franklin Street, Fifth Floor, Boston, MA  02110-1301, USA.
 *)

(* Logic for building fields. *)

open Globals
open Ast
open Type
open Typecore
open Typeload
open DisplayTypes
open DisplayMode
open CompletionItem.ClassFieldOrigin
open Common
open Error

type class_init_ctx = {
	tclass : tclass; (* I don't trust ctx.c.curclass because it's mutable. *)
	is_lib : bool;
	is_core_api : bool;
	is_class_debug : bool;
	extends_public : bool;
	abstract : tabstract option;
	mutable has_display_field : bool;
	mutable delayed_expr : (typer * tlazy ref option) list;
	mutable force_constructor : bool;
	mutable uninitialized_final : tclass_field list;
}

type field_init_ctx = {
	is_inline : bool;
	is_final : bool;
	is_static : bool;
	default : pos option;
	override : pos option;
	overload : pos option;
	is_extern : bool;
	is_abstract : bool;
	is_macro : bool;
	is_abstract_member : bool;
	is_display_field : bool;
	is_field_debug : bool;
	is_generic : bool;
	field_kind : class_field_ref_kind;
	display_modifier : placed_access option;
	mutable do_bind : bool;
	(* If true, cf_expr = None makes a difference in the logic. We insert a dummy expression in
	   display mode in order to address this. *)
	mutable expr_presence_matters : bool;
	mutable had_error : bool;
}

type method_kind =
	| MKNormal
	| MKGetter
	| MKSetter

module FieldError = struct
	let maybe_display_error com fctx s p =
		if not fctx.had_error then begin
			fctx.had_error <- true;
			display_error com s p
		end

	let invalid_modifier_combination fctx com fctx a b p =
		maybe_display_error com fctx (Printf.sprintf "Invalid modifier combination: %s + %s" a b) p

	let invalid_modifier com fctx m c p =
		maybe_display_error com fctx (Printf.sprintf "Invalid modifier: %s on %s" m c) p

	let invalid_modifier_only com fctx m c p =
		maybe_display_error com fctx (Printf.sprintf "Invalid modifier: %s is only supported %s" m c) p

	let invalid_modifier_on_property com fctx m p =
		maybe_display_error com fctx (Printf.sprintf "Invalid modifier: %s is not supported on properties" m) p

	let missing_expression com fctx reason p =
		maybe_display_error com fctx (Printf.sprintf "%s" reason) p

	let unexpected_expression com fctx reason p =
		maybe_display_error com fctx (Printf.sprintf "%s" reason) p
end

open FieldError

let dump_class_context cctx =
	Printer.s_record_fields "" [
		"tclass",Printer.s_tclass "\t" cctx.tclass;
		"is_lib",string_of_bool cctx.is_lib;
		"is_core_api",string_of_bool cctx.is_core_api;
		"is_class_debug",string_of_bool cctx.is_class_debug;
		"extends_public",string_of_bool cctx.extends_public;
		"abstract",Printer.s_opt (Printer.s_tabstract "\t") cctx.abstract;
		"force_constructor",string_of_bool cctx.force_constructor;
	]

let dump_field_context fctx =
	Printer.s_record_fields "" [
		"is_inline",string_of_bool fctx.is_inline;
		"is_static",string_of_bool fctx.is_static;
		"is_extern",string_of_bool fctx.is_extern;
		"is_macro",string_of_bool fctx.is_macro;
		"is_abstract_member",string_of_bool fctx.is_abstract_member;
		"is_display_field",string_of_bool fctx.is_display_field;
		"is_field_debug",string_of_bool fctx.is_field_debug;
		"field_kind",s_class_field_ref_kind fctx.field_kind;
		"do_bind",string_of_bool fctx.do_bind;
		"expr_presence_matters",string_of_bool fctx.expr_presence_matters;
	]

let is_java_native_function ctx meta pos = try
	match Meta.get Meta.Native meta with
		| (Meta.Native,[],_) ->
			warning ctx WDeprecated "@:native metadata for jni functions is deprecated. Use @:java.native instead." pos;
			true
		| _ -> false
	with | Not_found -> Meta.has Meta.NativeJni meta

(**** end of strict meta handling *****)

let get_method_args field =
	match field.cf_expr with
		| Some { eexpr = TFunction { tf_args = args } } -> args
		| _ -> raise Not_found

(**
	Get super constructor data required for @:structInit descendants.
*)
let get_struct_init_super_info ctx c p =
	match c.cl_super with
		| Some ({ cl_constructor = Some ctor } as csup, cparams) ->
			let args = (try get_method_args ctor with Not_found -> []) in
			let tl_rev,el_rev =
				List.fold_left (fun (args,exprs) (v,value) ->
					let opt = match value with
						| Some _ -> true
						| None -> Meta.has Meta.Optional v.v_meta
					in
					let t = if opt then ctx.t.tnull v.v_type else v.v_type in
					(v.v_name,opt,t) :: args,(mk (TLocal v) v.v_type p) :: exprs
				) ([],[]) args
			in
			let super_expr = mk (TCall (mk (TConst TSuper) (TInst (csup,cparams)) p, List.rev el_rev)) ctx.t.tvoid p in
			(args,Some super_expr,List.rev tl_rev)
		| _ ->
			[],None,[]

(**
	Generates a constructor for a @:structInit class `c` if it does not have one yet.
*)
let ensure_struct_init_constructor ctx c ast_fields p =
	match c.cl_constructor with
	| Some _ ->
		()
	| None ->
		let field_has_default_expr field_name =
			List.exists
				(fun ast_field ->
					match ast_field.cff_name with
						| (name, _) when name <> field_name -> false
						| _ ->
							match ast_field.cff_kind with
								| FVar (_, Some _) | FProp (_, _, _, Some _) -> true
								| _ -> false
				)
				ast_fields
		in
		let super_args,super_expr,super_tl = get_struct_init_super_info ctx c p in
		let params = extract_param_types c.cl_params in
		let ethis = mk (TConst TThis) (TInst(c,params)) p in
		let doc_buf = Buffer.create 0 in
		let args,el,tl = List.fold_left (fun (args,el,tl) cf -> match cf.cf_kind with
			| Var { v_write = AccNever } -> args,el,tl
			| Var _ ->
				let has_default_expr = field_has_default_expr cf.cf_name in
				let opt = has_default_expr || (Meta.has Meta.Optional cf.cf_meta) in
				let t = if opt then ctx.t.tnull cf.cf_type else cf.cf_type in
				let v = alloc_var VGenerated cf.cf_name t cf.cf_name_pos in
				let ef = mk (TField(ethis,FInstance(c,params,cf))) cf.cf_type p in
				let ev = mk (TLocal v) v.v_type p in
				if opt && not (Meta.has Meta.Optional v.v_meta) then
					v.v_meta <- (Meta.Optional,[],null_pos) :: v.v_meta;
				(* this.field = <constructor_argument> *)
				let assign_expr = mk (TBinop(OpAssign,ef,ev)) cf.cf_type p in
				let e =
					if has_default_expr then
						begin
							(* <constructor_argument> != null *)
							let condition = mk (TBinop(OpNotEq, ev, (null t p))) ctx.t.tbool p in
							(* if(<constructor_argument> != null) this.field = <constructor_argument> *)
							mk (TIf(condition, assign_expr, None)) ctx.t.tvoid p
						end
					else
						assign_expr
				in
				begin match gen_doc_text_opt cf.cf_doc with
				| None ->
					()
				| Some doc ->
					Buffer.add_string doc_buf "@param ";
					Buffer.add_string doc_buf cf.cf_name;
					Buffer.add_string doc_buf " ";
					let doc = ExtString.String.trim doc in
					Buffer.add_string doc_buf doc;
					Buffer.add_string doc_buf "\n";
				end;
				(v,None) :: args,e :: el,(cf.cf_name,opt,t) :: tl
			| Method _ ->
				args,el,tl
		) ([],[],[]) (List.rev c.cl_ordered_fields) in
		let el = match super_expr with Some e -> e :: el | None -> el in
		let tf = {
			tf_args = args @ super_args;
			tf_type = ctx.t.tvoid;
			tf_expr = mk (TBlock el) ctx.t.tvoid p
		} in
		let e = mk (TFunction tf) (TFun(tl @ super_tl,ctx.t.tvoid)) p in
		let cf = mk_field "new" e.etype p null_pos in
		cf.cf_doc <- doc_from_string (Buffer.contents doc_buf);
		cf.cf_expr <- Some e;
		cf.cf_type <- e.etype;
		cf.cf_meta <- [Meta.CompilerGenerated,[],null_pos; Meta.InheritDoc,[],null_pos];
		cf.cf_kind <- Method MethNormal;
		c.cl_constructor <- Some cf;
		delay ctx PTypeField (fun() -> InheritDoc.build_class_field_doc ctx (Some c) cf)

let transform_abstract_field com this_t a_t a f =
	let stat = List.mem_assoc AStatic f.cff_access in
	let p = f.cff_pos in
	match f.cff_kind with
	| FProp ((("get" | "never"),_),(("set" | "never"),_),_,_) when not stat ->
		f
	| FProp _ when not stat && not (List.mem_assoc AEnum f.cff_access) ->
		raise_typing_error "Member property accessors must be get/set or never" p;
	| FFun fu when fst f.cff_name = "new" && not stat ->
		let init p = (EVars [mk_evar ~t:this_t ~meta:([Meta.This,[],null_pos]) ("this",null_pos)],p) in
		let cast e = (ECast(e,None)),pos e in
		let ret p = (EReturn (Some (cast (EConst (Ident "this"),p))),p) in
		let meta = (Meta.NoCompletion,[],null_pos) :: f.cff_meta in
		if Meta.has Meta.MultiType a.a_meta then begin
			if List.mem_assoc AInline f.cff_access then raise_typing_error "inline on MultiType constructor" f.cff_pos;
			if fu.f_expr <> None then display_error com "MultiType constructors cannot have a body" f.cff_pos;
			f.cff_access <- (AExtern,null_pos) :: f.cff_access;
		end;
		(try
			let _, p = List.find (fun (acc, _) -> acc = AMacro) f.cff_access in
			raise_typing_error "Invalid modifier: macro on abstract constructor" p
		with Not_found -> ());
		(* We don't want the generated expression positions to shadow the real code. *)
		let p = { p with pmax = p.pmin } in
		let fu = {
			fu with
			f_expr = (match fu.f_expr with
			| None -> None
			| Some (EBlock el,_) -> Some (EBlock (init p :: el @ [ret p]),p)
			| Some e -> Some (EBlock [init p;e;ret p],p)
			);
			f_type = Some a_t;
		} in
		{ f with cff_name = "_new",pos f.cff_name; cff_kind = FFun fu; cff_meta = meta }
	| FFun fu when not stat ->
		if Meta.has Meta.From f.cff_meta then raise_typing_error "@:from cast functions must be static" f.cff_pos;
		{ f with cff_kind = FFun fu }
	| _ ->
		f

let lazy_display_type ctx f =
	f ()

type enum_abstract_mode =
	| EAString
	| EAInt of int ref
	| EAOther

type enum_constructor_visibility =
	| VUnknown
	| VPublic of placed_access
	| VPrivate of placed_access

let build_enum_abstract ctx c a fields p =
	let mode =
		if does_unify a.a_this ctx.t.tint then EAInt (ref 0)
		else if does_unify a.a_this ctx.t.tstring then EAString
		else EAOther
	in
	let set_field field ct e =
		field.cff_access <- (AInline,null_pos) :: field.cff_access;
		let e = (ECast(e,None),(pos e)) in
		field.cff_kind <- FVar(ct,Some e)
	and field_is_set field =
		match field.cff_kind with
		| FVar(Some _, Some ((ECast _),_)) -> List.exists (fun (access,_) -> access = AInline) field.cff_access
		| _ -> false
	in
	List.iter (fun field ->
		match field.cff_kind with
		| FVar(ct,eo) when not (List.mem_assoc AStatic field.cff_access) && not (field_is_set field) ->
			let check_visibility_conflict visibility p1 =
				match visibility with
				| VUnknown ->
					()
				| VPublic(access,p2) | VPrivate(access,p2) ->
					display_error ctx.com (Printf.sprintf "Conflicting access modifier %s" (Ast.s_access access)) p1;
					display_error ~depth:1 ctx.com "Conflicts with this" p2;
			in
			let rec loop visibility acc = match acc with
				| (AExtern,p) :: acc ->
					display_error ctx.com "Invalid modifier: extern on field of enum abstract" p;
					loop visibility acc
				| (APrivate,p) as access :: acc ->
					check_visibility_conflict visibility p;
					loop (VPrivate access) acc
				| (APublic,p) as access :: acc ->
					check_visibility_conflict visibility p;
					loop (VPublic access) acc
				| _ :: acc ->
					loop visibility acc
				| [] ->
					visibility
			in
			let visibility = loop VUnknown field.cff_access in
			field.cff_access <- (AEnum,null_pos) :: [match visibility with VPublic acc | VPrivate acc -> acc | VUnknown -> (APublic,null_pos)];
			field.cff_meta <- (Meta.Enum,[],null_pos) :: field.cff_meta;
			let ct = match ct with
				| Some _ -> ct
				| None -> Some (TExprToExpr.convert_type (TAbstract(a,extract_param_types a.a_params)),null_pos)
			in
			begin match eo with
				| None ->
					if not (has_class_flag c CExtern) then begin match mode with
						| EAString ->
							set_field field ct (EConst (String (fst field.cff_name,SDoubleQuotes)),null_pos)
						| EAInt i ->
							set_field field ct (EConst (Int (string_of_int !i, None)),null_pos);
							incr i;
						| EAOther ->
							display_error ctx.com "Value required" field.cff_pos
					end else field.cff_kind <- FProp(("default",null_pos),("never",null_pos),ct,None)
				| Some e ->
					begin match mode,e with
						| EAInt i,(EConst(Int (s, None)),_) ->
							begin try
								let i' = int_of_string s in
								i := (i' + 1)
							with _ ->
								()
							end
						| _ -> ()
					end;
					set_field field ct e
			end
		| _ ->
			()
	) fields;
	EVars [mk_evar ~t:(CTAnonymous fields,p) ("",null_pos)],p

let resolve_type_import ctx p i =
	try
		let mt,_ = ctx.m.import_resolution#find_type_import i in
		let path = t_path mt in
		snd path :: (List.rev (fst path))
	with Not_found ->
		[i]

let build_module_def ctx mt meta fvars fbuild =
	let is_typedef = match mt with TTypeDecl _ -> true | _ -> false in
	let loop f_build = function
		| Meta.Build,args,p when not is_typedef -> (fun () ->
				let epath, el = (match args with
					| [ECall (epath,el),p] -> epath, el
					| _ -> raise_typing_error "Invalid build parameters" p
				) in
				let cpath, meth =
					let sl = try string_list_of_expr_path_raise ~root_cb:(resolve_type_import ctx p) epath with Exit -> raise_typing_error "Build call parameter must be a class path" p in
					match sl with
					| meth :: name :: pack ->
						(List.rev pack,name), meth
					| _ ->
						raise_typing_error "Invalid macro path" p
				in
				if ctx.com.is_macro_context then raise_typing_error "You cannot use @:build inside a macro : make sure that your type is not used in macro" p;
				let old = ctx.c.get_build_infos in
				ctx.c.get_build_infos <- (fun() -> Some (mt, extract_param_types (t_infos mt).mt_params, fvars()));
				let r = try ctx.g.do_macro ctx MBuild cpath meth el p with e -> ctx.c.get_build_infos <- old; raise e in
				ctx.c.get_build_infos <- old;
				(match r with
				| MError | MMacroInMacro -> raise_typing_error "Build failure" p
				| MSuccess e -> fbuild e)
			) :: f_build
		| Meta.Using,el,p -> (fun () ->
			List.iter (fun e ->
				try
					let path = List.rev (string_pos_list_of_expr_path_raise e) in
					let types,filter_classes = ImportHandling.handle_using ctx path (pos e) in
					let ti =
						match mt with
							| TClassDecl { cl_kind = KAbstractImpl a } -> t_infos (TAbstractDecl a)
							| _ -> t_infos mt
					in
					(* Delay for #10107, but use delay_late to make sure base classes run before their children do. *)
					delay_late ctx PConnectField (fun () ->
						ti.mt_using <- (filter_classes types) @ ti.mt_using
					)
				with Exit ->
					raise_typing_error "dot path expected" (pos e)
			) el;
		) :: f_build
		| _ ->
			f_build
	in
	(* let errors go through to prevent resume if build fails *)
	let f_build = List.fold_left loop [] meta in
	let f_enum = match mt with
		| TClassDecl ({cl_kind = KAbstractImpl a} as c) when a.a_enum ->
			Some (fun () ->
				let e = build_enum_abstract ctx c a (fvars()) a.a_name_pos in
				fbuild e;
			)
		| TClassDecl { cl_super = csup; cl_implements = interfaces; cl_kind = kind } ->
			(* Go for @:using in parents and interfaces *)
			let ti = t_infos mt in
			let inherit_using (c,_) =
				ti.mt_using <- ti.mt_using @ (t_infos (TClassDecl c)).mt_using
			in
			delay_late ctx PConnectField (fun () ->
				Option.may inherit_using csup;
				List.iter inherit_using interfaces;
			);
			None
		| _ ->
			None
	in
	List.iter (fun f -> f()) (List.rev f_build);
	(match f_enum with None -> () | Some f -> f())

let create_class_context c p =
	let abstract = match c.cl_kind with
		| KAbstractImpl a -> Some a
		| _ -> None
	in
	let is_lib = Meta.has Meta.LibType c.cl_meta in
	let rec extends_public c =
		Meta.has Meta.PublicFields c.cl_meta ||
		match c.cl_super with
		| None -> false
		| Some (c,_) -> extends_public c
	in
	let cctx = {
		tclass = c;
		is_lib = is_lib;
		is_core_api = Meta.has Meta.CoreApi c.cl_meta;
		is_class_debug = Meta.has (Meta.Custom ":debug.typeload") c.cl_meta;
		extends_public = extends_public c;
		abstract = abstract;
		force_constructor = false;
		uninitialized_final = [];
		delayed_expr = [];
		has_display_field = false;
	} in
	cctx

let create_typer_context_for_class ctx cctx p =
	incr stats.s_classes_built;
	let c = cctx.tclass in
	if cctx.is_lib && not (has_class_flag c CExtern) then ctx.com.error "@:libType can only be used in extern classes" c.cl_pos;
	if Meta.has Meta.Macro c.cl_meta then display_error ctx.com "Macro classes are no longer allowed in haxe 3" c.cl_pos;
	TyperManager.clone_for_class ctx c

let create_field_context ctx cctx cff is_display_file display_modifier =
	let is_static = List.mem_assoc AStatic cff.cff_access in
	let is_static,is_abstract_member = if cctx.abstract <> None && not is_static then true,true else is_static,false in
	let is_extern = ref (List.mem_assoc AExtern cff.cff_access) in
	let is_abstract = List.mem_assoc AAbstract cff.cff_access in
	let is_final = ref (List.mem_assoc AFinal cff.cff_access) in
	List.iter (fun (m,_,p) ->
		match m with
		| Meta.Final ->
			is_final := true;
			if p <> null_pos then
				warning ctx WDeprecated "`@:final` is deprecated in favor of `final`" p;
		| Meta.Extern ->
			if p <> null_pos then
				warning ctx WDeprecated "`@:extern` is deprecated in favor of `extern`" p;
			is_extern := true;
		| _ ->
			()
	) cff.cff_meta;
	let is_inline = List.mem_assoc AInline cff.cff_access in
	let override = try Some (List.assoc AOverride cff.cff_access) with Not_found -> None in
	let overload = try Some (List.assoc AOverload cff.cff_access) with Not_found -> None in
	let is_macro = List.mem_assoc AMacro cff.cff_access in
	let field_kind = match fst cff.cff_name with
		| "new" -> CfrConstructor
		| "__init__" when is_static -> CfrInit
		| _ -> if is_static then CfrStatic else CfrMember
	in
	let default = try
		let (_,_,p) = Meta.get Meta.JavaDefault cff.cff_meta in
		Some p
	with Not_found ->
		None
	in
	let c = cctx.tclass in
	let fctx = {
		is_inline = is_inline;
		is_static = is_static;
		default = default;
		override = override;
		overload = overload;
		is_macro = is_macro;
		is_extern = !is_extern;
		is_abstract = is_abstract;
		is_final = !is_final;
		is_display_field = is_display_file && DisplayPosition.display_position#enclosed_in cff.cff_pos;
		is_field_debug = cctx.is_class_debug || Meta.has (Meta.Custom ":debug.typeload") cff.cff_meta;
		display_modifier = display_modifier;
		is_abstract_member = is_abstract_member;
		is_generic = Meta.has Meta.Generic cff.cff_meta;
		field_kind = field_kind;
		do_bind = (((not ((has_class_flag c CExtern) || !is_extern) || is_inline) && not is_abstract && not (has_class_flag c CInterface)) || field_kind = CfrInit);
		expr_presence_matters = false;
		had_error = false;
	} in
	if fctx.is_display_field then cctx.has_display_field <- true;
	fctx

let create_typer_context_for_field ctx cctx fctx cff =
	DeprecationCheck.check_is ctx.com ctx.m.curmod ctx.c.curclass.cl_meta cff.cff_meta (fst cff.cff_name) cff.cff_meta (snd cff.cff_name);
	let params = if fctx.is_static && not fctx.is_abstract_member && not (Meta.has Meta.LibType cctx.tclass.cl_meta) (* TODO: remove this *) then [] else ctx.type_params in
	let ctx = TyperManager.clone_for_field ctx null_field params in

	let c = cctx.tclass in
	if (fctx.is_abstract && not (has_meta Meta.LibType c.cl_meta)) then begin
		if fctx.is_static then
			invalid_modifier_combination fctx ctx.com fctx "abstract" "static" (pos cff.cff_name)
		else if fctx.is_final then
			invalid_modifier_combination fctx ctx.com fctx "abstract" "final" (pos cff.cff_name)
		else if fctx.is_inline then
			invalid_modifier_combination fctx ctx.com fctx "abstract" "inline" (pos cff.cff_name)
		else if not (has_class_flag c CAbstract) then begin
			display_error ctx.com "This class should be declared abstract because it has at least one abstract field" c.cl_name_pos;
			display_error ctx.com "First abstract field was here" (pos cff.cff_name);
			add_class_flag c CAbstract;
		end;
	end;
	ctx

let is_public (ctx,cctx) access parent =
	let c = cctx.tclass in
	if List.mem_assoc APrivate access then
		false
	else if List.mem_assoc APublic access then
		true
	else match parent with
		| Some cf -> (has_class_field_flag cf CfPublic)
		| _ -> (has_class_flag c CExtern) || (has_class_flag c CInterface) || cctx.extends_public || (match c.cl_kind with KModuleFields _ -> true | _ -> false)

let rec get_parent c name =
	match c.cl_super with
	| None -> None
	| Some (csup,_) ->
		try
			Some (PMap.find name csup.cl_fields)
		with
			Not_found -> get_parent csup name

let transform_abstract_field2 ctx a cff =
	let a_t = TExprToExpr.convert_type' (TAbstract(a,extract_param_types a.a_params)) in
	let this_t = TExprToExpr.convert_type' a.a_this in (* TODO: better pos? *)
	transform_abstract_field ctx.com this_t a_t a cff

let transform_field (ctx,cctx) c f fields p =
	let f = match cctx.abstract with
		| Some a ->
			transform_abstract_field2 ctx a f
		| None ->
			f
	in
	if List.mem_assoc AMacro f.cff_access then
		(match ctx.g.macros with
		| Some (_,mctx) when mctx.com.module_lut#get_type_lut#mem c.cl_path ->
			(* assume that if we had already a macro with the same name, it has not been changed during the @:build operation *)
			if not (List.exists (fun f2 -> f2.cff_name = f.cff_name && List.mem_assoc AMacro f2.cff_access) (!fields)) then
				raise_typing_error "Class build macro cannot return a macro function when the class has already been compiled into the macro context" p
		| _ -> ());
	f

let type_var_field ctx t e stat do_display p =
	if stat then ctx.e.curfun <- FunStatic else ctx.e.curfun <- FunMember;
	let e = if do_display then Display.preprocess_expr ctx.com e else e in
	let e = type_expr ctx e (WithType.with_type t) in
	let e = AbstractCast.cast_or_unify ctx t e p in
	match t with
	| TType ({ t_path = ([],"UInt") },[]) | TAbstract ({ a_path = ([],"UInt") },[]) when stat -> { e with etype = t }
	| _ -> e

let type_var_field ctx t e stat do_display p =
	let save = TypeloadFunction.save_field_state ctx in
	Std.finally save (type_var_field ctx t e stat do_display) p

let build_fields (ctx,cctx) c fields =
	let fields = ref fields in
	let get_fields() = !fields in
	let pending = ref [] in
	c.cl_build <- (fun() -> BuildMacro pending);
	build_module_def ctx (TClassDecl c) c.cl_meta get_fields (fun (e,p) ->
		match e with
		| EVars [{ ev_type = Some (CTAnonymous f,p); ev_expr = None }] ->
			let f = List.map (fun f -> transform_field (ctx,cctx) c f fields p) f in
			fields := f
		| _ -> raise_typing_error "Class build macro must return a single variable with anonymous fields" p
	);
	c.cl_build <- (fun() -> Building [c]);
	List.iter (fun f -> f()) !pending;
	!fields

let check_field_display ctx fctx c cf =
	if fctx.is_display_field then begin
		let scope, cf = match c.cl_kind with
			| KAbstractImpl _ ->
				if has_class_field_flag cf CfImpl then
					(if cf.cf_name = "_new" then
						CFSConstructor, {cf with cf_name = "new"}
					else
						CFSMember, cf)
				else
					CFSStatic, cf;
			| _ ->
				(if fctx.is_static then
					CFSStatic
				else if fctx.field_kind = CfrConstructor then
					CFSConstructor
				else
					CFSMember), cf;
		in
		let origin = match c.cl_kind with
			| KAbstractImpl a -> Self (TAbstractDecl a)
			| _ -> Self (TClassDecl c)
		in
		DisplayEmitter.maybe_display_field ctx origin scope cf cf.cf_name_pos;
		DisplayEmitter.check_field_modifiers ctx c cf fctx.override fctx.display_modifier;
	end

module TypeBinding = struct

	let bind_type ctx cctx fctx cf r p =
		let c = cctx.tclass in
		let rec is_full_type t =
			match t with
			| TFun (args,ret) -> is_full_type ret && List.for_all (fun (_,_,t) -> is_full_type t) args
			| TMono r -> (match r.tm_type with None -> false | Some t -> is_full_type t)
			| TAbstract _ | TInst _ | TEnum _ | TLazy _ | TDynamic _ | TAnon _ | TType _ -> true
		in
		let force_macro display =
			(* force macro system loading of this class in order to get completion *)
			delay ctx PTypeField (fun() ->
				try
					ignore(ctx.g.do_macro ctx MDisplay c.cl_path cf.cf_name [] p)
				with
				| Exit ->
					()
				| Error _ when display ->
					()
			)
		in
		let handle_display_field () =
			if fctx.is_macro && not ctx.com.is_macro_context then
				force_macro true
			else begin
				cf.cf_type <- TLazy r;
				cctx.delayed_expr <- (ctx,Some r) :: cctx.delayed_expr;
			end
		in
		if ctx.com.display.dms_full_typing then begin
			if fctx.is_macro && not ctx.com.is_macro_context then
				force_macro false
			else begin
				cf.cf_type <- TLazy r;
				cctx.delayed_expr <- (ctx,Some r) :: cctx.delayed_expr;
			end
		end else if ctx.com.display.dms_force_macro_typing && fctx.is_macro && not ctx.com.is_macro_context then
			force_macro true
		else begin
			if fctx.is_display_field then begin
				handle_display_field()
			end else begin
				if not (is_full_type cf.cf_type) then begin
					cctx.delayed_expr <- (ctx, None) :: cctx.delayed_expr;
					cf.cf_type <- TLazy r;
				end else if fctx.expr_presence_matters then
					cf.cf_expr <- Some (mk (TConst TNull) t_dynamic null_pos)
			end
		end

	let check_redefinition ctx cctx fctx cf =
		let c = cctx.tclass in
		let rec get_declared f = function
			| None -> None
			| Some (c,a) when PMap.exists f c.cl_fields ->
				Some (c,a)
			| Some (c,_) ->
				let ret = get_declared f c.cl_super in
				match ret with
					| Some r -> Some r
					| None ->
						let rec loop ifaces = match ifaces with
							| [] -> None
							| i :: ifaces -> match get_declared f (Some i) with
								| Some r -> Some r
								| None -> loop ifaces
						in
						loop c.cl_implements
		in
		if not fctx.is_static && not cctx.is_lib then begin match get_declared cf.cf_name c.cl_super with
				| None -> ()
				| Some (csup,_) ->
					display_error ctx.com ("Redefinition of variable " ^ cf.cf_name ^ " in subclass is not allowed. Previously declared at " ^ (s_type_path csup.cl_path) ) cf.cf_name_pos
		end

	let bind_var_expression ctx cctx fctx cf e =
		let c = cctx.tclass in
		let t = cf.cf_type in
		let p = cf.cf_pos in
		if (has_class_flag c CInterface) then unexpected_expression ctx.com fctx "Initialization on field of interface" (pos e);
		cf.cf_meta <- ((Meta.Value,[e],null_pos) :: cf.cf_meta);
		let check_cast e =
			(* insert cast to keep explicit field type (issue #1901) *)
			if type_iseq e.etype cf.cf_type then
				e
			else begin match e.eexpr,follow cf.cf_type with
				| TConst (TInt i),TAbstract({a_path=[],"Float"},_) ->
					(* turn int constant to float constant if expected type is float *)
					{e with eexpr = TConst (TFloat (Int32.to_string i)); etype = cf.cf_type}
				| _ ->
					mk_cast e cf.cf_type e.epos
			end
		in
		let r = make_lazy ~force:false ctx t (fun r ->
			(* type constant init fields (issue #1956) *)
			if not ctx.g.return_partial_type || (match fst e with EConst _ -> true | _ -> false) then begin
				enter_field_typing_pass ctx ("bind_var_expression",fst ctx.c.curclass.cl_path @ [snd ctx.c.curclass.cl_path;ctx.f.curfield.cf_name]);
				if (Meta.has (Meta.Custom ":debug.typing") (c.cl_meta @ cf.cf_meta)) then ctx.com.print (Printf.sprintf "Typing field %s.%s\n" (s_type_path c.cl_path) cf.cf_name);
				let e = type_var_field ctx t e fctx.is_static fctx.is_display_field p in
				let maybe_run_analyzer e = match e.eexpr with
					| TConst _ | TLocal _ | TFunction _ -> e
					| _ -> !analyzer_run_on_expr_ref ctx.com (Printf.sprintf "%s.%s" (s_type_path cctx.tclass.cl_path) cf.cf_name) e
				in
				let require_constant_expression e msg =
					match Optimizer.make_constant_expression ctx (maybe_run_analyzer e) with
					| Some e -> e
					| None -> display_error ctx.com msg p; e
				in
				let e = (match cf.cf_kind with
				| Var v when (has_class_flag c CExtern) || fctx.is_extern ->
					if not fctx.is_static then begin
						unexpected_expression ctx.com fctx "on extern non-static variable" p;
						e
					end else if not fctx.is_inline then begin
						unexpected_expression ctx.com fctx "on extern non-inline variable" p;
						e
					end else require_constant_expression e "Extern variable initialization must be a constant value"
				| Var v when not (is_physical_field cf) ->
					(* disallow initialization of non-physical fields (issue #1958) *)
					unexpected_expression ctx.com fctx "on field that is not a real variable" p; e
				| Var v when not fctx.is_static ->
					let e = begin
						let rec check_this e = match e.eexpr with
							| TConst TThis ->
								display_error ctx.com "Cannot access this or other member field in variable initialization" e.epos;
								raise Exit
							| TLocal v when (match ctx.f.vthis with Some v2 -> v == v2 | None -> false) ->
								display_error ctx.com "Cannot access this or other member field in variable initialization" e.epos;
								raise Exit
							| _ ->
							Type.iter check_this e
						in
						(try check_this e with Exit -> ());
						e
					end in
					e
				| Var v when v.v_read = AccInline && (ctx.g.doinline || is_forced_inline (Some c) cf) ->
					let e = require_constant_expression e "Inline variable initialization must be a constant value" in
					begin match c.cl_kind with
						| KAbstractImpl a when has_class_field_flag cf CfEnum && a.a_enum ->
							unify ctx t (TAbstract(a,(Monomorph.spawn_constrained_monos (fun t -> t) a.a_params))) p;
							let e1 = match e.eexpr with TCast(e1,None) -> e1 | _ -> e in
							unify ctx e1.etype a.a_this e1.epos
						| _ ->
							()
					end;
					e
				| _ ->
					e
				) in
				let e = check_cast e in
				cf.cf_expr <- Some e;
				cf.cf_type <- t;
				check_field_display ctx fctx c cf;
			end;
			t
		) "bind_var" in
		if not fctx.is_static then cctx.force_constructor <- true;
		bind_type ctx cctx fctx cf r (snd e)

	let bind_var ctx cctx fctx cf e =
		let c = cctx.tclass in
		check_redefinition ctx cctx fctx cf;
		match e with
		| None ->
			check_field_display ctx fctx c cf;
		| Some e ->
			bind_var_expression ctx cctx fctx cf e

	let bind_method ctx cctx fctx cf t args ret e p =
		let c = cctx.tclass in
		let bind r =
			incr stats.s_methods_typed;
			if (Meta.has (Meta.Custom ":debug.typing") (c.cl_meta @ cf.cf_meta)) then ctx.com.print (Printf.sprintf "Typing method %s.%s\n" (s_type_path c.cl_path) cf.cf_name);
			let fmode = (match cctx.abstract with
				| Some _ ->
					if fctx.is_abstract_member then FunMemberAbstract else FunStatic
				| None ->
					if fctx.field_kind = CfrConstructor then FunConstructor else if fctx.is_static then FunStatic else FunMember
			) in
			begin match ctx.com.platform with
				| Jvm when is_java_native_function ctx cf.cf_meta cf.cf_pos ->
					if e <> None then
						warning ctx WDeprecated "@:java.native function definitions shouldn't include an expression. This behaviour is deprecated." cf.cf_pos;
					cf.cf_expr <- None;
					cf.cf_type <- t
				| _ ->
					if Meta.has Meta.DisplayOverride cf.cf_meta then DisplayEmitter.check_field_modifiers ctx c cf fctx.override fctx.display_modifier;
					let f_check = match fctx.field_kind with
						| CfrMember ->
							begin match TypeloadCheck.check_overriding ctx c cf with
							| NothingToDo ->
								(fun () -> ())
							| NormalOverride rctx ->
								(fun () ->
									TypeloadCheck.check_override_field ctx cf.cf_name_pos rctx
								)
							| OverloadOverride f ->
								f
							end
						| _ ->
							(fun () -> ())
					in
					let e = TypeloadFunction.type_function ctx args ret fmode e fctx.is_display_field p in
					f_check();
					(* Disabled for now, see https://github.com/HaxeFoundation/haxe/issues/3033 *)
					(* List.iter (fun (v,_) ->
						if v.v_name <> "_" && has_mono v.v_type then warning ctx WTemp "Uninferred function argument, please add a type-hint" v.v_pos;
					) fargs; *)
					let tf = {
						tf_args = args#for_expr;
						tf_type = ret;
						tf_expr = e;
					} in
					if fctx.field_kind = CfrInit then
						(match e.eexpr with
						| TBlock [] | TBlock [{ eexpr = TConst _ }] | TConst _ | TObjectDecl [] -> ()
						| _ -> TClass.set_cl_init c e);
					cf.cf_expr <- Some (mk (TFunction tf) t p);
					cf.cf_type <- t;
					check_field_display ctx fctx c cf;
			end;
		in
		let maybe_bind r =
			if not ctx.g.return_partial_type then bind r;
			t
		in
		let r = make_lazy ~force:false ctx t maybe_bind "type_fun" in
		bind_type ctx cctx fctx cf r p
end

let load_variable_type_hint ctx fctx eo p = function
	| None when eo = None ->
		missing_expression ctx.com fctx "Variable requires type-hint or initialization" p;
		t_dynamic
	| None ->
		mk_mono()
	| Some t ->
		lazy_display_type ctx (fun () -> load_type_hint ctx p (Some t))

let create_variable (ctx,cctx,fctx) c f t eo p =
	let is_abstract_enum_field = List.mem_assoc AEnum f.cff_access in
	if fctx.is_abstract_member && not is_abstract_enum_field then raise_typing_error "Cannot declare member variable in abstract" p;
	if fctx.is_inline && not fctx.is_static then invalid_modifier ctx.com fctx "inline" "non-static variable" p;
	if fctx.is_inline && eo = None then missing_expression ctx.com fctx "Inline variable must be initialized" p;
	let missing_initialization =
		fctx.is_final
		&& not (fctx.is_extern || (has_class_flag c CExtern) || (has_class_flag c CInterface))
		&& eo = None
	in
	if missing_initialization && fctx.is_static && fctx.is_final then
		missing_expression ctx.com fctx "Static final variable must be initialized" p;
	let t = load_variable_type_hint ctx fctx eo (pos f.cff_name) t in
	let kind = if fctx.is_inline then
		{ v_read = AccInline ; v_write = AccNever }
	else if fctx.is_final then
		{ v_read = AccNormal ; v_write = if fctx.is_static then AccNever else AccCtor }
	else
		{ v_read = AccNormal ; v_write = AccNormal }
	in
	let cf = {
		(mk_field (fst f.cff_name) ~public:(is_public (ctx,cctx) f.cff_access None) t f.cff_pos (pos f.cff_name)) with
		cf_doc = f.cff_doc;
		cf_meta = f.cff_meta;
		cf_kind = Var kind;
	} in
	if fctx.is_final then begin
		if missing_initialization && not fctx.is_static then
			cctx.uninitialized_final <- cf :: cctx.uninitialized_final;
		add_class_field_flag cf CfFinal;
	end;
	if fctx.is_extern then add_class_field_flag cf CfExtern;
	if fctx.is_abstract_member then begin
		cf.cf_meta <- ((Meta.Custom ":impl"),[],null_pos) :: cf.cf_meta;
		add_class_field_flag cf CfImpl;
	end;
	if is_abstract_enum_field then add_class_field_flag cf CfEnum;
	ctx.f.curfield <- cf;
	TypeBinding.bind_var ctx cctx fctx cf eo;
	cf

let check_abstract (ctx,cctx,fctx) a c cf fd t ret p =
	let m = mk_mono() in
	let ta = TAbstract(a,List.map (fun _ -> mk_mono()) a.a_params) in
	let tthis = if fctx.is_abstract_member || Meta.has Meta.To cf.cf_meta then monomorphs a.a_params a.a_this else a.a_this in
	let allows_no_expr = ref (Meta.has Meta.CoreType a.a_meta) in
	let allow_no_expr () = if not (has_class_field_flag cf CfExtern) then begin
		allows_no_expr := true;
		fctx.expr_presence_matters <- true;
	end in
	let handle_from () =
		let r = make_lazy ctx t (fun r ->
			(* the return type of a from-function must be the abstract, not the underlying type *)
			if not fctx.is_macro then (try type_eq EqStrict ret ta with Unify_error l -> raise_typing_error_ext (make_error (Unify l) p));
			match t with
				| TFun([_,_,t],_) -> t
				| TFun([(_,_,t1);(_,true,t2)],_) when is_pos_infos t2 -> t1
				| _ -> raise_typing_error ("@:from cast functions must accept exactly one argument") p
		) "@:from" in
		a.a_from_field <- (TLazy r,cf) :: a.a_from_field;
	in
	let handle_to () =
		if fctx.is_macro then invalid_modifier ctx.com fctx "macro" "cast function" p;
		let are_valid_args args =
			match args with
			| [_] -> true
			| [_; (_,true,t)] when is_pos_infos t -> true
			| _ -> false
		in
		(match cf.cf_kind, cf.cf_type with
		| Var _, _ ->
			raise_typing_error "Invalid metadata: @:to must be used on method of abstract" p
		| Method _, TFun(args, _) when not fctx.is_abstract_member && not (are_valid_args args) ->
			if not (Meta.has Meta.MultiType a.a_meta) then (* TODO: get rid of this check once multitype is removed *)
			raise_typing_error "static @:to method should have one argument" p
		| Method _, TFun(args, _) when fctx.is_abstract_member && not (are_valid_args args) ->
			if not (Meta.has Meta.MultiType a.a_meta) then (* TODO: get rid of this check once multitype is removed *)
			raise_typing_error "@:to method should have no arguments" p
		| _ -> ()
		);
		(* TODO: this doesn't seem quite right... *)
		if not (has_class_field_flag cf CfImpl) then add_class_field_flag cf CfImpl;
		let resolve_m args =
			(try unify_raise t (tfun (tthis :: args) m) cf.cf_pos with Error ({ err_message = Unify l; } as err) -> raise_typing_error_ext err);
			match follow m with
				| TMono _ when (match t with TFun(_,r) -> r == t_dynamic | _ -> false) -> t_dynamic
				| m -> m
		in
		let is_multitype_cast = Meta.has Meta.MultiType a.a_meta && not fctx.is_abstract_member in
		if is_multitype_cast && not (Meta.has Meta.MultiType cf.cf_meta) then
			cf.cf_meta <- (Meta.MultiType,[],null_pos) :: cf.cf_meta;
		let r = make_lazy ctx t (fun r ->
			let args = if is_multitype_cast then begin
				let ctor = try
					PMap.find "_new" c.cl_statics
				with Not_found ->
					raise_typing_error "Constructor of multi-type abstract must be defined before the individual @:to-functions are" cf.cf_pos
				in
				(* delay ctx PFinal (fun () -> unify ctx m tthis f.cff_pos); *)
				let args = match follow (monomorphs a.a_params ctor.cf_type) with
					| TFun(args,_) -> List.map (fun (_,_,t) -> t) args
					| _ -> die "" __LOC__
				in
				args
			end else
				match cf.cf_type with
				| TFun([_;(_,true,t)],_) when is_pos_infos t -> [t]
				| _ -> []
			in
			let t = resolve_m args in
			t
		) "@:to" in
		a.a_to_field <- (TLazy r, cf) :: a.a_to_field
	in
	let handle_array_access () =
		if fctx.is_macro then invalid_modifier ctx.com fctx "macro" "array-access function" p;
		a.a_array <- cf :: a.a_array;
		allow_no_expr();
	in
	let handle_resolve () =
		let targ = if fctx.is_abstract_member then tthis else ta in
		let check_fun t1 t2 =
			if not fctx.is_macro then begin
				if not (type_iseq targ t1) then raise_typing_error ("First argument type must be " ^ (s_type (print_context()) targ)) cf.cf_pos;
				if not (type_iseq ctx.t.tstring t2) then raise_typing_error ("Second argument type must be String") cf.cf_pos
			end
		in
		begin match follow t with
			| TFun((_,_,t1) :: (_,_,t2) :: args,_) when is_empty_or_pos_infos args ->
				if a.a_read <> None then raise_typing_error "Multiple resolve-read methods are not supported" cf.cf_pos;
				check_fun t1 t2;
				a.a_read <- Some cf;
			| TFun((_,_,t1) :: (_,_,t2) :: (_,_,t3) :: args,_) when is_empty_or_pos_infos args ->
				if a.a_write <> None then raise_typing_error "Multiple resolve-write methods are not supported" cf.cf_pos;
				check_fun t1 t2;
				a.a_write <- Some cf;
			| _ ->
				raise_typing_error ("Field type of resolve must be " ^ (s_type (print_context()) targ) ^ " -> String -> T") cf.cf_pos
		end;
	in
	let handle_op e = match fst e with
		| (EArrayDecl _) ->
			handle_array_access()
		| EBinop(OpAssign,_,_) ->
			raise_typing_error "Assignment overloading is not supported" p;
		| EBinop(OpAssignOp OpNullCoal,_,_)
		| EBinop(OpNullCoal,_,_) ->
			raise_typing_error "Null coalescing overloading is not supported" p;
		| ETernary(_,_,_) ->
			raise_typing_error "Ternary overloading is not supported" p;
		| EBinop(op,_,_) ->
			if fctx.is_macro then invalid_modifier ctx.com fctx "macro" "operator function" p;
			let targ = if fctx.is_abstract_member then tthis else ta in
			let left_eq,right_eq =
				match follow t with
				| TFun([(_,_,t1);(_,_,t2)],_) ->
					type_iseq targ t1,type_iseq targ t2
				| TFun([(_,_,t1);(_,_,t2);(_,true,t3)],_) when is_pos_infos t3 ->
					type_iseq targ t1,type_iseq targ t2
				| _ ->
					if fctx.is_abstract_member then
						raise_typing_error ("Member @:op functions must accept exactly one argument") cf.cf_pos
					else
						raise_typing_error ("Static @:op functions must accept exactly two arguments") cf.cf_pos
			in
			if not (left_eq || right_eq) then raise_typing_error ("The left or right argument type must be " ^ (s_type (print_context()) targ)) cf.cf_pos;
			if right_eq && Meta.has Meta.Commutative cf.cf_meta then raise_typing_error ("Invalid metadata: @:commutative is only allowed if the right argument is not " ^ (s_type (print_context()) targ)) cf.cf_pos;
			a.a_ops <- (op,cf) :: a.a_ops;
			allow_no_expr();
		| EUnop(op,flag,_) ->
			if fctx.is_macro then invalid_modifier ctx.com fctx "macro" "operator function" p;
			let targ = if fctx.is_abstract_member then tthis else ta in
			(try type_eq EqStrict t (tfun [targ] (mk_mono())) with Unify_error l -> raise_error_msg (Unify l) cf.cf_pos);
			a.a_unops <- (op,flag,cf) :: a.a_unops;
			allow_no_expr();
		| ECall _ ->
			begin match a.a_call with
			| None ->
				a.a_call <- Some cf
			| Some cf' ->
				cf'.cf_overloads <- cf :: cf'.cf_overloads
			end;
			allow_no_expr();
		| EField _ ->
			handle_resolve()
		| _ ->
			raise_typing_error ("Invalid @:op expresssions, should be an operator or a call") (pos e)
	in
	let check_meta m = match m with
		| (Meta.From,_,_) ->
			handle_from()
		| (Meta.To,_,_) ->
			handle_to()
		| (Meta.Op,[e],_) ->
			handle_op e
		| (Meta.ArrayAccess,_,_) ->
			handle_array_access()
		| (Meta.Resolve,_,_) ->
			handle_resolve()
		| _ -> ();
	in
	List.iter check_meta cf.cf_meta;
	if cf.cf_name = "_new" && Meta.has Meta.MultiType a.a_meta then fctx.do_bind <- false;
	if fd.f_expr = None then begin
		if fctx.is_inline then missing_expression ctx.com fctx "Inline functions must have an expression" cf.cf_pos;
		if fd.f_type = None then raise_typing_error ("Functions without expressions must have an explicit return type") cf.cf_pos;
		if !allows_no_expr then begin
			cf.cf_meta <- (Meta.NoExpr,[],null_pos) :: cf.cf_meta;
			fctx.do_bind <- false;
		end
	end

let type_opt (ctx,cctx,fctx) p t =
	let c = cctx.tclass in
	let is_truly_extern =
		(has_class_flag c CExtern || fctx.is_extern)
		&& not fctx.is_inline (* if it's inline, we can infer the type from the expression *)
	in
	match t with
	| None when is_truly_extern || (has_class_flag c CInterface) ->
		display_error ctx.com "Type required for extern classes and interfaces" p;
		t_dynamic
	| None when cctx.is_core_api ->
		display_error ctx.com "Type required for core api classes" p;
		t_dynamic
	| None when fctx.is_abstract ->
		display_error ctx.com "Type required for abstract functions" p;
		t_dynamic
	| _ ->
		Typeload.load_type_hint ctx p t

let setup_args_ret ctx cctx fctx name fd p =
	let c = cctx.tclass in
	let mk = lazy (
		if String.length name < 4 then
			MKNormal
		else match String.sub name 0 4 with
		| "get_" ->
			begin match fd.f_args with
			| [] -> MKGetter
			| _ -> MKNormal
			end
		| "set_" ->
			begin match fd.f_args with
			| [_] -> MKSetter
			| _ -> MKNormal
			end
		| _ ->
			MKNormal
	) in
	let try_find_property_type () =
		let name = String.sub name 4 (String.length name - 4) in
		let cf = if fctx.is_static then PMap.find name c.cl_statics else PMap.find name c.cl_fields (* TODO: inheritance? *) in
		match Lazy.force mk, cf.cf_kind with
			| MKGetter, Var({v_read = AccCall}) | MKSetter, Var({v_write = AccCall}) -> cf.cf_type
			| _ -> raise Not_found;
	in
	let maybe_use_property_type th check def =
		if th = None && check() then
			try
				try_find_property_type()
			with Not_found ->
				def()
		else
			def()
	in
	let ret = if fctx.field_kind = CfrConstructor then
		ctx.t.tvoid
	else begin
		let def () =
			type_opt (ctx,cctx,fctx) p fd.f_type
		in
		maybe_use_property_type fd.f_type (fun () -> match Lazy.force mk with MKGetter | MKSetter -> true | _ -> false) def
	end in
	let abstract_this = match cctx.abstract with
		| Some a when fctx.is_abstract_member && name <> "_new" (* TODO: this sucks *) && not fctx.is_macro ->
			Some a.a_this
		| _ ->
			None
	in
	let is_extern = fctx.is_extern || has_class_flag ctx.c.curclass CExtern in
	let type_arg i opt cto p =
		let def () =
			type_opt (ctx,cctx,fctx) p cto
		in
		if i = 0 then maybe_use_property_type cto (fun () -> match Lazy.force mk with MKSetter -> true | _ -> false) def else def()
	in
	let args = new FunctionArguments.function_arguments ctx type_arg is_extern fctx.is_display_field abstract_this fd.f_args in
	args,ret

let create_method (ctx,cctx,fctx) c f fd p =
	let name = fst f.cff_name in
	let params = TypeloadFunction.type_function_params ctx fd TPHMethod name p in
	if fctx.is_generic then begin
		if params = [] then raise_typing_error "Generic functions must have type parameters" p;
	end;
	let fd = if fctx.is_macro && not ctx.com.is_macro_context && not fctx.is_static then
		(* remove display of first argument which will contain the "this" expression *)
		{ fd with f_args = match fd.f_args with [] -> [] | _ :: l -> l }
	else
		fd
	in
	let fd = if not fctx.is_macro then
		fd
	else begin
		if ctx.com.is_macro_context then begin
			(* a class with a macro cannot be extern in macro context (issue #2015) *)
			remove_class_flag c CExtern;
			let texpr = make_ptp_ct (mk_type_path (["haxe";"macro"],"Expr")) null_pos in
			(* ExprOf type parameter might contain platform-specific type, let's replace it by Expr *)
			let no_expr_of (t,p) = match t with
				| CTPath { path = {tpackage = ["haxe";"macro"]; tname = "Expr"; tsub = Some ("ExprOf"); tparams = [TPType _] }}
				| CTPath { path = {tpackage = []; tname = ("ExprOf"); tsub = None; tparams = [TPType _] }} -> Some (texpr,p)
				| t -> Some (t,p)
			in
			{
				f_params = fd.f_params;
				f_type = (match fd.f_type with None -> Some (texpr,null_pos) | Some t -> no_expr_of t);
				f_args = List.map (fun (a,o,m,t,e) -> a,o,m,(match t with None -> Some (texpr,null_pos) | Some t -> no_expr_of t),e) fd.f_args;
				f_expr = fd.f_expr;
			}
		end else
			let tdyn = Some (make_ptp_th (mk_type_path ([],"Dynamic")) null_pos) in
			let to_dyn p ptp = match ptp.path with
				| { tpackage = ["haxe";"macro"]; tname = "Expr"; tsub = Some ("ExprOf"); tparams = [TPType t] } -> Some t
				| { tpackage = []; tname = ("ExprOf"); tsub = None; tparams = [TPType t] } -> Some t
				| { tpackage = ["haxe"]; tname = ("PosInfos"); tsub = None; tparams = [] } -> raise_typing_error "haxe.PosInfos is not allowed on macro functions, use Context.currentPos() instead" p
				| _ -> tdyn
			in
			{
				f_params = fd.f_params;
				f_type = (match fd.f_type with Some (CTPath t,p) -> to_dyn p t | _ -> tdyn);
				f_args = List.map (fun (a,o,m,t,_) -> a,o,m,(match t with Some (CTPath t,p) -> to_dyn p t | _ -> tdyn),None) fd.f_args;
				f_expr = None;
			}
	end in
	begin match (has_class_flag c CInterface),fctx.field_kind with
		| true,CfrConstructor ->
			raise_typing_error "An interface cannot have a constructor" p;
		| true,_ ->
			if not fctx.is_static && fd.f_expr <> None then unexpected_expression ctx.com fctx ("An interface method cannot have a body") p;
			if fctx.is_inline && (has_class_flag c CInterface) then invalid_modifier ctx.com fctx "inline" "method of interface" p;
		| false,CfrConstructor ->
			if fctx.is_static then invalid_modifier ctx.com fctx "static" "constructor" p;
			begin match fd.f_type with
				| None -> ()
				| Some (CTPath ({ path = {tpackage = []; tname = "Void" } as tp}),p) ->
					if ctx.m.is_display_file && DisplayPosition.display_position#enclosed_in p then
						ignore(load_instance ~allow_display:true ctx (make_ptp tp p) ParamNormal);
				| _ -> raise_typing_error "A class constructor can't have a return type" p;
			end
		| false,_ ->
			()
	end;
	let parent = (if not fctx.is_static then get_parent c name else None) in
	let dynamic = List.mem_assoc ADynamic f.cff_access || (match parent with Some { cf_kind = Method MethDynamic } -> true | _ -> false) in
	if dynamic then begin
		if fctx.is_abstract then invalid_modifier_combination fctx ctx.com fctx "abstract" "dynamic" p;
		if fctx.is_inline then invalid_modifier_combination fctx ctx.com fctx "dynamic" "inline" p;
		if fctx.is_abstract_member then invalid_modifier ctx.com fctx "dynamic" "method of abstract" p;
	end;
	let is_override = Option.is_some fctx.override in
	if (is_override && fctx.is_static) then invalid_modifier_combination fctx ctx.com fctx "override" "static" p;

	ctx.type_params <- params @ ctx.type_params;
	let args,ret = setup_args_ret ctx cctx fctx (fst f.cff_name) fd p in
	let t = TFun (args#for_type,ret) in
	let cf = {
		(mk_field name ~public:(is_public (ctx,cctx) f.cff_access parent) t f.cff_pos (pos f.cff_name)) with
		cf_doc = f.cff_doc;
		cf_meta = f.cff_meta;
		cf_kind = Method (if fctx.is_macro then MethMacro else if fctx.is_inline then MethInline else if dynamic then MethDynamic else MethNormal);
		cf_params = params;
	} in
	if fctx.is_final then add_class_field_flag cf CfFinal;
	if fctx.is_extern then add_class_field_flag cf CfExtern;
	if fctx.is_abstract then begin
		if fctx.field_kind = CfrConstructor then begin
			let p =
				try List.assoc AAbstract f.cff_access
				with Not_found -> p
			in
			invalid_modifier ctx.com fctx "abstract" "constructor" p
		end;
		add_class_field_flag cf CfAbstract;
	end;
	if fctx.is_abstract_member then add_class_field_flag cf CfImpl;
	if fctx.is_generic then add_class_field_flag cf CfGeneric;
	begin match fctx.default with
	| Some p ->
		begin match ctx.com.platform with
<<<<<<< HEAD
		| Jvm ->
			if not (has_class_flag ctx.curclass CExtern) || not (has_class_flag c CInterface) then invalid_modifier_only ctx.com fctx "default" "on extern interfaces" p;
=======
		| Java ->
			if not (has_class_flag ctx.c.curclass CExtern) || not (has_class_flag c CInterface) then invalid_modifier_only ctx.com fctx "default" "on extern interfaces" p;
>>>>>>> c55da752
			add_class_field_flag cf CfDefault;
		| _ ->
			invalid_modifier_only ctx.com fctx "default" "on the Java target" p
		end;
	| None ->
		()
	end;
	begin match fctx.overload with
	| Some p ->
		if ctx.com.config.pf_overload then
			add_class_field_flag cf CfOverload
		else if fctx.field_kind = CfrConstructor then
			invalid_modifier ctx.com fctx "overload" "constructor" p
		else begin
			add_class_field_flag cf CfOverload;
			if not (has_class_flag c CExtern || fctx.is_extern) then
				invalid_modifier_only ctx.com fctx "overload" "on extern functions" p
		end
	| None ->
		()
	end;
	cf.cf_meta <- List.map (fun (m,el,p) -> match m,el with
		| Meta.AstSource,[] -> (m,(match fd.f_expr with None -> [] | Some e -> [e]),p)
		| _ -> m,el,p
	) cf.cf_meta;
	Option.may (fun cf_parent ->
		if not (Meta.has Meta.Native cf.cf_meta) then
			try
				let native_meta = Meta.get Meta.Native cf_parent.cf_meta in
				cf.cf_meta <- native_meta :: cf.cf_meta;
			with Not_found ->
				()
	) parent;
	generate_args_meta ctx.com (Some c) (fun meta -> cf.cf_meta <- meta :: cf.cf_meta) fd.f_args;
	begin match cctx.abstract with
	| Some a ->
		check_abstract (ctx,cctx,fctx) a c cf fd t ret p;
	| _ ->
		()
	end;
	init_meta_overloads ctx (Some c) cf;
	ctx.f.curfield <- cf;
	if fctx.do_bind then
		TypeBinding.bind_method ctx cctx fctx cf t args ret fd.f_expr (match fd.f_expr with Some e -> snd e | None -> f.cff_pos)
	else begin
		if fctx.is_display_field then begin
			delay ctx PTypeField (fun () ->
				(* We never enter type_function so we're missing out on the argument processing there. Let's do it here. *)
				ignore(args#for_expr)
			);
			check_field_display ctx fctx c cf;
		end else
			delay ctx PTypeField (fun () -> args#verify_extern);
		if fd.f_expr <> None then begin
			if fctx.is_abstract then unexpected_expression ctx.com fctx "Abstract methods may not have an expression" p
			else if not (fctx.is_inline || fctx.is_macro) then warning ctx WExternWithExpr "Extern non-inline function may not have an expression" p;
		end;
	end;
	cf

let create_property (ctx,cctx,fctx) c f (get,set,t,eo) p =
	let name = fst f.cff_name in
	let ret = (match t, eo with
		| None, None -> raise_typing_error "Property requires type-hint or initialization" p;
		| None, _ -> mk_mono()
		| Some t, _ -> lazy_display_type ctx (fun () -> load_type_hint ctx p (Some t))
	) in
	let t_get,t_set = match cctx.abstract with
		| Some a when fctx.is_abstract_member ->
			if Meta.has Meta.IsVar f.cff_meta then raise_typing_error "Abstract properties cannot be real variables" f.cff_pos;
			let ta = apply_params a.a_params (extract_param_types a.a_params) a.a_this in
			tfun [ta] ret, tfun [ta;ret] ret
		| _ -> tfun [] ret, TFun(["value",false,ret],ret)
	in
	let find_accessor m =
		if fctx.is_static then begin
			let cf = PMap.find m c.cl_statics in
			(cf.cf_type,cf) :: (List.map (fun cf -> cf.cf_type,cf) cf.cf_overloads)
		end else
			get_overloads ctx.com c m
	in
	let cf = {
		(mk_field name ~public:(is_public (ctx,cctx) f.cff_access None) ret f.cff_pos (pos f.cff_name)) with
		cf_doc = f.cff_doc;
		cf_meta = f.cff_meta;
	} in
	if fctx.is_abstract_member then add_class_field_flag cf CfImpl;
	let check_method m t is_getter =
		try
			let overloads = find_accessor m in
			let rec get_overload overl = match overl with
				| [tf] ->
					tf
				| (t2,f2) :: overl ->
					if type_iseq t t2 then
						(t2,f2)
					else
						get_overload overl
				| [] ->
					raise Not_found
			in
			let t2, f2 = get_overload overloads in
			f2.cf_meta <- List.fold_left (fun acc ((m,_,_) as meta) -> match m with
				| Meta.Deprecated -> meta :: acc
				| _ -> acc
			) f2.cf_meta f.cff_meta;
			(* Now that we know there is a field, we have to delay the actual unification even further. The reason is that unification could resolve
			   TLazy, which would then cause field typing before we're done with our PConnectField pass. This could cause interface fields to not
			   be generated in time. *)
			delay ctx PForce (fun () ->
				try
					(match f2.cf_kind with
						| Method MethMacro ->
							display_error ctx.com (f2.cf_name ^ ": Macro methods cannot be used as property accessor") p;
							display_error ~depth:1 ctx.com (compl_msg (f2.cf_name ^ ": Accessor method is here")) f2.cf_pos;
						| _ -> ());
					unify_raise t2 t f2.cf_pos;
					if (fctx.is_abstract_member && not (has_class_field_flag f2 CfImpl)) || (has_class_field_flag f2 CfImpl && not (fctx.is_abstract_member)) then
						display_error ctx.com "Mixing abstract implementation and static properties/accessors is not allowed" f2.cf_pos;
				with Error ({ err_message = Unify _ } as err) ->
					raise_error (make_error ~sub:[err] (Custom ("In method " ^ m ^ " required by property " ^ name)) err.err_pos)
			)
		with
			| Not_found ->
				let generate_field () =
					let cf = mk_field m t p null_pos in
					cf.cf_meta <- [Meta.CompilerGenerated,[],null_pos;Meta.NoCompletion,[],null_pos];
					cf.cf_kind <- Method MethNormal;
					cf
				in
				if (has_class_flag c CInterface) then begin
					let cf = generate_field () in
					c.cl_fields <- PMap.add cf.cf_name cf c.cl_fields;
					c.cl_ordered_fields <- cf :: c.cl_ordered_fields;
				end else if Diagnostics.error_in_diagnostics_run ctx.com f.cff_pos then begin
					let cf_accessor = generate_field() in
					remove_class_field_flag cf_accessor CfPublic;
					if fctx.is_static then add_class_field_flag cf_accessor CfStatic;
					let diag = {
						mf_pos = (pos f.cff_name);
						mf_on = TClassDecl c;
						mf_fields = [(cf_accessor,t,CompletionItem.CompletionType.from_type (Display.get_import_status ctx) t)];
						mf_cause = PropertyAccessor(cf,is_getter);
					} in
					let display = ctx.com.display_information in
					display.module_diagnostics <- MissingFields diag :: display.module_diagnostics
				end else if not (has_class_flag c CExtern) then begin
					try
						let _, _, f2 = (if not fctx.is_static then let f = PMap.find m c.cl_statics in None, f.cf_type, f else class_field c (extract_param_types c.cl_params) m) in
						display_error ctx.com (Printf.sprintf "Method %s is no valid accessor for %s because it is %sstatic" m (name) (if fctx.is_static then "not " else "")) f2.cf_pos
					with Not_found ->
						display_error ctx.com ("Method " ^ m ^ " required by property " ^ name ^ " is missing") p
				end
	in
	let display_accessor m p =
		try
			let cf = match find_accessor m with [_,cf] -> cf | _ -> raise Not_found in
			DisplayEmitter.display_field ctx (Self (TClassDecl c)) (if fctx.is_static then CFSStatic else CFSMember) cf p
		with Not_found ->
			()
	in
	let delay_check = delay ctx PConnectField in
	let get = (match get with
		| "null",_ -> AccNo
		| "dynamic",_ -> AccCall
		| "never",_ -> AccNever
		| "default",_ -> AccNormal
		| "get",pget ->
			let get = "get_" ^ name in
			if fctx.is_display_field && DisplayPosition.display_position#enclosed_in pget then delay ctx PConnectField (fun () -> display_accessor get pget);
			if not cctx.is_lib then delay_check (fun() -> check_method get t_get true);
			AccCall
		| _,pget ->
			display_error ctx.com (name ^ ": Custom property accessor is no longer supported, please use `get`") pget;
			AccCall
	) in
	let set = (match set with
		| "null",_ ->
			(* standard flash library read-only variables can't be accessed for writing, even in subclasses *)
			if (has_class_flag c CExtern) && (match c.cl_path with "flash" :: _	, _ -> true | _ -> false) && ctx.com.platform = Flash then
				AccNever
			else
				AccNo
		| "never",_ -> AccNever
		| "dynamic",_ -> AccCall
		| "default",_ -> AccNormal
		| "set",pset ->
			let set = "set_" ^ name in
			if fctx.is_display_field && DisplayPosition.display_position#enclosed_in pset then delay ctx PConnectField (fun () -> display_accessor set pset);
			if not cctx.is_lib then delay_check (fun() -> check_method set t_set false);
			AccCall
		| _,pset ->
			display_error ctx.com (name ^ ": Custom property accessor is no longer supported, please use `set`") pset;
			AccCall
	) in
	if (set = AccNever && get = AccNever)  then raise_typing_error (name ^ ": Unsupported property combination") p;
	cf.cf_kind <- Var { v_read = get; v_write = set };
	if fctx.is_extern then add_class_field_flag cf CfExtern;
	if List.mem_assoc AEnum f.cff_access then add_class_field_flag cf CfEnum;
	ctx.f.curfield <- cf;
	TypeBinding.bind_var ctx cctx fctx cf eo;
	cf

(**
	Emit compilation error on `final static function`
*)
let reject_final_static_method ctx cctx fctx f =
	if fctx.is_static && fctx.is_final && not (has_class_flag cctx.tclass CExtern) then
		let p =
			try snd (List.find (fun (a,p) -> a = AFinal) f.cff_access)
			with Not_found ->
				try match Meta.get Meta.Final f.cff_meta with _, _, p -> p
				with Not_found ->
					try snd (List.find (fun (a,p) -> a = AStatic) f.cff_access)
					with Not_found -> f.cff_pos
		in
		invalid_modifier_combination fctx ctx.com fctx "final" "static" p

let init_field (ctx,cctx,fctx) f =
	let c = cctx.tclass in
	let name = fst f.cff_name in
	TypeloadCheck.check_global_metadata ctx f.cff_meta (fun m -> f.cff_meta <- m :: f.cff_meta) c.cl_module.m_path c.cl_path (Some name);
	let p = f.cff_pos in
	if not (has_class_flag c CExtern) && not (Meta.has Meta.Native f.cff_meta) then Typecore.check_field_name ctx name p;
	List.iter (fun acc ->
		match (fst acc, f.cff_kind) with
		| AFinal, FProp _ when not (has_class_flag c CExtern) && ctx.com.platform <> Jvm -> invalid_modifier_on_property ctx.com fctx (Ast.s_placed_access acc) (snd acc)
		| APublic, _ | APrivate, _ | AStatic, _ | AFinal, _ | AExtern, _ -> ()
		| ADynamic, FFun _ | AOverride, FFun _ | AMacro, FFun _ | AInline, FFun _ | AInline, FVar _ | AAbstract, FFun _ | AOverload, FFun _ -> ()
		| AEnum, (FVar _ | FProp _) -> ()
		| _, FVar _ -> display_error ctx.com ("Invalid accessor '" ^ Ast.s_placed_access acc ^ "' for variable " ^ name) (snd acc)
		| _, FProp _ -> display_error ctx.com ("Invalid accessor '" ^ Ast.s_placed_access acc ^ "' for property " ^ name) (snd acc)
		| _, FFun _ -> display_error ctx.com ("Invalid accessor '" ^ Ast.s_placed_access acc ^ "' for function " ^ name) (snd acc)
	) f.cff_access;
	begin match fctx.override with
		| Some _ ->
			(match c.cl_super with
			| None ->
				let p =
					try List.assoc AOverride f.cff_access
					with Not_found -> p
				in
				invalid_modifier ctx.com fctx "override" "field of class that has no parent" p
			| _ -> ()
			);
		| None -> ()
	end;
	let cf =
		match f.cff_kind with
		| FVar (t,e) ->
			create_variable (ctx,cctx,fctx) c f t e p
		| FFun fd ->
			reject_final_static_method ctx cctx fctx f;
			create_method (ctx,cctx,fctx) c f fd p
		| FProp (get,set,t,eo) ->
			create_property (ctx,cctx,fctx) c f (get,set,t,eo) p
	in
	(if (fctx.is_static || fctx.is_macro && ctx.com.is_macro_context) then add_class_field_flag cf CfStatic);
	if Meta.has Meta.InheritDoc cf.cf_meta then
		delay ctx PTypeField (fun() -> InheritDoc.build_class_field_doc ctx (Some c) cf);
	cf

let check_overload ctx f fs is_extern_class =
	try
		let f2 =
			List.find (fun f2 ->
				f != f2 &&
				Overloads.same_overload_args f.cf_type f2.cf_type f f2
			) fs
		in
		display_error ctx.com ("Another overloaded field of same signature was already declared : " ^ f.cf_name) f.cf_pos;
		display_error ~depth:1 ctx.com (compl_msg "The second field is declared here") f2.cf_pos;
		false
	with Not_found -> try
		if ctx.com.platform <> Jvm || is_extern_class then raise Not_found;
		let get_vmtype = ambiguate_funs in
		let f2 =
			List.find (fun f2 ->
				f != f2 &&
				Overloads.same_overload_args ~get_vmtype f.cf_type f2.cf_type f f2
			) fs
		in
		(* Don't bother checking this on externs and assume the users know what they're doing (issue #11131) *)
		if has_class_field_flag f CfExtern && has_class_field_flag f2 CfExtern then raise Not_found;
		display_error ctx.com (
			"Another overloaded field of similar signature was already declared : " ^
			f.cf_name ^
			"\nThe signatures are different in Haxe, but not in the target language"
		) f.cf_pos;
		display_error ~depth:1 ctx.com (compl_msg "The second field is declared here") f2.cf_pos;
		false
	with Not_found ->
		true

let check_overloads ctx c =
	(* check if field with same signature was declared more than once *)
	let is_extern = has_class_flag c CExtern in
	let check_field f =
		if has_class_field_flag f CfOverload then begin
			let all = f :: f.cf_overloads in
			ignore(List.fold_left (fun b f -> b && check_overload ctx f all is_extern) true all)
		end
	in
	List.iter check_field c.cl_ordered_fields;
	List.iter check_field c.cl_ordered_statics;
	Option.may check_field c.cl_constructor

let finalize_class cctx =
	(* push delays in reverse order so they will be run in correct order *)
	List.iter (fun (ctx,r) ->
		init_class_done ctx;
		(match r with
		| None -> ()
		| Some r -> delay ctx PTypeField (fun() -> ignore(lazy_type r)))
	) cctx.delayed_expr

let check_functional_interface ctx c =
	let is_normal_field cf =
		(* TODO: more? *)
		not (has_class_field_flag cf CfDefault)
	in
	let rec loop o l = match l with
		| cf :: l ->
			if is_normal_field cf then begin
				if o = None then
					loop (Some cf) l
				else
					None
			end else
				loop o l
		| [] ->
			o
	in
	match loop None c.cl_ordered_fields with
	| None ->
		()
	| Some cf ->
		add_class_flag c CFunctionalInterface;
		ctx.g.functional_interface_lut#add c.cl_path cf

let init_class ctx_c cctx c p herits fields =
	let com = ctx_c.com in
	if cctx.is_class_debug then print_endline ("Created class context: " ^ dump_class_context cctx);
	let fields = build_fields (ctx_c,cctx) c fields in
	if cctx.is_core_api && com.display.dms_check_core_api then delay ctx_c PForce (fun() -> init_core_api ctx_c c);
	if not cctx.is_lib then begin
		delay ctx_c PForce (fun() -> check_overloads ctx_c c);
		begin match c.cl_super with
		| Some(csup,tl) ->
			if (has_class_flag csup CAbstract) && not (has_class_flag c CAbstract) then
				delay ctx_c PForce (fun () -> TypeloadCheck.Inheritance.check_abstract_class ctx_c c csup tl);
		| None ->
			()
		end
	end;
	let rec has_field f = function
		| None -> false
		| Some (c,_) ->
			PMap.exists f c.cl_fields || has_field f c.cl_super || List.exists (fun i -> has_field f (Some i)) c.cl_implements
	in
	let rec check_require = function
		| [] -> None
		| (Meta.Require,conds,_) :: l ->
			let rec loop = function
				| [] -> check_require l
				| e :: l ->
					let sc = match fst e with
						| EConst (Ident s) -> s
						| EBinop ((OpEq|OpNotEq|OpGt|OpGte|OpLt|OpLte) as op,(EConst (Ident s),_),(EConst ((Int (_,_) | Float (_,_) | String _) as c),_)) -> s ^ s_binop op ^ s_constant c
						| _ -> ""
					in
					if not (ParserEntry.is_true (ParserEntry.eval com.defines e)) then
						Some (sc,(match List.rev l with (EConst (String(msg,_)),_) :: _ -> Some msg | _ -> None))
					else
						loop l
			in
			loop conds
		| _ :: l ->
			check_require l
	in
	let cl_req = check_require c.cl_meta in
	let has_init = ref false in
	List.iter (fun f ->
		let p = f.cff_pos in
		let display_modifier = Typeload.check_field_access ctx_c f in
		let fctx = create_field_context ctx_c cctx f ctx_c.m.is_display_file display_modifier in
		let ctx = create_typer_context_for_field ctx_c cctx fctx f in
		try
			if fctx.is_field_debug then print_endline ("Created field context: " ^ dump_field_context fctx);
			let cf = init_field (ctx,cctx,fctx) f in
			if fctx.field_kind = CfrInit then begin
				if !has_init then
					display_error ctx.com ("Duplicate class field declaration : " ^ (s_type_path c.cl_path) ^ "." ^ cf.cf_name) cf.cf_name_pos
				else
					has_init := true
			end;
			if fctx.is_field_debug then print_endline ("Created field: " ^ Printer.s_tclass_field "" cf);
			if fctx.is_static && (has_class_flag c CInterface) && fctx.field_kind <> CfrInit && not cctx.is_lib && not ((has_class_flag c CExtern)) then
				raise_typing_error "You can only declare static fields in extern interfaces" p;
			let req = check_require f.cff_meta in
			let req = (match req with None -> if fctx.is_static || fctx.field_kind = CfrConstructor then cl_req else None | _ -> req) in
			(match req with
			| None -> ()
			| Some r -> cf.cf_kind <- Var { v_read = AccRequire (fst r, snd r); v_write = AccRequire (fst r, snd r) });
			begin match fctx.field_kind with
			| CfrConstructor ->
				begin match c.cl_super with
				| Some ({ cl_constructor = Some ctor_sup } as c, _) when not (has_class_flag c CExtern) && has_class_field_flag ctor_sup CfFinal ->
					ctx.com.error "Cannot override final constructor" cf.cf_pos
				| _ -> ()
				end;
				begin match c.cl_constructor with
				| None ->
					c.cl_constructor <- Some cf
				| Some ctor when ctx.com.config.pf_overload ->
					if has_class_field_flag cf CfOverload && has_class_field_flag ctor CfOverload then
						ctor.cf_overloads <- cf :: ctor.cf_overloads
					else
						display_error ctx.com ("If using overloaded constructors, all constructors must be declared with 'overload'") (if has_class_field_flag cf CfOverload then ctor.cf_pos else cf.cf_pos)
				| Some ctor ->
						display_error ctx.com "Duplicate constructor" p
				end
			| CfrInit ->
				()
			| CfrStatic | CfrMember ->
				let dup = if fctx.is_static then PMap.exists cf.cf_name c.cl_fields || has_field cf.cf_name c.cl_super else PMap.exists cf.cf_name c.cl_statics in
				if not (has_class_flag c CExtern) && dup then raise_typing_error ("Same field name can't be used for both static and instance : " ^ cf.cf_name) p;
				if fctx.override <> None then
					add_class_field_flag cf CfOverride;
				let is_var cf = match cf.cf_kind with
					| Var {v_read = AccRequire _; v_write = AccRequire _} -> false
					| Var _ -> true
					| _ -> false
				in
				if PMap.mem cf.cf_name (if fctx.is_static then c.cl_statics else c.cl_fields) then
					if has_class_field_flag cf CfOverload && not (is_var cf) then
						let mainf = PMap.find cf.cf_name (if fctx.is_static then c.cl_statics else c.cl_fields) in
						if is_var mainf then display_error ctx.com "Cannot declare a variable with same name as a method" mainf.cf_pos;
						(if not (has_class_field_flag mainf CfOverload) then display_error ctx.com ("Overloaded methods must have 'overload' accessor") mainf.cf_pos);
						mainf.cf_overloads <- cf :: cf.cf_overloads @ mainf.cf_overloads
					else
						let type_kind,path = match c.cl_kind with
							| KAbstractImpl a -> "abstract",a.a_path
							| KModuleFields m -> "module",m.m_path
							| _ -> "class",c.cl_path
						in
						display_error ctx.com ("Duplicate " ^ type_kind ^ " field declaration : " ^ s_type_path path ^ "." ^ cf.cf_name) cf.cf_name_pos
				else
				TClass.add_field c cf
			end
		with Error ({ err_message = Custom _; err_pos = p2 } as err) when p = p2 ->
			display_error_ext ctx.com err
	) fields;
	begin match cctx.abstract with
		| Some a ->
			a.a_to_field <- List.rev a.a_to_field;
			a.a_from_field <- List.rev a.a_from_field;
			a.a_ops <- List.rev a.a_ops;
			a.a_unops <- List.rev a.a_unops;
			a.a_array <- List.rev a.a_array;
		| None ->
<<<<<<< HEAD
			if (has_class_flag c CInterface) && ctx.com.platform = Jvm then check_functional_interface ctx c;
=======
			if (has_class_flag c CInterface) && com.platform = Java then check_functional_interface ctx_c c;
>>>>>>> c55da752
	end;
	c.cl_ordered_statics <- List.rev c.cl_ordered_statics;
	c.cl_ordered_fields <- List.rev c.cl_ordered_fields;
	delay ctx_c PConnectField (fun () -> match follow c.cl_type with
		| TAnon an ->
			an.a_fields <- c.cl_statics
		| _ ->
			die "" __LOC__
	);
	(*
		make sure a default contructor with same access as super one will be added to the class structure at some point.
	*)
	let has_struct_init, struct_init_pos =
		try
			let _,_,p = Meta.get Meta.StructInit c.cl_meta in
			true, p
		with Not_found ->
			false, null_pos
	in
	if has_struct_init then
		if (has_class_flag c CInterface) then
			display_error com "@:structInit is not allowed on interfaces" struct_init_pos
		else
			ensure_struct_init_constructor ctx_c c fields p;
	begin match cctx.uninitialized_final with
		| cf :: cfl when c.cl_constructor = None && not (has_class_flag c CAbstract) ->
			if Diagnostics.error_in_diagnostics_run com cf.cf_name_pos then begin
				let diag = {
					mf_pos = c.cl_name_pos;
					mf_on = TClassDecl c;
					mf_fields = [];
					mf_cause = FinalFields (cf :: cfl);
				} in
				let display = com.display_information in
				display.module_diagnostics <- MissingFields diag :: display.module_diagnostics
			end else begin
				display_error com "This class has uninitialized final vars, which requires a constructor" p;
				display_error com "Example of an uninitialized final var" cf.cf_name_pos;
			end
		| _ ->
			()
	end;
	if not has_struct_init then
		(* add_constructor does not deal with overloads correctly *)
		if not com.config.pf_overload then TypeloadFunction.add_constructor ctx_c c cctx.force_constructor p;
	finalize_class cctx<|MERGE_RESOLUTION|>--- conflicted
+++ resolved
@@ -1289,13 +1289,8 @@
 	begin match fctx.default with
 	| Some p ->
 		begin match ctx.com.platform with
-<<<<<<< HEAD
 		| Jvm ->
-			if not (has_class_flag ctx.curclass CExtern) || not (has_class_flag c CInterface) then invalid_modifier_only ctx.com fctx "default" "on extern interfaces" p;
-=======
-		| Java ->
 			if not (has_class_flag ctx.c.curclass CExtern) || not (has_class_flag c CInterface) then invalid_modifier_only ctx.com fctx "default" "on extern interfaces" p;
->>>>>>> c55da752
 			add_class_field_flag cf CfDefault;
 		| _ ->
 			invalid_modifier_only ctx.com fctx "default" "on the Java target" p
@@ -1757,11 +1752,7 @@
 			a.a_unops <- List.rev a.a_unops;
 			a.a_array <- List.rev a.a_array;
 		| None ->
-<<<<<<< HEAD
-			if (has_class_flag c CInterface) && ctx.com.platform = Jvm then check_functional_interface ctx c;
-=======
-			if (has_class_flag c CInterface) && com.platform = Java then check_functional_interface ctx_c c;
->>>>>>> c55da752
+			if (has_class_flag c CInterface) && com.platform = Jvm then check_functional_interface ctx_c c;
 	end;
 	c.cl_ordered_statics <- List.rev c.cl_ordered_statics;
 	c.cl_ordered_fields <- List.rev c.cl_ordered_fields;
