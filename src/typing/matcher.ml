(*
	The Haxe Compiler
	Copyright (C) 2005-2019  Haxe Foundation

	This program is free software; you can redistribute it and/or
	modify it under the terms of the GNU General Public License
	as published by the Free Software Foundation; either version 2
	of the License, or (at your option) any later version.

	This program is distributed in the hope that it will be useful,
	but WITHOUT ANY WARRANTY; without even the implied warranty of
	MERCHANTABILITY or FITNESS FOR A PARTICULAR PURPOSE.  See the
	GNU General Public License for more details.

	You should have received a copy of the GNU General Public License
	along with this program; if not, write to the Free Software
	Foundation, Inc., 51 Franklin Street, Fifth Floor, Boston, MA  02110-1301, USA.
 *)

open Globals
open Ast
open Type
open Common
open Texpr.Builder
open Error
open DisplayTypes

exception Internal_match_failure

let s_type t = s_type (print_context()) t
let s_expr_pretty e = s_expr_pretty false "" false s_type e

let fake_tuple_type = TInst(mk_class null_module ([],"-Tuple") null_pos null_pos, [])

let tuple_type tl =
	tfun tl fake_tuple_type

let make_offset_list left right middle other =
	(ExtList.List.make left other) @ [middle] @ (ExtList.List.make right other)

let type_field_access ctx ?(resume=false) e name =
	Calls.acc_get ctx (Fields.type_field (Fields.TypeFieldConfig.create resume) ctx e name e.epos MGet WithType.value) e.epos

let unapply_type_parameters params monos =
	let unapplied = ref [] in
	List.iter2 (fun (_,t1) t2 ->
		match t2,follow t2 with
		| TMono m1,TMono m2 ->
			unapplied := (m1,m1.tm_type) :: !unapplied;
			Monomorph.bind m1 t1;
		| _ -> ()
	) params monos;
	!unapplied

let reapply_type_parameters unapplied =
	List.iter (fun (m,o) -> match o with
		| None -> Monomorph.unbind m
		| Some t -> Monomorph.bind m t
	) unapplied

let get_general_module_type ctx mt p =
	let rec loop = function
		| TClassDecl _ -> "Class"
		| TEnumDecl _ -> "Enum"
		| TAbstractDecl a when Meta.has Meta.RuntimeValue a.a_meta -> "Class"
		| TTypeDecl t ->
			begin match follow (monomorphs t.t_params t.t_type) with
				| TInst(c,_) -> loop (TClassDecl c)
				| TEnum(en,_) -> loop (TEnumDecl en)
				| TAbstract(a,_) -> loop (TAbstractDecl a)
				| _ -> typing_error "Cannot use this type as a value" p
			end
		| _ -> typing_error "Cannot use this type as a value" p
	in
	Typeload.load_instance ctx ({tname=loop mt;tpackage=[];tsub=None;tparams=[]},p) true

module Constructor = struct
	type t_kind =
		| ConConst of tconstant
		| ConEnum of tenum * tenum_field
		| ConStatic of tclass * tclass_field
		| ConTypeExpr of module_type
		| ConFields of string list
		| ConArray of int

	type t = t_kind * pos

	let to_string con = match fst con with
		| ConConst ct -> s_const ct
		| ConEnum(en,ef) -> ef.ef_name
		| ConStatic(c,cf) -> Printf.sprintf "%s.%s" (s_type_path (match c.cl_kind with KAbstractImpl a -> a.a_path | _ -> c.cl_path)) cf.cf_name
		| ConTypeExpr mt -> s_type_path (t_infos mt).mt_path
		| ConFields fields -> Printf.sprintf "{ %s }" (String.concat ", " fields)
		| ConArray i -> Printf.sprintf "<array %i>" i

	let equal con1 con2 = match fst con1,fst con2 with
		| ConConst ct1,ConConst ct2 -> ct1 = ct2
		| ConEnum(en1,ef1),ConEnum(en2,ef2) -> en1 == en2 && ef1 == ef2
		| ConStatic(c1,cf1),ConStatic(c2,cf2) -> c1 == c2 && cf1 == cf2
		| ConTypeExpr mt1,ConTypeExpr mt2 -> mt1 == mt2
		| ConFields _,ConFields _ -> true
		| ConArray i1,ConArray i2 -> i1 = i2
		| _ -> false

	let arity con = match fst con with
		| ConEnum (_,{ef_type = TFun(args,_)}) -> List.length args
		| ConEnum _ -> 0
		| ConConst _ -> 0
		| ConFields fields -> List.length fields
		| ConArray i -> i
		| ConTypeExpr _ -> 0
		| ConStatic _ -> 0

	let compare con1 con2 = match fst con1,fst con2 with
		| ConConst ct1,ConConst ct2 -> compare ct1 ct2
		| ConEnum(en1,ef1),ConEnum(en2,ef2) -> compare ef1.ef_index ef2.ef_index
		| ConStatic(c1,cf1),ConStatic(c2,cf2) -> compare cf1.cf_name cf2.cf_name
		| ConTypeExpr mt1,ConTypeExpr mt2 -> compare (t_infos mt1).mt_path (t_infos mt2).mt_path
		| ConFields _,ConFields _ -> 0
		| ConArray i1,ConArray i2 -> i1 - i2
		| _ -> -1 (* Could assert... *)

	open Typecore

	let to_texpr ctx match_debug con =
		let p = pos con in
		match fst con with
		| ConEnum(en,ef) ->
			if match_debug then mk (TConst (TString ef.ef_name)) ctx.t.tstring p
			else mk (TConst (TInt (Int32.of_int ef.ef_index))) ctx.t.tint p
		| ConConst ct -> make_const_texpr ctx.com.basic ct p
		| ConArray i -> make_int ctx.com.basic i p
		| ConTypeExpr mt -> TyperBase.type_module_type ctx mt None p
		| ConStatic(c,cf) -> make_static_field c cf p
		| ConFields _ -> typing_error "Something went wrong" p

	let hash con = Hashtbl.hash (fst con)
end

module Pattern = struct
	open Typecore
	open Constructor

	type t =
		| PatConstructor of Constructor.t * pattern list
		| PatVariable of tvar
		| PatAny
		| PatBind of tvar * pattern
		| PatOr of pattern * pattern
		| PatTuple of pattern list
		| PatExtractor of tvar * texpr * pattern

	and pattern = t * pos

	type pattern_context = {
		ctx : typer;
		or_locals : (string, tvar * pos) PMap.t option;
		ctx_locals : (string, tvar) PMap.t;
		mutable current_locals : (string, tvar * pos) PMap.t;
		mutable in_reification : bool;
		is_postfix_match : bool;
		unapply_type_parameters : unit -> (tmono * Type.t option) list;
	}

	exception Bad_pattern of string

	let rec to_string pat = match fst pat with
		| PatConstructor(con,patterns) -> Printf.sprintf "%s(%s)" (Constructor.to_string con) (String.concat ", " (List.map to_string patterns))
		| PatVariable v -> Printf.sprintf "%s<%i>" v.v_name v.v_id
		| PatAny -> "_"
		| PatBind(v,pat1) -> Printf.sprintf "%s = %s" v.v_name (to_string pat1)
		| PatOr(pat1,pat2) -> Printf.sprintf "(%s) | (%s)" (to_string pat1) (to_string pat2)
		| PatTuple pl -> Printf.sprintf "[%s]" (String.concat ", " (List.map to_string pl))
		| PatExtractor(v,e,pat1) -> Printf.sprintf "%s => %s" (s_expr_pretty e) (to_string pat1)

	let unify_type_pattern ctx mt t p =
		let tcl = get_general_module_type ctx mt p in
		match tcl with
			| TAbstract(a,_) -> unify ctx (TAbstract(a,[spawn_monomorph ctx p])) t p
			| _ -> die "" __LOC__

	let rec make pctx toplevel t e =
		let ctx = pctx.ctx in
		let p = pos e in
		let fail () =
			typing_error ("Unrecognized pattern: " ^ (Ast.Printer.s_expr e)) p
		in
		let unify_expected t' =
			unify ctx t' t p
		in
		let verror name p =
			typing_error (Printf.sprintf "Variable %s must appear exactly once in each sub-pattern" name) p
		in
		let add_local final name p =
			let is_wildcard_local = name = "_" in
			if not is_wildcard_local && pctx.is_postfix_match then typing_error "Pattern variables are not allowed in .match patterns" p;
			if not is_wildcard_local && PMap.mem name pctx.current_locals then typing_error (Printf.sprintf "Variable %s is bound multiple times" name) p;
			match pctx.or_locals with
			| Some map when not is_wildcard_local ->
				let v,p = try PMap.find name map with Not_found -> verror name p in
				unify ctx t v.v_type p;
				if final then add_var_flag v VFinal;
				pctx.current_locals <- PMap.add name (v,p) pctx.current_locals;
				v
			| _ ->
				let v = alloc_var (VUser TVOPatternVariable) name t p in
				if final then add_var_flag v VFinal;
				pctx.current_locals <- PMap.add name (v,p) pctx.current_locals;
				ctx.locals <- PMap.add name v ctx.locals;
				v
		in
		let con_enum en ef p =
			DeprecationCheck.check_enum pctx.ctx.com en p;
			DeprecationCheck.check_ef pctx.ctx.com ef p;
			ConEnum(en,ef),p
		in
		let con_static c cf p = ConStatic(c,cf),p in
		let con_const ct p = ConConst ct,p in
		let con_type_expr mt p = ConTypeExpr mt,p in
		let con_array i p = ConArray i,p in
		let con_fields fl p = ConFields fl,p in
		let get_enumerable_idents () = match follow t with
			| TEnum(en,_) ->
				en.e_names
			| TAbstract({a_impl = Some c} as a,pl) when a.a_enum ->
				ExtList.List.filter_map (fun cf ->
					if has_class_field_flag cf CfImpl && has_class_field_flag cf CfEnum then Some cf.cf_name else None
				) c.cl_ordered_statics
			| _ ->
				[]
		in
		let check_expr e =
			let rec loop e = match e.eexpr with
				| TField(_,FEnum(en,ef)) ->
					(* Let the unification afterwards fail so we don't recover. *)
					(* (match follow ef.ef_type with TFun _ -> raise Exit | _ -> ()); *)
					PatConstructor(con_enum en ef e.epos,[])
				| TField(_,FStatic(c,({cf_kind = Var {v_write = AccNever}} as cf))) ->
					PatConstructor(con_static c cf e.epos,[])
				| TConst ct ->
					PatConstructor(con_const ct e.epos,[])
				| TCast(e1,None) ->
					loop e1
				| TField (ef,f) ->
					let s = field_name f in
					begin match StringError.get_similar s (get_enumerable_idents()) with
						| [] -> ()
						| l ->
							let tpath = match follow t with
								| TEnum (e,tl) -> s_type_path e.e_path ^ "."
								| TAbstract (a,tl) -> s_type_path a.a_path ^ "."
								| _ -> ""
							in
							let fields = List.map (fun (el) -> tpath ^ el) l in
							pctx.ctx.com.warning ("Potential typo detected (expected similar values are " ^ (String.concat ", " fields) ^ ")") p
					end;
					raise (Bad_pattern "Only inline or read-only (default, never) fields can be used as a pattern")
				| TTypeExpr mt ->
					PatConstructor(con_type_expr mt e.epos,[])
				| TMeta((Meta.Deprecated,_,_) as m, e1) ->
					DeprecationCheck.check_meta pctx.ctx.com [m] "field" e1.epos;
					loop e1
				| _ ->
					raise Exit
			in
			loop e
		in
		let display_mode () =
			if pctx.is_postfix_match then DKMarked else DKPattern toplevel
		in
		let catch_errors () =
			let old = ctx.on_error in
			ctx.on_error <- (fun _ _ _ ->
				raise Exit
			);
			(fun () ->
				ctx.on_error <- old
			)
		in
		let try_typing e =
			let old = ctx.untyped in
			ctx.untyped <- true;
			let restore = catch_errors () in
			let e = try
				type_expr ctx e (WithType.with_type t)
			with exc ->
				restore();
				ctx.untyped <- old;
				raise exc
			in
			restore();
			ctx.untyped <- old;
			let pat = check_expr e in
			begin match pat with
				| PatConstructor((ConTypeExpr mt,_),_) -> unify_type_pattern ctx mt t e.epos;
				| _ -> unify ctx e.etype t p;
			end;
			pat
		in
		let handle_ident s p =
			try
				try_typing (EConst (Ident s),p)
			with
			| Exit | Bad_pattern _ ->
				let restore = catch_errors () in
				begin try
					let mt = module_type_of_type t in
					let e_mt = TyperBase.type_module_type ctx mt None p in
					let e = type_field_access ctx ~resume:true e_mt s in
					restore();
					check_expr e
				with _ ->
					restore();
					if not (is_lower_ident s) && (match s.[0] with '`' | '_' -> false | _ -> true) then begin
						display_error ctx "Pattern variables must be lower-case" p;
					end;
					begin match StringError.get_similar s (get_enumerable_idents()) with
						| [] ->
							()
							(* if toplevel then
								pctx.ctx.com.warning (Printf.sprintf "`case %s` has been deprecated, use `case var %s` instead" s s) p *)
						| l -> pctx.ctx.com.warning ("Potential typo detected (expected similar values are " ^ (String.concat ", " l) ^ "). Consider using `var " ^ s ^ "` instead") p
					end;
					let v = add_local false s p in
					PatVariable v
				end
		in
		let rec loop e = match fst e with
			| EParenthesis e1 | ECast(e1,None) ->
				loop e1
			| ECheckType(e, (CTPath({tpackage=["haxe";"macro"]; tname="Expr"}),_)) ->
				let old = pctx.in_reification in
				pctx.in_reification <- true;
				let e = loop e in
				pctx.in_reification <- old;
				e
<<<<<<< HEAD
			| EConst((Ident ("false" | "true") | Int (_,_) | String _ | Float (_,_)) as ct) ->
=======
			| EConst((Ident ("false" | "true") | Int _ | String _ | Float _) as ct) ->
				begin match ct with
					| String (value,kind) when kind = Ast.SSingleQuotes ->
						let e = ctx.g.do_format_string ctx value p in
						begin match e with
							| EBinop _, p -> typing_error "String interpolation is not allowed in case patterns" p;
							| _ -> ()
						end;
					| _ -> ()
				end;
>>>>>>> a9fbf53c
				let p = pos e in
				let e = Texpr.type_constant ctx.com.basic ct p in
				unify_expected e.etype;
				let ct = match e.eexpr with TConst ct -> ct | _ -> die "" __LOC__ in
				PatConstructor(con_const ct p,[])
			| EConst (Ident i) ->
				begin match follow t with
					| TFun(ta,tr) when tr == fake_tuple_type ->
						if i = "_" then PatTuple(List.map (fun (_,_,t) -> (PatAny,pos e)) ta)
						else typing_error "Cannot bind matched tuple to variable, use _ instead" p
					| _ ->
						if i = "_" then PatAny
						else handle_ident i (pos e)
				end
			| EVars([{ ev_name = (s,p); ev_final = final; ev_type = None; ev_expr = None; }]) ->
				let v = add_local final s p in
				PatVariable v
			| ECall(e1,el) ->
				let e1 = type_expr ctx e1 (WithType.with_type t) in
				begin match e1.eexpr,follow e1.etype with
					| TField(_, FEnum(en,ef)),TFun(_,TEnum(_,tl)) ->
						let map = apply_params en.e_params tl in
						let monos = Monomorph.spawn_constrained_monos map ef.ef_params in
						let map t = map (apply_params ef.ef_params monos t) in
						unify ctx (map ef.ef_type) e1.etype e1.epos;
						let args = match follow e1.etype with
							| TFun(args,r) ->
								unify_expected r;
								args
							| _ -> die "" __LOC__
						in
						let rec loop el tl = match el,tl with
							| [EConst (Ident "_"),p],(_,_,t) :: tl ->
								(* Allow using final _ to match "multiple" arguments *)
								(PatAny,p) :: (match tl with [] -> [] | _ -> loop el tl)
							| e :: el,(_,_,t) :: tl ->
								make pctx false t e :: loop el tl
							| [],(_,true,t) :: tl ->
								(PatAny,pos e) :: loop [] tl
							| [],[] ->
								[]
							| [],_ ->
								typing_error "Not enough arguments" p
							| _,[] ->
								typing_error "Too many arguments" p
						in
						let patterns = loop el args in
						ignore(unapply_type_parameters ef.ef_params monos);
						PatConstructor(con_enum en ef e1.epos,patterns)
					| _ ->
						fail()
				end
			| EField _ ->
				begin try
					try_typing e
				with
					| Exit -> fail()
					| Bad_pattern s -> typing_error s p
				end
			| EArrayDecl el ->
				let rec pattern seen t = match follow t with
					| TFun(tl,tr) when tr == fake_tuple_type ->
						let rec loop el tl = match el,tl with
							| e :: el,(_,_,t) :: tl ->
								let pat = make pctx false t e in
								pat :: loop el tl
							| [],[] -> []
							| [],_ -> typing_error "Not enough arguments" p
							| (_,p) :: _,[] -> typing_error "Too many arguments" p
						in
						let patterns = loop el tl in
						PatTuple patterns
					| TInst({cl_path=[],"Array"},[t2]) | (TDynamic _ as t2) ->
						let patterns = ExtList.List.mapi (fun i e ->
							make pctx false t2 e
						) el in
						PatConstructor(con_array (List.length patterns) (pos e),patterns)
					| TAbstract(a,tl) as t when not (List.exists (fun t' -> shallow_eq t t') seen) ->
						begin match TyperBase.get_abstract_froms a tl with
							| [t2] -> pattern (t :: seen) t2
							| _ -> fail()
						end
					| _ ->
						fail()
				in
				pattern [] t
			| EObjectDecl fl ->
				let known_fields = ref [] in
				let collect_field cf t filter =	match filter with
					| Some sl when not (List.mem cf.cf_name sl) -> ()
					| _ -> known_fields := (cf,t) :: (List.filter (fun (cf',_) -> cf'.cf_name <> cf.cf_name) !known_fields)
				in
				let rec collect_fields t filter = match follow t with
					| TAnon an ->
						PMap.iter (fun _ cf -> collect_field cf cf.cf_type filter) an.a_fields
					| TInst(c,tl) ->
						let rec loop c tl =
							(match c.cl_super with
								| Some (csup,tlsup) -> loop csup (List.map (apply_params c.cl_params tl) tlsup)
								| _ -> ());
							List.iter (fun cf ->
								if Typecore.can_access ctx c cf false then
									collect_field cf (apply_params c.cl_params tl cf.cf_type) filter
							) c.cl_ordered_fields
						in
						loop c tl
					| TAbstract({a_impl = Some c} as a,tl) ->
						(if Meta.has Meta.Forward a.a_meta then
							let _,el,_ = Meta.get Meta.Forward a.a_meta in
							let sl = ExtList.List.filter_map (fun e -> match fst e with
								| EConst(Ident s) -> Some s
								| _ -> None
							) el in
							let filter = if sl = [] then filter else Some (match filter with
								| Some fsl -> List.filter (fun s -> List.mem s fsl) sl
								| None -> sl
							) in
							collect_fields (Abstract.get_underlying_type a tl) filter);
						List.iter (fun cf ->
							if has_class_field_flag cf CfImpl then
								collect_field cf (apply_params a.a_params tl cf.cf_type) filter
						) c.cl_ordered_statics;
					| _ ->
						typing_error (Printf.sprintf "Cannot field-match against %s" (s_type t)) (pos e)
				in
				collect_fields t None;
				let is_matchable cf =
					match cf.cf_kind with Method _ -> false | _ -> true
				in
				let patterns,fields = List.fold_left (fun (patterns,fields) (cf,t) ->
					try
						if pctx.in_reification && cf.cf_name = "pos" then raise Not_found;
						let e1 = Expr.field_assoc cf.cf_name fl in
						make pctx false t e1 :: patterns,cf.cf_name :: fields
					with Not_found ->
						if is_matchable cf then
							(PatAny,cf.cf_pos) :: patterns,cf.cf_name :: fields
						else
							patterns,fields
				) ([],[]) !known_fields in
				List.iter (fun ((s,_,_),e) -> if not (List.mem s fields) then typing_error (Printf.sprintf "%s has no field %s" (s_type t) s) (pos e)) fl;
				PatConstructor(con_fields fields (pos e),patterns)
			| EBinop(OpOr,e1,e2) ->
				let pctx1 = {pctx with current_locals = PMap.empty} in
				let pat1 = make pctx1 toplevel t e1 in
				let pctx2 = {pctx with current_locals = PMap.empty; or_locals = Some (pctx1.current_locals)} in
				let pat2 = make pctx2 toplevel t e2 in
				PMap.iter (fun name (v,p) ->
					if not (PMap.mem name pctx2.current_locals) && name <> "_" then verror name p;
					pctx.current_locals <- PMap.add name (v,p) pctx.current_locals
				) pctx1.current_locals;
				PatOr(pat1,pat2)
			| EBinop(OpAssign,e1,e2) ->
				let rec loop dko e = match e with
					| (EConst (Ident s),p) ->
						let v = add_local false s p in
						begin match dko with
						| None -> ()
						| Some dk -> ignore(TyperDisplay.display_expr ctx e (mk (TLocal v) v.v_type p) dk (MSet None) (WithType.with_type t) p);
						end;
						let pat = make pctx false t e2 in
						PatBind(v,pat)
					| (EParenthesis e1,_) -> loop dko e1
					| (EDisplay(e1,dk),_) -> loop (Some dk) e1
					| _ -> fail()
				in
				loop None e1
			| EBinop(OpArrow,e1,e2) ->
				let restore = save_locals ctx in
				ctx.locals <- pctx.ctx_locals;
				let v = add_local false "_" null_pos in
				(* Tricky stuff: Extractor expressions are like normal expressions, so we don't want to deal with GADT-applied types here.
				   Let's unapply, then reapply after we're done with the extractor (#5952). *)
				let unapplied = pctx.unapply_type_parameters () in
				let e1 = type_expr ctx e1 WithType.value in
				reapply_type_parameters unapplied;
				v.v_name <- "tmp";
				restore();
				let pat = make pctx toplevel e1.etype e2 in
				PatExtractor(v,e1,pat)
			(* Special case for completion on a pattern local: We don't want to add the local to the context
			   while displaying (#7319) *)
			| EDisplay((EConst (Ident _),_ as e),dk) when pctx.ctx.com.display.dms_kind = DMDefault ->
				let locals = ctx.locals in
				let pat = loop e in
				let locals' = ctx.locals in
				ctx.locals <- locals;
				ignore(TyperDisplay.handle_edisplay ctx e (display_mode()) MGet (WithType.with_type t));
				ctx.locals <- locals';
				pat
			(* For signature completion, we don't want to recurse into the inner pattern because there's probably
			   a EDisplay(_,DMMarked) in there. We can handle display immediately because inner patterns should not
			   matter (#7326) *)
			| EDisplay(e1,DKCall) ->
				ignore(TyperDisplay.handle_edisplay ctx e (display_mode()) MGet (WithType.with_type t));
				loop e1
			| EDisplay(e,dk) ->
				let pat = loop e in
				ignore(TyperDisplay.handle_edisplay ctx e (display_mode()) MGet (WithType.with_type t));
				pat
			| EMeta((Meta.StoredTypedExpr,_,_),e1) ->
				let e1 = MacroContext.type_stored_expr ctx e1 in
				loop (TExprToExpr.convert_expr e1)
			| _ ->
				fail()
		in
		let pat = loop e in
		pat,p
end

module Case = struct
	open Typecore
	open Pattern

	type t = {
		case_guard : texpr option;
		case_expr : texpr option;
		case_pos : pos;
	}

	let make ctx t el eg eo_ast with_type postfix_match p =
		let rec collapse_case el = match el with
			| e :: [] ->
				e
			| e :: el ->
				let e2 = collapse_case el in
				EBinop(OpOr,e,e2),punion (pos e) (pos e2)
			| [] ->
				typing_error "case without pattern" p
		in
		let e = collapse_case el in
		let monos = List.map (fun _ -> mk_mono()) ctx.type_params in
		let map = apply_params ctx.type_params monos in
		let save = save_locals ctx in
		let old_types = PMap.fold (fun v acc ->
			let t_old = v.v_type in
			v.v_type <- map v.v_type;
			(v,t_old) :: acc
		) ctx.locals [] in
		let old_ret = ctx.ret in
		ctx.ret <- map ctx.ret;
		let pctx = {
			ctx = ctx;
			current_locals = PMap.empty;
			ctx_locals = ctx.locals;
			or_locals = None;
			in_reification = false;
			is_postfix_match = postfix_match;
			unapply_type_parameters = (fun () -> unapply_type_parameters ctx.type_params monos);
		} in
		let pat = Pattern.make pctx true (map t) e in
		ignore(unapply_type_parameters ctx.type_params monos);
		let eg = match eg with
			| None -> None
			| Some e ->
				let e = type_expr ctx e WithType.value in
				Some (AbstractCast.cast_or_unify ctx ctx.t.tbool e e.epos)
		in
		let eo = match eo_ast,with_type with
			| None,WithType.WithType(t,_) ->
				unify ctx ctx.t.tvoid t (pos e);
				None
			| None,_ ->
				None
			| Some e,WithType.WithType(t,_) ->
				let e = type_expr ctx e (WithType.with_type (map t)) in
				let e = AbstractCast.cast_or_unify ctx (map t) e e.epos in
				Some e
			| Some e,_ ->
				let e = type_expr ctx e with_type in
				Some e
		in
		ctx.ret <- old_ret;
		List.iter (fun (v,t) -> v.v_type <- t) old_types;
		save();
		{
			case_guard = eg;
			case_expr = eo;
			case_pos = p;
		},[],pat
end

module Decision_tree = struct
	open Case

	type subject = texpr

	type type_finiteness =
		| Infinite          (* type has inifite constructors (e.g. Int, String) *)
		| CompileTimeFinite (* type is considered finite only at compile-time but has inifite possible run-time values (enum abstracts) *)
		| RunTimeFinite     (* type is truly finite (Bool, enums) *)

	type t =
		| Leaf of Case.t
		| Switch of subject * (Constructor.t * bool * dt) list * dt
		| Bind of (tvar * pos * texpr) list * dt
		| Guard of texpr * dt * dt
		| GuardNull of texpr * dt * dt
		| Fail

	and dt = {
		dt_t : t;
		dt_i : int;
		dt_pos : pos;
		mutable dt_goto_target : bool;
		mutable dt_texpr : texpr option;
	}

	let tab_string = "    "

	let to_string dt =
		let buf = Buffer.create 0 in
		let indices = Stack.create () in
		let push_index i = Stack.push i indices in
		let add_line tabs s =
			if Buffer.length buf > 0 then Buffer.add_char buf '\n';
			if not (Stack.is_empty indices) then begin
				Buffer.add_string buf (Printf.sprintf "%2i" (Stack.pop indices));
				Buffer.add_substring buf tabs 0 (String.length tabs - 2);
			end else
				Buffer.add_string buf tabs;
			Buffer.add_string buf s
		in
		let add s =
			Buffer.add_string buf s
		in
		let s_expr tabs e =
			Type.s_expr_pretty false tabs false s_type e
		in
		let print_expr_noblock tabs e = match e.eexpr with
			| TBlock el ->
				List.iter (fun e ->
					add_line tabs (s_expr tabs e) ;
				) el
			| _ ->
				add_line tabs (s_expr tabs e)
		in
		let print_case_expr tabs case = match case.case_expr with
			| None ->
				()
			| Some e ->
				print_expr_noblock tabs e
		in
		let rec loop tabs dt =
			push_index dt.dt_i;
			match dt.dt_t with
			| Leaf case ->
				print_case_expr tabs case
			| Switch(e,cases,dt) ->
				add_line tabs (Printf.sprintf "switch (%s)" (s_expr tabs e));
				List.iter (fun (con,unguarded,dt) ->
					add_line (tabs ^ tab_string) "case ";
					add (Constructor.to_string con);
					add (if unguarded then "(unguarded)" else "guarded");
					add ":";
					loop (tabs ^ tab_string ^ tab_string) dt;
				) cases;
				add_line (tabs ^ tab_string) "default";
				loop (tabs ^ tab_string ^ tab_string) dt;
			| Bind(bl,dt) ->
				List.iter (fun (v,_,e) ->
					add_line tabs "var ";
					add v.v_name;
					add " = ";
					add (s_expr tabs e);
				) bl;
				loop tabs dt
			| Guard(e,dt1,dt2) ->
				print_guard tabs e dt1 dt2 false
			| GuardNull(e,dt1,dt2) ->
				print_guard tabs e dt1 dt2 true
			| Fail ->
				add_line tabs "<fail>";
		and print_guard tabs e dt1 dt2 is_null_guard =
			add_line tabs "if (";
			add (s_expr tabs e);
			if is_null_guard then add " == null";
			add ")";
			loop (tabs ^ tab_string) dt1;
			add_line tabs "else";
			loop (tabs ^ tab_string) dt2;
		in
		loop tab_string dt;
		Buffer.contents buf

	let equal_dt dt1 dt2 = dt1.dt_i = dt2.dt_i

	let equal dt1 dt2 = match dt1,dt2 with
		| Leaf case1,Leaf case2 ->
			case1 == case2
		| Switch(subject1,cases1,dt1),Switch(subject2,cases2,dt2) ->
			Texpr.equal subject1 subject2 &&
			safe_for_all2 (fun (con1,b1,dt1) (con2,b2,dt2) -> Constructor.equal con1 con2 && b1 = b2 && equal_dt dt1 dt2) cases1 cases2 &&
			equal_dt dt1 dt2
		| Bind(l1,dt1),Bind(l2,dt2) ->
			safe_for_all2 (fun (v1,_,e1) (v2,_,e2) -> v1 == v2 && Texpr.equal e1 e2) l1 l2 &&
			equal_dt dt1 dt2
		| Fail,Fail ->
			true
		| (Guard(e1,dt11,dt12),Guard(e2,dt21,dt22)) | (GuardNull(e1,dt11,dt12),GuardNull(e2,dt21,dt22)) ->
			e1 == e2 && equal_dt dt11 dt21 && equal_dt dt12 dt22
		| _ ->
			false

	let hash = Hashtbl.hash
end

module ConTable = Hashtbl.Make(Constructor)

(*
	Implements checks for useless patterns based on http://moscova.inria.fr/~maranget/papers/warn/index.html.
*)
module Useless = struct
	open Pattern
	open Constructor
	open Case

	type useless =
		| False
		| Pos of pos
		| True

	(* U part *)

	let specialize is_tuple con pM =
		let rec loop acc pM = match pM with
			| patterns :: pM ->
				begin match patterns with
					| (PatConstructor(con',patterns1),_) :: patterns2 when not is_tuple && Constructor.equal con con' ->
						loop ((patterns1 @ patterns2) :: acc) pM
					| (PatTuple patterns1,_) :: patterns2 when is_tuple ->
						loop ((patterns1 @ patterns2) :: acc) pM
					| (PatAny,p) :: patterns2 ->
						let patterns1 = ExtList.List.make (arity con) (PatAny,p) in
						loop ((patterns1 @ patterns2) :: acc) pM
					| (PatBind(_,pat1),_) :: patterns2 ->
						loop acc ((pat1 :: patterns2) :: pM)
					| _ ->
						loop acc pM
				end
			| [] ->
				List.rev acc
		in
		loop [] pM

	let default pM =
		let rec loop acc pM = match pM with
			| patterns :: pM ->
				begin match patterns with
					| ((PatVariable _ | PatAny),_) :: patterns ->
						loop (patterns :: acc) pM
					| _ ->
						loop acc pM
				end
			| [] ->
				List.rev acc
		in
		loop [] pM

	let rec u pM q =
		match q,pM with
		| [],[] -> true
		| [],_ -> false
		| (q1 :: ql),_ ->
			let rec loop pat = match fst pat with
				| PatConstructor(con,patterns) ->
					let s = specialize false con pM in
					u s (patterns @ ql)
				| PatTuple patterns ->
					let s = specialize true (ConConst TNull,pos pat) pM in
					u s (patterns @ ql)
				| (PatVariable _ | PatAny) ->
					let d = default pM in
					u d ql
				| PatOr(pat1,pat2) ->
					u pM (pat1 :: ql) || u pM (pat2 :: ql)
				| PatBind(_,pat1) ->
					loop pat1
				| PatExtractor _ ->
					true (* ? *)
			in
			loop q1

	(* U' part *)

	let transfer_column source target =
		let source,target = List.fold_left2 (fun (source,target) patterns1 patterns2 -> match patterns1 with
			| pat :: patterns -> patterns :: source,(pat :: patterns2) :: target
			| [] -> source,target
		) ([],[]) source target in
		List.rev source,List.rev target

	let copy p = List.map (fun _ -> []) p

	let rec specialize' is_tuple con pM qM rM =
		let arity = arity con in
		let rec loop pAcc qAcc rAcc pM qM rM = match pM,qM,rM with
			| p1 :: pM,q1 :: qM,r1 :: rM ->
				let rec loop2 p1 = match p1 with
					| (PatConstructor(con',patterns1),_) :: patterns2 when not is_tuple && Constructor.equal con con' ->
						loop ((patterns1 @ patterns2) :: pAcc) (q1 :: qAcc) (r1 :: rAcc) pM qM rM
					| (PatTuple patterns1,_) :: patterns2 when is_tuple ->
						loop ((patterns1 @ patterns2) :: pAcc) (q1 :: qAcc) (r1 :: rAcc) pM qM rM
					| ((PatVariable _ | PatAny),p) :: patterns2 ->
						let patterns1 = ExtList.List.make arity (PatAny,p) in
						loop ((patterns1 @ patterns2) :: pAcc) (q1 :: qAcc) (r1 :: rAcc) pM qM rM
					| (PatOr(pat1,pat2),_) :: patterns2 ->
						loop pAcc qAcc rAcc (((pat1 :: patterns2) :: (pat2 :: patterns2) :: pM)) (q1 :: q1 :: qM) (r1 :: r1 :: rM)
					| (PatBind(_,pat1),_) :: patterns2 ->
						loop2 (pat1 :: patterns2)
					| _ ->
						loop pAcc qAcc rAcc pM qM rM
				in
				loop2 p1
			| [],_,_ ->
				List.rev pAcc,List.rev qAcc,List.rev rAcc
			| _ ->
				die "" __LOC__
		in
		loop [] [] [] pM qM rM

	let combine et1 et2 = match fst et1,fst et2 with
		| True,True -> True
		| False,False -> False
		| True,False -> Pos (pos et2)
		| False,True -> Pos (pos et1)
		| True,Pos _ -> fst et2
		| Pos _,True -> fst et1
		| False,Pos _ -> Pos (pos et1)
		| Pos _,_ -> fst et1

	let rec u' pM qM rM p q r =
		match p with
		| [] ->
			begin match r with
				| [] -> if u qM q then True else False
				| _ ->
					snd (List.fold_left (fun (i,et) pat -> match fst pat with
						| PatOr(pat1,pat2) ->
						 	let process_row i l q =
						 		let rec loop acc k l = match l with
						 			| x :: l when i = k -> x,(List.rev acc) @ l @ q
						 			| x :: l -> loop (x :: acc) (k + 1) l
						 			| [] -> die "" __LOC__
						 		in
						 		loop [] 0 l
						 	in
							let col,mat = List.fold_left2 (fun (col,mat) r q ->
					 			let x,l = process_row i r q in
					 			([x] :: col,l :: mat)
					 		) ([],[]) rM qM in
					 		let col,mat = List.rev col,List.rev mat in
							let _,r = process_row i r q in
							let et1 = u' col mat (copy mat) [pat1] r [] in
							let qM = (mat @ [r]) in
							let et2 = u' (col @ [[pat1]]) qM (copy qM) [pat2] r [] in
							let et3 = combine (et1,pos pat1) (et2,pos pat2) in
							let p = punion (pos pat1) (pos pat2) in
							let et = combine (et,p) (et3,p) in
							(i + 1,et)
						| _ -> die "" __LOC__
					) (0,True) r)
			end
		| (pat :: pl) ->
			let rec loop pat = match fst pat with
				| PatConstructor(con,patterns) ->
					let pM,qM,rM = specialize' false con pM qM rM in
					u' pM qM rM (patterns @ pl) q r
				| PatTuple patterns ->
					let pM,qM,rM = specialize' true (ConConst TNull,pos pat) pM qM rM in
					u' pM qM rM (patterns @ pl) q r
				| PatAny | PatVariable _ ->
					let pM,qM = transfer_column pM qM in
					u' pM qM rM pl (pat :: q) r
				| PatOr _ ->
					let pM,rM = transfer_column pM rM in
					u' pM qM rM pl q (pat :: r)
				| PatBind(_,pat1) ->
					loop pat1
				| PatExtractor _ ->
					True
			in
			loop pat

	(* Sane part *)

	let check_case com p (case,bindings,patterns) =
		let p = List.map (fun (_,_,patterns) -> patterns) p in
		match u' p (copy p) (copy p) patterns [] [] with
			| False -> com.warning "This case is unused" case.case_pos
			| Pos p -> com.warning "This pattern is unused" p
			| True -> ()

	let check com cases =
		ignore(List.fold_left (fun acc (case,bindings,patterns) ->
			check_case com acc (case,bindings,patterns);
			if case.case_guard = None then acc @ [case,bindings,patterns] else acc
		) [] cases)
end

module DtTable = Hashtbl.Make(Decision_tree)

module Compile = struct
	open Typecore
	open Decision_tree
	open Case
	open Constructor
	open Pattern

	exception Extractor

	type matcher_context = {
		ctx : typer;
		dt_table : dt DtTable.t;
		match_pos : pos;
		match_debug : bool;
		mutable dt_count : int;
	}

	let rec hashcons mctx dt p =
		try
			DtTable.find mctx.dt_table dt
		with Not_found ->
			let dti = {dt_t = dt; dt_i = mctx.dt_count; dt_pos = p; dt_goto_target = false; dt_texpr = None } in
			DtTable.add mctx.dt_table dt dti;
			mctx.dt_count <- mctx.dt_count + 1;
			dti

	let leaf mctx case = hashcons mctx (Leaf case) case.case_pos
	let fail mctx p = hashcons mctx Fail p
	let switch mctx subject cases default = hashcons mctx (Switch(subject,cases,default)) subject.epos
	let bind mctx bindings dt = hashcons mctx (Bind(bindings,dt)) dt.dt_pos
	let guard mctx e dt1 dt2 = hashcons mctx (Guard(e,dt1,dt2)) (punion dt1.dt_pos dt2.dt_pos)
	let guard_null mctx e dt1 dt2 = hashcons mctx (GuardNull(e,dt1,dt2)) (punion dt1.dt_pos dt2.dt_pos)

	let rec get_sub_subjects mctx e con arg_positions =
		match fst con with
		| ConEnum(en,ef) ->
			let tl = Monomorph.spawn_constrained_monos (fun t -> t) en.e_params in
			let t_en = TEnum(en,tl) in
			let e = if not (type_iseq t_en e.etype) then mk (TCast(e,None)) t_en e.epos else e in
			begin match follow ef.ef_type with
				| TFun(args,_) ->
					let rec combine args positions =
						match (args, positions) with
							| (a :: args, p :: positions) -> (a, p) :: combine args positions
							| (a :: args, []) -> (a, e.epos) :: combine args positions
							| _ -> []
					in
					let arg_and_pos = combine args arg_positions in
					ExtList.List.mapi
						(fun i ((_,_,t), p) ->
							let params = apply_params en.e_params tl (monomorphs ef.ef_params t) in
							mk (TEnumParameter({ e with epos = p },ef,i)) params p
						)
						arg_and_pos
				| _ ->
					[]
			end
		| ConFields sl ->
			List.map (type_field_access mctx.ctx e) sl
		| ConArray 0 -> []
		| ConArray i ->
			ExtList.List.init i (fun i ->
				let ei = make_int mctx.ctx.com.basic i e.epos in
				Calls.acc_get mctx.ctx (Calls.array_access mctx.ctx e ei MGet e.epos) e.epos
			)
		| ConConst _ | ConTypeExpr _ | ConStatic _ ->
			[]

	let specialize subject con cases =
		let arity = arity con in
		let rec specialize (case,bindings,patterns) = match patterns with
			| (PatConstructor(con',patterns1),_) :: patterns2 when Constructor.equal con con' ->
				Some (case,bindings,patterns1 @ patterns2)
			| (PatVariable v,p) :: patterns2 ->
				Some (case,(v,p,subject) :: bindings,ExtList.List.make arity (PatAny,p) @ patterns2)
			| (PatAny,_) as pat :: patterns2 ->
				Some (case,bindings,ExtList.List.make arity pat @ patterns2)
			| (PatBind(v,pat1),p) :: patterns ->
				specialize (case,(v,p,subject) :: bindings,pat1 :: patterns)
			| _ ->
				None
		in
		ExtList.List.filter_map specialize cases

	let default subject cases =
		let rec default (case,bindings,patterns) = match patterns with
			| (PatVariable v,p) :: patterns ->
				Some (case,((v,p,subject) :: bindings),patterns)
			| (PatAny,_) :: patterns ->
				Some (case,bindings,patterns)
			| (PatBind(v,pat1),p) :: patterns ->
				default (case,((v,p,subject) :: bindings),pat1 :: patterns)
			| _ ->
				None
		in
		ExtList.List.filter_map default cases

	let rec is_wildcard_pattern pat = match fst pat with
		| PatVariable _ | PatAny -> true
		| PatBind(_,pat1) -> is_wildcard_pattern pat1
		| _ -> false

	let rec expand cases =
		let rec expand f (case,bindings,patterns) = match patterns with
			| (PatOr(pat1,pat2),_) :: patterns ->
				(expand f (case,bindings,pat1 :: patterns)) @ (expand f (case,bindings,pat2 :: patterns))
			| (PatBind(v,pat1),p) :: patterns ->
				expand (fun pat2 -> f (PatBind(v,pat2),p)) (case,bindings,pat1 :: patterns)
			| (PatTuple patterns1,_) :: patterns2 ->
				expand f (case,bindings,patterns1 @ patterns2)
			| pat :: patterns ->
				[(case,bindings,f pat :: patterns)]
			| [] ->
				[(case,bindings,patterns)]
		in
		List.flatten (List.map (expand (fun pat -> pat)) cases)

	let s_subjects subjects =
		String.concat " " (List.map s_expr_pretty subjects)

	let s_case (case,bindings,patterns) =
		let s_bindings = String.concat ", " (List.map (fun (v,_,e) -> Printf.sprintf "%s<%i> = %s" v.v_name v.v_id (s_expr_pretty e)) bindings) in
		let s_patterns = String.concat " " (List.map Pattern.to_string patterns) in
		let s_expr = match case.case_expr with None -> "" | Some e -> Type.s_expr_pretty false "\t\t" false s_type e in
		let s_guard = match case.case_guard with None -> "" | Some e -> Type.s_expr_pretty false "\t\t" false s_type e in
		Printf.sprintf "\n\t\tbindings: %s\n\t\tpatterns: %s\n\t\tguard: %s\n\t\texpr: %s" s_bindings s_patterns s_guard s_expr

	let s_cases cases =
		String.concat "\n" (List.map s_case cases)

	let select_column subjects cases =
		let rec loop i patterns = match patterns with
			| ((PatVariable _ | PatAny | PatExtractor _),_) :: patterns -> loop (i + 1) patterns
			| (PatBind(_,pat1),_) :: patterns -> loop i (pat1 :: patterns)
			| [] -> 0
			| _ -> i
		in
		let _,_,patterns = List.hd cases in
		let i = loop 0 patterns in
		let subjects,cases = if i = 0 then
			subjects,cases
		else begin
			let rec sort i cur acc l = match l with
				| x :: l ->
					if i = cur then x :: acc @ l
					else sort i (cur + 1) (x :: acc) l
				| [] ->
					acc
			in
			let subjects = sort i 0 [] subjects in
			let cases = List.map (fun (case,bindings,patterns) ->
				let patterns = sort i 0 [] patterns in
				case,bindings,patterns
			) cases in
			subjects,cases
		end in
		subjects,cases

	let rec compile mctx subjects cases = match cases with
		| [] ->
			fail mctx (match subjects with e :: _ -> e.epos | _ -> mctx.match_pos);
		| (_,_,patterns) as case :: cases when List.for_all is_wildcard_pattern patterns ->
			compile_leaf mctx subjects case cases
		| _ ->
			let cases = expand cases in
			let subjects,cases = select_column subjects cases in
			let cases = expand cases in (* TODO: is this really necessary? *)
			try
				compile_switch mctx subjects cases
			with Extractor ->
				compile_extractors mctx subjects cases

	and compile_leaf mctx subjects (case,bindings,patterns) cases =
		if mctx.match_debug then print_endline (Printf.sprintf "compile_leaf:\n\tsubjects: %s\n\tcase: %s\n\tcases: %s" (s_subjects subjects) (s_case (case,bindings,patterns)) (s_cases cases));
		let dt = leaf mctx case in
		let dt = match case.case_guard with
			| None ->
				dt
			| Some e ->
				let dt2 = compile mctx subjects cases in
				guard mctx e dt dt2
		in
		let rec loop patterns el bindings = match patterns,el with
			| [PatAny,_],_ ->
				bindings
			| (PatVariable v,p) :: patterns,e :: el ->
				loop patterns el ((v,p,e) :: bindings)
			| (PatBind(v,pat1),p) :: patterns,e :: el ->
				loop (pat1 :: patterns) (e :: el) ((v,p,e) :: bindings)
			| _ :: patterns,_ :: el ->
				loop patterns el bindings
			| [],[] ->
				bindings
			| [],e :: _ ->
				typing_error "Invalid match: Not enough patterns" e.epos
			| (_,p) :: _,[] ->
				typing_error "Invalid match: Too many patterns" p
		in
		let bindings = loop patterns subjects bindings in
		if bindings = [] then dt else bind mctx (List.rev bindings) dt

	and compile_switch mctx subjects cases =
		let subject,subjects = match subjects with
			| [] -> raise Internal_match_failure
			| subject :: subjects -> subject,subjects
		in
		let get_column_sigma cases =
			let sigma = ConTable.create 0 in
			let unguarded = ConTable.create 0 in
			let null = ref [] in
			List.iter (fun (case,bindings,patterns) ->
				let rec loop bindings pat = match fst pat with
					| PatConstructor((ConConst TNull,_),_) ->
						null := (case,bindings,List.tl patterns) :: !null;
					| PatConstructor(con,patterns) ->
						if case.case_guard = None then ConTable.replace unguarded con true;
						let arg_positions = snd (List.split patterns) in
						ConTable.replace sigma con arg_positions;
					| PatBind(v,pat1) -> loop ((v,pos pat,subject) :: bindings) pat1
					| PatVariable _ | PatAny -> ()
					| PatExtractor _ -> raise Extractor
					| _ -> typing_error ("Unexpected pattern: " ^ (Pattern.to_string pat)) case.case_pos;
				in
				loop bindings (List.hd patterns)
			) cases;
			let sigma = ConTable.fold (fun con arg_positions acc -> (con,ConTable.mem unguarded con,arg_positions) :: acc) sigma [] in
			sigma,List.rev !null
		in
		let sigma,null = get_column_sigma cases in
		if mctx.match_debug then print_endline (Printf.sprintf "compile_switch:\n\tsubject: %s\n\ttsubjects: %s\n\tcases: %s" (s_expr_pretty subject) (s_subjects subjects) (s_cases cases));
		let switch_cases = List.map (fun (con,unguarded,arg_positions) ->
			let sub_subjects = get_sub_subjects mctx subject con arg_positions in
			let rec loop bindings locals sub_subjects = match sub_subjects with
				| e :: sub_subjects ->
					let v = gen_local mctx.ctx e.etype e.epos in
					loop ((v,v.v_pos,e) :: bindings) ((mk (TLocal v) v.v_type v.v_pos) :: locals) sub_subjects
				| [] ->
					List.rev bindings,List.rev locals
			in
			let bindings,sub_subjects = loop [] [] sub_subjects in
			let subjects = sub_subjects @ subjects in
			let spec = specialize subject con cases in
			let dt = compile mctx subjects spec in
			let dt = bind mctx bindings dt in
			con,unguarded,dt
		) sigma in
		let default = default subject cases in
		let switch_default = compile mctx subjects default in
		let dt = if switch_cases = [] then switch_default else switch mctx subject switch_cases switch_default in
		let null_guard dt_null =
			guard_null mctx subject dt_null dt
		in
		match null with
			| [] ->
				if is_explicit_null subject.etype then null_guard switch_default else dt
			| cases ->
				let dt_null = compile mctx subjects (cases @ default) in
				null_guard dt_null

	and compile_extractors mctx subjects cases =
		let subject,subjects = match subjects with
			| [] -> raise Internal_match_failure
			| subject :: subjects -> subject,subjects
		in
		if mctx.match_debug then print_endline (Printf.sprintf "compile_extractor:\n\tsubject: %s\n\ttsubjects: %s\n\tcases: %s" (s_expr_pretty subject) (s_subjects subjects) (s_cases cases));
		let num_extractors,extractors = List.fold_left (fun (i,extractors) (_,_,patterns) ->
			let rec loop bindings pat = match pat with
				| (PatExtractor(v,e1,pat),_) -> i + 1,Some (v,e1,pat,bindings) :: extractors
				| (PatBind(v,pat1),p) -> loop ((v,p,subject) :: bindings) pat1
				| _ -> i,None :: extractors
			in
			loop [] (List.hd patterns)
		) (0,[]) cases in
		let pat_any = (PatAny,null_pos) in
		let _,_,ex_subjects,cases,bindings = List.fold_left2 (fun (left,right,subjects,cases,ex_bindings) (case,bindings,patterns) extractor -> match extractor,patterns with
			| Some(v,e1,pat,bindings1), _ :: patterns ->
				let rec loop e = match e.eexpr with
					| TLocal v' when v' == v -> subject
					| _ -> Type.map_expr loop e
				in
				let e1 = loop e1 in
				let bindings = bindings1 @ bindings in
				begin try
					let v,_,_,left2,right2 = List.find (fun (_,_,e2,_,_) -> Texpr.equal e1 e2) ex_bindings in
					let ev = mk (TLocal v) v.v_type e1.epos in
					let patterns = make_offset_list (left2 + 1) (right2 - 1) pat pat_any @ patterns in
					(left + 1, right - 1,ev :: subjects,((case,bindings,patterns) :: cases),ex_bindings)
				with Not_found ->
					let v = alloc_var VExtractorVariable "_hx_tmp" e1.etype e1.epos in
					let ex_bindings = (v,e1.epos,e1,left,right) :: ex_bindings in
					let patterns = make_offset_list (left + 1) (right - 1) pat pat_any @ patterns in
					let ev = mk (TLocal v) v.v_type e1.epos in
					(left + 1, right - 1,ev :: subjects,((case,bindings,patterns) :: cases),ex_bindings)
				end
			| None,pat :: patterns ->
				let patterns = make_offset_list 0 num_extractors pat pat_any @ patterns in
				(left,right,subjects,((case,bindings,patterns) :: cases),ex_bindings)
			| _,[] ->
				die "" __LOC__
		) (0,num_extractors,[],[],[]) cases (List.rev extractors) in
		let dt = compile mctx ((subject :: List.rev ex_subjects) @ subjects) (List.rev cases) in
		let bindings = List.map (fun (a,b,c,_,_) -> (a,b,c)) bindings in
		bind mctx bindings dt

	let compile ctx match_debug subjects cases p =
		let mctx = {
			ctx = ctx;
			match_debug = match_debug;
			dt_table = DtTable.create 7;
			match_pos = p;
			dt_count = 0;
		} in
		let rec loop (subjects,vars) el = match el with
			| [] ->
				List.rev subjects,List.rev vars
			| e :: el ->
				let subjects,vars = match e.eexpr with
				| TConst _ | TLocal _ ->
					(e :: subjects,vars)
				| _ ->
					let v = gen_local ctx e.etype e.epos in
					let ev = mk (TLocal v) e.etype e.epos in
					(ev :: subjects,(v,e.epos,e) :: vars)
				in
				loop (subjects,vars) el
		in
		let subjects,vars = loop ([],[]) subjects in
		begin match cases,subjects with
		| [],(subject :: _) ->
			let dt_fail = fail mctx subject.epos in
			switch mctx subject [] dt_fail
		| _ ->
			let dt = compile mctx subjects cases in
			Useless.check mctx.ctx.com cases;
			match vars with
				| [] -> dt
				| _ -> bind mctx vars dt
		end
end

module TexprConverter = struct
	open Typecore
	open Decision_tree
	open Constructor
	open Case

	type match_kind =
		| SKValue
		| SKEnum
		| SKLength

	let s_subject v_lookup s e =
		let rec loop top s e = match e.eexpr with
			| TField(_,FEnum(en,ef)) ->
				s
			| TField(e1,fa) ->
				if top then loop false s e1
				else loop false (Printf.sprintf "{ %s: %s }" (field_name fa) s) e1
			| TEnumParameter(e1,ef,i) ->
				let arity = match follow ef.ef_type with TFun(args,_) -> List.length args | _ -> die "" __LOC__ in
				let l = make_offset_list i (arity - i - 1) s "_" in
				loop false (Printf.sprintf "%s(%s)" ef.ef_name (String.concat ", " l)) e1
			| TLocal v ->
				begin try
					loop top s (IntMap.find v.v_id v_lookup)
				with Not_found ->
					s
				end
			| _ ->
				s
		in
		loop true s e

	let s_match_kind = function
		| SKValue -> "value"
		| SKEnum -> "enum"
		| SKLength -> "length"

	let unify_constructor ctx params t con =
		match fst con with
		| ConEnum(en,ef) ->
			let t_ef = match follow ef.ef_type with TFun(_,t) -> t | _ -> ef.ef_type in
			let t_ef = apply_params ctx.type_params params (monomorphs en.e_params (monomorphs ef.ef_params t_ef)) in
			let monos = List.map (fun t -> match follow t with
				| TInst({cl_kind = KTypeParameter _},_) | TMono _ -> mk_mono()
				| _ -> t
			) params in
			let rec duplicate_monos t = match follow t with
				| TMono _ -> mk_mono()
				| _ -> Type.map duplicate_monos t
			in
			let t_e = apply_params ctx.type_params monos (duplicate_monos t) in
			begin try
				Type.unify t_ef t_e;
				Some(con,monos)
			with Unify_error _ ->
				None
			end
		| _ ->
			Some(con,params)

	let rec extract_const e = match e.eexpr with
		| TConst ct -> Some ct
		| TCast(e1,None) -> extract_const e1
		| _ -> None

	let all_ctors ctx e cases =
		let infer_type() = match cases with
			| [] -> e,e.etype,false
			| (con,_,_) :: _ ->
				let fail() =
					(* error "Could not determine switch kind, make sure the type is known" e.epos; *)
					t_dynamic
				in
				let t = match fst con with
					| ConEnum(en,_) -> TEnum(en,List.map snd en.e_params)
					| ConArray _ -> ctx.t.tarray t_dynamic
					| ConConst ct ->
						begin match ct with
							| TString _ -> ctx.t.tstring
							| TInt _ -> ctx.t.tint
							| TFloat _ -> ctx.t.tfloat
							| TBool _ -> ctx.t.tbool
							| _ -> fail()
						end
					| ConStatic({cl_kind = KAbstractImpl a},_) -> (TAbstract(a,List.map snd a.a_params))
					| ConTypeExpr mt -> get_general_module_type ctx mt e.epos
					| ConFields _ | ConStatic _ -> fail()
				in
				e,t,true
		in
		let e,t,inferred = match follow e.etype with
			| TDynamic _ | TMono _ ->
				infer_type()
			| _ ->
				e,e.etype,false
		in
		let h = ConTable.create 0 in
		let add constructor =
			ConTable.replace h constructor true
		in
		let rec loop t = match follow t with
			| TAbstract({a_path = [],"Bool"},_) ->
				add (ConConst(TBool true),null_pos);
				add (ConConst(TBool false),null_pos);
				SKValue,RunTimeFinite
			| TAbstract({a_impl = Some c} as a,pl) when a.a_enum ->
				List.iter (fun cf ->
					ignore(follow cf.cf_type);
					if has_class_field_flag cf CfImpl && has_class_field_flag cf CfEnum then match cf.cf_expr with
						| Some e ->
							begin match extract_const e with
							| Some ct -> if ct <> TNull then add (ConConst ct,null_pos)
							| None -> add (ConStatic(c,cf),null_pos)
							end;
						| _ -> add (ConStatic(c,cf),null_pos)
				) c.cl_ordered_statics;
				SKValue,CompileTimeFinite
			| TAbstract(a,pl) when not (Meta.has Meta.CoreType a.a_meta) ->
				loop (Abstract.get_underlying_type a pl)
			| TInst({cl_path=[],"String"},_)
			| TInst({cl_kind = KTypeParameter _ },_) ->
				SKValue,Infinite
			| TInst({cl_path=[],"Array"},_) ->
				SKLength,Infinite
			| TEnum(en,pl) ->
				PMap.iter (fun _ ef -> add (ConEnum(en,ef),null_pos)) en.e_constrs;
				SKEnum,RunTimeFinite
			| TAnon _ ->
				SKValue,Infinite
			| TInst(_,_) ->
				SKValue,Infinite
			| _ ->
				SKValue,Infinite
		in
		let kind,finiteness = loop t in
		let compatible_kind con = match fst con with
			| ConEnum _ -> kind = SKEnum
			| ConArray _ -> kind = SKLength
			| _ -> kind = SKValue
		in
		List.iter (fun (con,unguarded,dt) ->
			if not (compatible_kind con) then typing_error "Incompatible pattern" dt.dt_pos;
			if unguarded then ConTable.remove h con
		) cases;
		let unmatched = ConTable.fold (fun con _ acc -> con :: acc) h [] in
		e,unmatched,kind,finiteness

	let report_not_exhaustive v_lookup e_subject unmatched =
		let sl = match follow e_subject.etype with
			| TAbstract({a_impl = Some c} as a,tl) when a.a_enum ->
				List.map (fun (con,_) -> match fst con with
					| ConConst ct1 ->
						let cf = List.find (fun cf ->
							match cf.cf_expr with
							| Some e ->
								begin match extract_const e with
								| Some ct2 -> ct1 = ct2
								| None -> false
								end
							| _ -> false
						) c.cl_ordered_statics in
						cf.cf_name
					| _ ->
						Constructor.to_string con
				) unmatched
			| _ ->
				List.map (fun (con,_) -> Constructor.to_string con) unmatched
		in
		let s = match unmatched with
			| [] -> "_"
			| _ -> String.concat " | " (List.sort Pervasives.compare sl)
		in
		typing_error (Printf.sprintf "Unmatched patterns: %s" (s_subject v_lookup s e_subject)) e_subject.epos

	type dt_recursion =
		| Toplevel
		| AfterSwitch
		| Deep

	let to_texpr ctx t_switch match_debug with_type dt =
		let v_lookup = ref IntMap.empty in
		let com = ctx.com in
		let p = dt.dt_pos in
		let c_type = match follow (Typeload.load_instance ctx (mk_type_path (["std"],"Type"),p) true) with TInst(c,_) -> c | t -> die "" __LOC__ in
		let mk_index_call e =
			if not ctx.in_macro && not ctx.com.display.DisplayMode.dms_full_typing then
				(* If we are in display mode there's a chance that these fields don't exist. Let's just use a
				   (correctly typed) neutral value because it doesn't actually matter. *)
				mk (TConst (TInt (Int32.of_int 0))) ctx.t.tint e.epos
			else
				mk (TEnumIndex e) com.basic.tint e.epos
		in
		let mk_name_call e =
			if not ctx.in_macro && not ctx.com.display.DisplayMode.dms_full_typing then
				mk (TConst (TString "")) ctx.t.tstring e.epos
			else
				let cf = PMap.find "enumConstructor" c_type.cl_statics in
				make_static_call ctx c_type cf (fun t -> t) [e] com.basic.tstring e.epos
		in
		let rec loop dt_rec params dt = match dt.dt_texpr with
			| Some e ->
				Some e
			| None ->
				let e = match dt.dt_t with
					| Leaf case ->
						begin match case.case_expr with
							| Some e -> Some e
							| None -> Some (mk (TBlock []) ctx.t.tvoid case.case_pos)
						end
					| Switch(_,[(ConFields _,_),_,dt],_) -> (* TODO: Can we improve this by making it more general? *)
						loop dt_rec params dt
					| Switch(e_subject,cases,default) ->
						let dt_rec',toplevel = match dt_rec with
							| Toplevel -> AfterSwitch,true
							| AfterSwitch | Deep -> Deep,false
						in
						let e_subject,unmatched,kind,finiteness = all_ctors ctx e_subject cases in
						let unmatched = ExtList.List.filter_map (unify_constructor ctx params e_subject.etype) unmatched in
						let loop params dt = match loop dt_rec' params dt with
							| None ->
								begin match with_type,finiteness with
								| WithType.NoValue,Infinite when toplevel -> None
								| _,CompileTimeFinite when unmatched = [] -> None
								| _ when ctx.com.display.DisplayMode.dms_error_policy = DisplayMode.EPIgnore -> None
								| _ -> report_not_exhaustive !v_lookup e_subject unmatched
								end
							| Some e ->
								Some e
						in
						let cases = ExtList.List.filter_map (fun (con,_,dt) -> match unify_constructor ctx params e_subject.etype con with
							| Some(_,params) -> Some (con,dt,params)
							| None -> None
						) cases in
						let group cases =
							let h = DtTable.create 0 in
							List.iter (fun (con,dt,params) ->
								let l,_,_ = try DtTable.find h dt.dt_t with Not_found -> [],dt,params in
								DtTable.replace h dt.dt_t (con :: l,dt,params)
							) cases;
							DtTable.fold (fun _ (cons,dt,params) acc -> (cons,dt,params) :: acc) h []
						in
						let cases = group cases in
						let cases = List.sort (fun (cons1,_,_) (cons2,_,_) -> match cons1,cons2 with
							| (con1 :: _),con2 :: _ -> Constructor.compare con1 con2
							| _ -> -1
						) cases in
						let e_default = match unmatched,finiteness with
							| [],RunTimeFinite ->
								None
							| _ ->
								loop params default
						in
						let cases = ExtList.List.filter_map (fun (cons,dt,params) ->
							let eo = loop params dt in
							begin match eo with
								| None -> None
								| Some e -> Some (List.map (Constructor.to_texpr ctx match_debug) (List.sort Constructor.compare cons),e)
							end
						) cases in
						let is_nullable_subject = is_explicit_null e_subject.etype in
						let e_subject = match kind with
							| SKValue -> e_subject
							| SKEnum -> if match_debug then mk_name_call e_subject else mk_index_call e_subject
							| SKLength -> type_field_access ctx e_subject "length"
						in
						let e = match cases,e_default,with_type with
							| [_,e2],None,_ when (match finiteness with RunTimeFinite -> true | _ -> false) && not is_nullable_subject ->
								{e2 with etype = t_switch}
							| [[e1],e2],Some _,_
							| [[e1],e2],None,NoValue when ctx.com.platform <> Java (* TODO: problem with TestJava.hx:285 *) ->
								let e_op = mk (TBinop(OpEq,e_subject,e1)) ctx.t.tbool e_subject.epos in
								begin match e2.eexpr with
									| TIf(e_op2,e3,e_default2) when (match e_default,e_default2 with Some(e1),Some(e2) when e1 == e2 -> true | _ -> false) ->
										let eand = binop OpBoolAnd e_op e_op2 ctx.t.tbool (punion e_op.epos e_op2.epos) in
										mk (TIf(eand,e3,e_default)) t_switch dt.dt_pos
									| _ ->
										mk (TIf(e_op,e2,e_default)) t_switch dt.dt_pos
								end
							| [([{eexpr = TConst (TBool true)}],e1);([{eexpr = TConst (TBool false)}],e2)],None,_
							| [([{eexpr = TConst (TBool false)}],e2);([{eexpr = TConst (TBool true)}],e1)],None,_ ->
								mk (TIf(e_subject,e1,Some e2)) t_switch dt.dt_pos
							| _ ->
								let e_subject = match finiteness with
									| RunTimeFinite | CompileTimeFinite when e_default = None ->
										let meta = (Meta.Exhaustive,[],dt.dt_pos) in
										mk (TMeta(meta,e_subject)) e_subject.etype e_subject.epos
									| _ ->
										e_subject
								in
								mk (TSwitch(e_subject,cases,e_default)) t_switch dt.dt_pos
						in
						Some e
					| Guard(e,dt1,dt2) ->
						(* Normal guards are considered toplevel if we're in the toplevel switch. *)
						let toplevel = match dt_rec with
							| Toplevel | AfterSwitch -> true
							| Deep -> false
						in
						let e_then = loop dt_rec params dt1 in
						begin match e_then with
						| None ->
							None
						| Some e_then ->
							let e_else = loop dt_rec params dt2 in
							begin match e_else with
							| Some e_else ->
								Some (mk (TIf(e,e_then,Some e_else)) t_switch (punion e_then.epos e_else.epos))
							| None ->
								if with_type = NoValue && toplevel then
									Some (mk (TIf(e,e_then,None)) ctx.t.tvoid (punion e.epos e_then.epos))
								else
									None
							end
						end
					| GuardNull(e,dt1,dt2) ->
						let toplevel = match dt_rec with
							| Toplevel -> true
							| Deep | AfterSwitch -> false
						in
						let e_null = make_null e.etype e.epos in
						let f_op e = mk (TBinop(OpEq,e,e_null)) ctx.t.tbool e.epos in
						let rec loop2 acc dt = match dt.dt_t with
							| GuardNull(e,dt1,dt3) when Decision_tree.equal_dt dt2 dt3 ->
								loop2 ((f_op e) :: acc) dt1
							| Guard(e,dt1,dt3) when Decision_tree.equal_dt dt2 dt3 ->
								loop2 (e :: acc) dt1
							| _ ->
								List.rev acc,dt
						in
						let conds,dt1 = loop2 [] dt1 in
						let e_cond = List.fold_left (fun e1 e2 -> binop OpBoolAnd e1 e2 ctx.t.tbool (punion e1.epos e2.epos)) (f_op e) conds in
						let e_then = loop dt_rec params dt1 in
						begin match e_then with
						| None ->
							if toplevel then
								loop dt_rec params dt2
							else if ctx.com.display.DisplayMode.dms_error_policy = DisplayMode.EPIgnore then
								Some (mk (TConst TNull) (mk_mono()) dt2.dt_pos)
							else
								report_not_exhaustive !v_lookup e [(ConConst TNull,dt.dt_pos),dt.dt_pos]
						| Some e_then ->
							let e_else = loop dt_rec params dt2 in
							begin match e_else with
							| None ->
								if toplevel then
									Some (mk (TIf(e_cond,e_then,None)) t_switch e_then.epos)
								else
									report_not_exhaustive !v_lookup e []
							| Some e_else ->
								Some (mk (TIf(e_cond,e_then,Some e_else)) t_switch (punion e_then.epos e_else.epos))
							end
						end
					| Bind(bl,dt) ->
						let el = List.map (fun (v,p,e) ->
							v_lookup := IntMap.add v.v_id e !v_lookup;
							mk (TVar(v,Some e)) com.basic.tvoid p
						) bl in
						let e = loop dt_rec params dt in
						Option.map (fun e -> mk (TBlock (el @ [e])) e.etype dt.dt_pos) e;
					| Fail ->
						None
				in
				dt.dt_texpr <- e;
				e
		in
		let params = List.map snd ctx.type_params in
		let e = loop Toplevel params dt in
		match e with
		| None ->
			typing_error "Unmatched patterns: _" p;
		| Some e ->
			Texpr.duplicate_tvars e
end

module Match = struct
	open Typecore

	let match_expr ctx e cases def with_type postfix_match p =
		let match_debug = Meta.has (Meta.Custom ":matchDebug") ctx.curfield.cf_meta in
		let rec loop e = match fst e with
			| EArrayDecl el when (match el with [(EFor _ | EWhile _),_] -> false | _ -> true) ->
				let el = List.map (fun e -> type_expr ctx e WithType.value) el in
				let t = tuple_type (List.map (fun e -> e.etype) el) in
				t,el
			| EParenthesis e1 ->
				loop e1
			| _ ->
				let e = type_expr ctx e WithType.value in
				e.etype,[e]
		in
		let t,subjects = loop e in
		let cases = match def with
			| None -> cases
			| Some (eo,p) -> cases @ [[EConst (Ident "_"),p],None,eo,p]
		in
		let tmono,with_type,allow_min_void = match with_type with
			| WithType.WithType(t,src) ->
				(match follow t, src with
				| ((TMono _) | (TAbstract({a_path=[],"Void"},_))), Some ImplicitReturn -> Some t, WithType.Value src, true
				| TMono _, _ -> Some t,WithType.value,false
				| _ -> None,with_type,false)
			| _ -> None,with_type,false
		in
		let cases = List.map (fun (el,eg,eo,p) ->
			let p = match eo with Some e when p = null_pos -> pos e | _ -> p in
			let case,bindings,pat = Case.make ctx t el eg eo with_type postfix_match p in
			case,bindings,[pat]
		) cases in
		let infer_switch_type () =
			match with_type with
				| WithType.NoValue -> ctx.t.tvoid
				| WithType.Value(_) ->
					begin match cases with
					| [] ->
						(* If there are no cases we assume Void. This then causes a "Cannot use Void as value" error.
						   Note that we cannot rely on an exhaustiveness error because the switch could be over an empty enum. *)
						ctx.t.tvoid
					| _ ->
						let el = List.map (fun (case,_,_) ->
							match case.Case.case_expr with
							| Some e ->
								(* If we have a block, use the position of the last element. *)
								begin match e.eexpr with
								| TBlock el when el <> [] -> List.hd (List.rev el)
								| _ -> e
								end
							| None ->
								(* If we have no block we have to use the `case pattern` position because that's all we have. *)
								mk (TBlock []) ctx.t.tvoid case.Case.case_pos
						) cases in
						if allow_min_void then unify_min_for_type_source ctx el (Some WithType.ImplicitReturn)
						else unify_min ctx el
					end
				| WithType.WithType(t,_) -> t
		in
		if match_debug then begin
			print_endline "CASES BEGIN";
			List.iter (fun (case,_,patterns) ->
				print_endline (String.concat "" (List.map (Pattern.to_string) patterns));
			) cases;
			print_endline "CASES END";
		end;
		let dt = Compile.compile ctx match_debug subjects cases p in
		if match_debug then begin
			print_endline "DECISION TREE BEGIN";
			print_endline (Decision_tree.to_string dt);
			print_endline "DECISION TREE END";
		end;
		let e =
			let t_switch = infer_switch_type() in
			(match tmono with
			| Some t when allow_min_void && ExtType.is_void (follow t) -> ()
			| Some t -> unify ctx t_switch t p
			| _ -> ()
			);
			TexprConverter.to_texpr ctx t_switch match_debug with_type dt
		in
		if match_debug then begin
			print_endline "TEXPR BEGIN";
			print_endline (s_expr_pretty e);
			print_endline "TEXPR END";
		end;
		{e with epos = p}

	let match_expr ctx e cases def with_type postfix_match p = match cases,def with
		| [],None when (match with_type with WithType.NoValue -> true | _ -> false) ->
			type_expr ctx e WithType.value
		| _ ->
			match_expr ctx e cases def with_type postfix_match p
end<|MERGE_RESOLUTION|>--- conflicted
+++ resolved
@@ -334,10 +334,7 @@
 				let e = loop e in
 				pctx.in_reification <- old;
 				e
-<<<<<<< HEAD
 			| EConst((Ident ("false" | "true") | Int (_,_) | String _ | Float (_,_)) as ct) ->
-=======
-			| EConst((Ident ("false" | "true") | Int _ | String _ | Float _) as ct) ->
 				begin match ct with
 					| String (value,kind) when kind = Ast.SSingleQuotes ->
 						let e = ctx.g.do_format_string ctx value p in
@@ -347,7 +344,6 @@
 						end;
 					| _ -> ()
 				end;
->>>>>>> a9fbf53c
 				let p = pos e in
 				let e = Texpr.type_constant ctx.com.basic ct p in
 				unify_expected e.etype;
