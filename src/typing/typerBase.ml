open Globals
open Ast
open Type
open Typecore
open Error

type access_kind =
	(* Access is not possible or allowed. *)
	| AKNo of access_kind * pos
	(* Access on arbitrary expression. *)
	| AKExpr of texpr
	(* Safe navigation access chain *)
	| AKSafeNav of safe_nav_access
	(* Access on non-property field. *)
	| AKField of field_access
	(* Access on property field. The field is the property, not the accessor. *)
	| AKAccessor of field_access
	(* Access via static extension. *)
	| AKUsingField of static_extension_access
	(* Access via static extension on property field. The field is the property, not the accessor.
	   This currently only happens on abstract properties. *)
	| AKUsingAccessor of static_extension_access
	(* Access on abstract via array overload. *)
	| AKAccess of tabstract * tparams * tclass * texpr * texpr
	(* Access on abstract via resolve method. *)
	| AKResolve of static_extension_access * string

and safe_nav_access = {
	(* position of the safe navigation chain start (the initial ?.field expression) *)
	sn_pos : pos;
	(* starting value to be checked for null *)
	sn_base : texpr;
	(* temp var declaration to store complex base expression *)
	sn_temp_var : texpr option;
	(* safe navigation access to be done if the base value is not null *)
	sn_access : access_kind;
}

type object_decl_kind =
	| ODKWithStructure of tanon
	| ODKWithClass of tclass * tparams
	| ODKPlain
	| ODKFailed

module MetaConfig = struct

	let as_bool e = match fst e with
		| EConst (Ident "true") -> true
		| EConst (Ident "false") -> false
		| _ -> raise (Invalid_argument "bool")

	let read_arg_config meta f l =
		List.iter (fun (meta',el,_) ->
			if meta' = meta then
				List.iter (fun e -> match fst e with
					| EConst (Ident s) ->
						f (s,((EConst (Ident "true"),null_pos)))
					| EBinop(OpAssign,(EConst (Ident s),_),e2) ->
						f (s, e2)
					| _ ->
						()
				) el
		) l
end

module AbstractFromConfig = struct
	type t = {
		mutable ignored_by_inference : bool;
	}

	let make () = {
		ignored_by_inference = false;
	}

	let update_config_from_meta config ml =
		MetaConfig.read_arg_config Meta.From (fun (s,e) -> match s with
			| "ignoredByInference" ->
				begin try
					config.ignored_by_inference <- MetaConfig.as_bool e
				with Invalid_argument _ ->
					()
				end
			| _ ->
				()
		) ml;
		config
end

let type_call_target_ref : (typer -> expr -> expr list -> WithType.t -> pos option -> access_kind) ref = ref (fun _ _ _ _ -> die "" __LOC__)
let type_access_ref : (typer -> expr_def -> pos -> access_mode -> WithType.t -> access_kind) ref = ref (fun _ _ _ _ _ -> assert false)

class value_reference (ctx : typer) =

object(self)
	val vars = DynArray.create ()

	method get_vars = DynArray.to_list vars

	method as_var name e =
		let v = alloc_var VGenerated name e.etype e.epos in
		DynArray.add vars (v,e);
		mk (TLocal v) v.v_type v.v_pos

	method private get_expr_aux depth name e =
		let rec loop depth name e = match (Texpr.skip e).eexpr with
			| TLocal _ | TTypeExpr _ | TConst _ ->
				e
			| TField(ef,fa) when depth = 0 ->
				let ef = loop (depth + 1) "fh" ef in
				{e with eexpr = TField(ef,fa)}
			| TArray(e1,e2) when depth = 0 ->
				let e1 = loop (depth + 1) "base" e1 in
				let e2 = loop (depth + 1) "index" e2 in
				{e with eexpr = TArray(e1,e2)}
			| _ ->
				self#as_var name e
		in
		loop depth name e

	method get_expr name e =
		self#get_expr_aux 0 name e

	method get_expr_part name e =
		self#get_expr_aux 1 name e

	method to_texpr e =
		begin match self#get_vars with
		| [] ->
			e
		| vl ->
			let el = List.map (fun (v,e) ->
				mk (TVar(v,Some e)) ctx.t.tvoid v.v_pos
			) vl in
			let e = mk (TBlock (el @ [e])) e.etype e.epos in
			{e with eexpr = TMeta((Meta.MergeBlock,[],null_pos),e)}
		end

	method to_texpr_el el e =
		let vl = self#get_vars in
		let el_vars = List.map (fun (v,e) ->
			mk (TVar(v,Some e)) ctx.t.tvoid v.v_pos
		) vl in
		let e = mk (TBlock (el_vars @ el @ [e])) e.etype e.epos in
		{e with eexpr = TMeta((Meta.MergeBlock,[],null_pos),e)}
end

let is_lower_ident s p =
	try Ast.is_lower_ident s
	with Invalid_argument msg -> raise_typing_error msg p

let get_this ctx p =
	match ctx.curfun with
	| FunStatic ->
		raise_typing_error "Cannot access this from a static function" p
	| FunMemberClassLocal | FunMemberAbstractLocal ->
		let v = match ctx.vthis with
			| None ->
				let v = if ctx.curfun = FunMemberAbstractLocal then
					PMap.find "this" ctx.locals
				else
					add_local ctx VGenerated "`this" ctx.tthis p
				in
				ctx.vthis <- Some v;
				v
			| Some v ->
				ctx.locals <- PMap.add v.v_name v ctx.locals;
				v
		in
		mk (TLocal v) ctx.tthis p
	| FunMemberAbstract ->
		let v = (try PMap.find "this" ctx.locals with Not_found -> raise_typing_error "Cannot reference this abstract here" p) in
		mk (TLocal v) v.v_type p
	| FunConstructor | FunMember ->
		mk (TConst TThis) ctx.tthis p

let assign_to_this_is_allowed ctx =
	match ctx.curclass.cl_kind with
		| KAbstractImpl _ ->
			(match ctx.curfield.cf_kind with
				| Method MethInline -> true
				| Method _ when ctx.curfield.cf_name = "_new" -> true
				| _ -> false
			)
		| _ -> false

let rec type_module_type ctx t tparams p =
	match t with
	| TClassDecl {cl_kind = KGenericBuild _} ->
		let _,_,f = InstanceBuilder.build_instance ctx t p in
		let t = f (match tparams with None -> [] | Some tl -> tl) in
		let mt = try
			module_type_of_type t
		with Exit ->
			if follow t == t_dynamic then Typeload.load_type_def ctx p (mk_type_path ([],"Dynamic"))
			else raise_typing_error "Invalid module type" p
		in
		type_module_type ctx mt None p
	| TClassDecl c ->
		let t_tmp = class_module_type c in
		mk (TTypeExpr (TClassDecl c)) (TType (t_tmp,[])) p
	| TEnumDecl e ->
		let types = (match tparams with None -> Monomorph.spawn_constrained_monos (fun t -> t) e.e_params | Some l -> l) in
		mk (TTypeExpr (TEnumDecl e)) (TType (e.e_type,types)) p
	| TTypeDecl s ->
		let t = apply_typedef s (List.map (fun _ -> spawn_monomorph ctx p) s.t_params) in
		DeprecationCheck.check_typedef (create_deprecation_context ctx) s p;
		(match follow t with
		| TEnum (e,params) ->
			type_module_type ctx (TEnumDecl e) (Some params) p
		| TInst (c,params) ->
			type_module_type ctx (TClassDecl c) (Some params) p
		| TAbstract (a,params) ->
			type_module_type ctx (TAbstractDecl a) (Some params) p
		| _ ->
			raise_typing_error (s_type_path s.t_path ^ " is not a value") p)
	| TAbstractDecl { a_impl = Some c } ->
		type_module_type ctx (TClassDecl c) tparams p
	| TAbstractDecl a ->
		if not (Meta.has Meta.RuntimeValue a.a_meta) then raise_typing_error (s_type_path a.a_path ^ " is not a value") p;
		let t_tmp = abstract_module_type a [] in
		mk (TTypeExpr (TAbstractDecl a)) (TType (t_tmp,[])) p

let type_type ctx tpath p =
	type_module_type ctx (Typeload.load_type_def ctx p (mk_type_path tpath)) None p

let mk_module_type_access ctx t p =
	AKExpr (type_module_type ctx t None p)

let s_field_access tabs fa =
	let st = s_type (print_context()) in
	let se = s_expr_pretty true "" false st in
	let sfa = function
		| FHStatic c -> Printf.sprintf "FHStatic(%s)" (s_type_path c.cl_path)
		| FHInstance(c,tl) -> Printf.sprintf "FHInstance(%s, %s)" (s_type_path c.cl_path) (s_types tl)
		| FHAbstract(a,tl,c) -> Printf.sprintf "FHAbstract(%s, %s, %s)" (s_type_path a.a_path) (s_types tl) (s_type_path c.cl_path)
		| FHAnon -> Printf.sprintf "FHAnon"
	in
	Printer.s_record_fields tabs [
		"fa_on",se fa.fa_on;
		"fa_field",fa.fa_field.cf_name;
		"fa_host",sfa fa.fa_host;
		"fa_inline",string_of_bool fa.fa_inline;
		"fa_pos",(Printf.sprintf "%s(%i-%i)" fa.fa_pos.pfile fa.fa_pos.pmin fa.fa_pos.pmax);
	]

let s_static_extension_access sea =
	Printer.s_record_fields "" [
		"se_this",s_expr_pretty true "" false (s_type (print_context())) sea.se_this;
		"se_access",s_field_access "\t" sea.se_access
	]

let rec s_access_kind acc =
	let st = s_type (print_context()) in
	let se = s_expr_pretty true "" false st in
	match acc with
	| AKNo(acc,_) -> "AKNo " ^ (s_access_kind acc)
	| AKExpr e -> "AKExpr " ^ (se e)
	| AKSafeNav sn -> Printf.sprintf  "AKSafeNav(%s)" (s_safe_nav_access sn)
	| AKField fa -> Printf.sprintf "AKField(%s)" (s_field_access "" fa)
	| AKAccessor fa -> Printf.sprintf "AKAccessor(%s)" (s_field_access "" fa)
	| AKUsingField sea -> Printf.sprintf "AKUsingField(%s)" (s_static_extension_access sea)
	| AKUsingAccessor sea -> Printf.sprintf "AKUsingAccessor(%s)" (s_static_extension_access sea)
	| AKAccess(a,tl,c,e1,e2) -> Printf.sprintf "AKAccess(%s, [%s], %s, %s, %s)" (s_type_path a.a_path) (String.concat ", " (List.map st tl)) (s_type_path c.cl_path) (se e1) (se e2)
	| AKResolve(_) -> ""

and s_safe_nav_access sn =
	let st = s_type (print_context()) in
	let se = s_expr_pretty true "" false st in
	Printer.s_record_fields "" [
		"sn_base",se sn.sn_base;
		"sn_temp_var",Option.map_default (fun e -> "Some " ^ (se e)) "None" sn.sn_temp_var;
		"sn_access",s_access_kind sn.sn_access
	]

let s_dot_path_part part =
	Printer.s_record_fields "" [
		"name",part.name;
		"case",(match part.case with PUppercase -> "PUppercase" | PLowercase -> "PLowercase");
		"pos",(Printf.sprintf "%s(%i-%i)" part.pos.pfile part.pos.pmin part.pos.pmax);
	]

let get_constructible_constraint ctx tl p =
	let extract_function t = match follow t with
<<<<<<< HEAD
		| TFun(tl,tr,_) -> tl,tr
		| _ -> error "Constructible type parameter should be function" p
=======
		| TFun(tl,tr) -> tl,tr
		| _ -> raise_typing_error "Constructible type parameter should be function" p
>>>>>>> 3b864891
	in
	let rec loop tl = match tl with
		| [] -> None
		| t :: tl ->
			begin match follow t with
			| TAnon a ->
				begin try
					Some (extract_function (PMap.find "new" a.a_fields).cf_type);
				with Not_found ->
					loop tl
				end;
			| TAbstract({a_path = ["haxe"],"Constructible"},[t1]) ->
				Some (extract_function t1)
			| TInst({cl_kind = KTypeParameter tl1},_) ->
				begin match loop tl1 with
				| None -> loop tl
				| Some _ as t -> t
				end
			| _ ->
				loop tl
			end
	in
	loop tl

let unify_static_extension ctx e t p =
	let multitype_involed t1 t2 =
		let check t = match follow t with
			| TAbstract(a,_) when Meta.has Meta.MultiType a.a_meta -> true
			| _ -> false
		in
		check t1 || check t2
	in
	if multitype_involed e.etype t then
		AbstractCast.cast_or_unify_raise ctx t e p
	else begin
		Type.unify_custom {default_unification_context with allow_dynamic_to_cast = false} e.etype t;
		e
	end

let get_abstract_froms ctx a pl =
	let l = List.map (apply_params a.a_params pl) a.a_from in
	List.fold_left (fun acc (t,f) ->
<<<<<<< HEAD
		match follow (Type.field_type f) with
		| TFun ([_,_,v],t,_) ->
=======
		(* We never want to use the @:from we're currently in because that's recursive (see #10604) *)
		if f == ctx.curfield then
			acc
		else if (AbstractFromConfig.update_config_from_meta (AbstractFromConfig.make ()) f.cf_meta).ignored_by_inference then
			acc
		else match follow (Type.field_type f) with
		| TFun ([_,_,v],t) ->
>>>>>>> 3b864891
			(try
				ignore(type_eq EqStrict t (TAbstract(a,List.map duplicate pl))); (* unify fields monomorphs *)
				v :: acc
			with Unify_error _ ->
				acc)
		| _ ->
			acc
	) l a.a_from_field<|MERGE_RESOLUTION|>--- conflicted
+++ resolved
@@ -281,13 +281,8 @@
 
 let get_constructible_constraint ctx tl p =
 	let extract_function t = match follow t with
-<<<<<<< HEAD
 		| TFun(tl,tr,_) -> tl,tr
-		| _ -> error "Constructible type parameter should be function" p
-=======
-		| TFun(tl,tr) -> tl,tr
 		| _ -> raise_typing_error "Constructible type parameter should be function" p
->>>>>>> 3b864891
 	in
 	let rec loop tl = match tl with
 		| [] -> None
@@ -330,18 +325,13 @@
 let get_abstract_froms ctx a pl =
 	let l = List.map (apply_params a.a_params pl) a.a_from in
 	List.fold_left (fun acc (t,f) ->
-<<<<<<< HEAD
-		match follow (Type.field_type f) with
-		| TFun ([_,_,v],t,_) ->
-=======
 		(* We never want to use the @:from we're currently in because that's recursive (see #10604) *)
 		if f == ctx.curfield then
 			acc
 		else if (AbstractFromConfig.update_config_from_meta (AbstractFromConfig.make ()) f.cf_meta).ignored_by_inference then
 			acc
 		else match follow (Type.field_type f) with
-		| TFun ([_,_,v],t) ->
->>>>>>> 3b864891
+		| TFun ([_,_,v],t,_) ->
 			(try
 				ignore(type_eq EqStrict t (TAbstract(a,List.map duplicate pl))); (* unify fields monomorphs *)
 				v :: acc
