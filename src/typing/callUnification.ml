--- conflicted
+++ resolved
@@ -294,53 +294,12 @@
 	let attempt_call cf in_overload =
 		let monos = Monomorph.spawn_constrained_monos map cf.cf_params in
 		let t = map (apply_params cf.cf_params monos cf.cf_type) in
-<<<<<<< HEAD
-		let f t =
-			match follow t with
-			| TFun(args,ret,coro) ->
-				let rec loop acc_el acc_args tmap args el_typed = match args,el_typed with
-					| ((_,opt,t0) as arg) :: args,e :: el_typed ->
-						begin try
-							unify_raise ctx (tmap e.etype) t0 e.epos;
-						with Error(Unify _ as msg,p) ->
-							let call_error = Call_error(Could_not_unify msg) in
-							raise(Error(call_error,p))
-						end;
-						loop (e :: acc_el) (arg :: acc_args) (fun t -> t) args el_typed
-					| [],_ :: _ ->
-						let call_error = Call_error(Too_many_arguments) in
-						raise(Error(call_error,p))
-					| _ ->
-						List.rev acc_el,List.rev acc_args,args
-				in
-				let el_typed,args_typed,args = loop [] [] tmap args el_typed in
-				let el =
-					try
-						unify_call_args ctx el args ret p inline is_forced_inline in_overload
-					with DisplayException.DisplayException de ->
-						raise_augmented_display_exception cf de;
-				in
-				(* here *)
-				let el = el_typed @ el in
-				let tf = TFun(args_typed @ args,ret,coro) in
-				let mk_call () =
-					let ef = mk (TField(fa.fa_on,FieldAccess.apply_fa cf fa.fa_host)) t fa.fa_pos in
-					!make_call_ref ctx ef el ret ~force_inline:inline p
-				in
-				make_field_call_candidate el ret monos tf cf (mk_call,extract_delayed_display())
-			| t ->
-				error (s_type (print_context()) t ^ " cannot be called") p
-		in
 		match follow t with
 		| TFun(args,ret,true) when not ctx.is_coroutine ->
-			error "Cannot directly call coroutine from a normal function, use start/create methods instead" p
-		| t ->
-			f t
-=======
-		match follow t with
-		| TFun(args,ret) ->
+			raise_typing_error "Cannot directly call coroutine from a normal function, use start/create methods instead" p
+		| TFun(args,ret,coro) ->
 			let args_typed,args = unify_typed_args ctx tmap args el_typed p in
-			let el,_ =
+			let el =
 				try
 					unify_call_args ctx el args ret p inline is_forced_inline in_overload
 				with DisplayException.DisplayException de ->
@@ -348,7 +307,7 @@
 			in
 			(* here *)
 			let el = el_typed @ el in
-			let tf = TFun(args_typed @ args,ret) in
+			let tf = TFun(args_typed @ args,ret,coro) in
 			let mk_call () =
 				let ef = mk (TField(fa.fa_on,FieldAccess.apply_fa cf fa.fa_host)) t fa.fa_pos in
 				!make_call_ref ctx ef el ret ~force_inline:inline p
@@ -356,7 +315,6 @@
 			make_field_call_candidate el ret monos tf cf (mk_call,extract_delayed_display())
 		| t ->
 			raise_typing_error (s_type (print_context()) t ^ " cannot be called") p
->>>>>>> 3b864891
 	in
 	let maybe_raise_unknown_ident err =
 		let rec loop err =
@@ -565,17 +523,11 @@
 			mk (TCall (e,el)) t p
 		in
 		let rec loop t = match follow t with
-<<<<<<< HEAD
 		| TFun (args,r,coro) ->
-			if coro && not ctx.is_coroutine then error "Cannot directly call coroutine from a normal function, use start/create methods instead" p;
-			let el = unify_call_args ctx el args r p false false false in
-=======
-		| TFun (args,r) ->
+			if coro && not ctx.is_coroutine then raise_typing_error "Cannot directly call coroutine from a normal function, use start/create methods instead" p;
 			let args_typed,args_left = unify_typed_args ctx (fun t -> t) args el_typed p in
-			let el, tfunc = unify_call_args ctx el args_left r p false false false in
+			let el = unify_call_args ctx el args_left r p false false false in
 			let el = el_typed @ el in
-			let r = match tfunc with TFun(_,r) -> r | _ -> die "" __LOC__ in
->>>>>>> 3b864891
 			mk (TCall (e,el)) r p
 		| TAbstract(a,tl) as t ->
 			let check_callable () =
