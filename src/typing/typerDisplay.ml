open Globals
open Ast
open DisplayTypes
open DisplayMode
open CompletionResultKind
open CompletionItem
open CompletionModuleKind
open CompletionModuleType
open ClassFieldOrigin
open DisplayException
open DisplayEmitter
open Display
open Common
open Type
open Typecore
open TyperBase
open Fields
open CallUnification
open Calls
open Error
open FieldAccess

let convert_function_signature ctx values (args,ret,coro) = match CompletionType.from_type (get_import_status ctx) ~values (TFun(args,ret,coro)) with
	| CompletionType.CTFunction ctf -> ((args,ret,coro),ctf)
	| _ -> die "" __LOC__

let completion_item_of_expr ctx e =
	let retype e s t =
		try
			let e' = type_expr ctx (EConst(Ident s),null_pos) (WithType.with_type t) in
			Texpr.equal e e'
		with _ ->
			false
	in
	let tpair ?(values=PMap.empty) t =
		let ct = CompletionType.from_type (get_import_status ctx) ~values t in
		(t,ct)
	in
	let of_field e origin cf scope make_ci =
		let is_qualified = retype e cf.cf_name e.etype in
		make_ci (CompletionClassField.make cf scope origin is_qualified) (tpair ~values:(get_value_meta cf.cf_meta) e.etype)
	in
	let of_enum_field e origin ef =
		let is_qualified = retype e ef.ef_name e.etype in
		make_ci_enum_field (CompletionEnumField.make ef origin is_qualified) (tpair e.etype)
	in
	let itexpr e =
		let t = tpair e.etype in
		make_ci_expr e t
	in
	let was_probably_literal_abstract v t = match follow t with
		| TAbstract(a,tl) ->
			type_iseq (Abstract.get_underlying_type a tl) v.v_type
		| _ ->
			false
	in
	let rec loop e = match e.eexpr with
		| TLocal ({v_kind = VAbstractThis} as v) when was_probably_literal_abstract v e.etype ->
			(* `abstract` is typed as ((this : Underlying) : Abstract), so we detect it like that.
			   This could lead to false positives if somebody really tries, but even in that case
				the displayed type is not wrong. *)
			make_ci_literal "abstract" (tpair e.etype)
		| TLocal v | TVar(v,_) -> make_ci_local v (tpair ~values:(get_value_meta v.v_meta) v.v_type)
		| TField(e1,FStatic(c,cf)) ->
			let te,cf = DisplayToplevel.maybe_resolve_macro_field ctx e.etype c cf in
			Display.merge_core_doc ctx (TClassDecl c);
			let decl = decl_of_class c in
			let origin = match c.cl_kind,e1.eexpr with
				| KAbstractImpl _,_ when has_class_field_flag cf CfImpl -> Self decl
				| _,TMeta((Meta.StaticExtension,_,_),_) -> StaticExtension decl
				| _ -> Self decl
			in
			let make_ci = match c.cl_kind with
				| KAbstractImpl a when has_class_field_flag cf CfEnum -> make_ci_enum_abstract_field a
				| _ -> make_ci_class_field
			in
			of_field {e with etype = te} origin cf CFSStatic make_ci
		| TField(e1,(FInstance(c,_,cf) | FClosure(Some(c,_),cf))) ->
			let te,cf = DisplayToplevel.maybe_resolve_macro_field ctx e.etype c cf in
			Display.merge_core_doc ctx (TClassDecl c);
			let origin = match follow e1.etype with
			| TInst(c',_) when c != c' ->
				Parent (TClassDecl c)
			| _ ->
				Self (TClassDecl c)
			in
			of_field {e with etype = te} origin cf CFSMember make_ci_class_field
		| TField(_,FEnum(en,ef)) -> of_enum_field e (Self (TEnumDecl en)) ef
		| TField(e1,(FAnon cf | FClosure(None,cf))) ->
			begin match follow e1.etype with
				| TAnon an ->
					let origin = match e1.etype with
						| TType(td,_) -> Self (TTypeDecl td)
						| _ -> AnonymousStructure an
					in
					of_field e origin cf CFSMember make_ci_class_field
				| _ -> itexpr e
			end
		| TTypeExpr (TClassDecl {cl_kind = KAbstractImpl a}) ->
			Display.merge_core_doc ctx (TAbstractDecl a);
			let t = TType(abstract_module_type a (extract_param_types a.a_params),[]) in
			let t = tpair t in
			make_ci_type (CompletionModuleType.of_module_type (TAbstractDecl a)) ImportStatus.Imported (Some t)
		| TTypeExpr mt ->
			Display.merge_core_doc ctx mt;
			let t = tpair e.etype in
			make_ci_type (CompletionModuleType.of_module_type mt) ImportStatus.Imported (Some t) (* TODO *)
		| TConst (TThis | TSuper) -> itexpr e (* TODO *)
		| TConst(ct) -> make_ci_literal (s_const ct) (tpair e.etype)
		| TObjectDecl _ ->
			begin match follow e.etype with
				| TAnon an -> make_ci_anon an (tpair e.etype)
				| _ -> itexpr e
			end
		| TNew(c,tl,el) ->
			Display.merge_core_doc ctx (TClassDecl c);
			(* begin match fst e_ast with
			| EConst (Regexp (r,opt)) ->
				let present,absent = List.partition (String.contains opt) ['g';'i';'m';'s';'u'] in
				let doc flag desc = Printf.sprintf "* %s: %s" (String.make 1 flag) desc in
				let f c = match c with
					| 'g' -> doc c "global split and replace"
					| 'i' -> doc c "case insensitive matching"
					| 'm' -> doc c "multiline matching"
					| 's' -> doc c "dot also match newlines"
					| 'u' -> doc c "use UTF-8 matching"
					| _ -> die "" __LOC__
				in
				let present = List.map f present in
				let present = match present with [] -> [] | _ -> "\n\nActive flags:\n\n" :: present in
				let absent = List.map f absent in
				let absent = match absent with [] -> [] | _ -> "\n\nInactive flags:\n\n" :: absent in
				(TInst(c,tl)),Some ("Regular expression\n\n" ^ (String.concat "\n" (present @ absent)))
			| _ -> *)
				let fa = get_constructor_access c tl e.epos in
				let fcc = unify_field_call ctx fa el [] e.epos false in
				let cf = fcc.fc_field in
				let t = match follow (FieldAccess.get_map_function fa cf.cf_type) with
					| TFun(args,_,coro) -> TFun(args,TInst(c,tl),coro)
					| t -> t
				in
				make_ci_class_field (CompletionClassField.make cf CFSConstructor (Self (decl_of_class c)) true) (tpair ~values:(get_value_meta cf.cf_meta) t)
			(* end *)
		| TCall({eexpr = TConst TSuper; etype = t} as e1,_) ->
			itexpr e1 (* TODO *)
		| TCast(e1,_) -> loop {e1 with etype = e.etype}
		| TParenthesis e1 | TMeta(_,e1) -> loop e1
		| _ -> itexpr e
	in
	loop e

let get_expected_type ctx with_type =
	let t = match with_type with
		| WithType.WithType(t,_) -> Some t
		| _ -> None
	in
	match t with
		| None -> None
		| Some t ->
			let from_type = CompletionType.from_type (get_import_status ctx) in
			let t_followed = Type.map follow (follow t) in
			let compatible = match t_followed with
					| TInst(c,tl) when Meta.has Meta.StructInit c.cl_meta ->
						let fields = Some (get_struct_init_anon_fields c tl) in
						let ta = mk_anon ?fields (ref Closed) in
						[from_type ta]
					| _ ->
						[]
			in
			Some {
				expected_type = from_type t;
				expected_type_followed = from_type t_followed;
				compatible_types = compatible;
			}

let raise_toplevel ctx dk with_type (subject,psubject) =
	let expected_type = get_expected_type ctx with_type in
	DisplayToplevel.collect_and_raise ctx (match dk with DKPattern _ -> TKPattern psubject | _ -> TKExpr psubject) with_type (CRToplevel expected_type) (subject,psubject) psubject

let display_dollar_type ctx p make_type =
	let mono = spawn_monomorph ctx p in
	let doc = doc_from_string "Outputs type of argument as a warning and uses argument as value" in
	let arg = ["expression",false,mono] in
	begin match ctx.com.display.dms_kind with
	| DMSignature ->
		raise_signatures [(convert_function_signature ctx PMap.empty (arg,mono,false),doc)] 0 0 SKCall
	| DMHover ->
		let t = TFun(arg,mono,false) in
		raise_hover (make_ci_expr (mk (TIdent "trace") t p) (make_type t)) (Some (WithType.named_argument "expression")) p
	| DMDefinition | DMTypeDefinition ->
		raise_positions []
	| _ ->
		raise_typing_error "Unsupported method" p
	end

let rec handle_signature_display ctx e_ast with_type =
	ctx.in_display <- true;
	let p = pos e_ast in
	let handle_call tl el p0 =
		let rec follow_with_callable (t,doc,values) = match follow t with
			| TAbstract(a,tl) when Meta.has Meta.Callable a.a_meta -> follow_with_callable (Abstract.get_underlying_type a tl,doc,values)
<<<<<<< HEAD
			| TFun(args,ret,coro) -> ((args,ret,coro),doc,values)
			| _ -> error ("Not a callable type: " ^ (s_type (print_context()) t)) p
=======
			| TFun(args,ret) -> ((args,ret),doc,values)
			| _ -> raise_typing_error ("Not a callable type: " ^ (s_type (print_context()) t)) p
>>>>>>> 3b864891
		in
		let tl = List.map follow_with_callable tl in
		let rec loop i acc el = match el with
			| e :: el ->
				begin match fst e with
				| EDisplay(e1,DKMarked) -> i,List.rev (e1 :: acc) @ el
				| _ -> loop (i + 1) (e :: acc) el
				end
			| [] ->
				0,List.rev acc
		in
		let display_arg,el = loop 0 [] el in
		(* If our display position exceeds the argument number we add a null expression in order to make
		unify_call_args error out. *)
		let el = if el <> [] && display_arg >= List.length el then el @ [EConst (Ident "null"),null_pos] else el in
		let rec loop acc tl = match tl with
			| (t,doc,values) :: tl ->
				let keep (args,r,coro) =
					begin try
						let _ = unify_call_args ctx el args r p false false false in
						true
					with
					| Error { err_message = Call_error (Not_enough_arguments _) } -> true
					| _ -> false
					end
				in
				loop (if keep t then (t,doc,values) :: acc else acc) tl
			| [] ->
				acc
		in
		let overloads = match loop [] tl with [] -> tl | tl -> tl in
		let overloads = List.map (fun (t,doc,values) -> (convert_function_signature ctx values t,doc)) overloads in
		raise_signatures overloads 0 (* ? *) display_arg SKCall
	in
	let process_overloads stat co (map,cf,t) =
		let is_wacky_overload = not (has_class_field_flag cf CfOverload) in
		let can_access cf = match co with
			| Some c -> can_access ctx c cf stat
			| None -> true
		in
		let l = (t,cf) :: List.rev_map (fun cf -> map cf.cf_type,cf) cf.cf_overloads in
		let l = List.filter (fun (_,cf) -> can_access cf) l in
		let l = List.map (fun (t,cf') ->
			(* Ghetto overloads have their documentation on the main field. *)
			let doc = if is_wacky_overload then cf.cf_doc else cf'.cf_doc in
			(t,doc,get_value_meta cf.cf_meta)
		) l in
		l
	in
	let find_constructor_types t = match follow t with
		| TInst ({cl_kind = KTypeParameter tl} as c,_) ->
			let rec loop tl = match tl with
				| [] -> raise_typing_error_ext (make_error (No_constructor (TClassDecl c)) p)
				| t :: tl -> match follow t with
					| TAbstract({a_path = ["haxe"],"Constructible"},[t]) -> t
					| _ -> loop tl
			in
			[loop tl,None,PMap.empty]
		| TInst (c,tl) | TAbstract({a_impl = Some c},tl) ->
			Display.merge_core_doc ctx (TClassDecl c);
			let fa = get_constructor_access c tl p in
			let map = FieldAccess.get_map_function fa in
			let cf = fa.fa_field in
			process_overloads false (Some c) (map,cf,cf.cf_type)
		| _ ->
			[]
	in
	match fst e_ast with
		| ECall(e1,el) ->
			let def () =
				try
					acc_get ctx (!type_call_target_ref ctx e1 el with_type None)
				with
				| Error { err_message = Unknown_ident "trace" } ->
					let e = expr_of_type_path (["haxe";"Log"],"trace") p in
					type_expr ctx e WithType.value
				| Error { err_message = Unknown_ident "$type"; err_pos = p } ->
					display_dollar_type ctx p (fun t -> t,(CompletionType.from_type (get_import_status ctx) t))
			in
			let e1 = match e1 with
				| (EField (e,"bind",_),p) ->
					let e = type_expr ctx e WithType.value in
					(match follow e.etype with
						| TFun signature -> e
						| _ -> def ())
				| (EField (e,("start" | "create")),p) ->
					let e = type_expr ctx e WithType.value in
					(match follow e.etype with
						| TFun(args,ret,true) -> {e with etype = coroutine_type ctx args ret}
						| _ -> def ())
				| _ ->	def()
			in
			let tl = match e1.eexpr with
				| TField(_,fa) ->
					begin match fa with
						| FStatic(c,cf) ->
							let t,cf = DisplayToplevel.maybe_resolve_macro_field ctx e1.etype c cf in
							process_overloads true (Some c) ((fun t -> t),cf,t)
						| FInstance(c,tl,cf) | FClosure(Some(c,tl),cf) ->
							let t,cf = DisplayToplevel.maybe_resolve_macro_field ctx e1.etype c cf in
							process_overloads false (Some c) (TClass.get_map_function c tl,cf,t)
						| FAnon cf | FClosure(None,cf) ->
							process_overloads false None ((fun t -> t),cf,e1.etype)
						| _ ->
							[e1.etype,None,PMap.empty]
					end;
				| TConst TSuper ->
					find_constructor_types e1.etype
				| TLocal v ->
					[e1.etype,None,get_value_meta v.v_meta]
				| _ -> [e1.etype,None,PMap.empty]
			in
			handle_call tl el e1.epos
		| ENew(tpath,el) ->
			let t = Abstract.follow_with_forward_ctor (Typeload.load_instance ctx tpath true) in
			handle_call (find_constructor_types t) el (pos tpath)
		| EArray(e1,e2) ->
			let e1 = type_expr ctx e1 WithType.value in
			begin match follow e1.etype with
			| TInst({cl_path=([],"Array")},[t]) ->
				let res = convert_function_signature ctx PMap.empty (["index",false,ctx.t.tint],t,false) in
				raise_signatures [res,doc_from_string "The array index"] 0 0 SKCall
			| TAbstract(a,tl) ->
				(match a.a_impl with Some c -> ignore(c.cl_build()) | _ -> ());
				let sigs = ExtList.List.filter_map (fun cf -> match follow cf.cf_type with
					| TFun(_ :: args,r,coro) ->
						if ExtType.is_void (follow r) && (match with_type with WithType.NoValue -> false | _ -> true) then
							None
						else begin
							let map = apply_params a.a_params tl in
							let tl = List.map (fun (n,o,t) -> n,o,map t) args in
							let r = map r in
							Some (convert_function_signature ctx PMap.empty (tl,r,coro),cf.cf_doc)
						end
					| _ ->
						None
				) a.a_array in
				raise_signatures sigs 0 0 SKArrayAccess
			| _ ->
				raise_signatures [] 0 0 SKArrayAccess
			end
		| _ -> raise_typing_error "Call expected" p

and display_expr ctx e_ast e dk mode with_type p =
	let get_super_constructor () = match ctx.curclass.cl_super with
		| None -> raise_typing_error "Current class does not have a super" p
		| Some (c,params) ->
			let fa = get_constructor_access c params p in
			fa.fa_field,c
	in
	let maybe_expand_overload e e_on host cf = match mode with
		| MCall el when cf.cf_overloads <> [] ->
			let fa = FieldAccess.create e_on cf host false p in
			let fcc = unify_field_call ctx fa [] el p false in
			FieldAccess.get_field_expr {fa with fa_field = fcc.fc_field} FCall
		| _ ->
			e
	in
	(* If we display on a TField node that points to an overloaded field, let's try to unify the field call
	   in order to resolve the correct overload (issue #7753). *)
	let e = match e.eexpr with
		| TField(e1,FStatic(c,cf)) -> maybe_expand_overload e e1 (FHStatic c) cf
		| TField(e1,(FInstance(c,tl,cf) | FClosure(Some(c,tl),cf))) -> maybe_expand_overload e e1 (FHInstance(c,tl)) cf
		| TField(e1,(FAnon cf | FClosure(None,cf))) -> maybe_expand_overload e e1 FHAnon cf
		| _ -> e
	in
	match ctx.com.display.dms_kind with
	| DMPackage ->
		die "" __LOC__
	| DMSignature ->
		handle_signature_display ctx e_ast with_type
	| DMHover ->
		let item = completion_item_of_expr ctx e in
		raise_hover item (Some with_type) e.epos
	| DMUsage _ | DMImplementation ->
		let rec loop e = match e.eexpr with
		| TField(_,FEnum(_,ef)) ->
			Display.ReferencePosition.set (ef.ef_name,ef.ef_name_pos,SKEnumField ef);
		| TField(_,(FAnon cf | FClosure (None,cf))) ->
			Display.ReferencePosition.set (cf.cf_name,cf.cf_name_pos,SKField (cf,None));
		| TField(_,(FInstance (c,_,cf) | FStatic (c,cf) | FClosure (Some (c,_),cf))) ->
			Display.ReferencePosition.set (cf.cf_name,cf.cf_name_pos,SKField (cf,Some c));
		| TLocal v | TVar(v,_) ->
			Display.ReferencePosition.set (v.v_name,v.v_pos,SKVariable v);
		| TTypeExpr mt ->
			let ti = t_infos mt in
			Display.ReferencePosition.set (snd ti.mt_path,ti.mt_name_pos,symbol_of_module_type mt);
		| TNew(c,tl,_) ->
			begin try
				let fa = get_constructor_access c tl p in
				let cf = fa.fa_field in
				Display.ReferencePosition.set (snd c.cl_path,cf.cf_name_pos,SKConstructor cf);
			with Not_found ->
				()
			end
		| TCall({eexpr = TConst TSuper},_) ->
			begin try
				let cf,c = get_super_constructor() in
				Display.ReferencePosition.set (cf.cf_name,cf.cf_name_pos,SKField (cf,Some c));
			with Not_found ->
				()
			end
		| TConst TSuper ->
			begin match ctx.curclass.cl_super with
				| None -> ()
				| Some (c,_) -> Display.ReferencePosition.set (snd c.cl_path,c.cl_name_pos,SKClass c);
			end
		| TCall(e1,_) ->
			loop e1
		| _ ->
			()
		in
		loop e;
		e
	| DMDefinition ->
		let rec loop e = match e.eexpr with
		| TField(_,FEnum(_,ef)) -> [ef.ef_name_pos]
		| TField(_,(FStatic (c,cf))) when Meta.has Meta.CoreApi c.cl_meta ->
			let c' = ctx.g.do_load_core_class ctx c in
			cf.cf_name_pos :: (try [(PMap.find cf.cf_name c'.cl_statics).cf_name_pos] with Not_found -> [])
		| TField(_,(FInstance (c,tl,cf) | FClosure (Some(c,tl),cf))) when Meta.has Meta.CoreApi c.cl_meta ->
			let c' = ctx.g.do_load_core_class ctx c in
			let l = try
				let _,_,cf = Type.class_field c' tl cf.cf_name in
				[cf.cf_name_pos]
			with Not_found ->
				[]
			in
			cf.cf_name_pos :: l
		| TField(_,(FAnon cf | FInstance (_,_,cf) | FStatic (_,cf) | FClosure (_,cf))) -> [cf.cf_name_pos]
		| TLocal v | TVar(v,_) -> [v.v_pos]
		| TTypeExpr (TClassDecl c) when Meta.has Meta.CoreApi c.cl_meta ->
			let c' = ctx.g.do_load_core_class ctx c in
			[c.cl_name_pos;c'.cl_name_pos]
		| TTypeExpr mt -> [(t_infos mt).mt_name_pos]
		| TNew(c,tl,_) ->
			begin try
				let fa = get_constructor_access c tl p in
				let cf = fa.fa_field in
				if Meta.has Meta.CoreApi c.cl_meta then begin
					let c' = ctx.g.do_load_core_class ctx c in
					begin match c'.cl_constructor with
					| Some cf' -> [cf.cf_name_pos;cf'.cf_name_pos]
					| None -> [cf.cf_name_pos]
					end
				end else
					[cf.cf_name_pos]
			with Not_found ->
				[]
			end
		| TCall({eexpr = TConst TSuper},_) ->
			begin try
				let cf,_ = get_super_constructor() in
				[cf.cf_name_pos]
			with Not_found ->
				[]
			end
		| TConst TSuper ->
			begin match ctx.curclass.cl_super with
				| None -> []
				| Some (c,_) -> [c.cl_name_pos]
			end
		| TCall(e1,_) ->
			loop e1
		| _ ->
			[]
		in
		let pl = loop e in
		raise_positions pl
	| DMTypeDefinition ->
		raise_position_of_type e.etype
	| DMDefault when not (!Parser.had_resume)->
		let display_fields e_ast e1 so =
			let l = match so with None -> 0 | Some s -> String.length s in
			let fields = DisplayFields.collect ctx e_ast e1 dk with_type p in
			let item = completion_item_of_expr ctx e1 in
			raise_fields fields (CRField(item,e1.epos,None,None)) (make_subject so ~start_pos:(Some (pos e_ast)) {e.epos with pmin = e.epos.pmax - l;})
		in
		begin match fst e_ast,e.eexpr with
			| EField(e1,s,_),TField(e2,_) ->
				display_fields e1 e2 (Some s)
			| EObjectDecl [(name,pn,_),(EConst (Ident "null"),pe)],_ when pe.pmin = -1 ->
				(* This is what the parser emits for #8651. Bit of a dodgy heuristic but should be fine. *)
				raise_toplevel ctx dk with_type (name,pn)
			| _ ->
				if dk = DKDot then display_fields e_ast e None
				else begin
					let name = try String.concat "." (string_list_of_expr_path_raise e_ast) with Exit -> "" in
					let name = if name = "null" then "" else name in
					let p = pos e_ast in
					let p = if name <> "" then p else (DisplayPosition.display_position#with_pos p) in
					raise_toplevel ctx dk with_type (name,p)
				end
		end
	| DMDefault | DMNone | DMModuleSymbols _ ->
		let fields = DisplayFields.collect ctx e_ast e dk with_type p in
		let item = completion_item_of_expr ctx e in
		let iterator = try
			let it = (ForLoop.IterationKind.of_texpr ~resume:true ctx e (fun _ -> false) e.epos) in
			match follow it.it_type with
				| TDynamic _ ->  None
				| t -> Some t
			with Error _ | Not_found ->
				None
		in
		let keyValueIterator =
			try begin
				let _,pt = ForLoop.IterationKind.check_iterator ~resume:true ctx "keyValueIterator" e e.epos in
				match follow pt with
					| TAnon a ->
						let key = PMap.find "key" a.a_fields in
						let value = PMap.find "value" a.a_fields in
						Some (key.cf_type,value.cf_type)
					| _ ->
						None
			end with Error _ | Not_found ->
				None
		in
		raise_fields fields (CRField(item,e.epos,iterator,keyValueIterator)) (make_subject None (DisplayPosition.display_position#with_pos p))

let handle_display ctx e_ast dk mode with_type =
	let old = ctx.in_display,ctx.in_call_args in
	ctx.in_display <- true;
	ctx.in_call_args <- false;
	let tpair t =
		let ct = CompletionType.from_type (get_import_status ctx) t in
		(t,ct)
	in
	let e = match e_ast,with_type with
	| (EConst (Ident "$type"),p),_ ->
		display_dollar_type ctx p tpair
	| (EConst (Ident "trace"),_),_ ->
		let doc = doc_from_string "Print given arguments" in
		let arg = ["value",false,t_dynamic] in
		let ret = ctx.com.basic.tvoid in
		let p = pos e_ast in
		begin match ctx.com.display.dms_kind with
		| DMSignature ->
			raise_signatures [(convert_function_signature ctx PMap.empty (arg,ret,false),doc)] 0 0 SKCall
		| DMHover ->
			let t = TFun(arg,ret,false) in
			raise_hover (make_ci_expr (mk (TIdent "trace") t p) (tpair t)) (Some (WithType.named_argument "value")) p
		| DMDefinition | DMTypeDefinition ->
			raise_positions []
		| _ ->
			raise_typing_error "Unsupported method" p
		end
	| (EConst (Ident "_"),p),WithType.WithType(t,_) ->
		mk (TConst TNull) t p (* This is "probably" a bind skip, let's just use the expected type *)
	| (_,p),_ -> try
		type_expr ~mode ctx e_ast with_type
	with Error { err_message = Unknown_ident n } when ctx.com.display.dms_kind = DMDefault ->
        if dk = DKDot && is_legacy_completion ctx.com then raise (Parser.TypePath ([n],None,false,p))
		else raise_toplevel ctx dk with_type (n,p)
	| Error ({ err_message = Type_not_found (path,_,_) | Module_not_found path } as err) when ctx.com.display.dms_kind = DMDefault ->
		if is_legacy_completion ctx.com then begin try
			raise_fields (DisplayFields.get_submodule_fields ctx path) (CRField((make_ci_module path),p,None,None)) (make_subject None (pos e_ast))
		with Not_found ->
			raise_error err
		end else
			raise_toplevel ctx dk with_type (s_type_path path,p)
	| DisplayException(DisplayFields ({fkind = CRTypeHint} as r)) when (match fst e_ast with ENew _ -> true | _ -> false) ->
		let timer = Timer.timer ["display";"toplevel";"filter ctors"] in
		ctx.pass <- PBuildClass;
		let l = List.filter (fun item ->
			let is_private_to_current_module mt =
				(* Remove the _Module nonsense from the package *)
				let pack = List.rev (List.tl (List.rev mt.pack)) in
				(pack,mt.module_name) = ctx.m.curmod.m_path
			in
			match item.ci_kind with
			| ITType({kind = (Class | Abstract | TypeAlias)} as mt,_) when not mt.is_private || is_private_to_current_module mt ->
				begin match mt.has_constructor with
				| Yes -> true
				| YesButPrivate ->
					if (Meta.has Meta.PrivateAccess ctx.meta) then true
					else
						begin
							match ctx.curclass.cl_kind with
							| KAbstractImpl { a_path = (pack, name) } -> pack = mt.pack && name = mt.name
							| _ -> false
						end
						|| begin
							let path = (mt.pack,mt.name) in
							let rec loop c =
								if c.cl_path = path then true
								else match c.cl_super with
									| Some(c,_) -> loop c
									| None -> false
							in
							loop ctx.curclass
						end
				| No -> false
				| Maybe ->
					begin try
						let mt = ctx.g.do_load_type_def ctx null_pos {tpackage=mt.pack;tname=mt.module_name;tsub=Some mt.name;tparams=[]} in
						begin match resolve_typedef mt with
						| TClassDecl c -> has_constructor c
						| TAbstractDecl a -> (match Abstract.follow_with_forward_ctor ~build:true (TAbstract(a,extract_param_types a.a_params)) with
							| TInst(c,_) -> has_constructor c
							| TAbstract({a_impl = Some c},_) -> PMap.mem "_new" c.cl_statics
							| _ -> false)
						| _ -> false
						end
					with _ ->
						false
					end
				end
			| ITTypeParameter {cl_kind = KTypeParameter tl} when get_constructible_constraint ctx tl null_pos <> None ->
				true
			| _ -> false
		) r.fitems in
		timer();
		raise_fields l CRNew r.fsubject
	in
	let e = match e_ast, e.eexpr with
		| _, TField(e1,FDynamic "bind") when (match follow e1.etype with TFun _ -> true | _ -> false) -> e1
		| (EField(_,"new",_),_), TFunction { tf_expr = { eexpr = TReturn (Some ({ eexpr = TNew _ } as e1))} } -> e1
		| _ -> e
	in
	let is_display_debug = Meta.has (Meta.Custom ":debug.display") ctx.curfield.cf_meta in
	if is_display_debug then begin
		print_endline (Printf.sprintf "expected type: %s" (WithType.to_string with_type));
		print_endline (Printf.sprintf "typed expr:\n%s" (s_expr_ast true "" (s_type (print_context())) e));
	end;
	let p = e.epos in
	begin match with_type with
		| WithType.WithType(t,_) ->
			(* We don't want to actually use the transformed expression which may have inserted implicit cast calls.
			   It only matters that unification takes place. *)
			(try ignore(AbstractCast.cast_or_unify_raise ctx t e e.epos) with Error { err_message = Unify _ } -> ());
		| _ ->
			()
	end;
	if is_display_debug then begin
		print_endline (Printf.sprintf "cast expr:\n%s" (s_expr_ast true "" (s_type (print_context())) e));
	end;
	ctx.in_display <- fst old;
	ctx.in_call_args <- snd old;
	let f () = display_expr ctx e_ast e dk mode with_type p in
	if ctx.in_overload_call_args then begin
		try
			f()
		with DisplayException de ->
			ctx.delayed_display <- Some de;
			e
	end else
		f()

let handle_structure_display ctx e fields origin =
	let p = pos e in
	let fields = PMap.foldi (fun _ cf acc -> cf :: acc) fields [] in
	let fields = List.sort (fun cf1 cf2 -> -compare cf1.cf_pos.pmin cf2.cf_pos.pmin) fields in
	let tpair ?(values=PMap.empty) t =
		let ct = CompletionType.from_type (get_import_status ctx) ~values t in
		(t,ct)
	in
	let make_field_item cf =
		make_ci_class_field (CompletionClassField.make cf CFSMember origin true) (tpair ~values:(get_value_meta cf.cf_meta) cf.cf_type)
	in
	match fst e with
	| EObjectDecl fl ->
		let fields = ref fields in
		let rec loop subj fl = match fl with
			| [] -> subj
			| ((n,p,_),e) :: fl ->
				let wt () =
					try
						let cf = List.find (fun { cf_name = name } -> name = n) !fields in
						WithType.with_type cf.cf_type
					with Not_found -> WithType.value
				in
				let subj = if DisplayPosition.display_position#enclosed_in p then
					Some(n,p)
				else begin
					if DisplayPosition.display_position#enclosed_in (pos e) then
						ignore(handle_display ctx e DKMarked MGet (wt()))
					else begin
						(* If we are between the : and the expression, we don't want to use the actual expression as a filter string (issue #10414) *)
						let p_between = { p with pmin = p.pmax + 1; pmax = (pos e).pmin - 1} in
						if DisplayPosition.display_position#enclosed_in p_between then begin
							let e = (EConst(Ident "null"),p_between) in
							ignore(handle_display ctx e DKMarked MGet (wt()))
						end;
					end;
					fields := List.filter (fun cf -> cf.cf_name <> n) !fields;
					subj
				end in
				loop subj fl
		in
		let subj = loop None fl in
		let name,pinsert = match subj with
			| None -> None,DisplayPosition.display_position#with_pos (pos e)
			| Some(name,p) -> Some name,p
		in
		let fields = List.map make_field_item !fields in
		raise_fields fields CRStructureField (make_subject name pinsert)
	| EBlock [] ->
		let fields = List.fold_left (fun acc cf ->
			(make_field_item cf) :: acc
		) [] fields in
		let pinsert = DisplayPosition.display_position#with_pos (pos e) in
		raise_fields fields CRStructureField (make_subject None pinsert)
	| _ ->
		raise_typing_error "Expected object expression" p

let handle_edisplay ctx e dk mode with_type =
	let handle_display ctx e dk with_type =
		handle_display ctx e dk mode with_type
	in
	match dk,ctx.com.display.dms_kind with
	| DKCall,(DMSignature | DMDefault) -> handle_signature_display ctx e with_type
	| DKStructure,DMDefault ->
		begin match with_type with
			| WithType.WithType(t,_) ->
				begin match follow t with
					| TAnon an ->
						let origin = match t with
							| TType(td,_) -> Self (TTypeDecl td)
							| _ -> AnonymousStructure an
						in
						handle_structure_display ctx e an.a_fields origin
					| TInst(c,tl) when Meta.has Meta.StructInit c.cl_meta ->
						let fields = get_struct_init_anon_fields c tl in
						handle_structure_display ctx e fields (Self (TClassDecl c))
					| _ -> handle_display ctx e dk with_type
				end
			| _ ->
				handle_display ctx e dk with_type
		end
	| DKPattern outermost,DMDefault ->
		begin try
			handle_display ctx e dk with_type
		with DisplayException(DisplayFields ({fkind = CRToplevel _} as r)) ->
			raise_fields r.fitems (CRPattern ((get_expected_type ctx with_type),outermost)) r.fsubject
		end
	| _ -> handle_display ctx e dk with_type<|MERGE_RESOLUTION|>--- conflicted
+++ resolved
@@ -199,13 +199,8 @@
 	let handle_call tl el p0 =
 		let rec follow_with_callable (t,doc,values) = match follow t with
 			| TAbstract(a,tl) when Meta.has Meta.Callable a.a_meta -> follow_with_callable (Abstract.get_underlying_type a tl,doc,values)
-<<<<<<< HEAD
 			| TFun(args,ret,coro) -> ((args,ret,coro),doc,values)
-			| _ -> error ("Not a callable type: " ^ (s_type (print_context()) t)) p
-=======
-			| TFun(args,ret) -> ((args,ret),doc,values)
 			| _ -> raise_typing_error ("Not a callable type: " ^ (s_type (print_context()) t)) p
->>>>>>> 3b864891
 		in
 		let tl = List.map follow_with_callable tl in
 		let rec loop i acc el = match el with
@@ -291,7 +286,7 @@
 					(match follow e.etype with
 						| TFun signature -> e
 						| _ -> def ())
-				| (EField (e,("start" | "create")),p) ->
+				| (EField (e,("start" | "create"),_),p) ->
 					let e = type_expr ctx e WithType.value in
 					(match follow e.etype with
 						| TFun(args,ret,true) -> {e with etype = coroutine_type ctx args ret}
