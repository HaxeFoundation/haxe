open Globals
open Common
open Type
open Typecore
open Typer
open Resolution
open Error

let create com macros =
	let rec ctx = {
		com = com;
		t = com.basic;
		g = {
			core_api = None;
			macros = macros;
			module_check_policies = [];
			delayed = Array.init all_typer_passes_length (fun _ -> { tasks = []});
			delayed_min_index = 0;
			debug_delayed = [];
			doinline = com.display.dms_inline && not (Common.defined com Define.NoInline);
			retain_meta = Common.defined com Define.RetainUntypedMeta;
			std_types = null_module;
			global_using = [];
			complete = false;
			type_hints = [];
			load_only_cached_modules = false;
			return_partial_type = false;
			build_count = 0;
			t_dynamic_def = t_dynamic;
			functional_interface_lut = new Lookup.pmap_lookup;
			do_macro = MacroContext.type_macro;
			do_load_macro = MacroContext.load_macro';
			do_load_module = TypeloadModule.load_module;
			do_load_type_def = Typeload.load_type_def;
			get_build_info = InstanceBuilder.get_build_info;
			do_format_string = format_string;
			do_load_core_class = Typeload.load_core_class;
			delayed_display = None;
			root_typer = ctx;
		};
		m = {
			curmod = null_module;
			import_resolution = new resolution_list ["import";"typer"];
			own_resolution = None;
			enum_with_type = None;
			module_using = [];
			import_statements = [];
			is_display_file = false;
		};
		c = {
			curclass = null_class;
			tthis = t_dynamic;
			get_build_infos = (fun() -> None);
		};
		f = TyperManager.create_ctx_f null_field;
		e = TyperManager.create_ctx_e FunStatic false;
		pass = PBuildModule;
		allow_inline = true;
		allow_transform = true;
<<<<<<< HEAD
		is_coroutine = false;
		get_build_infos = (fun() -> None);
		ret = mk_mono();
		locals = PMap.empty;
=======
>>>>>>> 2dfc0d92
		type_params = [];
		memory_marker = Typecore.memory_marker;
	} in
	ctx.g.std_types <- (try
		TypeloadModule.load_module ctx ([],"StdTypes") null_pos
	with
		Error { err_message = Module_not_found ([],"StdTypes") } ->
			try
				let std_path = Sys.getenv "HAXE_STD_PATH" in
				raise_typing_error ("Standard library not found. Please check your `HAXE_STD_PATH` environment variable (current value: \"" ^ std_path ^ "\")") null_pos
			with Not_found ->
				raise_typing_error "Standard library not found. You may need to set your `HAXE_STD_PATH` environment variable" null_pos
	);
	(* We always want core types to be available so we add them as default imports (issue #1904 and #3131). *)
	List.iter (fun mt ->
		ctx.m.import_resolution#add (module_type_resolution mt None null_pos))
	(List.rev ctx.g.std_types.m_types);
	List.iter (fun t ->
		match t with
		| TAbstractDecl a ->
			(match snd a.a_path with
			| "Void" ->
				let t = TAbstract (a,[]) in
				Type.unify t ctx.t.tvoid;
				ctx.t.tvoid <- t;
			| "Float" ->
				let t = (TAbstract (a,[])) in
				Type.unify t ctx.t.tfloat;
				ctx.t.tfloat <- t
			| "Int" ->
				let t = (TAbstract (a,[])) in
				Type.unify t ctx.t.tint;
				ctx.t.tint <- t
			| "Bool" ->
				let t = (TAbstract (a,[])) in
				Type.unify t ctx.t.tbool;
				ctx.t.tbool <- t
			| "Dynamic" ->
				ctx.g.t_dynamic_def <- TAbstract(a,extract_param_types a.a_params);
			| "Null" ->
				let mk_null t =
					try
						if not (is_null ~no_lazy:true t || is_explicit_null t) then TAbstract (a,[t]) else t
					with Exit ->
						(* don't force lazy evaluation *)
						let r = ref (lazy_available t_dynamic) in
						r := lazy_wait (fun() ->
							let t = (if not (is_null t) then TAbstract (a,[t]) else t) in
							r := lazy_available t;
							t
						);
						TLazy r
				in
				ctx.t.tnull <- mk_null;
			| _ -> ())
		| TEnumDecl _ | TClassDecl _ | TTypeDecl _ ->
			()
	) ctx.g.std_types.m_types;
	let m = TypeloadModule.load_module ctx ([],"String") null_pos in
	List.iter (fun mt -> match mt with
		| TClassDecl ({cl_path = ([],"String")} as c) ->
			let t = (TInst (c,[])) in
			Type.unify t ctx.t.tstring;
			ctx.t.tstring <- t
		| _ -> ()
	) m.m_types;
	let m = TypeloadModule.load_module ctx ([],"Std") null_pos in
	List.iter (fun mt -> match mt with
		| TClassDecl ({cl_path = ([],"Std")} as c) -> ctx.com.std <- c;
		| _ -> ()
	) m.m_types;
	let m = TypeloadModule.load_module ctx ([],"Array") null_pos in
	(try
		List.iter (fun t -> (
			match t with
			| TClassDecl ({cl_path = ([],"Array")} as c) ->
				ctx.t.tarray <- (fun t -> TInst (c,[t]));
				raise Exit
			| _ -> ()
		)) m.m_types;
		die "" __LOC__
	with Exit -> ());
	let m = TypeloadModule.load_module ctx (["haxe"],"EnumTools") null_pos in
	(match m.m_types with
	| [TClassDecl c1;TClassDecl c2] -> ctx.g.global_using <- (c1,c1.cl_pos) :: (c2,c2.cl_pos) :: ctx.g.global_using
	| [TClassDecl c1] ->
		let m = TypeloadModule.load_module ctx (["haxe"],"EnumWithType.valueTools") null_pos in
		(match m.m_types with
		| [TClassDecl c2 ] -> ctx.g.global_using <- (c1,c1.cl_pos) :: (c2,c2.cl_pos) :: ctx.g.global_using
		| _ -> die "" __LOC__);
	| _ -> die "" __LOC__);
	ignore(TypeloadModule.load_module ctx (["haxe"],"Exception") null_pos);
	ctx.g.complete <- true;
	ctx

;;
create_context_ref := create;
Inline.maybe_reapply_overload_call_ref := CallUnification.maybe_reapply_overload_call;<|MERGE_RESOLUTION|>--- conflicted
+++ resolved
@@ -57,13 +57,6 @@
 		pass = PBuildModule;
 		allow_inline = true;
 		allow_transform = true;
-<<<<<<< HEAD
-		is_coroutine = false;
-		get_build_infos = (fun() -> None);
-		ret = mk_mono();
-		locals = PMap.empty;
-=======
->>>>>>> 2dfc0d92
 		type_params = [];
 		memory_marker = Typecore.memory_marker;
 	} in
