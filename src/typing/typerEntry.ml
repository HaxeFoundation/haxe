open Globals
open Common
open Type
open Typecore
open Typer
open Resolution
open Error

let create com macros =
	let ctx = {
		com = com;
		t = com.basic;
		g = {
			core_api = None;
			macros = macros;
			module_check_policies = [];
			delayed = Array.init all_typer_passes_length (fun _ -> { tasks = []});
			delayed_min_index = 0;
			debug_delayed = [];
			doinline = com.display.dms_inline && not (Common.defined com Define.NoInline);
			retain_meta = Common.defined com Define.RetainUntypedMeta;
			std_types = null_module;
			global_using = [];
			complete = false;
			type_hints = [];
			load_only_cached_modules = false;
<<<<<<< HEAD
=======
			return_partial_type = false;
			build_count = 0;
			t_dynamic_def = t_dynamic;
			functional_interface_lut = new Lookup.pmap_lookup;
>>>>>>> 732be46c
			do_macro = MacroContext.type_macro;
			do_load_macro = MacroContext.load_macro';
			do_load_module = TypeloadModule.load_module;
			do_load_type_def = Typeload.load_type_def;
			get_build_info = InstanceBuilder.get_build_info;
			do_format_string = format_string;
			do_load_core_class = Typeload.load_core_class;
			delayed_display = None;
		};
		m = {
			curmod = null_module;
			import_resolution = new resolution_list ["import";"typer"];
			own_resolution = None;
			enum_with_type = None;
			module_using = [];
			import_statements = [];
			is_display_file = false;
		};
		c = {
			curclass = null_class;
			tthis = t_dynamic;
			get_build_infos = (fun() -> None);
		};
		f = TyperManager.create_ctx_f null_field;
		e = TyperManager.create_ctx_e ();
		pass = PBuildModule;
		allow_inline = true;
		allow_transform = true;
		type_params = [];
		memory_marker = Typecore.memory_marker;
	} in
	ctx.g.std_types <- (try
		TypeloadModule.load_module ctx ([],"StdTypes") null_pos
	with
		Error { err_message = Module_not_found ([],"StdTypes") } ->
			try
				let std_path = Sys.getenv "HAXE_STD_PATH" in
				raise_typing_error ("Standard library not found. Please check your `HAXE_STD_PATH` environment variable (current value: \"" ^ std_path ^ "\")") null_pos
			with Not_found ->
				raise_typing_error "Standard library not found. You may need to set your `HAXE_STD_PATH` environment variable" null_pos
	);
	(* We always want core types to be available so we add them as default imports (issue #1904 and #3131). *)
	List.iter (fun mt ->
		ctx.m.import_resolution#add (module_type_resolution mt None null_pos))
	(List.rev ctx.g.std_types.m_types);
	List.iter (fun t ->
		match t with
		| TAbstractDecl a ->
			(match snd a.a_path with
			| "Void" ->
				let t = TAbstract (a,[]) in
				Type.unify t ctx.t.tvoid;
				ctx.t.tvoid <- t;
			| "Float" ->
				let t = (TAbstract (a,[])) in
				Type.unify t ctx.t.tfloat;
				ctx.t.tfloat <- t
			| "Int" ->
				let t = (TAbstract (a,[])) in
				Type.unify t ctx.t.tint;
				ctx.t.tint <- t
			| "Bool" ->
				let t = (TAbstract (a,[])) in
				Type.unify t ctx.t.tbool;
				ctx.t.tbool <- t
			| "Dynamic" ->
				ctx.g.t_dynamic_def <- TAbstract(a,extract_param_types a.a_params);
			| "Null" ->
				let mk_null t =
					try
						if not (is_null ~no_lazy:true t || is_explicit_null t) then TAbstract (a,[t]) else t
					with Exit ->
						(* don't force lazy evaluation *)
						let r = ref (lazy_available t_dynamic) in
						r := lazy_wait (fun() ->
							let t = (if not (is_null t) then TAbstract (a,[t]) else t) in
							r := lazy_available t;
							t
						);
						TLazy r
				in
				ctx.t.tnull <- mk_null;
			| _ -> ())
		| TEnumDecl _ | TClassDecl _ | TTypeDecl _ ->
			()
	) ctx.g.std_types.m_types;
	let m = TypeloadModule.load_module ctx ([],"String") null_pos in
	List.iter (fun mt -> match mt with
		| TClassDecl ({cl_path = ([],"String")} as c) ->
			let t = (TInst (c,[])) in
			Type.unify t ctx.t.tstring;
			ctx.t.tstring <- t
		| _ -> ()
	) m.m_types;
	let m = TypeloadModule.load_module ctx ([],"Std") null_pos in
	List.iter (fun mt -> match mt with
		| TClassDecl ({cl_path = ([],"Std")} as c) -> ctx.com.std <- c;
		| _ -> ()
	) m.m_types;
	let m = TypeloadModule.load_module ctx ([],"Array") null_pos in
	(try
		List.iter (fun t -> (
			match t with
			| TClassDecl ({cl_path = ([],"Array")} as c) ->
				ctx.t.tarray <- (fun t -> TInst (c,[t]));
				raise Exit
			| _ -> ()
		)) m.m_types;
		die "" __LOC__
	with Exit -> ());
	let m = TypeloadModule.load_module ctx (["haxe"],"EnumTools") null_pos in
	(match m.m_types with
	| [TClassDecl c1;TClassDecl c2] -> ctx.g.global_using <- (c1,c1.cl_pos) :: (c2,c2.cl_pos) :: ctx.g.global_using
	| [TClassDecl c1] ->
		let m = TypeloadModule.load_module ctx (["haxe"],"EnumWithType.valueTools") null_pos in
		(match m.m_types with
		| [TClassDecl c2 ] -> ctx.g.global_using <- (c1,c1.cl_pos) :: (c2,c2.cl_pos) :: ctx.g.global_using
		| _ -> die "" __LOC__);
	| _ -> die "" __LOC__);
	ignore(TypeloadModule.load_module ctx (["haxe"],"Exception") null_pos);
	ctx.g.complete <- true;
	ctx

;;
create_context_ref := create;
Inline.maybe_reapply_overload_call_ref := CallUnification.maybe_reapply_overload_call;<|MERGE_RESOLUTION|>--- conflicted
+++ resolved
@@ -24,13 +24,9 @@
 			complete = false;
 			type_hints = [];
 			load_only_cached_modules = false;
-<<<<<<< HEAD
-=======
 			return_partial_type = false;
 			build_count = 0;
 			t_dynamic_def = t_dynamic;
-			functional_interface_lut = new Lookup.pmap_lookup;
->>>>>>> 732be46c
 			do_macro = MacroContext.type_macro;
 			do_load_macro = MacroContext.load_macro';
 			do_load_module = TypeloadModule.load_module;
