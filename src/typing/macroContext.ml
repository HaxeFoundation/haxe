--- conflicted
+++ resolved
@@ -399,29 +399,6 @@
 		MacroApi.type_expr = (fun e ->
 			typing_timer ctx true (fun ctx -> type_expr ctx e WithType.value)
 		);
-<<<<<<< HEAD
-		MacroApi.type_patch = (fun t f s v ->
-			typing_timer ctx false (fun() ->
-				let v = (match v with None -> None | Some s ->
-					match ParserEntry.parse_string Grammar.parse_complex_type ctx.com.defines s null_pos raise_typing_error false with
-					| ParseSuccess((ct,_),_,_) -> Some ct
-					| ParseError(_,(msg,p),_) -> Parser.error msg p (* p is null_pos, but we don't have anything else here... *)
-				) in
-				let tp = get_type_patch ctx t (Some (f,s)) in
-				match v with
-				| None -> tp.tp_remove <- true
-				| Some t -> tp.tp_type <- Some t
-			);
-		);
-		MacroApi.meta_patch = (fun m t f s p ->
-			let ml = parse_metadata m p in
-			let tp = get_type_patch ctx t (match f with None -> None | Some f -> Some (f,s)) in
-			tp.tp_meta <- tp.tp_meta @ (List.map (fun (m,el,_) -> (m,el,p)) ml);
-=======
-		MacroApi.flush_context = (fun f ->
-			typing_timer ctx true (fun _ -> f ())
->>>>>>> 1242fb41
-		);
 		MacroApi.get_local_type = (fun() ->
 			match ctx.c.get_build_infos() with
 			| Some (mt,tl,_) ->
