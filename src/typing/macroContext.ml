--- conflicted
+++ resolved
@@ -709,12 +709,7 @@
 					c, (try PMap.find f c.cl_statics with Not_found -> raise_typing_error ("Method " ^ f ^ " not found on class " ^ s_type_path cpath) p)
 				| _ -> raise_typing_error "Macro should be called on a class" p
 		in
-<<<<<<< HEAD
-		api.MacroApi.current_macro_module <- (fun() -> mloaded);
-		let meth = (match follow meth.cf_type with TFun (args,ret,_) -> (args,ret,cl,meth),mloaded | _ -> error "Macro call should be a method" p) in
-=======
-		let meth = (match follow meth.cf_type with TFun (args,ret) -> (args,ret,cl,meth),mloaded | _ -> raise_typing_error "Macro call should be a method" p) in
->>>>>>> 3b864891
+		let meth = (match follow meth.cf_type with TFun (args,ret,_) -> (args,ret,cl,meth),mloaded | _ -> raise_typing_error "Macro call should be a method" p) in
 		restore();
 		if not com.is_macro_context then flush_macro_context mint mctx;
 		mctx.com.cached_macros#add (cpath,f) meth;
@@ -865,13 +860,8 @@
 			incr index;
 			(EArray ((EArrayDecl [e],p),(EConst (Int (string_of_int (!index), None)),p)),p)
 		) el in
-<<<<<<< HEAD
 		let elt = CallUnification.unify_call_args mctx constants (List.map fst eargs) t_dynamic p false false false in
-		List.map2 (fun (_,mct) e ->
-=======
-		let elt = fst (CallUnification.unify_call_args mctx constants (List.map fst eargs) t_dynamic p false false false) in
 		List.map2 (fun ((n,_,t),mct) e ->
->>>>>>> 3b864891
 			let e, et = (match e.eexpr with
 				(* get back our index and real expression *)
 				| TArray ({ eexpr = TArrayDecl [e] }, { eexpr = TConst (TInt index) }) -> List.nth el (Int32.to_int index), e
@@ -943,13 +933,8 @@
 let call_macro ctx path meth args p =
 	let mctx, (margs,_,mclass,mfield), call = load_macro ctx false path meth p in
 	mctx.curclass <- null_class;
-<<<<<<< HEAD
 	let el = CallUnification.unify_call_args mctx args margs t_dynamic p false false false in
-	call (List.map (fun e -> try Interp.make_const e with Exit -> error "Parameter should be a constant" e.epos) el)
-=======
-	let el, _ = CallUnification.unify_call_args mctx args margs t_dynamic p false false false in
 	call (List.map (fun e -> try Interp.make_const e with Exit -> raise_typing_error "Argument should be a constant" e.epos) el)
->>>>>>> 3b864891
 
 let call_init_macro ctx e =
 	let p = { pfile = "--macro " ^ e; pmin = -1; pmax = -1 } in
