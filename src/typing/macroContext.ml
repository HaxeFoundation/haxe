--- conflicted
+++ resolved
@@ -705,9 +705,8 @@
 	com2.main_class <- None;
 	(* Inherit most display settings, but require normal typing. *)
 	com2.display <- {com.display with dms_kind = DMNone; dms_full_typing = true; dms_force_macro_typing = true; dms_inline = true; };
-<<<<<<< HEAD
 	com2.class_paths#lock_context "macro" false;
-	let name = platform_name !Globals.macro_platform in
+	let name = platform_name Eval in
 	let eval_std = ref None in
 	com2.class_paths#modify (fun cp -> match cp#scope with
 		| StdTarget ->
@@ -720,11 +719,6 @@
 	) com.class_paths#as_list;
 	(* Eval _std must be in front so we don't look into hxnodejs or something. *)
 	com2.class_paths#add (Option.get !eval_std);
-=======
-	com2.class_path <- List.filter (fun s -> not (ExtString.String.exists s "/_std/")) com2.class_path;
-	let name = platform_name Eval in
-	com2.class_path <- List.map (fun p -> p ^ name ^ "/_std/") com2.std_path @ com2.class_path;
->>>>>>> 5f3acadf
 	let defines = adapt_defines_to_macro_context com2.defines; in
 	com2.defines.values <- defines.values;
 	com2.defines.defines_signature <- None;
