--- conflicted
+++ resolved
@@ -989,13 +989,8 @@
 	e
 
 let call_macro mctx args margs call p =
-<<<<<<< HEAD
-	mctx.curclass <- null_class;
+	mctx.c.curclass <- null_class;
 	let el = CallUnification.unify_call_args mctx args margs t_dynamic p false false false in
-=======
-	mctx.c.curclass <- null_class;
-	let el, _ = CallUnification.unify_call_args mctx args margs t_dynamic p false false false in
->>>>>>> 2dfc0d92
 	call (List.map (fun e -> try Interp.make_const e with Exit -> raise_typing_error "Argument should be a constant" e.epos) el)
 
 let resolve_init_macro com e =
