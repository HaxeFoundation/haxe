open Globals
open Ast
open Type
open Common
open Typecore

let get_native_repr md pos =
	let path, meta = match md with
		| TClassDecl cl -> cl.cl_path, cl.cl_meta
		| TEnumDecl e -> e.e_path, e.e_meta
		| TTypeDecl t -> t.t_path, t.t_meta
		| TAbstractDecl a -> a.a_path, a.a_meta
	in
	let rec loop acc = function
		| (Meta.Native,[EConst(String(name,_)),_],_) :: meta ->
			loop (Ast.parse_path name) meta
		| _ :: meta ->
			loop acc meta
		| [] ->
			acc
	in
	let pack, name = loop path meta in
	match pack with
		| [] ->
			(EConst(Ident(name)), pos)
		| hd :: tl ->
			let rec loop pack expr = match pack with
				| hd :: tl ->
					loop tl (efield(expr,hd),pos)
				| [] ->
					(efield(expr,name),pos)
			in
			loop tl (EConst(Ident(hd)),pos)

let rec process_meta_argument ?(toplevel=true) ctx expr = match expr.eexpr with
	| TField(e,f) ->
		(efield(process_meta_argument ~toplevel:false ctx e,field_name f),expr.epos)
	| TConst(TInt i) ->
		(EConst(Int (Int32.to_string i, None)), expr.epos)
	| TConst(TFloat f) ->
		(EConst(Float (f, None)), expr.epos)
	| TConst(TString s) ->
		(EConst(String(s,SDoubleQuotes)), expr.epos)
	| TConst TNull ->
		(EConst(Ident "null"), expr.epos)
	| TConst(TBool b) ->
		(EConst(Ident (string_of_bool b)), expr.epos)
	| TCast(e,_) | TMeta(_,e) | TParenthesis(e) ->
		process_meta_argument ~toplevel ctx e
	| TTypeExpr md when toplevel ->
		let p = expr.epos in
		(efield(get_native_repr md expr.epos, "class"), p)
	| TTypeExpr md ->
		get_native_repr md expr.epos
	| TArrayDecl el ->
		let el = List.map (process_meta_argument ctx) el in
		(EArrayDecl el,expr.epos)
	| _ ->
		display_error ctx.com "This expression is too complex to be a strict metadata argument" expr.epos;
		(EConst(Ident "null"), expr.epos)

let rec kind_of_type_against ctx t_want e_have =
	match follow t_want with
	| TInst({cl_path = (["java";"lang"],"Class")},[t1]) ->
		let e = type_expr ctx e_have (WithType.with_type t_want) in
		begin match follow e.etype with
			| TAbstract({a_path = ([],"Class")},[t2]) ->
				unify ctx t2 t1 e.epos
			| TAnon an ->
				begin match !(an.a_status) with
					| ClassStatics c ->
						unify ctx (TInst(c,extract_param_types c.cl_params)) t1 e.epos
					| AbstractStatics a ->
						unify ctx (TAbstract(a,extract_param_types a.a_params)) t1 e.epos
					| _ ->
						unify ctx e.etype t_want e.epos
				end
			| _ ->
				unify ctx e.etype t_want e.epos
		end;
		e
	| TInst({cl_path = (["java"],"NativeArray")},[t1]) ->
		begin match fst e_have with
			| EArrayDecl el ->
				let el = List.map (kind_of_type_against ctx t1) el in
				mk (TArrayDecl el) t1 (snd e_have)
			| _ ->
				let e = type_expr ctx e_have (WithType.with_type t_want) in
				unify ctx e.etype t_want e.epos;
				e
		end
	| t1 ->
		let e = type_expr ctx e_have (WithType.with_type t1) in
		unify ctx e.etype t1 e.epos;
		e

let handle_fields ctx fields_to_check with_type_expr =
	List.map (fun ((name,_,_),expr) ->
		let pos = snd expr in
		let field = (efield(with_type_expr,name), pos) in
		let fieldexpr = (EConst(Ident name),pos) in
		let left_side = match ctx.com.platform with
			| Jvm -> (ECall(field,[]),pos)
			| _ -> die "" __LOC__
		in

		let left = type_expr ctx left_side NoValue in
		let right = kind_of_type_against ctx left.etype expr in
		(EBinop(Ast.OpAssign,fieldexpr,process_meta_argument ctx right), pos)
	) fields_to_check

let make_meta ctx texpr extra =
	match texpr.eexpr with
		| TNew(c,_,el) ->
			ECall(get_native_repr (TClassDecl c) texpr.epos, (List.map (process_meta_argument ctx) el) @ extra), texpr.epos
		| TTypeExpr(md) ->
			ECall(get_native_repr md texpr.epos, extra), texpr.epos
		| _ ->
			display_error ctx.com "Unexpected expression" texpr.epos; die "" __LOC__

let get_strict_meta ctx meta params pos =
	let pf = ctx.com.platform in
	let changed_expr, fields_to_check, ctype = match params with
		| [ECall(ef, el),p] ->
			let tpath = field_to_type_path ctx.com ef in
			begin match pf with
<<<<<<< HEAD
			| Jvm ->
=======
			| Cs ->
				let el, fields = match List.rev el with
					| (EObjectDecl(decl),_) :: el ->
						List.rev el, decl
					| _ ->
						el, []
				in
				let ptp = make_ptp tpath (snd ef) in
				(ENew(ptp, el), p), fields, CTPath ptp
			| Java ->
>>>>>>> b24f35d4
				let fields = match el with
				| [EObjectDecl(fields),_] ->
					fields
				| [] ->
					[]
				| (_,p) :: _ ->
					display_error ctx.com "Object declaration expected" p;
					[]
				in
				ef, fields, CTPath (make_ptp tpath (snd ef))
			| _ ->
				Error.raise_typing_error "@:strict is not supported on this target" p
			end
		| [EConst(Ident i),p as expr] ->
			let tpath = { tpackage=[]; tname=i; tparams=[]; tsub=None } in
<<<<<<< HEAD
			expr, [], CTPath tpath
		| [ (EField(_),p as field) ] ->
			let tpath = field_to_type_path ctx.com field in
			field, [], CTPath tpath
=======
			let ptp = make_ptp tpath p in
			if pf = Cs then
				(ENew(ptp, []), p), [], CTPath ptp
			else
				expr, [], CTPath ptp
		| [ (EField(_),p as field) ] ->
			let tpath = field_to_type_path ctx.com field in
			let ptp = make_ptp tpath p in
			if pf = Cs then
				(ENew(ptp, []), p), [], CTPath ptp
			else
				field, [], CTPath ptp
>>>>>>> b24f35d4
		| _ ->
			display_error ctx.com "A @:strict metadata must contain exactly one parameter. Please check the documentation for more information" pos;
			raise Exit
	in
	let t = Typeload.load_complex_type ctx false (ctype,pos) in
	flush_pass ctx PBuildClass "get_strict_meta";
	let texpr = type_expr ctx changed_expr NoValue in
	let with_type_expr = (ECheckType( (EConst (Ident "null"), pos), (ctype,null_pos) ), pos) in
	let extra = handle_fields ctx fields_to_check with_type_expr in
	let args = [make_meta ctx texpr extra] in
	let args = if Common.defined ctx.com Define.Jvm then match t with
		| TInst(c,_) ->
			let v = get_meta_string c.cl_meta Meta.Annotation in
			begin match v with
			| None ->
				(* We explicitly set this to the default retention policy CLASS. This allows us to treat
				   @:strict as default CLASS and @:meta as default RUNTIME. *)
				args @ [EConst (String("CLASS",SDoubleQuotes)),pos]
			| Some v ->
				args @ [EConst (String(v,SDoubleQuotes)),pos]
			end;
		| _ ->
			args
	else
		args
	in
	meta, args, pos

let check_strict_meta ctx metas =
	let pf = ctx.com.platform in
	match pf with
		| Jvm ->
			let ret = ref [] in
			List.iter (function
				| Meta.Strict,params,pos -> (try
					ret := get_strict_meta ctx Meta.Meta params pos :: !ret
				with | Exit -> ())
				| _ -> ()
			) metas;
			!ret
		| _ -> []<|MERGE_RESOLUTION|>--- conflicted
+++ resolved
@@ -99,11 +99,7 @@
 		let pos = snd expr in
 		let field = (efield(with_type_expr,name), pos) in
 		let fieldexpr = (EConst(Ident name),pos) in
-		let left_side = match ctx.com.platform with
-			| Jvm -> (ECall(field,[]),pos)
-			| _ -> die "" __LOC__
-		in
-
+		let left_side = (ECall(field,[]),pos) in
 		let left = type_expr ctx left_side NoValue in
 		let right = kind_of_type_against ctx left.etype expr in
 		(EBinop(Ast.OpAssign,fieldexpr,process_meta_argument ctx right), pos)
@@ -119,59 +115,27 @@
 			display_error ctx.com "Unexpected expression" texpr.epos; die "" __LOC__
 
 let get_strict_meta ctx meta params pos =
-	let pf = ctx.com.platform in
 	let changed_expr, fields_to_check, ctype = match params with
 		| [ECall(ef, el),p] ->
 			let tpath = field_to_type_path ctx.com ef in
-			begin match pf with
-<<<<<<< HEAD
-			| Jvm ->
-=======
-			| Cs ->
-				let el, fields = match List.rev el with
-					| (EObjectDecl(decl),_) :: el ->
-						List.rev el, decl
-					| _ ->
-						el, []
-				in
-				let ptp = make_ptp tpath (snd ef) in
-				(ENew(ptp, el), p), fields, CTPath ptp
-			| Java ->
->>>>>>> b24f35d4
-				let fields = match el with
-				| [EObjectDecl(fields),_] ->
-					fields
-				| [] ->
-					[]
-				| (_,p) :: _ ->
-					display_error ctx.com "Object declaration expected" p;
-					[]
-				in
-				ef, fields, CTPath (make_ptp tpath (snd ef))
-			| _ ->
-				Error.raise_typing_error "@:strict is not supported on this target" p
-			end
+			let fields = match el with
+			| [EObjectDecl(fields),_] ->
+				fields
+			| [] ->
+				[]
+			| (_,p) :: _ ->
+				display_error ctx.com "Object declaration expected" p;
+				[]
+			in
+			ef, fields, CTPath (make_ptp tpath (snd ef))
 		| [EConst(Ident i),p as expr] ->
 			let tpath = { tpackage=[]; tname=i; tparams=[]; tsub=None } in
-<<<<<<< HEAD
-			expr, [], CTPath tpath
-		| [ (EField(_),p as field) ] ->
-			let tpath = field_to_type_path ctx.com field in
-			field, [], CTPath tpath
-=======
 			let ptp = make_ptp tpath p in
-			if pf = Cs then
-				(ENew(ptp, []), p), [], CTPath ptp
-			else
-				expr, [], CTPath ptp
+			expr, [], CTPath ptp
 		| [ (EField(_),p as field) ] ->
 			let tpath = field_to_type_path ctx.com field in
 			let ptp = make_ptp tpath p in
-			if pf = Cs then
-				(ENew(ptp, []), p), [], CTPath ptp
-			else
-				field, [], CTPath ptp
->>>>>>> b24f35d4
+			field, [], CTPath ptp
 		| _ ->
 			display_error ctx.com "A @:strict metadata must contain exactly one parameter. Please check the documentation for more information" pos;
 			raise Exit
@@ -182,7 +146,7 @@
 	let with_type_expr = (ECheckType( (EConst (Ident "null"), pos), (ctype,null_pos) ), pos) in
 	let extra = handle_fields ctx fields_to_check with_type_expr in
 	let args = [make_meta ctx texpr extra] in
-	let args = if Common.defined ctx.com Define.Jvm then match t with
+	let args = match t with
 		| TInst(c,_) ->
 			let v = get_meta_string c.cl_meta Meta.Annotation in
 			begin match v with
@@ -195,8 +159,6 @@
 			end;
 		| _ ->
 			args
-	else
-		args
 	in
 	meta, args, pos
 
