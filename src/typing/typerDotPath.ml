--- conflicted
+++ resolved
@@ -48,11 +48,7 @@
 		let f = PMap.find name c.cl_statics in (* raises Not_found *)
 		check_field_access ctx c f true p;
 		let e = type_module_type ctx (TClassDecl c) None p in
-<<<<<<< HEAD
-		(fun mode _ (* WITHTYPETODO *) -> field_access ctx mode f (FAStatic c) ft e p), path_rest
-=======
 		(fun mode _ (* WITHTYPETODO *) -> field_access ctx mode f (FAStatic c) e p), path_rest
->>>>>>> 11ab9627
 
 let resolve_module_type ctx m name p =
 	let t = Typeload.find_type_in_module m name in (* raises Not_found *)
