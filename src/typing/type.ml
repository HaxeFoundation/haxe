(*
	The Haxe Compiler
	Copyright (C) 2005-2016  Haxe Foundation

	This program is free software; you can redistribute it and/or
	modify it under the terms of the GNU General Public License
	as published by the Free Software Foundation; either version 2
	of the License, or (at your option) any later version.

	This program is distributed in the hope that it will be useful,
	but WITHOUT ANY WARRANTY; without even the implied warranty of
	MERCHANTABILITY or FITNESS FOR A PARTICULAR PURPOSE.  See the
	GNU General Public License for more details.

	You should have received a copy of the GNU General Public License
	along with this program; if not, write to the Free Software
	Foundation, Inc., 51 Franklin Street, Fifth Floor, Boston, MA  02110-1301, USA.
 *)

open Ast
open Globals

type path = string list * string

type field_kind =
	| Var of var_kind
	| Method of method_kind

and var_kind = {
	v_read : var_access;
	v_write : var_access;
}

and var_access =
	| AccNormal
	| AccNo				(* can't be accessed outside of the class itself and its subclasses *)
	| AccNever			(* can't be accessed, even in subclasses *)
	| AccResolve		(* call resolve("field") when accessed *)
	| AccCall			(* perform a method call when accessed *)
	| AccInline			(* similar to Normal but inline when accessed *)
	| AccRequire of string * string option (* set when @:require(cond) fails *)

and method_kind =
	| MethNormal
	| MethInline
	| MethDynamic
	| MethMacro

type module_check_policy =
	| NoCheckFileTimeModification
	| CheckFileContentModification
	| NoCheckDependencies
	| NoCheckShadowing

type t =
	| TMono of t option ref
	| TEnum of tenum * tparams
	| TInst of tclass * tparams
	| TType of tdef * tparams
	| TFun of (string * bool * t) list * t
	| TAnon of tanon
	| TDynamic of t
	| TLazy of (unit -> t) ref
	| TAbstract of tabstract * tparams

and tparams = t list

and type_params = (string * t) list

and tconstant =
	| TInt of int32
	| TFloat of string
	| TString of string
	| TBool of bool
	| TNull
	| TThis
	| TSuper

and tvar_extra = (type_params * texpr option) option

and tvar = {
	mutable v_id : int;
	mutable v_name : string;
	mutable v_type : t;
	mutable v_capture : bool;
	mutable v_extra : tvar_extra;
	mutable v_meta : metadata;
	v_pos : pos;
}

and tfunc = {
	tf_args : (tvar * tconstant option) list;
	tf_type : t;
	tf_expr : texpr;
}

and anon_status =
	| Closed
	| Opened
	| Const
	| Extend of t list
	| Statics of tclass
	| EnumStatics of tenum
	| AbstractStatics of tabstract

and tanon = {
	mutable a_fields : (string, tclass_field) PMap.t;
	a_status : anon_status ref;
}

and texpr_expr =
	| TConst of tconstant
	| TLocal of tvar
	| TArray of texpr * texpr
	| TBinop of Ast.binop * texpr * texpr
	| TField of texpr * tfield_access
	| TTypeExpr of module_type
	| TParenthesis of texpr
	| TObjectDecl of (string * texpr) list
	| TArrayDecl of texpr list
	| TCall of texpr * texpr list
	| TNew of tclass * tparams * texpr list
	| TUnop of Ast.unop * Ast.unop_flag * texpr
	| TFunction of tfunc
	| TVar of tvar * texpr option
	| TBlock of texpr list
	| TFor of tvar * texpr * texpr
	| TIf of texpr * texpr * texpr option
	| TWhile of texpr * texpr * Ast.while_flag
	| TSwitch of texpr * (texpr list * texpr) list * texpr option
	| TTry of texpr * (tvar * texpr) list
	| TReturn of texpr option
	| TBreak
	| TContinue
	| TThrow of texpr
	| TCast of texpr * module_type option
	| TMeta of metadata_entry * texpr
	| TEnumParameter of texpr * tenum_field * int

and tfield_access =
	| FInstance of tclass * tparams * tclass_field
	| FStatic of tclass * tclass_field
	| FAnon of tclass_field
	| FDynamic of string
	| FClosure of (tclass * tparams) option * tclass_field (* None class = TAnon *)
	| FEnum of tenum * tenum_field

and texpr = {
	eexpr : texpr_expr;
	etype : t;
	epos : pos;
}

and tclass_field = {
	mutable cf_name : string;
	mutable cf_type : t;
	mutable cf_public : bool;
	cf_pos : pos;
	cf_name_pos : pos;
	mutable cf_doc : Ast.documentation;
	mutable cf_meta : metadata;
	mutable cf_kind : field_kind;
	mutable cf_params : type_params;
	mutable cf_expr : texpr option;
	mutable cf_expr_unoptimized : tfunc option;
	mutable cf_overloads : tclass_field list;
}

and tclass_kind =
	| KNormal
	| KTypeParameter of t list
	| KExpr of Ast.expr
	| KGeneric
	| KGenericInstance of tclass * tparams
	| KMacroType
	| KGenericBuild of class_field list
	| KAbstractImpl of tabstract

and metadata = Ast.metadata

and tinfos = {
	mt_path : path;
	mt_module : module_def;
<<<<<<< HEAD
	mt_pos : Ast.pos;
	mt_name_pos : Ast.pos;
=======
	mt_pos : pos;
	mt_name_pos : pos;
>>>>>>> 0ac60af4
	mt_private : bool;
	mt_doc : Ast.documentation;
	mutable mt_meta : metadata;
	mt_params : type_params;
}

and tclass = {
	mutable cl_path : path;
	mutable cl_module : module_def;
<<<<<<< HEAD
	mutable cl_pos : Ast.pos;
	mutable cl_name_pos : Ast.pos;
=======
	mutable cl_pos : pos;
	mutable cl_name_pos : pos;
>>>>>>> 0ac60af4
	mutable cl_private : bool;
	mutable cl_doc : Ast.documentation;
	mutable cl_meta : metadata;
	mutable cl_params : type_params;
	(* do not insert any fields above *)
	mutable cl_kind : tclass_kind;
	mutable cl_extern : bool;
	mutable cl_interface : bool;
	mutable cl_super : (tclass * tparams) option;
	mutable cl_implements : (tclass * tparams) list;
	mutable cl_fields : (string , tclass_field) PMap.t;
	mutable cl_statics : (string, tclass_field) PMap.t;
	mutable cl_ordered_statics : tclass_field list;
	mutable cl_ordered_fields : tclass_field list;
	mutable cl_dynamic : t option;
	mutable cl_array_access : t option;
	mutable cl_constructor : tclass_field option;
	mutable cl_init : texpr option;
	mutable cl_overrides : tclass_field list;

	mutable cl_build : unit -> build_state;
	mutable cl_restore : unit -> unit;
}

and tenum_field = {
	ef_name : string;
	ef_type : t;
<<<<<<< HEAD
	ef_pos : Ast.pos;
	ef_name_pos : Ast.pos;
=======
	ef_pos : pos;
	ef_name_pos : pos;
>>>>>>> 0ac60af4
	ef_doc : Ast.documentation;
	ef_index : int;
	ef_params : type_params;
	mutable ef_meta : metadata;
}

and tenum = {
	mutable e_path : path;
	e_module : module_def;
<<<<<<< HEAD
	e_pos : Ast.pos;
	e_name_pos : Ast.pos;
=======
	e_pos : pos;
	e_name_pos : pos;
>>>>>>> 0ac60af4
	e_private : bool;
	e_doc : Ast.documentation;
	mutable e_meta : metadata;
	mutable e_params : type_params;
	(* do not insert any fields above *)
	e_type : tdef;
	mutable e_extern : bool;
	mutable e_constrs : (string , tenum_field) PMap.t;
	mutable e_names : string list;
}

and tdef = {
	t_path : path;
	t_module : module_def;
<<<<<<< HEAD
	t_pos : Ast.pos;
	t_name_pos : Ast.pos;
=======
	t_pos : pos;
	t_name_pos : pos;
>>>>>>> 0ac60af4
	t_private : bool;
	t_doc : Ast.documentation;
	mutable t_meta : metadata;
	mutable t_params : type_params;
	(* do not insert any fields above *)
	mutable t_type : t;
}

and tabstract = {
	mutable a_path : path;
	a_module : module_def;
<<<<<<< HEAD
	a_pos : Ast.pos;
	a_name_pos : Ast.pos;
=======
	a_pos : pos;
	a_name_pos : pos;
>>>>>>> 0ac60af4
	a_private : bool;
	a_doc : Ast.documentation;
	mutable a_meta : metadata;
	mutable a_params : type_params;
	(* do not insert any fields above *)
	mutable a_ops : (Ast.binop * tclass_field) list;
	mutable a_unops : (Ast.unop * unop_flag * tclass_field) list;
	mutable a_impl : tclass option;
	mutable a_this : t;
	mutable a_from : t list;
	mutable a_from_field : (t * tclass_field) list;
	mutable a_to : t list;
	mutable a_to_field : (t * tclass_field) list;
	mutable a_array : tclass_field list;
	mutable a_resolve : tclass_field option;
}

and module_type =
	| TClassDecl of tclass
	| TEnumDecl of tenum
	| TTypeDecl of tdef
	| TAbstractDecl of tabstract

and module_def = {
	m_id : int;
	m_path : path;
	mutable m_types : module_type list;
	m_extra : module_def_extra;
}

and module_def_extra = {
	m_file : string;
	m_sign : string;
	mutable m_check_policy : module_check_policy list;
	mutable m_time : float;
	mutable m_dirty : module_def option;
	mutable m_added : int;
	mutable m_mark : int;
	mutable m_deps : (int,module_def) PMap.t;
	mutable m_processed : int;
	mutable m_kind : module_kind;
	mutable m_binded_res : (string, string) PMap.t;
	mutable m_macro_calls : string list;
	mutable m_if_feature : (string *(tclass * tclass_field * bool)) list;
	mutable m_features : (string,bool) Hashtbl.t;
}

and module_kind =
	| MCode
	| MMacro
	| MFake
	| MSub
	| MExtern
	| MImport

and build_state =
	| Built
	| Building
	| BuildMacro of (unit -> unit) list ref

(* ======= General utility ======= *)

let alloc_var =
	let uid = ref 0 in
	(fun n t p -> incr uid; { v_name = n; v_type = t; v_id = !uid; v_capture = false; v_extra = None; v_meta = []; v_pos = p })

let alloc_unbound_var n t p =
	let v = alloc_var n t p in
	v.v_meta <- [Meta.Unbound,[],null_pos];
	v

let alloc_mid =
	let mid = ref 0 in
	(fun() -> incr mid; !mid)

let mk e t p = { eexpr = e; etype = t; epos = p }

let mk_block e =
	match e.eexpr with
	| TBlock _ -> e
	| _ -> mk (TBlock [e]) e.etype e.epos

let is_unbound v =
	Meta.has Meta.Unbound v.v_meta

let mk_cast e t p = mk (TCast(e,None)) t p

let null t p = mk (TConst TNull) t p

let mk_mono() = TMono (ref None)

let rec t_dynamic = TDynamic t_dynamic

<<<<<<< HEAD
=======
let not_opened = ref Closed
let mk_anon fl = TAnon { a_fields = fl; a_status = not_opened; }

>>>>>>> 0ac60af4
(* We use this for display purposes because otherwise we never see the Dynamic type that
   is defined in StdTypes.hx. This is set each time a typer is created, but this is fine
   because Dynamic is the same in all contexts. If this ever changes we'll have to review
   how we handle this. *)
let t_dynamic_def = ref t_dynamic

let tfun pl r = TFun (List.map (fun t -> "",false,t) pl,r)

let fun_args l = List.map (fun (a,c,t) -> a, c <> None, t) l

let mk_class m path pos name_pos =
	{
		cl_path = path;
		cl_module = m;
		cl_pos = pos;
		cl_name_pos = name_pos;
		cl_doc = None;
		cl_meta = [];
		cl_private = false;
		cl_kind = KNormal;
		cl_extern = false;
		cl_interface = false;
		cl_params = [];
		cl_super = None;
		cl_implements = [];
		cl_fields = PMap.empty;
		cl_ordered_statics = [];
		cl_ordered_fields = [];
		cl_statics = PMap.empty;
		cl_dynamic = None;
		cl_array_access = None;
		cl_constructor = None;
		cl_init = None;
		cl_overrides = [];
		cl_build = (fun() -> Built);
		cl_restore = (fun() -> ());
	}

let module_extra file sign time kind policy =
	{
		m_file = file;
		m_sign = sign;
		m_dirty = None;
		m_added = 0;
		m_mark = 0;
		m_time = time;
		m_processed = 0;
		m_deps = PMap.empty;
		m_kind = kind;
		m_binded_res = PMap.empty;
		m_macro_calls = [];
		m_if_feature = [];
		m_features = Hashtbl.create 0;
		m_check_policy = policy;
	}


let mk_field name t p name_pos = {
	cf_name = name;
	cf_type = t;
	cf_pos = p;
	cf_name_pos = name_pos;
	cf_doc = None;
	cf_meta = [];
	cf_public = true;
	cf_kind = Var { v_read = AccNormal; v_write = AccNormal };
	cf_expr = None;
	cf_expr_unoptimized = None;
	cf_params = [];
	cf_overloads = [];
}

let null_module = {
		m_id = alloc_mid();
		m_path = [] , "";
		m_types = [];
		m_extra = module_extra "" "" 0. MFake [];
	}

let null_class =
<<<<<<< HEAD
	let c = mk_class null_module ([],"") Ast.null_pos Ast.null_pos in
	c.cl_private <- true;
	c

let null_field = mk_field "" t_dynamic Ast.null_pos Ast.null_pos
=======
	let c = mk_class null_module ([],"") null_pos null_pos in
	c.cl_private <- true;
	c

let null_field = mk_field "" t_dynamic null_pos null_pos
>>>>>>> 0ac60af4

let null_abstract = {
	a_path = ([],"");
	a_module = null_module;
	a_pos = null_pos;
	a_name_pos = null_pos;
	a_private = true;
	a_doc = None;
	a_meta = [];
	a_params = [];
	a_ops = [];
	a_unops = [];
	a_impl = None;
	a_this = t_dynamic;
	a_from = [];
	a_from_field = [];
	a_to = [];
	a_to_field = [];
	a_array = [];
	a_resolve = None;
}

let add_dependency m mdep =
	if m != null_module && m != mdep then m.m_extra.m_deps <- PMap.add mdep.m_id mdep m.m_extra.m_deps

let arg_name (a,_) = a.v_name

let t_infos t : tinfos =
	match t with
	| TClassDecl c -> Obj.magic c
	| TEnumDecl e -> Obj.magic e
	| TTypeDecl t -> Obj.magic t
	| TAbstractDecl a -> Obj.magic a

let t_path t = (t_infos t).mt_path

let rec is_parent csup c =
	if c == csup || List.exists (fun (i,_) -> is_parent csup i) c.cl_implements then
		true
	else match c.cl_super with
		| None -> false
		| Some (c,_) -> is_parent csup c

let map loop t =
	match t with
	| TMono r ->
		(match !r with
		| None -> t
		| Some t -> loop t) (* erase*)
	| TEnum (_,[]) | TInst (_,[]) | TType (_,[]) ->
		t
	| TEnum (e,tl) ->
		TEnum (e, List.map loop tl)
	| TInst (c,tl) ->
		TInst (c, List.map loop tl)
	| TType (t2,tl) ->
		TType (t2,List.map loop tl)
	| TAbstract (a,tl) ->
		TAbstract (a,List.map loop tl)
	| TFun (tl,r) ->
		TFun (List.map (fun (s,o,t) -> s, o, loop t) tl,loop r)
	| TAnon a ->
		let fields = PMap.map (fun f -> { f with cf_type = loop f.cf_type }) a.a_fields in
		begin match !(a.a_status) with
			| Opened ->
				a.a_fields <- fields;
				t
			| _ ->
				TAnon {
					a_fields = fields;
					a_status = a.a_status;
				}
		end
	| TLazy f ->
		let ft = !f() in
		let ft2 = loop ft in
		if ft == ft2 then t else ft2
	| TDynamic t2 ->
		if t == t2 then	t else TDynamic (loop t2)

let dup t =
	let monos = ref [] in
	let rec loop t =
		match t with
		| TMono { contents = None } ->
			(try
				List.assq t !monos
			with Not_found ->
				let m = mk_mono() in
				monos := (t,m) :: !monos;
				m)
		| _ ->
			map loop t
	in
	loop t

(* substitute parameters with other types *)
let apply_params cparams params t =
	match cparams with
	| [] -> t
	| _ ->
	let rec loop l1 l2 =
		match l1, l2 with
		| [] , [] -> []
		| (x,TLazy f) :: l1, _ -> loop ((x,(!f)()) :: l1) l2
		| (_,t1) :: l1 , t2 :: l2 -> (t1,t2) :: loop l1 l2
		| _ -> assert false
	in
	let subst = loop cparams params in
	let rec loop t =
		try
			List.assq t subst
		with Not_found ->
		match t with
		| TMono r ->
			(match !r with
			| None -> t
			| Some t -> loop t)
		| TEnum (e,tl) ->
			(match tl with
			| [] -> t
			| _ -> TEnum (e,List.map loop tl))
		| TType (t2,tl) ->
			(match tl with
			| [] -> t
			| _ -> TType (t2,List.map loop tl))
		| TAbstract (a,tl) ->
			(match tl with
			| [] -> t
			| _ -> TAbstract (a,List.map loop tl))
		| TInst (c,tl) ->
			(match tl with
			| [] ->
				t
			| [TMono r] ->
				(match !r with
				| Some tt when t == tt ->
					(* for dynamic *)
					let pt = mk_mono() in
					let t = TInst (c,[pt]) in
					(match pt with TMono r -> r := Some t | _ -> assert false);
					t
				| _ -> TInst (c,List.map loop tl))
			| _ ->
				TInst (c,List.map loop tl))
		| TFun (tl,r) ->
			TFun (List.map (fun (s,o,t) -> s, o, loop t) tl,loop r)
		| TAnon a ->
			let fields = PMap.map (fun f -> { f with cf_type = loop f.cf_type }) a.a_fields in
			begin match !(a.a_status) with
				| Opened ->
					a.a_fields <- fields;
					t
				| _ ->
					TAnon {
						a_fields = fields;
						a_status = a.a_status;
					}
			end
		| TLazy f ->
			let ft = !f() in
			let ft2 = loop ft in
			if ft == ft2 then
				t
			else
				ft2
		| TDynamic t2 ->
			if t == t2 then
				t
			else
				TDynamic (loop t2)
	in
	loop t

let monomorphs eparams t =
	apply_params eparams (List.map (fun _ -> mk_mono()) eparams) t

let rec follow t =
	match t with
	| TMono r ->
		(match !r with
		| Some t -> follow t
		| _ -> t)
	| TLazy f ->
		follow (!f())
	| TType (t,tl) ->
		follow (apply_params t.t_params tl t.t_type)
	| _ -> t

let rec is_nullable = function
	| TMono r ->
		(match !r with None -> false | Some t -> is_nullable t)
	| TType ({ t_path = ([],"Null") },[_]) ->
		true
	| TLazy f ->
		is_nullable (!f())
	| TType (t,tl) ->
		is_nullable (apply_params t.t_params tl t.t_type)
	| TFun _ ->
		false
(*
	Type parameters will most of the time be nullable objects, so we don't want to make it hard for users
	to have to specify Null<T> all over the place, so while they could be a basic type, let's assume they will not.

	This will still cause issues with inlining and haxe.rtti.Generic. In that case proper explicit Null<T> is required to
	work correctly with basic types. This could still be fixed by redoing a nullability inference on the typed AST.

	| TInst ({ cl_kind = KTypeParameter },_) -> false
*)
	| TAbstract (a,_) when Meta.has Meta.CoreType a.a_meta ->
		not (Meta.has Meta.NotNull a.a_meta)
	| TAbstract (a,tl) ->
		not (Meta.has Meta.NotNull a.a_meta) && is_nullable (apply_params a.a_params tl a.a_this)
	| _ ->
		true

let rec is_null ?(no_lazy=false) = function
	| TMono r ->
		(match !r with None -> false | Some t -> is_null t)
	| TType ({ t_path = ([],"Null") },[t]) ->
		not (is_nullable (follow t))
	| TLazy f ->
		if no_lazy then raise Exit else is_null (!f())
	| TType (t,tl) ->
		is_null (apply_params t.t_params tl t.t_type)
	| _ ->
		false

(* Determines if we have a Null<T>. Unlike is_null, this returns true even if the wrapped type is nullable itself. *)
let rec is_explicit_null = function
	| TMono r ->
		(match !r with None -> false | Some t -> is_null t)
	| TType ({ t_path = ([],"Null") },[t]) ->
		true
	| TLazy f ->
		is_null (!f())
	| TType (t,tl) ->
		is_null (apply_params t.t_params tl t.t_type)
	| _ ->
		false

let rec has_mono t = match t with
	| TMono r ->
		(match !r with None -> true | Some t -> has_mono t)
	| TInst(_,pl) | TEnum(_,pl) | TAbstract(_,pl) | TType(_,pl) ->
		List.exists has_mono pl
	| TDynamic _ ->
		false
	| TFun(args,r) ->
		has_mono r || List.exists (fun (_,_,t) -> has_mono t) args
	| TAnon a ->
		PMap.fold (fun cf b -> has_mono cf.cf_type || b) a.a_fields false
	| TLazy r ->
		has_mono (!r())

let concat e1 e2 =
	let e = (match e1.eexpr, e2.eexpr with
		| TBlock el1, TBlock el2 -> TBlock (el1@el2)
		| TBlock el, _ -> TBlock (el @ [e2])
		| _, TBlock el -> TBlock (e1 :: el)
		| _ , _ -> TBlock [e1;e2]
	) in
	mk e e2.etype (punion e1.epos e2.epos)

let is_closed a = !(a.a_status) <> Opened

let type_of_module_type = function
	| TClassDecl c -> TInst (c,List.map snd c.cl_params)
	| TEnumDecl e -> TEnum (e,List.map snd e.e_params)
	| TTypeDecl t -> TType (t,List.map snd t.t_params)
	| TAbstractDecl a -> TAbstract (a,List.map snd a.a_params)

let rec module_type_of_type = function
	| TInst(c,_) -> TClassDecl c
	| TEnum(en,_) -> TEnumDecl en
	| TType(t,_) -> TTypeDecl t
	| TAbstract(a,_) -> TAbstractDecl a
	| TLazy f -> module_type_of_type (!f())
	| TMono r ->
		(match !r with
		| Some t -> module_type_of_type t
		| _ -> raise Exit)
	| _ ->
		raise Exit

let tconst_to_const = function
	| TInt i -> Int (Int32.to_string i)
	| TFloat s -> Float s
	| TString s -> String s
	| TBool b -> Ident (if b then "true" else "false")
	| TNull -> Ident "null"
	| TThis -> Ident "this"
	| TSuper -> Ident "super"

let has_ctor_constraint c = match c.cl_kind with
	| KTypeParameter tl ->
		List.exists (fun t -> match follow t with
			| TAnon a when PMap.mem "new" a.a_fields -> true
			| TAbstract({a_path=["haxe"],"Constructible"},_) -> true
			| _ -> false
		) tl;
	| _ -> false

(* ======= Field utility ======= *)

let field_name f =
	match f with
	| FAnon f | FInstance (_,_,f) | FStatic (_,f) | FClosure (_,f) -> f.cf_name
	| FEnum (_,f) -> f.ef_name
	| FDynamic n -> n

let extract_field = function
	| FAnon f | FInstance (_,_,f) | FStatic (_,f) | FClosure (_,f) -> Some f
	| _ -> None

let is_extern_field f =
	match f.cf_kind with
	| Method _ -> false
	| Var { v_read = AccNormal | AccInline | AccNo } | Var { v_write = AccNormal | AccNo } -> false
	| _ -> not (Meta.has Meta.IsVar f.cf_meta)

let field_type f =
	match f.cf_params with
	| [] -> f.cf_type
	| l -> monomorphs l f.cf_type

let rec raw_class_field build_type c tl i =
	let apply = apply_params c.cl_params tl in
	try
		let f = PMap.find i c.cl_fields in
		Some (c,tl), build_type f , f
	with Not_found -> try (match c.cl_constructor with
		| Some ctor when i = "new" -> Some (c,tl), build_type ctor,ctor
		| _ -> raise Not_found)
	with Not_found -> try
		match c.cl_super with
		| None ->
			raise Not_found
		| Some (c,tl) ->
			let c2 , t , f = raw_class_field build_type c (List.map apply tl) i in
			c2, apply_params c.cl_params tl t , f
	with Not_found ->
		match c.cl_kind with
		| KTypeParameter tl ->
			let rec loop = function
				| [] ->
					raise Not_found
				| t :: ctl ->
					match follow t with
					| TAnon a ->
						(try
							let f = PMap.find i a.a_fields in
							None, build_type f, f
						with
							Not_found -> loop ctl)
					| TInst (c,tl) ->
						(try
							let c2, t , f = raw_class_field build_type c (List.map apply tl) i in
							c2, apply_params c.cl_params tl t, f
						with
							Not_found -> loop ctl)
					| _ ->
						loop ctl
			in
			loop tl
		| _ ->
			if not c.cl_interface then raise Not_found;
			(*
				an interface can implements other interfaces without
				having to redeclare its fields
			*)
			let rec loop = function
				| [] ->
					raise Not_found
				| (c,tl) :: l ->
					try
						let c2, t , f = raw_class_field build_type c (List.map apply tl) i in
						c2, apply_params c.cl_params tl t, f
					with
						Not_found -> loop l
			in
			loop c.cl_implements

let class_field = raw_class_field field_type

let quick_field t n =
	match follow t with
	| TInst (c,tl) ->
		let c, _, f = raw_class_field (fun f -> f.cf_type) c tl n in
		(match c with None -> FAnon f | Some (c,tl) -> FInstance (c,tl,f))
	| TAnon a ->
		(match !(a.a_status) with
		| EnumStatics e ->
			let ef = PMap.find n e.e_constrs in
			FEnum(e,ef)
		| Statics c ->
			FStatic (c,PMap.find n c.cl_statics)
		| AbstractStatics a ->
			begin match a.a_impl with
				| Some c ->
					let cf = PMap.find n c.cl_statics in
					FStatic(c,cf) (* is that right? *)
				| _ ->
					raise Not_found
			end
		| _ ->
			FAnon (PMap.find n a.a_fields))
	| TDynamic _ ->
		FDynamic n
	| TEnum _  | TMono _ | TAbstract _ | TFun _ ->
		raise Not_found
	| TLazy _ | TType _ ->
		assert false

let quick_field_dynamic t s =
	try quick_field t s
	with Not_found -> FDynamic s

let rec get_constructor build_type c =
	match c.cl_constructor, c.cl_super with
	| Some c, _ -> build_type c, c
	| None, None -> raise Not_found
	| None, Some (csup,cparams) ->
		let t, c = get_constructor build_type csup in
		apply_params csup.cl_params cparams t, c

(* ======= Printing ======= *)

let print_context() = ref []

let rec s_type_kind t =
	let map tl = String.concat ", " (List.map s_type_kind tl) in
	match t with
	| TMono r ->
		begin match !r with
			| None -> "TMono (None)"
			| Some t -> "TMono (Some (" ^ (s_type_kind t) ^ "))"
		end
	| TEnum(en,tl) -> Printf.sprintf "TEnum(%s, [%s])" (s_type_path en.e_path) (map tl)
	| TInst(c,tl) -> Printf.sprintf "TInst(%s, [%s])" (s_type_path c.cl_path) (map tl)
	| TType(t,tl) -> Printf.sprintf "TType(%s, [%s])" (s_type_path t.t_path) (map tl)
	| TAbstract(a,tl) -> Printf.sprintf "TAbstract(%s, [%s])" (s_type_path a.a_path) (map tl)
	| TFun(tl,r) -> Printf.sprintf "TFun([%s], %s)" (String.concat ", " (List.map (fun (n,b,t) -> Printf.sprintf "%s%s:%s" (if b then "?" else "") n (s_type_kind t)) tl)) (s_type_kind r)
	| TAnon an -> "TAnon"
	| TDynamic t2 -> "TDynamic"
	| TLazy _ -> "TLazy"

let s_module_type_kind = function
	| TClassDecl c -> "TClassDecl(" ^ (s_type_path c.cl_path) ^ ")"
	| TEnumDecl en -> "TEnumDecl(" ^ (s_type_path en.e_path) ^ ")"
	| TAbstractDecl a -> "TAbstractDecl(" ^ (s_type_path a.a_path) ^ ")"
	| TTypeDecl t -> "TTypeDecl(" ^ (s_type_path t.t_path) ^ ")"

let rec s_type ctx t =
	match t with
	| TMono r ->
		(match !r with
		| None -> Printf.sprintf "Unknown<%d>" (try List.assq t (!ctx) with Not_found -> let n = List.length !ctx in ctx := (t,n) :: !ctx; n)
		| Some t -> s_type ctx t)
	| TEnum (e,tl) ->
		s_type_path e.e_path ^ s_type_params ctx tl
	| TInst (c,tl) ->
		(match c.cl_kind with
		| KExpr e -> Ast.s_expr e
		| _ -> s_type_path c.cl_path ^ s_type_params ctx tl)
	| TType (t,tl) ->
		s_type_path t.t_path ^ s_type_params ctx tl
	| TAbstract (a,tl) ->
		s_type_path a.a_path ^ s_type_params ctx tl
	| TFun ([],t) ->
		"Void -> " ^ s_fun ctx t false
	| TFun (l,t) ->
		String.concat " -> " (List.map (fun (s,b,t) ->
			(if b then "?" else "") ^ (if s = "" then "" else s ^ " : ") ^ s_fun ctx t true
		) l) ^ " -> " ^ s_fun ctx t false
	| TAnon a ->
		let fl = PMap.fold (fun f acc -> ((if Meta.has Meta.Optional f.cf_meta then " ?" else " ") ^ f.cf_name ^ " : " ^ s_type ctx f.cf_type) :: acc) a.a_fields [] in
		"{" ^ (if not (is_closed a) then "+" else "") ^  String.concat "," fl ^ " }"
	| TDynamic t2 ->
		"Dynamic" ^ s_type_params ctx (if t == t2 then [] else [t2])
	| TLazy f ->
		s_type ctx (!f())

and s_fun ctx t void =
	match t with
	| TFun _ ->
		"(" ^ s_type ctx t ^ ")"
	| TAbstract ({ a_path = ([],"Void") },[]) when void ->
		"(" ^ s_type ctx t ^ ")"
	| TMono r ->
		(match !r with
		| None -> s_type ctx t
		| Some t -> s_fun ctx t void)
	| TLazy f ->
		s_fun ctx (!f()) void
	| _ ->
		s_type ctx t

and s_type_params ctx = function
	| [] -> ""
	| l -> "<" ^ String.concat ", " (List.map (s_type ctx) l) ^ ">"

let s_access is_read = function
	| AccNormal -> "default"
	| AccNo -> "null"
	| AccNever -> "never"
	| AccResolve -> "resolve"
	| AccCall -> if is_read then "get" else "set"
	| AccInline	-> "inline"
	| AccRequire (n,_) -> "require " ^ n

let s_kind = function
	| Var { v_read = AccNormal; v_write = AccNormal } -> "var"
	| Var v -> "(" ^ s_access true v.v_read ^ "," ^ s_access false v.v_write ^ ")"
	| Method m ->
		match m with
		| MethNormal -> "method"
		| MethDynamic -> "dynamic method"
		| MethInline -> "inline method"
		| MethMacro -> "macro method"

let s_expr_kind e =
	match e.eexpr with
	| TConst _ -> "Const"
	| TLocal _ -> "Local"
	| TArray (_,_) -> "Array"
	| TBinop (_,_,_) -> "Binop"
	| TEnumParameter (_,_,_) -> "EnumParameter"
	| TField (_,_) -> "Field"
	| TTypeExpr _ -> "TypeExpr"
	| TParenthesis _ -> "Parenthesis"
	| TObjectDecl _ -> "ObjectDecl"
	| TArrayDecl _ -> "ArrayDecl"
	| TCall (_,_) -> "Call"
	| TNew (_,_,_) -> "New"
	| TUnop (_,_,_) -> "Unop"
	| TFunction _ -> "Function"
	| TVar _ -> "Vars"
	| TBlock _ -> "Block"
	| TFor (_,_,_) -> "For"
	| TIf (_,_,_) -> "If"
	| TWhile (_,_,_) -> "While"
	| TSwitch (_,_,_) -> "Switch"
	| TTry (_,_) -> "Try"
	| TReturn _ -> "Return"
	| TBreak -> "Break"
	| TContinue -> "Continue"
	| TThrow _ -> "Throw"
	| TCast _ -> "Cast"
	| TMeta _ -> "Meta"

let s_const = function
	| TInt i -> Int32.to_string i
	| TFloat s -> s
	| TString s -> Printf.sprintf "\"%s\"" (Ast.s_escape s)
	| TBool b -> if b then "true" else "false"
	| TNull -> "null"
	| TThis -> "this"
	| TSuper -> "super"

let rec s_expr s_type e =
	let sprintf = Printf.sprintf in
	let slist f l = String.concat "," (List.map f l) in
	let loop = s_expr s_type in
	let s_var v = v.v_name ^ ":" ^ string_of_int v.v_id ^ if v.v_capture then "[c]" else "" in
	let str = (match e.eexpr with
	| TConst c ->
		"Const " ^ s_const c
	| TLocal v ->
		"Local " ^ s_var v
	| TArray (e1,e2) ->
		sprintf "%s[%s]" (loop e1) (loop e2)
	| TBinop (op,e1,e2) ->
		sprintf "(%s %s %s)" (loop e1) (s_binop op) (loop e2)
	| TEnumParameter (e1,_,i) ->
		sprintf "%s[%i]" (loop e1) i
	| TField (e,f) ->
		let fstr = (match f with
			| FStatic (c,f) -> "static(" ^ s_type_path c.cl_path ^ "." ^ f.cf_name ^ ")"
			| FInstance (c,_,f) -> "inst(" ^ s_type_path c.cl_path ^ "." ^ f.cf_name ^ " : " ^ s_type f.cf_type ^ ")"
			| FClosure (c,f) -> "closure(" ^ (match c with None -> f.cf_name | Some (c,_) -> s_type_path c.cl_path ^ "." ^ f.cf_name)  ^ ")"
			| FAnon f -> "anon(" ^ f.cf_name ^ ")"
			| FEnum (en,f) -> "enum(" ^ s_type_path en.e_path ^ "." ^ f.ef_name ^ ")"
			| FDynamic f -> "dynamic(" ^ f ^ ")"
		) in
		sprintf "%s.%s" (loop e) fstr
	| TTypeExpr m ->
		sprintf "TypeExpr %s" (s_type_path (t_path m))
	| TParenthesis e ->
		sprintf "Parenthesis %s" (loop e)
	| TObjectDecl fl ->
		sprintf "ObjectDecl {%s}" (slist (fun (f,e) -> sprintf "%s : %s" f (loop e)) fl)
	| TArrayDecl el ->
		sprintf "ArrayDecl [%s]" (slist loop el)
	| TCall (e,el) ->
		sprintf "Call %s(%s)" (loop e) (slist loop el)
	| TNew (c,pl,el) ->
		sprintf "New %s%s(%s)" (s_type_path c.cl_path) (match pl with [] -> "" | l -> sprintf "<%s>" (slist s_type l)) (slist loop el)
	| TUnop (op,f,e) ->
		(match f with
		| Prefix -> sprintf "(%s %s)" (s_unop op) (loop e)
		| Postfix -> sprintf "(%s %s)" (loop e) (s_unop op))
	| TFunction f ->
		let args = slist (fun (v,o) -> sprintf "%s : %s%s" (s_var v) (s_type v.v_type) (match o with None -> "" | Some c -> " = " ^ s_const c)) f.tf_args in
		sprintf "Function(%s) : %s = %s" args (s_type f.tf_type) (loop f.tf_expr)
	| TVar (v,eo) ->
		sprintf "Vars %s" (sprintf "%s : %s%s" (s_var v) (s_type v.v_type) (match eo with None -> "" | Some e -> " = " ^ loop e))
	| TBlock el ->
		sprintf "Block {\n%s}" (String.concat "" (List.map (fun e -> sprintf "%s;\n" (loop e)) el))
	| TFor (v,econd,e) ->
		sprintf "For (%s : %s in %s,%s)" (s_var v) (s_type v.v_type) (loop econd) (loop e)
	| TIf (e,e1,e2) ->
		sprintf "If (%s,%s%s)" (loop e) (loop e1) (match e2 with None -> "" | Some e -> "," ^ loop e)
	| TWhile (econd,e,flag) ->
		(match flag with
		| NormalWhile -> sprintf "While (%s,%s)" (loop econd) (loop e)
		| DoWhile -> sprintf "DoWhile (%s,%s)" (loop e) (loop econd))
	| TSwitch (e,cases,def) ->
		sprintf "Switch (%s,(%s)%s)" (loop e) (slist (fun (cl,e) -> sprintf "case %s: %s" (slist loop cl) (loop e)) cases) (match def with None -> "" | Some e -> "," ^ loop e)
	| TTry (e,cl) ->
		sprintf "Try %s(%s) " (loop e) (slist (fun (v,e) -> sprintf "catch( %s : %s ) %s" (s_var v) (s_type v.v_type) (loop e)) cl)
	| TReturn None ->
		"Return"
	| TReturn (Some e) ->
		sprintf "Return %s" (loop e)
	| TBreak ->
		"Break"
	| TContinue ->
		"Continue"
	| TThrow e ->
		"Throw " ^ (loop e)
	| TCast (e,t) ->
		sprintf "Cast %s%s" (match t with None -> "" | Some t -> s_type_path (t_path t) ^ ": ") (loop e)
	| TMeta ((n,el,_),e) ->
		sprintf "@%s%s %s" (Meta.to_string n) (match el with [] -> "" | _ -> "(" ^ (String.concat ", " (List.map Ast.s_expr el)) ^ ")") (loop e)
	) in
	sprintf "(%s : %s)" str (s_type e.etype)

let rec s_expr_pretty print_var_ids tabs top_level s_type e =
	let sprintf = Printf.sprintf in
	let loop = s_expr_pretty print_var_ids tabs false s_type in
	let slist c f l = String.concat c (List.map f l) in
	let clist f l = slist ", " f l in
	let local v = if print_var_ids then sprintf "%s<%i>" v.v_name v.v_id else v.v_name in
	match e.eexpr with
	| TConst c -> s_const c
	| TLocal v -> local v
	| TArray (e1,e2) -> sprintf "%s[%s]" (loop e1) (loop e2)
	| TBinop (op,e1,e2) -> sprintf "%s %s %s" (loop e1) (s_binop op) (loop e2)
	| TEnumParameter (e1,_,i) -> sprintf "%s[%i]" (loop e1) i
	| TField (e1,s) -> sprintf "%s.%s" (loop e1) (field_name s)
	| TTypeExpr mt -> (s_type_path (t_path mt))
	| TParenthesis e1 -> sprintf "(%s)" (loop e1)
	| TObjectDecl fl -> sprintf "{%s}" (clist (fun (f,e) -> sprintf "%s : %s" f (loop e)) fl)
	| TArrayDecl el -> sprintf "[%s]" (clist loop el)
	| TCall (e1,el) -> sprintf "%s(%s)" (loop e1) (clist loop el)
	| TNew (c,pl,el) ->
		sprintf "new %s(%s)" (s_type_path c.cl_path) (clist loop el)
	| TUnop (op,f,e) ->
		(match f with
		| Prefix -> sprintf "%s %s" (s_unop op) (loop e)
		| Postfix -> sprintf "%s %s" (loop e) (s_unop op))
	| TFunction f ->
		let args = clist (fun (v,o) -> sprintf "%s:%s%s" (local v) (s_type v.v_type) (match o with None -> "" | Some c -> " = " ^ s_const c)) f.tf_args in
		sprintf "%s(%s) %s" (if top_level then "" else "function") args (loop f.tf_expr)
	| TVar (v,eo) ->
		sprintf "var %s" (sprintf "%s%s" (local v) (match eo with None -> "" | Some e -> " = " ^ loop e))
	| TBlock el ->
		let ntabs = tabs ^ "\t" in
		let s = sprintf "{\n%s" (String.concat "" (List.map (fun e -> sprintf "%s%s;\n" ntabs (s_expr_pretty print_var_ids ntabs top_level s_type e)) el)) in
		(match el with
			| [] -> "{}"
			| _ ->  s ^ tabs ^ "}")
	| TFor (v,econd,e) ->
		sprintf "for (%s in %s) %s" (local v) (loop econd) (loop e)
	| TIf (e,e1,e2) ->
		sprintf "if (%s) %s%s" (loop e) (loop e1) (match e2 with None -> "" | Some e -> " else " ^ loop e)
	| TWhile (econd,e,flag) ->
		(match flag with
		| NormalWhile -> sprintf "while (%s) %s" (loop econd) (loop e)
		| DoWhile -> sprintf "do (%s) while(%s)" (loop e) (loop econd))
	| TSwitch (e,cases,def) ->
		let ntabs = tabs ^ "\t" in
		let s = sprintf "switch (%s) {\n%s%s" (loop e) (slist "" (fun (cl,e) -> sprintf "%scase %s: %s;\n" ntabs (clist loop cl) (s_expr_pretty print_var_ids ntabs top_level s_type e)) cases) (match def with None -> "" | Some e -> ntabs ^ "default: " ^ (s_expr_pretty print_var_ids ntabs top_level s_type e) ^ "\n") in
		s ^ tabs ^ "}"
	| TTry (e,cl) ->
		sprintf "try %s%s" (loop e) (clist (fun (v,e) -> sprintf " catch (%s:%s) %s" (local v) (s_type v.v_type) (loop e)) cl)
	| TReturn None ->
		"return"
	| TReturn (Some e) ->
		sprintf "return %s" (loop e)
	| TBreak ->
		"break"
	| TContinue ->
		"continue"
	| TThrow e ->
		"throw " ^ (loop e)
	| TCast (e,None) ->
		sprintf "cast %s" (loop e)
	| TCast (e,Some mt) ->
		sprintf "cast (%s,%s)" (loop e) (s_type_path (t_path mt))
	| TMeta ((n,el,_),e) ->
		sprintf "@%s%s %s" (Meta.to_string n) (match el with [] -> "" | _ -> "(" ^ (String.concat ", " (List.map Ast.s_expr el)) ^ ")") (loop e)

let rec s_expr_ast print_var_ids tabs s_type e =
	let sprintf = Printf.sprintf in
	let loop ?(extra_tabs="") = s_expr_ast print_var_ids (tabs ^ "\t" ^ extra_tabs) s_type in
	let tag_args tabs sl = match sl with
		| [] -> ""
		| [s] when not (String.contains s '\n') -> " " ^ s
		| _ ->
			let tabs = "\n" ^ tabs ^ "\t" in
			tabs ^ (String.concat tabs sl)
	in
	let tag s ?(t=None) ?(extra_tabs="") sl =
		let st = match t with
			| None -> s_type e.etype
			| Some t -> s_type t
		in
		sprintf "[%s:%s]%s" s st (tag_args (tabs ^ extra_tabs) sl)
	in
	let var_id v = if print_var_ids then v.v_id else 0 in
	let const c t = tag "Const" ~t [s_const c] in
	let local v = sprintf "[Local %s(%i):%s]" v.v_name (var_id v) (s_type v.v_type) in
	let var v sl = sprintf "[Var %s(%i):%s]%s" v.v_name (var_id v) (s_type v.v_type) (tag_args tabs sl) in
	let module_type mt = sprintf "[TypeExpr %s:%s]" (s_type_path (t_path mt)) (s_type e.etype) in
	match e.eexpr with
	| TConst c -> const c (Some e.etype)
	| TLocal v -> local v
	| TArray (e1,e2) -> tag "Array" [loop e1; loop e2]
	| TBinop (op,e1,e2) -> tag "Binop" [loop e1; s_binop op; loop e2]
	| TUnop (op,flag,e1) -> tag "Unop" [s_unop op; if flag = Postfix then "Postfix" else "Prefix"; loop e1]
	| TEnumParameter (e1,ef,i) -> tag "EnumParameter" [loop e1; ef.ef_name; string_of_int i]
	| TField (e1,fa) ->
		let sfa = match fa with
			| FInstance(c,tl,cf) -> tag "FInstance" ~extra_tabs:"\t" [s_type (TInst(c,tl)); cf.cf_name]
			| FStatic(c,cf) -> tag "FStatic" ~extra_tabs:"\t" [s_type_path c.cl_path; cf.cf_name]
			| FClosure(co,cf) -> tag "FClosure" ~extra_tabs:"\t" [(match co with None -> "None" | Some (c,tl) -> s_type (TInst(c,tl))); cf.cf_name]
			| FAnon cf -> tag "FAnon" ~extra_tabs:"\t" [cf.cf_name]
			| FDynamic s -> tag "FDynamic" ~extra_tabs:"\t" [s]
			| FEnum(en,ef) -> tag "FEnum" ~extra_tabs:"\t" [s_type_path en.e_path; ef.ef_name]
		in
		tag "Field" [loop e1; sfa]
	| TTypeExpr mt -> module_type mt
	| TParenthesis e1 -> tag "Parenthesis" [loop e1]
	| TObjectDecl fl -> tag "ObjectDecl" (List.map (fun (s,e) -> sprintf "%s: %s" s (loop e)) fl)
	| TArrayDecl el -> tag "ArrayDecl" (List.map loop el)
	| TCall (e1,el) -> tag "Call" (loop e1 :: (List.map loop el))
	| TNew (c,tl,el) -> tag "New" ((s_type (TInst(c,tl))) :: (List.map loop el))
	| TFunction f ->
		let arg (v,cto) =
			tag "Arg" ~t:(Some v.v_type) ~extra_tabs:"\t" (match cto with None -> [local v] | Some ct -> [local v;const ct None])
		in
		tag "Function" ((List.map arg f.tf_args) @ [loop f.tf_expr])
	| TVar (v,eo) -> var v (match eo with None -> [] | Some e -> [loop e])
	| TBlock el -> tag "Block" (List.map loop el)
	| TIf (e,e1,e2) -> tag "If" (loop e :: (Printf.sprintf "[Then:%s] %s" (s_type e1.etype) (loop e1)) :: (match e2 with None -> [] | Some e -> [Printf.sprintf "[Else:%s] %s" (s_type e.etype) (loop e)]))
	| TCast (e1,None) -> tag "Cast" [loop e1]
	| TCast (e1,Some mt) -> tag "Cast" [loop e1; module_type mt]
	| TThrow e1 -> tag "Throw" [loop e1]
	| TBreak -> tag "Break" []
	| TContinue -> tag "Continue" []
	| TReturn None -> tag "Return" []
	| TReturn (Some e1) -> tag "Return" [loop e1]
	| TWhile (e1,e2,NormalWhile) -> tag "While" [loop e1; loop e2]
	| TWhile (e1,e2,DoWhile) -> tag "Do" [loop e1; loop e2]
	| TFor (v,e1,e2) -> tag "For" [local v; loop e1; loop e2]
	| TTry (e1,catches) ->
		let sl = List.map (fun (v,e) ->
			sprintf "Catch %s%s" (local v) (tag_args (tabs ^ "\t") [loop ~extra_tabs:"\t" e]);
		) catches in
		tag "Try" ((loop e1) :: sl)
	| TSwitch (e1,cases,eo) ->
		let sl = List.map (fun (el,e) ->
			tag "Case" ~t:(Some e.etype) ~extra_tabs:"\t" ((List.map loop el) @ [loop ~extra_tabs:"\t" e])
		) cases in
		let sl = match eo with
			| None -> sl
			| Some e -> sl @ [tag "Default" ~t:(Some e.etype) ~extra_tabs:"\t" [loop ~extra_tabs:"\t" e]]
		in
		tag "Switch" ((loop e1) :: sl)
	| TMeta ((m,el,_),e1) ->
		let s = Meta.to_string m in
		let s = match el with
			| [] -> s
			| _ -> sprintf "%s(%s)" s (String.concat ", " (List.map Ast.s_expr el))
		in
		tag "Meta" [s; loop e1]

let s_types ?(sep = ", ") tl =
	let pctx = print_context() in
	String.concat sep (List.map (s_type pctx) tl)

let s_class_kind = function
	| KNormal ->
		"KNormal"
	| KTypeParameter tl ->
		Printf.sprintf "KTypeParameter [%s]" (s_types tl)
	| KExpr _ ->
		"KExpr"
	| KGeneric ->
		"KGeneric"
	| KGenericInstance(c,tl) ->
		Printf.sprintf "KGenericInstance %s<%s>" (s_type_path c.cl_path) (s_types tl)
	| KMacroType ->
		"KMacroType"
	| KGenericBuild _ ->
		"KGenericBuild"
	| KAbstractImpl a ->
		Printf.sprintf "KAbstractImpl %s" (s_type_path a.a_path)

module Printer = struct

	let s_type =
		s_type (print_context())

	let s_pair s1 s2 =
		Printf.sprintf "(%s,%s)" s1 s2

	let s_record_field name value =
		Printf.sprintf "%s = %s;" name value

	let s_pos p =
		Printf.sprintf "%s: %i-%i" p.pfile p.pmin p.pmax

	let s_record_fields tabs fields =
		let sl = List.map (fun (name,value) -> s_record_field name value) fields in
		Printf.sprintf "{\n%s\t%s\n%s}" tabs (String.concat ("\n\t" ^ tabs) sl) tabs

	let s_list sep f l =
		"[" ^ (String.concat sep (List.map f l)) ^ "]"

	let s_opt f o = match o with
		| None -> "None"
		| Some v -> f v

	let s_pmap fk fv pm =
		"{" ^ (String.concat ", " (PMap.foldi (fun k v acc -> (Printf.sprintf "%s = %s" (fk k) (fv v)) :: acc) pm [])) ^ "}"

	let s_doc = s_opt (fun s -> s)

	let s_metadata_entry (s,el,_) =
		Printf.sprintf "@%s%s" (Meta.to_string s) (match el with [] -> "" | el -> "(" ^ (String.concat ", " (List.map Ast.s_expr el)) ^ ")")

	let s_metadata metadata =
		s_list " " s_metadata_entry metadata

	let s_type_param (s,t) = match follow t with
		| TInst({cl_kind = KTypeParameter tl1},tl2) ->
			begin match tl1 with
			| [] -> s
			| _ -> Printf.sprintf "%s:%s" s (String.concat ", " (List.map s_type tl1))
			end
		| _ -> assert false

	let s_type_params tl =
		s_list ", " s_type_param tl

	let s_tclass_field tabs cf =
		s_record_fields tabs [
			"cf_name",cf.cf_name;
			"cf_doc",s_doc cf.cf_doc;
			"cf_type",s_type_kind (follow cf.cf_type);
			"cf_public",string_of_bool cf.cf_public;
			"cf_pos",s_pos cf.cf_pos;
			"cf_name_pos",s_pos cf.cf_name_pos;
			"cf_meta",s_metadata cf.cf_meta;
			"cf_kind",s_kind cf.cf_kind;
			"cf_params",s_type_params cf.cf_params;
			"cf_expr",s_opt (s_expr_ast true "\t\t" s_type) cf.cf_expr;
		]

	let s_tclass tabs c =
		s_record_fields tabs [
			"cl_path",s_type_path c.cl_path;
			"cl_module",s_type_path c.cl_module.m_path;
			"cl_pos",s_pos c.cl_pos;
			"cl_name_pos",s_pos c.cl_name_pos;
			"cl_private",string_of_bool c.cl_private;
			"cl_doc",s_doc c.cl_doc;
			"cl_meta",s_metadata c.cl_meta;
			"cl_params",s_type_params c.cl_params;
			"cl_kind",s_class_kind c.cl_kind;
			"cl_extern",string_of_bool c.cl_extern;
			"cl_interface",string_of_bool c.cl_interface;
			"cl_super",s_opt (fun (c,tl) -> s_type (TInst(c,tl))) c.cl_super;
			"cl_implements",s_list ", " (fun (c,tl) -> s_type (TInst(c,tl))) c.cl_implements;
			"cl_dynamic",s_opt s_type c.cl_dynamic;
			"cl_array_access",s_opt s_type c.cl_array_access;
			"cl_overrides",s_list "," (fun cf -> cf.cf_name) c.cl_overrides;
			"cl_init",s_opt (s_expr_ast true "" s_type) c.cl_init;
			"cl_constructor",s_opt (s_tclass_field (tabs ^ "\t")) c.cl_constructor;
			"cl_ordered_fields",s_list "\n\t" (s_tclass_field (tabs ^ "\t")) c.cl_ordered_fields;
			"cl_ordered_statics",s_list "\n\t" (s_tclass_field (tabs ^ "\t")) c.cl_ordered_statics;
		]

	let s_tdef tabs t =
		s_record_fields tabs [
			"t_path",s_type_path t.t_path;
			"t_module",s_type_path t.t_module.m_path;
			"t_pos",s_pos t.t_pos;
			"t_name_pos",s_pos t.t_name_pos;
			"t_private",string_of_bool t.t_private;
			"t_doc",s_doc t.t_doc;
			"t_meta",s_metadata t.t_meta;
			"t_params",s_type_params t.t_params;
			"t_type",s_type_kind t.t_type
		]

	let s_tenum_field tabs ef =
		s_record_fields tabs [
			"ef_name",ef.ef_name;
			"ef_doc",s_doc ef.ef_doc;
			"ef_pos",s_pos ef.ef_pos;
			"ef_name_pos",s_pos ef.ef_name_pos;
			"ef_type",s_type_kind ef.ef_type;
			"ef_index",string_of_int ef.ef_index;
			"ef_params",s_type_params ef.ef_params;
			"ef_meta",s_metadata ef.ef_meta
		]

	let s_tenum tabs en =
		s_record_fields tabs [
			"e_path",s_type_path en.e_path;
			"e_module",s_type_path en.e_module.m_path;
			"e_pos",s_pos en.e_pos;
			"e_name_pos",s_pos en.e_name_pos;
			"e_private",string_of_bool en.e_private;
			"d_doc",s_doc en.e_doc;
			"e_meta",s_metadata en.e_meta;
			"e_params",s_type_params en.e_params;
			"e_type",s_tdef "\t" en.e_type;
			"e_extern",string_of_bool en.e_extern;
			"e_constrs",s_list "\n\t" (s_tenum_field (tabs ^ "\t")) (PMap.fold (fun ef acc -> ef :: acc) en.e_constrs []);
			"e_names",String.concat ", " en.e_names
		]

	let s_tabstract tabs a =
		s_record_fields tabs [
			"a_path",s_type_path a.a_path;
			"a_modules",s_type_path a.a_module.m_path;
			"a_pos",s_pos a.a_pos;
			"a_name_pos",s_pos a.a_name_pos;
			"a_private",string_of_bool a.a_private;
			"a_doc",s_doc a.a_doc;
			"a_meta",s_metadata a.a_meta;
			"a_params",s_type_params a.a_params;
			"a_ops",s_list ", " (fun (op,cf) -> Printf.sprintf "%s: %s" (s_binop op) cf.cf_name) a.a_ops;
			"a_unops",s_list ", " (fun (op,flag,cf) -> Printf.sprintf "%s (%s): %s" (s_unop op) (if flag = Postfix then "postfix" else "prefix") cf.cf_name) a.a_unops;
			"a_impl",s_opt (fun c -> s_type_path c.cl_path) a.a_impl;
			"a_this",s_type_kind a.a_this;
			"a_from",s_list ", " s_type_kind a.a_from;
			"a_to",s_list ", " s_type_kind a.a_to;
			"a_from_field",s_list ", " (fun (t,cf) -> Printf.sprintf "%s: %s" (s_type_kind t) cf.cf_name) a.a_from_field;
			"a_to_field",s_list ", " (fun (t,cf) -> Printf.sprintf "%s: %s" (s_type_kind t) cf.cf_name) a.a_to_field;
			"a_array",s_list ", " (fun cf -> cf.cf_name) a.a_array;
			"a_resolve",s_opt (fun cf -> cf.cf_name) a.a_resolve;
		]

	let s_tvar_extra (tl,eo) =
		Printf.sprintf "Some(%s, %s)" (s_type_params tl) (s_opt (s_expr_ast true "" s_type) eo)

	let s_tvar v =
		s_record_fields "" [
			"v_id",string_of_int v.v_id;
			"v_name",v.v_name;
			"v_type",s_type v.v_type;
			"v_capture",string_of_bool v.v_capture;
			"v_extra",s_opt s_tvar_extra v.v_extra;
			"v_meta",s_metadata v.v_meta;
		]

	let s_module_kind = function
		| MCode -> "MCode"
		| MMacro -> "MMacro"
		| MFake -> "MFake"
		| MSub -> "MSub"
		| MExtern -> "MExtern"
		| MImport -> "MImport"

	let s_module_def_extra tabs me =
		s_record_fields tabs [
			"m_file",me.m_file;
			"m_sign",me.m_sign;
			"m_time",string_of_float me.m_time;
			"m_dirty",s_opt (fun m -> s_type_path m.m_path) me.m_dirty;
			"m_added",string_of_int me.m_added;
			"m_mark",string_of_int me.m_mark;
			"m_deps",s_pmap string_of_int (fun m -> snd m.m_path) me.m_deps;
			"m_processed",string_of_int me.m_processed;
			"m_kind",s_module_kind me.m_kind;
			"m_binded_res",""; (* TODO *)
			"m_macro_calls",String.concat ", " me.m_macro_calls;
			"m_if_feature",""; (* TODO *)
			"m_features",""; (* TODO *)
		]

	let s_module_def m =
		s_record_fields "" [
			"m_id",string_of_int m.m_id;
			"m_path",s_type_path m.m_path;
			"m_extra",s_module_def_extra "\t" m.m_extra
		]

	let s_type_path tp =
		s_record_fields "" [
			"tpackage",s_list "." (fun s -> s) tp.tpackage;
			"tname",tp.tname;
			"tparams","";
			"tsub",s_opt (fun s -> s) tp.tsub;
		]

	let s_class_flag = function
		| HInterface -> "HInterface"
		| HExtern -> "HExtern"
		| HPrivate -> "HPrivate"
		| HExtends tp -> "HExtends " ^ (s_type_path (fst tp))
		| HImplements tp -> "HImplements " ^ (s_type_path (fst tp))

	let s_placed f (x,p) =
		s_pair (f x) (s_pos p)

	let s_class_field cff =
		s_record_fields "" [
			"cff_name",s_placed (fun s -> s) cff.cff_name;
			"cff_doc",s_opt (fun s -> s) cff.cff_doc;
			"cff_pos",s_pos cff.cff_pos;
			"cff_meta",s_metadata cff.cff_meta;
			"cff_access",s_list ", " Ast.s_access cff.cff_access;
		]
end

(* ======= Unification ======= *)

let rec link e a b =
	(* tell if setting a == b will create a type-loop *)
	let rec loop t =
		if t == a then
			true
		else match t with
		| TMono t -> (match !t with None -> false | Some t -> loop t)
		| TEnum (_,tl) -> List.exists loop tl
		| TInst (_,tl) | TType (_,tl) | TAbstract (_,tl) -> List.exists loop tl
		| TFun (tl,t) -> List.exists (fun (_,_,t) -> loop t) tl || loop t
		| TDynamic t2 ->
			if t == t2 then
				false
			else
				loop t2
		| TLazy f ->
			loop (!f())
		| TAnon a ->
			try
				PMap.iter (fun _ f -> if loop f.cf_type then raise Exit) a.a_fields;
				false
			with
				Exit -> true
	in
	(* tell is already a ~= b *)
	if loop b then
		(follow b) == a
	else if b == t_dynamic then
		true
	else begin
		e := Some b;
		true
	end

let link_dynamic a b = match follow a,follow b with
	| TMono r,TDynamic _ -> r := Some b
	| TDynamic _,TMono r -> r := Some a
	| _ -> ()

let rec fast_eq a b =
	if a == b then
		true
	else match a , b with
	| TFun (l1,r1) , TFun (l2,r2) when List.length l1 = List.length l2 ->
		List.for_all2 (fun (_,_,t1) (_,_,t2) -> fast_eq t1 t2) l1 l2 && fast_eq r1 r2
	| TType (t1,l1), TType (t2,l2) ->
		t1 == t2 && List.for_all2 fast_eq l1 l2
	| TEnum (e1,l1), TEnum (e2,l2) ->
		e1 == e2 && List.for_all2 fast_eq l1 l2
	| TInst (c1,l1), TInst (c2,l2) ->
		c1 == c2 && List.for_all2 fast_eq l1 l2
	| TAbstract (a1,l1), TAbstract (a2,l2) ->
		a1 == a2 && List.for_all2 fast_eq l1 l2
	| _ , _ ->
		false

let rec fast_eq_mono ml a b =
	if a == b then
		true
	else match a , b with
	| TFun (l1,r1) , TFun (l2,r2) when List.length l1 = List.length l2 ->
		List.for_all2 (fun (_,_,t1) (_,_,t2) -> fast_eq_mono ml t1 t2) l1 l2 && fast_eq_mono ml r1 r2
	| TType (t1,l1), TType (t2,l2) ->
		t1 == t2 && List.for_all2 (fast_eq_mono ml) l1 l2
	| TEnum (e1,l1), TEnum (e2,l2) ->
		e1 == e2 && List.for_all2 (fast_eq_mono ml) l1 l2
	| TInst (c1,l1), TInst (c2,l2) ->
		c1 == c2 && List.for_all2 (fast_eq_mono ml) l1 l2
	| TAbstract (a1,l1), TAbstract (a2,l2) ->
		a1 == a2 && List.for_all2 (fast_eq_mono ml) l1 l2
	| TMono _, _ ->
		List.memq a ml
	| _ , _ ->
		false

(* perform unification with subtyping.
   the first type is always the most down in the class hierarchy
   it's also the one that is pointed by the position.
   It's actually a typecheck of  A :> B where some mutations can happen *)

type unify_error =
	| Cannot_unify of t * t
	| Invalid_field_type of string
	| Has_no_field of t * string
	| Has_no_runtime_field of t * string
	| Has_extra_field of t * string
	| Invalid_kind of string * field_kind * field_kind
	| Invalid_visibility of string
	| Not_matching_optional of string
	| Cant_force_optional
	| Invariant_parameter of t * t
	| Constraint_failure of string
	| Missing_overload of tclass_field * t
	| Unify_custom of string

exception Unify_error of unify_error list

let cannot_unify a b = Cannot_unify (a,b)
let invalid_field n = Invalid_field_type n
let invalid_kind n a b = Invalid_kind (n,a,b)
let invalid_visibility n = Invalid_visibility n
let has_no_field t n = Has_no_field (t,n)
let has_extra_field t n = Has_extra_field (t,n)
let error l = raise (Unify_error l)
let has_meta m ml = List.exists (fun (m2,_,_) -> m = m2) ml
let get_meta m ml = List.find (fun (m2,_,_) -> m = m2) ml
let no_meta = []

(*
	we can restrict access as soon as both are runtime-compatible
*)
let unify_access a1 a2 =
	a1 = a2 || match a1, a2 with
	| _, AccNo | _, AccNever -> true
	| AccInline, AccNormal -> true
	| _ -> false

let direct_access = function
	| AccNo | AccNever | AccNormal | AccInline | AccRequire _ -> true
	| AccResolve | AccCall -> false

let unify_kind k1 k2 =
	k1 = k2 || match k1, k2 with
		| Var v1, Var v2 -> unify_access v1.v_read v2.v_read && unify_access v1.v_write v2.v_write
		| Var v, Method m ->
			(match v.v_read, v.v_write, m with
			| AccNormal, _, MethNormal -> true
			| AccNormal, AccNormal, MethDynamic -> true
			| _ -> false)
		| Method m, Var v ->
			(match m with
			| MethDynamic -> direct_access v.v_read && direct_access v.v_write
			| MethMacro -> false
			| MethNormal | MethInline ->
				match v.v_read,v.v_write with
				| AccNormal,(AccNo | AccNever) -> true
				| _ -> false)
		| Method m1, Method m2 ->
			match m1,m2 with
			| MethInline, MethNormal
			| MethDynamic, MethNormal -> true
			| _ -> false

let eq_stack = ref []

type eq_kind =
	| EqStrict
	| EqCoreType
	| EqRightDynamic
	| EqBothDynamic
	| EqDoNotFollowNull (* like EqStrict, but does not follow Null<T> *)

let rec type_eq param a b =
	let can_follow t = match param with
		| EqCoreType -> false
		| EqDoNotFollowNull -> not (is_explicit_null t)
		| _ -> true
	in
	if a == b then
		()
	else match a , b with
	| TLazy f , _ -> type_eq param (!f()) b
	| _ , TLazy f -> type_eq param a (!f())
	| TMono t , _ ->
		(match !t with
		| None -> if param = EqCoreType || not (link t a b) then error [cannot_unify a b]
		| Some t -> type_eq param t b)
	| _ , TMono t ->
		(match !t with
		| None -> if param = EqCoreType || not (link t b a) then error [cannot_unify a b]
		| Some t -> type_eq param a t)
	| TType (t1,tl1), TType (t2,tl2) when (t1 == t2 || (param = EqCoreType && t1.t_path = t2.t_path)) && List.length tl1 = List.length tl2 ->
		List.iter2 (type_eq param) tl1 tl2
	| TType (t,tl) , _ when can_follow a ->
		type_eq param (apply_params t.t_params tl t.t_type) b
	| _ , TType (t,tl) when can_follow b ->
		if List.exists (fun (a2,b2) -> fast_eq a a2 && fast_eq b b2) (!eq_stack) then
			()
		else begin
			eq_stack := (a,b) :: !eq_stack;
			try
				type_eq param a (apply_params t.t_params tl t.t_type);
				eq_stack := List.tl !eq_stack;
			with
				Unify_error l ->
					eq_stack := List.tl !eq_stack;
					error (cannot_unify a b :: l)
		end
	| TEnum (e1,tl1) , TEnum (e2,tl2) ->
		if e1 != e2 && not (param = EqCoreType && e1.e_path = e2.e_path) then error [cannot_unify a b];
		List.iter2 (type_eq param) tl1 tl2
	| TInst (c1,tl1) , TInst (c2,tl2) ->
		if c1 != c2 && not (param = EqCoreType && c1.cl_path = c2.cl_path) && (match c1.cl_kind, c2.cl_kind with KExpr _, KExpr _ -> false | _ -> true) then error [cannot_unify a b];
		List.iter2 (type_eq param) tl1 tl2
	| TFun (l1,r1) , TFun (l2,r2) when List.length l1 = List.length l2 ->
		(try
			type_eq param r1 r2;
			List.iter2 (fun (n,o1,t1) (_,o2,t2) ->
				if o1 <> o2 then error [Not_matching_optional n];
				type_eq param t1 t2
			) l1 l2
		with
			Unify_error l -> error (cannot_unify a b :: l))
	| TDynamic a , TDynamic b ->
		type_eq param a b
	| TAbstract (a1,tl1) , TAbstract (a2,tl2) ->
		if a1 != a2 && not (param = EqCoreType && a1.a_path = a2.a_path) then error [cannot_unify a b];
		List.iter2 (type_eq param) tl1 tl2
	| TAnon a1, TAnon a2 ->
		(try
			PMap.iter (fun n f1 ->
				try
					let f2 = PMap.find n a2.a_fields in
					if f1.cf_kind <> f2.cf_kind && (param = EqStrict || param = EqCoreType || not (unify_kind f1.cf_kind f2.cf_kind)) then error [invalid_kind n f1.cf_kind f2.cf_kind];
					let a = f1.cf_type and b = f2.cf_type in
					if not (List.exists (fun (a2,b2) -> fast_eq a a2 && fast_eq b b2) (!eq_stack)) then begin
						eq_stack := (a,b) :: !eq_stack;
						try
							type_eq param a b;
							eq_stack := List.tl !eq_stack;
						with
							Unify_error l ->
								eq_stack := List.tl !eq_stack;
								error (invalid_field n :: l)
					end;
				with
					Not_found ->
						if is_closed a2 then error [has_no_field b n];
						if not (link (ref None) b f1.cf_type) then error [cannot_unify a b];
						a2.a_fields <- PMap.add n f1 a2.a_fields
			) a1.a_fields;
			PMap.iter (fun n f2 ->
				if not (PMap.mem n a1.a_fields) then begin
					if is_closed a1 then error [has_no_field a n];
					if not (link (ref None) a f2.cf_type) then error [cannot_unify a b];
					a1.a_fields <- PMap.add n f2 a1.a_fields
				end;
			) a2.a_fields;
		with
			Unify_error l -> error (cannot_unify a b :: l))
	| _ , _ ->
		if b == t_dynamic && (param = EqRightDynamic || param = EqBothDynamic) then
			()
		else if a == t_dynamic && param = EqBothDynamic then
			()
		else
			error [cannot_unify a b]

let type_iseq a b =
	try
		type_eq EqStrict a b;
		true
	with
		Unify_error _ -> false

let type_iseq_strict a b =
	try
		type_eq EqDoNotFollowNull a b;
		true
	with Unify_error _ ->
		false

let unify_stack = ref []
let abstract_cast_stack = ref []
let unify_new_monos = ref []

let rec unify a b =
	if a == b then
		()
	else match a, b with
	| TLazy f , _ -> unify (!f()) b
	| _ , TLazy f -> unify a (!f())
	| TMono t , _ ->
		(match !t with
		| None -> if not (link t a b) then error [cannot_unify a b]
		| Some t -> unify t b)
	| _ , TMono t ->
		(match !t with
		| None -> if not (link t b a) then error [cannot_unify a b]
		| Some t -> unify a t)
	| TType (t,tl) , _ ->
		if not (List.exists (fun (a2,b2) -> fast_eq a a2 && fast_eq b b2) (!unify_stack)) then begin
			try
				unify_stack := (a,b) :: !unify_stack;
				unify (apply_params t.t_params tl t.t_type) b;
				unify_stack := List.tl !unify_stack;
			with
				Unify_error l ->
					unify_stack := List.tl !unify_stack;
					error (cannot_unify a b :: l)
		end
	| _ , TType (t,tl) ->
		if not (List.exists (fun (a2,b2) -> fast_eq a a2 && fast_eq b b2) (!unify_stack)) then begin
			try
				unify_stack := (a,b) :: !unify_stack;
				unify a (apply_params t.t_params tl t.t_type);
				unify_stack := List.tl !unify_stack;
			with
				Unify_error l ->
					unify_stack := List.tl !unify_stack;
					error (cannot_unify a b :: l)
		end
	| TEnum (ea,tl1) , TEnum (eb,tl2) ->
		if ea != eb then error [cannot_unify a b];
		unify_type_params a b tl1 tl2
	| TAbstract (a1,tl1) , TAbstract (a2,tl2) when a1 == a2 ->
		begin try
			unify_type_params a b tl1 tl2
		with Unify_error _ as err ->
			(* the type could still have a from/to relation to itself (issue #3494) *)
			begin try
				unify_abstracts a b a1 tl1 a2 tl2
			with Unify_error _ ->
				raise err
			end
		end
	| TAbstract ({a_path=[],"Void"},_) , _
	| _ , TAbstract ({a_path=[],"Void"},_) ->
		error [cannot_unify a b]
	| TAbstract (a1,tl1) , TAbstract (a2,tl2) ->
		unify_abstracts a b a1 tl1 a2 tl2
	| TInst (c1,tl1) , TInst (c2,tl2) ->
		let rec loop c tl =
			if c == c2 then begin
				unify_type_params a b tl tl2;
				true
			end else (match c.cl_super with
				| None -> false
				| Some (cs,tls) ->
					loop cs (List.map (apply_params c.cl_params tl) tls)
			) || List.exists (fun (cs,tls) ->
				loop cs (List.map (apply_params c.cl_params tl) tls)
			) c.cl_implements
			|| (match c.cl_kind with
			| KTypeParameter pl -> List.exists (fun t ->
				match follow t with
				| TInst (cs,tls) -> loop cs (List.map (apply_params c.cl_params tl) tls)
				| TAbstract(aa,tl) -> List.exists (unify_to aa tl b) aa.a_to
				| _ -> false
			) pl
			| _ -> false)
		in
		if not (loop c1 tl1) then error [cannot_unify a b]
	| TFun (l1,r1) , TFun (l2,r2) when List.length l1 = List.length l2 ->
		let i = ref 0 in
		(try
			(match r2 with
			| TAbstract ({a_path=[],"Void"},_) -> incr i
			| _ -> unify r1 r2; incr i);
			List.iter2 (fun (_,o1,t1) (_,o2,t2) ->
				if o1 && not o2 then error [Cant_force_optional];
				unify t1 t2;
				incr i
			) l2 l1 (* contravariance *)
		with
			Unify_error l ->
				let msg = if !i = 0 then "Cannot unify return types" else "Cannot unify argument " ^ (string_of_int !i) in
				error (cannot_unify a b :: Unify_custom msg :: l))
	| TInst (c,tl) , TAnon an ->
		if PMap.is_empty an.a_fields then (match c.cl_kind with
			| KTypeParameter pl ->
				(* one of the constraints must unify with { } *)
				if not (List.exists (fun t -> match follow t with TInst _ | TAnon _ -> true | _ -> false) pl) then error [cannot_unify a b]
			| _ -> ());
		(try
			PMap.iter (fun n f2 ->
				(*
					introducing monomorphs while unifying might create infinite loops - see #2315
					let's store these monomorphs and make sure we reach a fixed point
				*)
				let monos = ref [] in
				let make_type f =
					match f.cf_params with
					| [] -> f.cf_type
					| l ->
						let ml = List.map (fun _ -> mk_mono()) l in
						monos := ml;
						apply_params f.cf_params ml f.cf_type
				in
				let _, ft, f1 = (try raw_class_field make_type c tl n with Not_found -> error [has_no_field a n]) in
				let ft = apply_params c.cl_params tl ft in
				if not (unify_kind f1.cf_kind f2.cf_kind) then error [invalid_kind n f1.cf_kind f2.cf_kind];
				if f2.cf_public && not f1.cf_public then error [invalid_visibility n];

				(match f2.cf_kind with
				| Var { v_read = AccNo } | Var { v_read = AccNever } ->
					(* we will do a recursive unification, so let's check for possible recursion *)
					let old_monos = !unify_new_monos in
					unify_new_monos := !monos @ !unify_new_monos;
					if not (List.exists (fun (a2,b2) -> fast_eq b2 f2.cf_type && fast_eq_mono !unify_new_monos ft a2) (!unify_stack)) then begin
						unify_stack := (ft,f2.cf_type) :: !unify_stack;
						(try
							unify_with_access ft f2
						with
							Unify_error l ->
								unify_new_monos := old_monos;
								unify_stack := List.tl !unify_stack;
								error (invalid_field n :: l));
						unify_stack := List.tl !unify_stack;
					end;
					unify_new_monos := old_monos;
				| Method MethNormal | Method MethInline | Var { v_write = AccNo } | Var { v_write = AccNever } ->
					(* same as before, but unification is reversed (read-only var) *)
					let old_monos = !unify_new_monos in
					unify_new_monos := !monos @ !unify_new_monos;
					if not (List.exists (fun (a2,b2) -> fast_eq b2 ft && fast_eq_mono !unify_new_monos f2.cf_type a2) (!unify_stack)) then begin
						unify_stack := (f2.cf_type,ft) :: !unify_stack;
						(try
							unify_with_access ft f2
						with
							Unify_error l ->
								unify_new_monos := old_monos;
								unify_stack := List.tl !unify_stack;
								error (invalid_field n :: l));
						unify_stack := List.tl !unify_stack;
					end;
					unify_new_monos := old_monos;
				| _ ->
					(* will use fast_eq, which have its own stack *)
					try
						unify_with_access ft f2
					with
						Unify_error l ->
							error (invalid_field n :: l));

				List.iter (fun f2o ->
					if not (List.exists (fun f1o -> type_iseq f1o.cf_type f2o.cf_type) (f1 :: f1.cf_overloads))
					then error [Missing_overload (f1, f2o.cf_type)]
				) f2.cf_overloads;
				(* we mark the field as :?used because it might be used through the structure *)
				if not (Meta.has Meta.MaybeUsed f1.cf_meta) then f1.cf_meta <- (Meta.MaybeUsed,[],f1.cf_pos) :: f1.cf_meta;
				(match f1.cf_kind with
				| Method MethInline ->
					if (c.cl_extern || Meta.has Meta.Extern f1.cf_meta) && not (Meta.has Meta.Runtime f1.cf_meta) then error [Has_no_runtime_field (a,n)];
				| _ -> ());
			) an.a_fields;
			(match !(an.a_status) with
			| Opened -> an.a_status := Closed;
			| Statics _ | EnumStatics _ | AbstractStatics _ -> error []
			| Closed | Extend _ | Const -> ())
		with
			Unify_error l -> error (cannot_unify a b :: l))
	| TAnon a1, TAnon a2 ->
		unify_anons a b a1 a2
	| TAnon an, TAbstract ({ a_path = [],"Class" },[pt]) ->
		(match !(an.a_status) with
		| Statics cl -> unify (TInst (cl,List.map (fun _ -> mk_mono()) cl.cl_params)) pt
		| _ -> error [cannot_unify a b])
	| TAnon an, TAbstract ({ a_path = [],"Enum" },[pt]) ->
		(match !(an.a_status) with
		| EnumStatics e -> unify (TEnum (e,List.map (fun _ -> mk_mono()) e.e_params)) pt
		| _ -> error [cannot_unify a b])
	| TEnum _, TAbstract ({ a_path = [],"EnumValue" },[]) ->
		()
	| TEnum(en,_), TAbstract ({ a_path = ["haxe"],"FlatEnum" },[]) when Meta.has Meta.FlatEnum en.e_meta ->
		()
	| TFun _, TAbstract ({ a_path = ["haxe"],"Function" },[]) ->
		()
	| TInst(c,tl),TAbstract({a_path = ["haxe"],"Constructible"},[t1]) ->
		begin try
			begin match c.cl_kind with
				| KTypeParameter tl ->
					(* type parameters require an equal Constructible constraint *)
					if not (List.exists (fun t -> match follow t with TAbstract({a_path = ["haxe"],"Constructible"},[t2]) -> type_iseq t1 t2 | _ -> false) tl) then error [cannot_unify a b]
				| _ ->
					let _,t,cf = class_field c tl "new" in
					if not cf.cf_public then error [invalid_visibility "new"];
					begin try unify t1 t
					with Unify_error l -> error (cannot_unify a b :: l) end
			end
		with Not_found ->
			error [has_no_field a "new"]
		end
	| TDynamic t , _ ->
		if t == a then
			()
		else (match b with
		| TDynamic t2 ->
			if t2 != b then
				(try
					type_eq EqRightDynamic t t2
				with
					Unify_error l -> error (cannot_unify a b :: l));
		| TAbstract(bb,tl) when (List.exists (unify_from bb tl a b) bb.a_from) ->
			()
		| _ ->
			error [cannot_unify a b])
	| _ , TDynamic t ->
		if t == b then
			()
		else (match a with
		| TDynamic t2 ->
			if t2 != a then
				(try
					type_eq EqRightDynamic t t2
				with
					Unify_error l -> error (cannot_unify a b :: l));
		| TAnon an ->
			(try
				(match !(an.a_status) with
				| Statics _ | EnumStatics _ -> error []
				| Opened -> an.a_status := Closed
				| _ -> ());
				PMap.iter (fun _ f ->
					try
						type_eq EqStrict (field_type f) t
					with Unify_error l ->
						error (invalid_field f.cf_name :: l)
				) an.a_fields
			with Unify_error l ->
				error (cannot_unify a b :: l))
		| TAbstract(aa,tl) when (List.exists (unify_to aa tl b) aa.a_to) ->
			()
		| _ ->
			error [cannot_unify a b])
	| TAbstract (aa,tl), _  ->
		if not (List.exists (unify_to aa tl b) aa.a_to) then error [cannot_unify a b];
	| TInst ({ cl_kind = KTypeParameter ctl } as c,pl), TAbstract (bb,tl) ->
		(* one of the constraints must satisfy the abstract *)
		if not (List.exists (fun t ->
			let t = apply_params c.cl_params pl t in
			try unify t b; true with Unify_error _ -> false
		) ctl) && not (List.exists (unify_from bb tl a b) bb.a_from) then error [cannot_unify a b];
	| _, TAbstract (bb,tl) ->
		if not (List.exists (unify_from bb tl a b) bb.a_from) then error [cannot_unify a b]
	| _ , _ ->
		error [cannot_unify a b]

and unify_abstracts a b a1 tl1 a2 tl2 =
	let f1 = unify_to a1 tl1 b in
		let f2 = unify_from a2 tl2 a b in
		if (List.exists (f1 ~allow_transitive_cast:false) a1.a_to)
		|| (List.exists (f2 ~allow_transitive_cast:false) a2.a_from)
		|| (((Meta.has Meta.CoreType a1.a_meta) || (Meta.has Meta.CoreType a2.a_meta))
			&& ((List.exists f1 a1.a_to) || (List.exists f2 a2.a_from))) then
			()
		else
			error [cannot_unify a b]

and unify_anons a b a1 a2 =
	(try
		PMap.iter (fun n f2 ->
		try
			let f1 = PMap.find n a1.a_fields in
			if not (unify_kind f1.cf_kind f2.cf_kind) then
				(match !(a1.a_status), f1.cf_kind, f2.cf_kind with
				| Opened, Var { v_read = AccNormal; v_write = AccNo }, Var { v_read = AccNormal; v_write = AccNormal } ->
					f1.cf_kind <- f2.cf_kind;
				| _ -> error [invalid_kind n f1.cf_kind f2.cf_kind]);
			if f2.cf_public && not f1.cf_public then error [invalid_visibility n];
			try
				unify_with_access f1.cf_type f2;
				(match !(a1.a_status) with
				| Statics c when not (Meta.has Meta.MaybeUsed f1.cf_meta) -> f1.cf_meta <- (Meta.MaybeUsed,[],f1.cf_pos) :: f1.cf_meta
				| _ -> ());
			with
				Unify_error l -> error (invalid_field n :: l)
		with
			Not_found ->
				match !(a1.a_status) with
				| Opened ->
					if not (link (ref None) a f2.cf_type) then error [];
					a1.a_fields <- PMap.add n f2 a1.a_fields
				| Const when Meta.has Meta.Optional f2.cf_meta ->
					()
				| _ ->
					error [has_no_field a n];
		) a2.a_fields;
		(match !(a1.a_status) with
		| Const when not (PMap.is_empty a2.a_fields) ->
			PMap.iter (fun n _ -> if not (PMap.mem n a2.a_fields) then error [has_extra_field a n]) a1.a_fields;
		| Opened ->
			a1.a_status := Closed
		| _ -> ());
		(match !(a2.a_status) with
		| Statics c -> (match !(a1.a_status) with Statics c2 when c == c2 -> () | _ -> error [])
		| EnumStatics e -> (match !(a1.a_status) with EnumStatics e2 when e == e2 -> () | _ -> error [])
		| AbstractStatics a -> (match !(a1.a_status) with AbstractStatics a2 when a == a2 -> () | _ -> error [])
		| Opened -> a2.a_status := Closed
		| Const | Extend _ | Closed -> ())
	with
		Unify_error l -> error (cannot_unify a b :: l))

and unify_from ab tl a b ?(allow_transitive_cast=true) t =
	if (List.exists (fun (a2,b2) -> fast_eq a a2 && fast_eq b b2) (!abstract_cast_stack)) then false else begin
	abstract_cast_stack := (a,b) :: !abstract_cast_stack;
	let t = apply_params ab.a_params tl t in
	let unify_func = if allow_transitive_cast then unify else type_eq EqStrict in
	let b = try
		unify_func a t;
		true
	with Unify_error _ ->
		false
	in
	abstract_cast_stack := List.tl !abstract_cast_stack;
	b
	end

and unify_to ab tl b ?(allow_transitive_cast=true) t =
	let t = apply_params ab.a_params tl t in
	let unify_func = if allow_transitive_cast then unify else type_eq EqStrict in
	try
		unify_func t b;
		true
	with Unify_error _ ->
		false

and unify_from_field ab tl a b ?(allow_transitive_cast=true) (t,cf) =
	if (List.exists (fun (a2,b2) -> fast_eq a a2 && fast_eq b b2) (!abstract_cast_stack)) then false else begin
	abstract_cast_stack := (a,b) :: !abstract_cast_stack;
	let unify_func = if allow_transitive_cast then unify else type_eq EqStrict in
	let b = try
		begin match follow cf.cf_type with
			| TFun(_,r) ->
				let monos = List.map (fun _ -> mk_mono()) cf.cf_params in
				let map t = apply_params ab.a_params tl (apply_params cf.cf_params monos t) in
				unify_func a (map t);
				List.iter2 (fun m (name,t) -> match follow t with
					| TInst ({ cl_kind = KTypeParameter constr },_) when constr <> [] ->
						List.iter (fun tc -> match follow m with TMono _ -> raise (Unify_error []) | _ -> unify m (map tc) ) constr
					| _ -> ()
				) monos cf.cf_params;
				unify_func (map r) b;
			| _ -> assert false
		end;
		true
	with Unify_error _ -> false
	in
	abstract_cast_stack := List.tl !abstract_cast_stack;
	b
	end

and unify_to_field ab tl b ?(allow_transitive_cast=true) (t,cf) =
	let a = TAbstract(ab,tl) in
	if (List.exists (fun (b2,a2) -> fast_eq a a2 && fast_eq b b2) (!abstract_cast_stack)) then false else begin
	abstract_cast_stack := (b,a) :: !abstract_cast_stack;
	let unify_func = if allow_transitive_cast then unify else type_eq EqStrict in
	let r = try
		begin match follow cf.cf_type with
			| TFun((_,_,ta) :: _,_) ->
				let monos = List.map (fun _ -> mk_mono()) cf.cf_params in
				let map t = apply_params ab.a_params tl (apply_params cf.cf_params monos t) in
				let athis = map ab.a_this in
				(* we cannot allow implicit casts when the this type is not completely known yet *)
				(* if has_mono athis then raise (Unify_error []); *)
				with_variance (type_eq EqStrict) athis (map ta);
				(* immediate constraints checking is ok here because we know there are no monomorphs *)
				List.iter2 (fun m (name,t) -> match follow t with
					| TInst ({ cl_kind = KTypeParameter constr },_) when constr <> [] ->
						List.iter (fun tc -> match follow m with TMono _ -> raise (Unify_error []) | _ -> unify m (map tc) ) constr
					| _ -> ()
				) monos cf.cf_params;
				unify_func (map t) b;
			| _ -> assert false
		end;
		true
	with Unify_error _ -> false
	in
	abstract_cast_stack := List.tl !abstract_cast_stack;
	r
	end

and unify_with_variance f t1 t2 =
	let allows_variance_to t tf = type_iseq tf t in
	match follow t1,follow t2 with
	| TInst(c1,tl1),TInst(c2,tl2) when c1 == c2 ->
		List.iter2 f tl1 tl2
	| TEnum(en1,tl1),TEnum(en2,tl2) when en1 == en2 ->
		List.iter2 f tl1 tl2
	| TAbstract(a1,tl1),TAbstract(a2,tl2) when a1 == a2 && Meta.has Meta.CoreType a1.a_meta ->
		List.iter2 f tl1 tl2
	| TAbstract(a1,pl1),TAbstract(a2,pl2) ->
		if (Meta.has Meta.CoreType a1.a_meta) && (Meta.has Meta.CoreType a2.a_meta) then begin
			let ta1 = apply_params a1.a_params pl1 a1.a_this in
			let ta2 = apply_params a2.a_params pl2 a2.a_this in
			type_eq EqStrict ta1 ta2;
		end;
		if not (List.exists (allows_variance_to t2) a1.a_to) && not (List.exists (allows_variance_to t1) a2.a_from) then
			error [cannot_unify t1 t2]
	| TAbstract(a,pl),t ->
		type_eq EqBothDynamic (apply_params a.a_params pl a.a_this) t;
		if not (List.exists (fun t2 -> allows_variance_to t (apply_params a.a_params pl t2)) a.a_to) then error [cannot_unify t1 t2]
	| t,TAbstract(a,pl) ->
		type_eq EqBothDynamic t (apply_params a.a_params pl a.a_this);
		if not (List.exists (fun t2 -> allows_variance_to t (apply_params a.a_params pl t2)) a.a_from) then error [cannot_unify t1 t2]
	| TAnon a1,TAnon a2 ->
		unify_anons t1 t2 a1 a2
	| _ ->
		error [cannot_unify t1 t2]

and unify_type_params a b tl1 tl2 =
	List.iter2 (fun t1 t2 ->
		try
			with_variance (type_eq EqRightDynamic) t1 t2
		with Unify_error l ->
			let err = cannot_unify a b in
			error (err :: (Invariant_parameter (t1,t2)) :: l)
	) tl1 tl2

and with_variance f t1 t2 =
	try
		f t1 t2
	with Unify_error l -> try
		unify_with_variance (with_variance f) t1 t2
	with Unify_error _ ->
		raise (Unify_error l)

and unify_with_access t1 f2 =
	match f2.cf_kind with
	(* write only *)
	| Var { v_read = AccNo } | Var { v_read = AccNever } -> unify f2.cf_type t1
	(* read only *)
	| Method MethNormal | Method MethInline | Var { v_write = AccNo } | Var { v_write = AccNever } -> unify t1 f2.cf_type
	(* read/write *)
	| _ -> with_variance (type_eq EqBothDynamic) t1 f2.cf_type

(* ======= Mapping and iterating ======= *)

let iter f e =
	match e.eexpr with
	| TConst _
	| TLocal _
	| TBreak
	| TContinue
	| TTypeExpr _ ->
		()
	| TArray (e1,e2)
	| TBinop (_,e1,e2)
	| TFor (_,e1,e2)
	| TWhile (e1,e2,_) ->
		f e1;
		f e2;
	| TThrow e
	| TField (e,_)
	| TEnumParameter (e,_,_)
	| TParenthesis e
	| TCast (e,_)
	| TUnop (_,_,e)
	| TMeta(_,e) ->
		f e
	| TArrayDecl el
	| TNew (_,_,el)
	| TBlock el ->
		List.iter f el
	| TObjectDecl fl ->
		List.iter (fun (_,e) -> f e) fl
	| TCall (e,el) ->
		f e;
		List.iter f el
	| TVar (v,eo) ->
		(match eo with None -> () | Some e -> f e)
	| TFunction fu ->
		f fu.tf_expr
	| TIf (e,e1,e2) ->
		f e;
		f e1;
		(match e2 with None -> () | Some e -> f e)
	| TSwitch (e,cases,def) ->
		f e;
		List.iter (fun (el,e2) -> List.iter f el; f e2) cases;
		(match def with None -> () | Some e -> f e)
	| TTry (e,catches) ->
		f e;
		List.iter (fun (_,e) -> f e) catches
	| TReturn eo ->
		(match eo with None -> () | Some e -> f e)

let map_expr f e =
	match e.eexpr with
	| TConst _
	| TLocal _
	| TBreak
	| TContinue
	| TTypeExpr _ ->
		e
	| TArray (e1,e2) ->
		let e1 = f e1 in
		{ e with eexpr = TArray (e1,f e2) }
	| TBinop (op,e1,e2) ->
		let e1 = f e1 in
		{ e with eexpr = TBinop (op,e1,f e2) }
	| TFor (v,e1,e2) ->
		let e1 = f e1 in
		{ e with eexpr = TFor (v,e1,f e2) }
	| TWhile (e1,e2,flag) ->
		let e1 = f e1 in
		{ e with eexpr = TWhile (e1,f e2,flag) }
	| TThrow e1 ->
		{ e with eexpr = TThrow (f e1) }
	| TEnumParameter (e1,ef,i) ->
		 { e with eexpr = TEnumParameter(f e1,ef,i) }
	| TField (e1,v) ->
		{ e with eexpr = TField (f e1,v) }
	| TParenthesis e1 ->
		{ e with eexpr = TParenthesis (f e1) }
	| TUnop (op,pre,e1) ->
		{ e with eexpr = TUnop (op,pre,f e1) }
	| TArrayDecl el ->
		{ e with eexpr = TArrayDecl (List.map f el) }
	| TNew (t,pl,el) ->
		{ e with eexpr = TNew (t,pl,List.map f el) }
	| TBlock el ->
		{ e with eexpr = TBlock (List.map f el) }
	| TObjectDecl el ->
		{ e with eexpr = TObjectDecl (List.map (fun (v,e) -> v, f e) el) }
	| TCall (e1,el) ->
		let e1 = f e1 in
		{ e with eexpr = TCall (e1, List.map f el) }
	| TVar (v,eo) ->
		{ e with eexpr = TVar (v, match eo with None -> None | Some e -> Some (f e)) }
	| TFunction fu ->
		{ e with eexpr = TFunction { fu with tf_expr = f fu.tf_expr } }
	| TIf (ec,e1,e2) ->
		let ec = f ec in
		let e1 = f e1 in
		{ e with eexpr = TIf (ec,e1,match e2 with None -> None | Some e -> Some (f e)) }
	| TSwitch (e1,cases,def) ->
		let e1 = f e1 in
		let cases = List.map (fun (el,e2) -> List.map f el, f e2) cases in
		{ e with eexpr = TSwitch (e1, cases, match def with None -> None | Some e -> Some (f e)) }
	| TTry (e1,catches) ->
		let e1 = f e1 in
		{ e with eexpr = TTry (e1, List.map (fun (v,e) -> v, f e) catches) }
	| TReturn eo ->
		{ e with eexpr = TReturn (match eo with None -> None | Some e -> Some (f e)) }
	| TCast (e1,t) ->
		{ e with eexpr = TCast (f e1,t) }
	| TMeta (m,e1) ->
		 {e with eexpr = TMeta(m,f e1)}

let map_expr_type f ft fv e =
	match e.eexpr with
	| TConst _
	| TBreak
	| TContinue
	| TTypeExpr _ ->
		{ e with etype = ft e.etype }
	| TLocal v ->
		{ e with eexpr = TLocal (fv v); etype = ft e.etype }
	| TArray (e1,e2) ->
		let e1 = f e1 in
		{ e with eexpr = TArray (e1,f e2); etype = ft e.etype }
	| TBinop (op,e1,e2) ->
		let e1 = f e1 in
		{ e with eexpr = TBinop (op,e1,f e2); etype = ft e.etype }
	| TFor (v,e1,e2) ->
		let v = fv v in
		let e1 = f e1 in
		{ e with eexpr = TFor (v,e1,f e2); etype = ft e.etype }
	| TWhile (e1,e2,flag) ->
		let e1 = f e1 in
		{ e with eexpr = TWhile (e1,f e2,flag); etype = ft e.etype }
	| TThrow e1 ->
		{ e with eexpr = TThrow (f e1); etype = ft e.etype }
	| TEnumParameter (e1,ef,i) ->
		{ e with eexpr = TEnumParameter(f e1,ef,i); etype = ft e.etype }
	| TField (e1,v) ->
		let e1 = f e1 in
		let v = try
			let n = match v with
				| FClosure _ -> raise Not_found
				| FAnon f | FInstance (_,_,f) | FStatic (_,f) -> f.cf_name
				| FEnum (_,f) -> f.ef_name
				| FDynamic n -> n
			in
			quick_field e1.etype n
		with Not_found ->
			v
		in
		{ e with eexpr = TField (e1,v); etype = ft e.etype }
	| TParenthesis e1 ->
		{ e with eexpr = TParenthesis (f e1); etype = ft e.etype }
	| TUnop (op,pre,e1) ->
		{ e with eexpr = TUnop (op,pre,f e1); etype = ft e.etype }
	| TArrayDecl el ->
		{ e with eexpr = TArrayDecl (List.map f el); etype = ft e.etype }
	| TNew (c,pl,el) ->
		let et = ft e.etype in
		(* make sure that we use the class corresponding to the replaced type *)
		let t = match c.cl_kind with
			| KTypeParameter _ | KGeneric ->
				et
			| _ ->
				ft (TInst(c,pl))
		in
		let c, pl = (match follow t with TInst (c,pl) -> (c,pl) | TAbstract({a_impl = Some c},pl) -> c,pl | t -> error [has_no_field t "new"]) in
		{ e with eexpr = TNew (c,pl,List.map f el); etype = et }
	| TBlock el ->
		{ e with eexpr = TBlock (List.map f el); etype = ft e.etype }
	| TObjectDecl el ->
		{ e with eexpr = TObjectDecl (List.map (fun (v,e) -> v, f e) el); etype = ft e.etype }
	| TCall (e1,el) ->
		let e1 = f e1 in
		{ e with eexpr = TCall (e1, List.map f el); etype = ft e.etype }
	| TVar (v,eo) ->
		{ e with eexpr = TVar (fv v, match eo with None -> None | Some e -> Some (f e)); etype = ft e.etype }
	| TFunction fu ->
		let fu = {
			tf_expr = f fu.tf_expr;
			tf_args = List.map (fun (v,o) -> fv v, o) fu.tf_args;
			tf_type = ft fu.tf_type;
		} in
		{ e with eexpr = TFunction fu; etype = ft e.etype }
	| TIf (ec,e1,e2) ->
		let ec = f ec in
		let e1 = f e1 in
		{ e with eexpr = TIf (ec,e1,match e2 with None -> None | Some e -> Some (f e)); etype = ft e.etype }
	| TSwitch (e1,cases,def) ->
		let e1 = f e1 in
		let cases = List.map (fun (el,e2) -> List.map f el, f e2) cases in
		{ e with eexpr = TSwitch (e1, cases, match def with None -> None | Some e -> Some (f e)); etype = ft e.etype }
	| TTry (e1,catches) ->
		let e1 = f e1 in
		{ e with eexpr = TTry (e1, List.map (fun (v,e) -> fv v, f e) catches); etype = ft e.etype }
	| TReturn eo ->
		{ e with eexpr = TReturn (match eo with None -> None | Some e -> Some (f e)); etype = ft e.etype }
	| TCast (e1,t) ->
		{ e with eexpr = TCast (f e1,t); etype = ft e.etype }
	| TMeta (m,e1) ->
		{e with eexpr = TMeta(m, f e1); etype = ft e.etype }

let resolve_typedef t =
	match t with
	| TClassDecl _ | TEnumDecl _ | TAbstractDecl _ -> t
	| TTypeDecl td ->
		match follow td.t_type with
		| TEnum (e,_) -> TEnumDecl e
		| TInst (c,_) -> TClassDecl c
		| TAbstract (a,_) -> TAbstractDecl a
		| _ -> t

module TExprToExpr = struct
	let tpath p mp pl =
		if snd mp = snd p then
			CTPath {
				tpackage = fst p;
				tname = snd p;
				tparams = List.map (fun t -> TPType t) pl;
				tsub = None;
			}
		else CTPath {
				tpackage = fst mp;
				tname = snd mp;
				tparams = List.map (fun t -> TPType t) pl;
				tsub = Some (snd p);
			}

	let rec convert_type = function
		| TMono r ->
			(match !r with
			| None -> raise Exit
			| Some t -> convert_type t)
		| TInst ({cl_private = true; cl_path=_,name},tl)
		| TEnum ({e_private = true; e_path=_,name},tl)
		| TType ({t_private = true; t_path=_,name},tl)
		| TAbstract ({a_private = true; a_path=_,name},tl) ->
			CTPath {
				tpackage = [];
				tname = name;
				tparams = List.map (fun t -> TPType (convert_type' t)) tl;
				tsub = None;
			}
		| TEnum (e,pl) ->
			tpath e.e_path e.e_module.m_path (List.map convert_type' pl)
		| TInst({cl_kind = KTypeParameter _} as c,pl) ->
			tpath ([],snd c.cl_path) ([],snd c.cl_path) (List.map convert_type' pl)
		| TInst (c,pl) ->
			tpath c.cl_path c.cl_module.m_path (List.map convert_type' pl)
		| TType (t,pl) as tf ->
			(* recurse on type-type *)
			if (snd t.t_path).[0] = '#' then convert_type (follow tf) else tpath t.t_path t.t_module.m_path (List.map convert_type' pl)
		| TAbstract (a,pl) ->
			tpath a.a_path a.a_module.m_path (List.map convert_type' pl)
		| TFun (args,ret) ->
			CTFunction (List.map (fun (_,_,t) -> convert_type' t) args, (convert_type' ret))
		| TAnon a ->
			begin match !(a.a_status) with
			| Statics c -> tpath ([],"Class") ([],"Class") [tpath c.cl_path c.cl_path [],null_pos]
			| EnumStatics e -> tpath ([],"Enum") ([],"Enum") [tpath e.e_path e.e_path [],null_pos]
			| _ ->
				CTAnonymous (PMap.foldi (fun _ f acc ->
					{
						cff_name = f.cf_name,null_pos;
						cff_kind = FVar (mk_type_hint f.cf_type null_pos,None);
						cff_pos = f.cf_pos;
						cff_doc = f.cf_doc;
						cff_meta = f.cf_meta;
						cff_access = [];
					} :: acc
				) a.a_fields [])
			end
		| (TDynamic t2) as t ->
			tpath ([],"Dynamic") ([],"Dynamic") (if t == t_dynamic then [] else [convert_type' t2])
		| TLazy f ->
			convert_type ((!f)())

	and convert_type' t =
		convert_type t,null_pos

	and mk_type_hint t p =
		match follow t with
		| TMono _ -> None
		| _ -> (try Some (convert_type t,p) with Exit -> None)

	let rec convert_expr e =
		let full_type_path t =
			let mp,p = match t with
			| TClassDecl c -> c.cl_module.m_path,c.cl_path
			| TEnumDecl en -> en.e_module.m_path,en.e_path
			| TAbstractDecl a -> a.a_module.m_path,a.a_path
			| TTypeDecl t -> t.t_module.m_path,t.t_path
			in
			if snd mp = snd p then p else (fst mp) @ [snd mp],snd p
		in
		let mk_path = expr_of_type_path in
		let mk_ident = function
			| "`trace" -> Ident "trace"
			| n -> Ident n
		in
		let eopt = function None -> None | Some e -> Some (convert_expr e) in
		((match e.eexpr with
		| TConst c ->
			EConst (tconst_to_const c)
		| TLocal v -> EConst (mk_ident v.v_name)
		| TArray (e1,e2) -> EArray (convert_expr e1,convert_expr e2)
		| TBinop (op,e1,e2) -> EBinop (op, convert_expr e1, convert_expr e2)
		| TField (e,f) -> EField (convert_expr e, field_name f)
		| TTypeExpr t -> fst (mk_path (full_type_path t) e.epos)
		| TParenthesis e -> EParenthesis (convert_expr e)
		| TObjectDecl fl -> EObjectDecl (List.map (fun (f,e) -> f, convert_expr e) fl)
		| TArrayDecl el -> EArrayDecl (List.map convert_expr el)
		| TCall (e,el) -> ECall (convert_expr e,List.map convert_expr el)
		| TNew (c,pl,el) -> ENew ((match (try convert_type (TInst (c,pl)) with Exit -> convert_type (TInst (c,[]))) with CTPath p -> p,null_pos | _ -> assert false),List.map convert_expr el)
		| TUnop (op,p,e) -> EUnop (op,p,convert_expr e)
		| TFunction f ->
			let arg (v,c) = (v.v_name,v.v_pos), false, v.v_meta, mk_type_hint v.v_type null_pos, (match c with None -> None | Some c -> Some (EConst (tconst_to_const c),e.epos)) in
			EFunction (None,{ f_params = []; f_args = List.map arg f.tf_args; f_type = mk_type_hint f.tf_type null_pos; f_expr = Some (convert_expr f.tf_expr) })
		| TVar (v,eo) ->
			EVars ([(v.v_name,v.v_pos), mk_type_hint v.v_type v.v_pos, eopt eo])
		| TBlock el -> EBlock (List.map convert_expr el)
		| TFor (v,it,e) ->
			let ein = (EIn ((EConst (Ident v.v_name),it.epos),convert_expr it),it.epos) in
			EFor (ein,convert_expr e)
		| TIf (e,e1,e2) -> EIf (convert_expr e,convert_expr e1,eopt e2)
		| TWhile (e1,e2,flag) -> EWhile (convert_expr e1, convert_expr e2, flag)
		| TSwitch (e,cases,def) ->
			let cases = List.map (fun (vl,e) ->
				List.map convert_expr vl,None,(match e.eexpr with TBlock [] -> None | _ -> Some (convert_expr e)),e.epos
			) cases in
			let def = match eopt def with None -> None | Some (EBlock [],_) -> Some (None,null_pos) | Some e -> Some (Some e,pos e) in
			ESwitch (convert_expr e,cases,def)
		| TEnumParameter _ ->
			(* these are considered complex, so the AST is handled in TMeta(Meta.Ast) *)
			assert false
		| TTry (e,catches) ->
			let e1 = convert_expr e in
			let catches = List.map (fun (v,e) ->
				let ct = try convert_type v.v_type,null_pos with Exit -> assert false in
				let e = convert_expr e in
				(v.v_name,v.v_pos),ct,e,(pos e)
			) catches in
			ETry (e1,catches)
		| TReturn e -> EReturn (eopt e)
		| TBreak -> EBreak
		| TContinue -> EContinue
		| TThrow e -> EThrow (convert_expr e)
		| TCast (e,t) ->
			let t = (match t with
				| None -> None
				| Some t ->
					let t = (match t with TClassDecl c -> TInst (c,[]) | TEnumDecl e -> TEnum (e,[]) | TTypeDecl t -> TType (t,[]) | TAbstractDecl a -> TAbstract (a,[])) in
					Some (try convert_type t,null_pos with Exit -> assert false)
			) in
			ECast (convert_expr e,t)
		| TMeta ((Meta.Ast,[e1,_],_),_) -> e1
		| TMeta (m,e) -> EMeta(m,convert_expr e))
		,e.epos)

end

module Texpr = struct
	let equal_fa fa1 fa2 = match fa1,fa2 with
		| FStatic(c1,cf1),FStatic(c2,cf2) -> c1 == c2 && cf1 == cf2
		| FInstance(c1,tl1,cf1),FInstance(c2,tl2,cf2) -> c1 == c2 && safe_for_all2 type_iseq tl1 tl2 && cf1 == cf2
		(* TODO: This is technically not correct but unfortunately the compiler makes a distinct tclass_field for each anon field access. *)
		| FAnon cf1,FAnon cf2 -> cf1.cf_name = cf2.cf_name
		| FDynamic s1,FDynamic s2 -> s1 = s2
		| FClosure(None,cf1),FClosure(None,cf2) -> cf1 == cf2
		| FClosure(Some(c1,tl1),cf1),FClosure(Some(c2,tl2),cf2) -> c1 == c2 && safe_for_all2 type_iseq tl1 tl2 && cf1 == cf2
		| FEnum(en1,ef1),FEnum(en2,ef2) -> en1 == en2 && ef1 == ef2
		| _ -> false

	let rec equal e1 e2 = match e1.eexpr,e2.eexpr with
		| TConst ct1,TConst ct2 -> ct1 = ct2
		| TLocal v1,TLocal v2 -> v1 == v2
		| TArray(eb1,ei1),TArray(eb2,ei2) -> equal eb1 eb2 && equal ei1 ei2
		| TBinop(op1,lhs1,rhs1),TBinop(op2,lhs2,rhs2) -> op1 = op2 && equal lhs1 lhs2 && equal rhs1 rhs2
		| TField(e1,fa1),TField(e2,fa2) -> equal e1 e2 && equal_fa fa1 fa2
		| TTypeExpr mt1,TTypeExpr mt2 -> mt1 == mt2
		| TParenthesis e1,TParenthesis e2 -> equal e1 e2
		| TObjectDecl fl1,TObjectDecl fl2 -> safe_for_all2 (fun (s1,e1) (s2,e2) -> s1 = s2 && equal e1 e2) fl1 fl2
		| (TArrayDecl el1,TArrayDecl el2) | (TBlock el1,TBlock el2) -> safe_for_all2 equal el1 el2
		| TCall(e1,el1),TCall(e2,el2) -> equal e1 e2 && safe_for_all2 equal el1 el2
		| TNew(c1,tl1,el1),TNew(c2,tl2,el2) -> c1 == c2 && safe_for_all2 type_iseq tl1 tl2 && safe_for_all2 equal el1 el2
		| TUnop(op1,flag1,e1),TUnop(op2,flag2,e2) -> op1 = op2 && flag1 = flag2 && equal e1 e2
		| TFunction tf1,TFunction tf2 -> tf1 == tf2
		| TVar(v1,None),TVar(v2,None) -> v1 == v2
		| TVar(v1,Some e1),TVar(v2,Some e2) -> v1 == v2 && equal e1 e2
		| TFor(v1,ec1,eb1),TFor(v2,ec2,eb2) -> v1 == v2 && equal ec1 ec2 && equal eb1 eb2
		| TIf(e1,ethen1,None),TIf(e2,ethen2,None) -> equal e1 e2 && equal ethen1 ethen2
		| TIf(e1,ethen1,Some eelse1),TIf(e2,ethen2,Some eelse2) -> equal e1 e2 && equal ethen1 ethen2 && equal eelse1 eelse2
		| TWhile(e1,eb1,flag1),TWhile(e2,eb2,flag2) -> equal e1 e2 && equal eb2 eb2 && flag1 = flag2
		| TSwitch(e1,cases1,eo1),TSwitch(e2,cases2,eo2) ->
			equal e1 e2 &&
			safe_for_all2 (fun (el1,e1) (el2,e2) -> safe_for_all2 equal el1 el2 && equal e1 e2) cases1 cases2 &&
			(match eo1,eo2 with None,None -> true | Some e1,Some e2 -> equal e1 e2 | _ -> false)
		| TTry(e1,catches1),TTry(e2,catches2) -> equal e1 e2 && safe_for_all2 (fun (v1,e1) (v2,e2) -> v1 == v2 && equal e1 e2) catches1 catches2
		| TReturn None,TReturn None -> true
		| TReturn(Some e1),TReturn(Some e2) -> equal e1 e2
		| TThrow e1,TThrow e2 -> equal e1 e2
		| TCast(e1,None),TCast(e2,None) -> equal e1 e2
		| TCast(e1,Some mt1),TCast(e2,Some mt2) -> equal e1 e2 && mt1 == mt2
		| TMeta((m1,el1,_),e1),TMeta((m2,el2,_),e2) -> m1 = m2 && safe_for_all2 (fun e1 e2 -> (* TODO: cheating? *) (Ast.s_expr e1) = (Ast.s_expr e2)) el1 el2 && equal e1 e2
		| (TBreak,TBreak) | (TContinue,TContinue) -> true
		| TEnumParameter(e1,ef1,i1),TEnumParameter(e2,ef2,i2) -> equal e1 e2 && ef1 == ef2 && i1 = i2
		| _ -> false

	let duplicate_tvars e =
		let vars = Hashtbl.create 0 in
		let copy_var v =
			let v2 = alloc_var v.v_name v.v_type v.v_pos in
			v2.v_meta <- v.v_meta;
			Hashtbl.add vars v.v_id v2;
			v2;
		in
		let rec build_expr e =
			match e.eexpr with
			| TVar (v,eo) ->
				let v2 = copy_var v in
				{e with eexpr = TVar(v2, Option.map build_expr eo)}
			| TFor (v,e1,e2) ->
				let v2 = copy_var v in
				{e with eexpr = TFor(v2, build_expr e1, build_expr e2)}
			| TTry (e1,cl) ->
				let cl = List.map (fun (v,e) ->
					let v2 = copy_var v in
					v2, build_expr e
				) cl in
				{e with eexpr = TTry(build_expr e1, cl)}
			| TFunction f ->
				let args = List.map (fun (v,c) -> copy_var v, c) f.tf_args in
				let f = {
					tf_args = args;
					tf_type = f.tf_type;
					tf_expr = build_expr f.tf_expr;
				} in
				{e with eexpr = TFunction f}
			| TLocal v ->
				(try
					let v2 = Hashtbl.find vars v.v_id in
					{e with eexpr = TLocal v2}
				with _ ->
					e)
			| _ ->
				map_expr build_expr e
		in
		build_expr e

	let rec skip e = match e.eexpr with
		| TParenthesis e1 | TMeta(_,e1) | TBlock [e1] | TCast(e1,None) -> skip e1
		| _ -> e

	let foldmap_list f acc el =
		let rec loop acc el acc2 = (match el with
			| [] -> acc,(List.rev acc2)
			| e1 :: el ->
				let acc,e1 = f acc e1 in
				loop acc el (e1 :: acc2))
		in loop acc el []

	let foldmap_opt f acc eo = match eo with
		| Some(e) -> let acc,e = f acc e in acc,Some(e)
		| None    -> acc,eo

	let foldmap_pairs f acc pairs =
		let acc,pairs = List.fold_left
			(fun (acc,el) (v,e) -> let acc,e = f acc e in (acc,(v,e) :: el))
			(acc,[])
			pairs
		in acc,(List.rev pairs)

	let foldmap f acc e =
		begin match e.eexpr with
		| TConst _
		| TLocal _
		| TBreak
		| TContinue
		| TTypeExpr _ ->
			acc,e
		| TArray (e1,e2) ->
			let acc,e1 = f acc e1 in
			let acc,e2 = f acc e2 in
			acc,{ e with eexpr = TArray (e1, e2) }
		| TBinop (op,e1,e2) ->
			let acc,e1 = f acc e1 in
			let acc,e2 = f acc e2 in
			acc,{ e with eexpr = TBinop (op,e1,e2) }
		| TFor (v,e1,e2) ->
			let acc,e1 = f acc e1 in
			let acc,e2 = f acc e2 in
			acc,{ e with eexpr = TFor (v,e1,e2) }
		| TWhile (e1,e2,flag) ->
			let acc,e1 = f acc e1 in
			let acc,e2 = f acc e2 in
			acc,{ e with eexpr = TWhile (e1,e2,flag) }
		| TThrow e1 ->
			let acc,e1 = f acc e1 in
			acc,{ e with eexpr = TThrow (e1) }
		| TEnumParameter (e1,ef,i) ->
			let acc,e1 = f acc e1 in
			acc,{ e with eexpr = TEnumParameter(e1,ef,i) }
		| TField (e1,v) ->
			let acc,e1 = f acc e1 in
			acc,{ e with eexpr = TField (e1,v) }
		| TParenthesis e1 ->
			let acc,e1 = f acc e1 in
			acc,{ e with eexpr = TParenthesis (e1) }
		| TUnop (op,pre,e1) ->
			let acc,e1 = f acc e1 in
			acc,{ e with eexpr = TUnop (op,pre,e1) }
		| TArrayDecl el ->
			let acc,el = foldmap_list f acc el in
			acc,{ e with eexpr = TArrayDecl el }
		| TNew (t,pl,el) ->
			let acc,el = foldmap_list f acc el in
			acc,{ e with eexpr = TNew (t,pl,el) }
		| TBlock el ->
			let acc,el = foldmap_list f acc el in
			acc,{ e with eexpr = TBlock (el) }
		| TObjectDecl el ->
			let acc,el = foldmap_pairs f acc el in
			acc,{ e with eexpr = TObjectDecl el }
		| TCall (e1,el) ->
			let acc,e1 = f acc e1 in
			let acc,el = foldmap_list f acc el in
			acc,{ e with eexpr = TCall (e1,el) }
		| TVar (v,eo) ->
			let acc,eo = foldmap_opt f acc eo in
			acc,{ e with eexpr = TVar (v, eo) }
		| TFunction fu ->
			let acc,e1 = f acc fu.tf_expr in
			acc,{ e with eexpr = TFunction { fu with tf_expr = e1 } }
		| TIf (ec,e1,eo) ->
			let acc,ec = f acc ec in
			let acc,e1 = f acc e1 in
			let acc,eo = foldmap_opt f acc eo in
			acc,{ e with eexpr = TIf (ec,e1,eo)}
		| TSwitch (e1,cases,def) ->
			let acc,e1 = f acc e1 in
			let acc,cases = List.fold_left (fun (acc,cases) (el,e2) ->
				let acc,el = foldmap_list f acc el in
				let acc,e2 = f acc e2 in
				acc,((el,e2) :: cases)
			) (acc,[]) cases in
			let acc,def = foldmap_opt f acc def in
			acc,{ e with eexpr = TSwitch (e1, cases, def) }
		| TTry (e1,catches) ->
			let acc,e1 = f acc e1 in
			let acc,catches = foldmap_pairs f acc catches in
			acc,{ e with eexpr = TTry (e1, catches) }
		| TReturn eo ->
			let acc,eo = foldmap_opt f acc eo in
			acc,{ e with eexpr = TReturn eo }
		| TCast (e1,t) ->
			let acc,e1 = f acc e1 in
			acc,{ e with eexpr = TCast (e1,t) }
		| TMeta (m,e1) ->
			let acc,e1 = f acc e1 in
			acc,{ e with eexpr = TMeta(m,e1)}
		end
end

module ExtType = struct
	let is_void = function
		| TAbstract({a_path=[],"Void"},_) -> true
		| _ -> false
end

module StringError = struct
	(* Source: http://en.wikibooks.org/wiki/Algorithm_implementation/Strings/Levenshtein_distance#OCaml *)
	let levenshtein a b =
		let x = Array.init (String.length a) (fun i -> a.[i]) in
		let y = Array.init (String.length b) (fun i -> b.[i]) in
		let minimum (x:int) y z =
			let m' (a:int) b = if a < b then a else b in
			m' (m' x y) z
		in
		let init_matrix n m =
			let init_col = Array.init m in
				Array.init n (function
				| 0 -> init_col (function j -> j)
				| i -> init_col (function 0 -> i | _ -> 0)
			)
		in
		match Array.length x, Array.length y with
			| 0, n -> n
			| m, 0 -> m
			| m, n ->
				let matrix = init_matrix (m + 1) (n + 1) in
				for i = 1 to m do
					let s = matrix.(i) and t = matrix.(i - 1) in
					for j = 1 to n do
						let cost = abs (compare x.(i - 1) y.(j - 1)) in
						s.(j) <- minimum (t.(j) + 1) (s.(j - 1) + 1) (t.(j - 1) + cost)
					done
				done;
				matrix.(m).(n)

	let filter_similar f cl =
		let rec loop sl = match sl with
			| (x,i) :: sl when f x i -> x :: loop sl
			| _ -> []
		in
		loop cl

	let string_error_raise s sl msg =
		if sl = [] then msg else
		let cl = List.map (fun s2 -> s2,levenshtein s s2) sl in
		let cl = List.sort (fun (_,c1) (_,c2) -> compare c1 c2) cl in
		let cl = filter_similar (fun s2 i -> i <= (min (String.length s) (String.length s2)) / 3) cl in
		match cl with
			| [] -> raise Not_found
			| [s] -> Printf.sprintf "%s (Suggestion: %s)" msg s
			| sl -> Printf.sprintf "%s (Suggestions: %s)" msg (String.concat ", " sl)

	let string_error s sl msg =
		try string_error_raise s sl msg
		with Not_found -> msg
end<|MERGE_RESOLUTION|>--- conflicted
+++ resolved
@@ -181,13 +181,8 @@
 and tinfos = {
 	mt_path : path;
 	mt_module : module_def;
-<<<<<<< HEAD
-	mt_pos : Ast.pos;
-	mt_name_pos : Ast.pos;
-=======
 	mt_pos : pos;
 	mt_name_pos : pos;
->>>>>>> 0ac60af4
 	mt_private : bool;
 	mt_doc : Ast.documentation;
 	mutable mt_meta : metadata;
@@ -197,13 +192,8 @@
 and tclass = {
 	mutable cl_path : path;
 	mutable cl_module : module_def;
-<<<<<<< HEAD
-	mutable cl_pos : Ast.pos;
-	mutable cl_name_pos : Ast.pos;
-=======
 	mutable cl_pos : pos;
 	mutable cl_name_pos : pos;
->>>>>>> 0ac60af4
 	mutable cl_private : bool;
 	mutable cl_doc : Ast.documentation;
 	mutable cl_meta : metadata;
@@ -231,13 +221,8 @@
 and tenum_field = {
 	ef_name : string;
 	ef_type : t;
-<<<<<<< HEAD
-	ef_pos : Ast.pos;
-	ef_name_pos : Ast.pos;
-=======
 	ef_pos : pos;
 	ef_name_pos : pos;
->>>>>>> 0ac60af4
 	ef_doc : Ast.documentation;
 	ef_index : int;
 	ef_params : type_params;
@@ -247,13 +232,8 @@
 and tenum = {
 	mutable e_path : path;
 	e_module : module_def;
-<<<<<<< HEAD
-	e_pos : Ast.pos;
-	e_name_pos : Ast.pos;
-=======
 	e_pos : pos;
 	e_name_pos : pos;
->>>>>>> 0ac60af4
 	e_private : bool;
 	e_doc : Ast.documentation;
 	mutable e_meta : metadata;
@@ -268,13 +248,8 @@
 and tdef = {
 	t_path : path;
 	t_module : module_def;
-<<<<<<< HEAD
-	t_pos : Ast.pos;
-	t_name_pos : Ast.pos;
-=======
 	t_pos : pos;
 	t_name_pos : pos;
->>>>>>> 0ac60af4
 	t_private : bool;
 	t_doc : Ast.documentation;
 	mutable t_meta : metadata;
@@ -286,13 +261,8 @@
 and tabstract = {
 	mutable a_path : path;
 	a_module : module_def;
-<<<<<<< HEAD
-	a_pos : Ast.pos;
-	a_name_pos : Ast.pos;
-=======
 	a_pos : pos;
 	a_name_pos : pos;
->>>>>>> 0ac60af4
 	a_private : bool;
 	a_doc : Ast.documentation;
 	mutable a_meta : metadata;
@@ -386,12 +356,9 @@
 
 let rec t_dynamic = TDynamic t_dynamic
 
-<<<<<<< HEAD
-=======
 let not_opened = ref Closed
 let mk_anon fl = TAnon { a_fields = fl; a_status = not_opened; }
 
->>>>>>> 0ac60af4
 (* We use this for display purposes because otherwise we never see the Dynamic type that
    is defined in StdTypes.hx. This is set each time a typer is created, but this is fine
    because Dynamic is the same in all contexts. If this ever changes we'll have to review
@@ -472,19 +439,11 @@
 	}
 
 let null_class =
-<<<<<<< HEAD
-	let c = mk_class null_module ([],"") Ast.null_pos Ast.null_pos in
-	c.cl_private <- true;
-	c
-
-let null_field = mk_field "" t_dynamic Ast.null_pos Ast.null_pos
-=======
 	let c = mk_class null_module ([],"") null_pos null_pos in
 	c.cl_private <- true;
 	c
 
 let null_field = mk_field "" t_dynamic null_pos null_pos
->>>>>>> 0ac60af4
 
 let null_abstract = {
 	a_path = ([],"");
