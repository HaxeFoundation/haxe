--- conflicted
+++ resolved
@@ -1,23 +1,6 @@
 open Globals
 open Type
 
-<<<<<<< HEAD
-let rec replace_mono t =
-	match t with
-	| TMono t ->
-		(match t.tm_type with
-		| None -> Monomorph.bind t t_dynamic
-		| Some _ -> ())
-	| TEnum (_,p) | TInst (_,p) | TType (_,p) | TAbstract (_,p) ->
-		List.iter replace_mono p
-	| TFun (args,ret,_) ->
-		List.iter (fun (_,_,t) -> replace_mono t) args;
-		replace_mono ret
-	| TAnon _
-	| TDynamic _ -> ()
-	| TLazy f ->
-		replace_mono (lazy_type f)
-=======
 let replace_mono tmono_as_tdynamic t =
 	let visited_anons = ref [] in
 	let rec loop t =
@@ -34,7 +17,6 @@
 			TFunctions.map loop t
 	in
 	loop t
->>>>>>> 2dfc0d92
 
 type 'a path_field_mapping = {
 	pfm_path : path;
