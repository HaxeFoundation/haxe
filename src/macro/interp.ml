(*
	The Haxe Compiler
	Copyright (C) 2005-2016  Haxe Foundation

	This program is free software; you can redistribute it and/or
	modify it under the terms of the GNU General Public License
	as published by the Free Software Foundation; either version 2
	of the License, or (at your option) any later version.

	This program is distributed in the hope that it will be useful,
	but WITHOUT ANY WARRANTY; without even the implied warranty of
	MERCHANTABILITY or FITNESS FOR A PARTICULAR PURPOSE.  See the
	GNU General Public License for more details.

	You should have received a copy of the GNU General Public License
	along with this program; if not, write to the Free Software
	Foundation, Inc., 51 Franklin Street, Fifth Floor, Boston, MA  02110-1301, USA.
 *)

open Globals
open Common
open Nast
open Unix
open Type

(* ---------------------------------------------------------------------- *)
(* TYPES *)

type value =
	| VNull
	| VBool of bool
	| VInt of int
	| VFloat of float
	| VString of string
	| VObject of vobject
	| VArray of value array
	| VAbstract of vabstract
	| VFunction of vfunction
	| VClosure of value list * (value list -> value list -> value)
	| VInt32 of int32

and vobject = {
	mutable ofields : (int * value) array;
	mutable oproto : vobject option;
}

and vabstract =
	| ADeallocated of int ref
	| AKind of vabstract
	| AHash of (value, value) Hashtbl.t
	| ARandom of Random.State.t ref
	| ABuffer of Buffer.t
	| APos of Globals.pos
	| AFRead of (in_channel * bool ref)
	| AFWrite of out_channel
	| AReg of regexp
	| AZipI of zlib
	| AZipD of zlib
	| AUtf8 of UTF8.Buf.buf
	| ASocket of Unix.file_descr
	| ATDecl of module_type
	| AUnsafe of Obj.t
	| ALazyType of (unit -> Type.t) ref
	| ANekoAbstract of Extc.value
	| ANekoBuffer of value
	| ACacheRef of value
	| AInt32Kind
	| ATls of value ref
	| AProcess of Process.process

and vfunction =
	| Fun0 of (unit -> value)
	| Fun1 of (value -> value)
	| Fun2 of (value -> value -> value)
	| Fun3 of (value -> value -> value -> value)
	| Fun4 of (value -> value -> value -> value -> value)
	| Fun5 of (value -> value -> value -> value -> value -> value)
	| FunVar of (value list -> value)

and regexp = {
	r : Str.regexp;
	mutable r_string : string;
	mutable r_groups : (int * int) option array;
}

and zlib = {
	z : Extc.zstream;
	mutable z_flush : Extc.zflush;
}

type cmp =
	| CEq
	| CSup
	| CInf
	| CUndef

type extern_api = {
	pos : Globals.pos;
	get_com : unit -> Common.context;
	get_type : string -> Type.t option;
	get_module : string -> Type.t list;
	after_typing : (module_type list -> unit) -> unit;
	on_generate : (Type.t list -> unit) -> unit;
	after_generate : (unit -> unit) -> unit;
	on_type_not_found : (string -> value) -> unit;
	parse_string : string -> Globals.pos -> bool -> Ast.expr;
	type_expr : Ast.expr -> Type.texpr;
	resolve_type  : Ast.complex_type -> Globals.pos -> t;
	type_macro_expr : Ast.expr -> Type.texpr;
	store_typed_expr : Type.texpr -> Ast.expr;
	allow_package : string -> unit;
	type_patch : string -> string -> bool -> string option -> unit;
	meta_patch : string -> string -> string option -> bool -> unit;
	set_js_generator : (value -> unit) -> unit;
	get_local_type : unit -> t option;
	get_expected_type : unit -> t option;
	get_call_arguments : unit -> Ast.expr list option;
	get_local_method : unit -> string;
	get_local_imports : unit -> Ast.import list;
	get_local_using : unit -> tclass list;
	get_local_vars : unit -> (string, Type.tvar) PMap.t;
	get_build_fields : unit -> value;
	get_pattern_locals : Ast.expr -> Type.t -> (string,Type.tvar * Globals.pos) PMap.t;
	define_type : value -> unit;
	define_module : string -> value list -> ((string * Globals.pos) list * Ast.import_mode) list -> Ast.type_path list -> unit;
	module_dependency : string -> string -> bool -> unit;
	current_module : unit -> module_def;
	mutable current_macro_module : unit -> module_def;
	delayed_macro : int -> (unit -> (unit -> value));
	use_cache : unit -> bool;
	format_string : string -> Globals.pos -> Ast.expr;
	cast_or_unify : Type.t -> texpr -> Globals.pos -> Type.texpr;
	add_global_metadata : string -> string -> (bool * bool * bool) -> unit;
	add_module_check_policy : string list -> int list -> bool -> int -> unit;
}

type callstack = {
	cpos : pos;
	cthis : value;
	cstack : int;
	cenv : value array;
}

type context = {
	mutable gen : Genneko.context;
	types : (Type.path,int) Hashtbl.t;
	prototypes : (string list, vobject) Hashtbl.t;
	fields_cache : (int,string) Hashtbl.t;
	mutable error : bool;
	mutable error_proto : vobject;
	mutable enums : (value * string) array array;
	mutable do_call : value -> value -> value list -> pos -> value;
	mutable do_string : value -> string;
	mutable do_loadprim : value -> value -> value;
	mutable do_compare : value -> value -> cmp;
	mutable loader : value;
	mutable exports : value;
	(* runtime *)
	mutable stack : value DynArray.t;
	mutable callstack : callstack list;
	mutable callsize : int;
	mutable exc : pos list;
	mutable vthis : value;
	mutable venv : value array;
	(* context *)
	mutable curapi : extern_api;
	mutable on_reused : (unit -> bool) list;
	mutable is_reused : bool;
	(* eval *)
	mutable locals_map : (string, int) PMap.t;
	mutable locals_count : int;
	mutable locals_barrier : int;
	mutable locals_env : string DynArray.t;
	mutable globals : (string, value ref) PMap.t;
}

type access =
	| AccThis
	| AccLocal of int
	| AccGlobal of value ref
	| AccEnv of int
	| AccField of (unit -> value) * string
	| AccArray of (unit -> value) * (unit -> value)

exception Runtime of value
exception Builtin_error

exception Error of string * Globals.pos list

exception Abort
exception Continue
exception Break of value
exception Return of value
exception Invalid_expr
exception Sys_exit of int

(* ---------------------------------------------------------------------- *)
(* UTILS *)

let get_ctx_ref = ref (fun() -> assert false)
let encode_complex_type_ref = ref (fun t -> assert false)
let decode_complex_type_ref = ref (fun t -> assert false)
let decode_pos_ref = ref (fun v -> assert false)
let encode_type_ref = ref (fun t -> assert false)
let decode_type_ref = ref (fun t -> assert false)
let encode_expr_ref = ref (fun e -> assert false)
let decode_expr_ref = ref (fun e -> assert false)
let encode_texpr_ref = ref (fun e -> assert false)
let decode_texpr_ref = ref (fun e -> assert false)
let encode_clref_ref = ref (fun c -> assert false)
let encode_module_type_ref = ref (fun mt -> assert false)
let enc_hash_ref = ref (fun h -> assert false)
let enc_array_ref = ref (fun l -> assert false)
let dec_array_ref = ref (fun v -> assert false)
let enc_string_ref = ref (fun s -> assert false)
let encode_tvar_ref = ref (fun _ -> assert false)
let decode_path_ref = ref (fun _ -> assert false)
let decode_import_ref = ref (fun _ -> assert false)
let encode_import_ref = ref (fun _ -> assert false)
let eval_expr_ref : (context -> texpr -> value option) ref = ref (fun _ _ -> assert false)
let get_ctx() = (!get_ctx_ref)()
let enc_array (l:value list) : value = (!enc_array_ref) l
let dec_array (l:value) : value list = (!dec_array_ref) l

let decode_complex_type (v:value) : Ast.type_hint = (!decode_complex_type_ref) v
let encode_complex_type (t:Ast.type_hint) : value = (!encode_complex_type_ref) t
let decode_pos (v:value) : Globals.pos = (!decode_pos_ref) v
let encode_type (t:Type.t) : value = (!encode_type_ref) t
let decode_type (v:value) : Type.t = (!decode_type_ref) v
let encode_expr (e:Ast.expr) : value = (!encode_expr_ref) e
let decode_expr (e:value) : Ast.expr = (!decode_expr_ref) e
let encode_texpr (e:Type.texpr) : value = (!encode_texpr_ref) e
let decode_texpr (v:value) : Type.texpr = (!decode_texpr_ref) v
let encode_clref (c:tclass) : value = (!encode_clref_ref) c
let enc_hash (h:('a,'b) Hashtbl.t) : value = (!enc_hash_ref) h
let enc_string (s:string) : value = (!enc_string_ref) s
let encode_tvar (v:tvar) : value = (!encode_tvar_ref) v
let decode_path (v:value) : Ast.placed_type_path = (!decode_path_ref) v
let encode_import (i:Ast.import) : value = (!encode_import_ref) i
let decode_import (v:value) : Ast.import = (!decode_import_ref) v

let to_int f = Int32.of_float (mod_float f 2147483648.0)
let need_32_bits i = Int32.compare (Int32.logand (Int32.add i 0x40000000l) 0x80000000l) Int32.zero <> 0
let best_int i = if need_32_bits i then VInt32 i else VInt (Int32.to_int i)

let make_pos p =
	let low = p.pline land 0xFFFFF in
	{
		Globals.pfile = p.psource;
		Globals.pmin = low;
		Globals.pmax = low + (p.pline lsr 20);
	}

let warn ctx msg p =
	(ctx.curapi.get_com()).Common.warning msg (make_pos p)

let rec pop ctx n =
	if n > 0 then begin
		DynArray.delete_last ctx.stack;
		pop ctx (n - 1);
	end

let pop_ret ctx f n =
	let v = f() in
	pop ctx n;
	v

let push ctx v =
	DynArray.add ctx.stack v

let hash f =
	let h = ref 0 in
	for i = 0 to String.length f - 1 do
		h := !h * 223 + int_of_char (String.unsafe_get f i);
	done;
	if Sys.word_size = 64 then Int32.to_int (Int32.shift_right (Int32.shift_left (Int32.of_int !h) 1) 1) else !h

let constants =
	let h = Hashtbl.create 0 in
	List.iter (fun f -> Hashtbl.add h (hash f) f)
	["done";"read";"write";"min";"max";"file";"args";"loadprim";"loadmodule";"__a";"__s";"h";
	"tag";"index";"length";"message";"pack";"name";"params";"sub";"doc";"kind";"meta";"access";
	"constraints";"opt";"type";"value";"ret";"expr";"field";"values";"get";"__string";"toString";
	"$";"add";"remove";"has";"__t";"module";"isPrivate";"isPublic";"isExtern";"isInterface";"exclude";
	"constructs";"names";"superClass";"interfaces";"fields";"statics";"constructor";"init";"t";
	"gid";"uid";"atime";"mtime";"ctime";"dev";"ino";"nlink";"rdev";"size";"mode";"pos";"len";
	"binops";"unops";"from";"to";"array";"op";"isPostfix";"impl";"resolve";
	"id";"capture";"extra";"v";"ids";"vars";"en";"overrides";"status";"overloads";"path";"namePos"];
	h

let h_get = hash "__get" and h_set = hash "__set"
and h_add = hash "__add" and h_radd = hash "__radd"
and h_sub = hash "__sub" and h_rsub = hash "__rsub"
and h_mult = hash "__mult" and h_rmult = hash "__rmult"
and h_div = hash "__div" and h_rdiv = hash "__rdiv"
and h_mod = hash "__mod" and h_rmod = hash "__rmod"
and h_string = hash "__string" and h_compare = hash "__compare"

and h_constructs = hash "__constructs__" and h_a = hash "__a" and h_s = hash "__s"
and h_class = hash "__class__"

let exc v =
	raise (Runtime v)

let s_value_kind = function
	| VNull -> "VNull"
	| VBool _ -> "VBool"
	| VInt _ -> "VInt"
	| VFloat _ -> "VFloat"
	| VString _ -> "VString"
	| VObject _ -> "VObject"
	| VArray _ -> "VArray"
	| VAbstract _ -> "VAbstract"
	| VFunction _ -> "VFunction"
	| VClosure _ -> "VClosure"
	| VInt32 _ -> "VInt32"

let hash_field ctx f =
	let h = hash f in
	(try
		let f2 = Hashtbl.find ctx.fields_cache h in
		if f <> f2 then exc (VString ("Field conflict between " ^ f ^ " and " ^ f2));
	with Not_found ->
		Hashtbl.add ctx.fields_cache h f);
	h

let field_name ctx fid =
	try
		Hashtbl.find ctx.fields_cache fid
	with Not_found ->
		"???"

let obj hash fields =
	let fields = Array.of_list (List.map (fun (k,v) -> hash k, v) fields) in
	Array.sort (fun (k1,_) (k2,_) -> compare k1 k2) fields;
	{
		ofields = fields;
		oproto = None;
	}

let parse_int s =
	let rec loop_hex i =
		if i = String.length s then s else
		match String.unsafe_get s i with
		| '0'..'9' | 'a'..'f' | 'A'..'F' -> loop_hex (i + 1)
		| _ -> String.sub s 0 i
	in
	let rec loop sp i =
		if i = String.length s then (if sp = 0 then s else String.sub s sp (i - sp)) else
		match String.unsafe_get s i with
		| '0'..'9' -> loop sp (i + 1)
		| ' ' when sp = i -> loop (sp + 1) (i + 1)
		| '-' when i = 0 -> loop sp (i + 1)
		| ('x' | 'X') when i = 1 && String.get s 0 = '0' -> loop_hex (i + 1)
		| _ -> String.sub s sp (i - sp)
	in
	best_int (Int32.of_string (loop 0 0))

let parse_float s =
	let rec loop sp i =
		if i = String.length s then (if sp = 0 then s else String.sub s sp (i - sp)) else
		match String.unsafe_get s i with
		| ' ' when sp = i -> loop (sp + 1) (i + 1)
		| '0'..'9' | '-' | '+' | 'e' | 'E' | '.' -> loop sp (i + 1)
		| _ -> String.sub s sp (i - sp)
	in
	float_of_string (loop 0 0)

let find_sub str sub start =
	let sublen = String.length sub in
	if sublen = 0 then
		0
	else
		let found = ref 0 in
		let len = String.length str in
		try
			for i = start to len - sublen do
				let j = ref 0 in
				while String.unsafe_get str (i + !j) = String.unsafe_get sub !j do
					incr j;
					if !j = sublen then begin found := i; raise Exit; end;
				done;
			done;
			raise Not_found
		with
			Exit -> !found

let nargs = function
	| Fun0 _ -> 0
	| Fun1 _ -> 1
	| Fun2 _ -> 2
	| Fun3 _ -> 3
	| Fun4 _ -> 4
	| Fun5 _ -> 5
	| FunVar _ -> -1

let rec get_field o fid =
	let rec loop min max =
		if min < max then begin
			let mid = (min + max) lsr 1 in
			let cid, v = Array.unsafe_get o.ofields mid in
			if cid < fid then
				loop (mid + 1) max
			else if cid > fid then
				loop min mid
			else
				v
		end else
			match o.oproto with
			| None -> VNull
			| Some p -> get_field p fid
	in
	loop 0 (Array.length o.ofields)

let set_field o fid v =
	let rec loop min max =
		let mid = (min + max) lsr 1 in
		if min < max then begin
			let cid, _ = Array.unsafe_get o.ofields mid in
			if cid < fid then
				loop (mid + 1) max
			else if cid > fid then
				loop min mid
			else
				Array.unsafe_set o.ofields mid (cid,v)
		end else
			let fields = Array.make (Array.length o.ofields + 1) (fid,v) in
			Array.blit o.ofields 0 fields 0 mid;
			Array.blit o.ofields mid fields (mid + 1) (Array.length o.ofields - mid);
			o.ofields <- fields
	in
	loop 0 (Array.length o.ofields)

let rec remove_field o fid =
	let rec loop min max =
		let mid = (min + max) lsr 1 in
		if min < max then begin
			let cid, v = Array.unsafe_get o.ofields mid in
			if cid < fid then
				loop (mid + 1) max
			else if cid > fid then
				loop min mid
			else begin
				let fields = Array.make (Array.length o.ofields - 1) (fid,VNull) in
				Array.blit o.ofields 0 fields 0 mid;
				Array.blit o.ofields (mid + 1) fields mid (Array.length o.ofields - mid - 1);
				o.ofields <- fields;
				true
			end
		end else
			false
	in
	loop 0 (Array.length o.ofields)

let rec get_field_opt o fid =
	let rec loop min max =
		if min < max then begin
			let mid = (min + max) lsr 1 in
			let cid, v = Array.unsafe_get o.ofields mid in
			if cid < fid then
				loop (mid + 1) max
			else if cid > fid then
				loop min mid
			else
				Some v
		end else
			match o.oproto with
			| None -> None
			| Some p -> get_field_opt p fid
	in
	loop 0 (Array.length o.ofields)

let catch_errors ctx ?(final=(fun() -> ())) f =
	let n = DynArray.length ctx.stack in
	try
		let v = f() in
		final();
		Some v
	with Runtime v ->
		pop ctx (DynArray.length ctx.stack - n);
		final();
		let rec loop o =
			if o == ctx.error_proto then true else match o.oproto with None -> false | Some p -> loop p
		in
		(match v with
		| VObject o when loop o ->
			(match get_field o (hash "message"), get_field o (hash "pos") with
			| VObject msg, VAbstract (APos pos) ->
				(match get_field msg h_s with
				| VString msg -> raise (Error.Error (Error.Custom msg,pos))
				| _ -> ());
			| _ -> ());
		| _ -> ());
		raise (Error (ctx.do_string v,List.map (fun s -> make_pos s.cpos) ctx.callstack))
	| Abort ->
		pop ctx (DynArray.length ctx.stack - n);
		final();
		None

let make_library fl =
	let h = Hashtbl.create 0 in
	List.iter (fun (n,f) -> Hashtbl.add h n f) fl;
	h

(* ---------------------------------------------------------------------- *)
(* NEKO INTEROP *)

type primitive = (string * Extc.value * int)

type neko_context = {
	load : string -> int -> primitive;
	call : primitive -> value list -> value;
}

(* try to load dl in order *)
let rec dlopen dls =
	let null = Extc.dlint 0 in
	match dls with
	| dl_path :: dls ->
		let dl = Extc.dlopen dl_path in
		if (Obj.magic dl) == null then
			dlopen dls
		else
			Some dl;
	| _ ->
		None

let neko =
	match dlopen (if Globals.is_windows then
		["neko.dll"]
	else
		(*
			By defualt, the makefile of neko produces libneko.so,
			however, the debian package creates libneko.so.0 without libneko.so...
			The fedora rpm package creates libneko.so linked to libneko.so.1.
		*)
		["libneko.so"; "libneko.so.0"; "libneko.so.1"; "libneko.so.2"; "libneko.dylib"]
	) with
	| None ->
		None
	| Some(neko) ->
	let null = Extc.dlint 0 in
	let load v =
		let s = Extc.dlsym neko v in
		if (Obj.magic s) == null then failwith ("Could not load neko." ^ v);
		s
	in
	ignore(Extc.dlcall0 (load "neko_global_init"));
	let vm = Extc.dlcall1 (load "neko_vm_alloc") null in
	ignore(Extc.dlcall1 (load "neko_vm_select") vm);
	let loader = Extc.dlcall2 (load "neko_default_loader") null null in
	let loadprim =
		let l1 = load "neko_val_field" in
		let l2 = Extc.dlcall1 (load "neko_val_id") (Extc.dlstring "loadprim") in
		Extc.dlcall2 (l1) loader (l2) in

	let callN = load "neko_val_callN" in
	let callEx = load "neko_val_callEx" in
	let copy_string = load "neko_copy_string" in

	let alloc_root = load "neko_alloc_root" in
	let free_root = load "neko_free_root" in

	let alloc_root v =
		let r = Extc.dlcall1 alloc_root (Extc.dlint 1) in
		Extc.dlsetptr r v;
		r
	in
	let free_root r =
		ignore(Extc.dlcall1 free_root r)
	in

	ignore(alloc_root vm);
	ignore(alloc_root loader);
	ignore(alloc_root loadprim);

	let alloc_string s =
		Extc.dlcall2 copy_string (Extc.dlstring s) (Extc.dlint (String.length s))
	in
	let alloc_int (i:int) : Extc.value =
		Obj.magic i
	in
	let loadprim n args =
		let exc = ref null in
		let vargs = [|alloc_string n;alloc_int args|] in
		let p = Extc.dlcall5 callEx loader loadprim (Obj.magic vargs) (Extc.dlint 2) (Obj.magic exc) in
		if !exc != null then failwith ("Failed to load " ^ n ^ ":" ^ string_of_int args);
		ignore(alloc_root p);
		(n,p,args)
	in
	let call_raw_prim (_,p,nargs) (args:Extc.value array) =
		Extc.dlcall3 callN p (Obj.magic args) (Extc.dlint nargs)
	in

	(* a bit tricky since load "val_true" does not work as expected on Windows *)
	let unser = try loadprim "std@unserialize" 2 with _ -> ("",null,0) in

	(* did we fail to load std.ndll ? *)
	if (match unser with ("",_,_) -> true | _ -> false) then None else

	let val_true = call_raw_prim unser [|alloc_string "T";loader|] in
	let val_false = call_raw_prim unser [|alloc_string "F";loader|] in
	let val_null = call_raw_prim unser [|alloc_string "N";loader|] in

	let is_64 = call_raw_prim (loadprim "std@sys_is64" 0) [||] == val_true in
	let alloc_i32, is_v2 = (try load "neko_alloc_int32", true with _ -> Obj.magic 0, false) in
	let alloc_i32 = if is_v2 then
		(fun i -> Extc.dlcall1 alloc_i32 (Extc.dlint32 i))
	else
		(fun i -> alloc_int (Int32.to_int (if Int32.compare i Int32.zero < 0 then Int32.logand i 0x7FFFFFFFl else Int32.logor i 0x80000000l)))
	in
	let tag_bits = if is_v2 then 4 else 3 in
	let tag_mask = (1 lsl tag_bits) - 1 in
	let ptr_size = if is_64 then 8 else 4 in
	let val_field v i = Extc.dladdr v ((i + 1) * ptr_size) in
	let val_str v = Extc.dladdr v 4 in
	let val_fun_env v = Extc.dladdr v (8 + ptr_size) in

	(* alloc support *)

	let alloc_function = load "neko_alloc_function" in
	let alloc_array = load "neko_alloc_array" in
	let alloc_float = load "neko_alloc_float" in
	let alloc_object = load "neko_alloc_object" in
	let alloc_field = load "neko_alloc_field" in
	let alloc_abstract = load "neko_alloc_abstract" in
	let val_gc = load "neko_val_gc" in
	let val_field_name = load "neko_val_field_name" in
	let val_iter_fields = load "neko_val_iter_fields" in
	let gen_callback = Extc.dlcaml_callback 2 in

	(* roots *)

	let on_abstract_gc = Extc.dlcaml_callback 1 in
	let root_index = ref 0 in
	let roots = Hashtbl.create 0 in
	Callback.register "dlcallb1" (fun a ->
		let index : int = Obj.magic (Extc.dlptr (val_field a 1)) in
		Hashtbl.remove roots index;
		null
	);

	(* wrapping *)

	let copy_string v =
		let head = Extc.dltoint (Extc.dlptr v) in
		let size = head asr tag_bits in
		let s = String.create size in
		Extc.dlmemcpy (Extc.dlstring s) (val_str v) size;
		s
	in

	let buffers = ref [] in

	let rec value_neko ?(obj=VNull) = function
		| VNull -> val_null
		| VBool b -> if b then val_true else val_false
		| VInt i -> alloc_int i
		| VAbstract (ANekoAbstract a) -> a
		| VAbstract (ANekoBuffer (VString buf)) ->
			let v = value_neko (VString buf) in
			buffers := (buf,v) :: !buffers;
			v
		| VString s ->
			let v = alloc_string s in (* make a copy *)
			ignore(copy_string v);
			v
		| VObject o as obj ->
			let vo = Extc.dlcall1 alloc_object null in
			Array.iter (fun (id,v) ->
				ignore(Extc.dlcall3 alloc_field vo (Extc.dlint id) (value_neko ~obj v))
			) o.ofields;
			vo
		| VClosure _ ->
			failwith "Closure not supported"
		| VFunction f ->
			let callb = Extc.dlcall3 alloc_function gen_callback (Extc.dlint (-1)) (Obj.magic "<callback>") in
			let index = !root_index in
			incr root_index;
			Hashtbl.add roots index (f,obj);
			let a = Extc.dlcall2 alloc_abstract null (Obj.magic index) in
			if Extc.dlptr (val_field a 1) != Obj.magic index then assert false;
			ignore(Extc.dlcall2 val_gc a on_abstract_gc);
			Extc.dlsetptr (val_fun_env callb) a;
			callb
		| VArray a ->
			let va = Extc.dlcall1 alloc_array (Extc.dlint (Array.length a)) in
			Array.iteri (fun i v ->
				Extc.dlsetptr (val_field va i) (value_neko v)
			) a;
			va
		| VFloat f ->
			Extc.dlcall1 alloc_float (Obj.magic f)
		| VAbstract _ ->
			failwith "Abstract not supported"
		| VInt32 i ->
			alloc_i32 i
	in
	let obj_r = ref [] in
	let obj_fun = (fun v id -> obj_r := (v,id) :: !obj_r; val_null) in
	let rec neko_value (v:Extc.value) =
		if Obj.is_int (Obj.magic v) then
			VInt (Obj.magic v)
		else
			let head = Extc.dltoint (Extc.dlptr v) in
			match head land tag_mask with
			| 0 -> VNull
			| 2 -> VBool (v == val_true)
			| 3 -> VString (copy_string v)
			| 4 ->
				ignore(Extc.dlcall3 val_iter_fields v (Extc.dlcallback 2) (Obj.magic obj_fun));
				let r = !obj_r in
				obj_r := [];
				let ctx = get_ctx() in
				let fields = List.rev_map (fun (v,id) ->
					let iid = Extc.dltoint id in
					if not (Hashtbl.mem ctx.fields_cache iid) then begin
						let name = copy_string (Extc.dlcall1 val_field_name id) in
						ignore(hash_field ctx name);
					end;
					iid, neko_value v
				) r in
				VObject { ofields = Array.of_list fields; oproto = None }
			| 5 ->
				VArray (Array.init (head asr tag_bits) (fun i -> neko_value (Extc.dlptr (val_field v i))))
			| 7 ->
				let r = alloc_root v in
				let a = ANekoAbstract v in
				Gc.finalise (fun _ -> free_root r) a;
				VAbstract a
			| t ->
				failwith ("Unsupported Neko value tag " ^ string_of_int t)
	in

	Callback.register "dlcallb2" (fun args nargs ->
		(* get back the VM env, which was set in value_neko *)
		let env = Extc.dlptr (Extc.dladdr vm (2 * ptr_size)) in
		(* extract the index stored in abstract data *)
		let index : int = Obj.magic (Extc.dlptr (val_field env 1)) in
		let f, obj = (try Hashtbl.find roots index with Not_found -> assert false) in
		let nargs = Extc.dltoint nargs in
		let rec loop i =
			if i = nargs then [] else neko_value (Extc.dlptr (Extc.dladdr args (i * ptr_size))) :: loop (i + 1)
		in
		let v = (get_ctx()).do_call obj (VFunction f) (loop 0) { psource = "<callback>"; pline = 0; } in
		value_neko v
	);

	let callprim (n,p,nargs) args =
		let arr = Array.of_list (List.map value_neko args) in
		let exc = ref null in
		if Array.length arr <> nargs then failwith n;
		let ret = Extc.dlcall5 callEx val_null p (Obj.magic arr) (Extc.dlint nargs) (Obj.magic exc) in
		if !exc != null then raise (Runtime (neko_value !exc));
		(match !buffers with
		| [] -> ()
		| l ->
			buffers := [];
			(* copy back data *)
			List.iter (fun (buf,v) ->
				Extc.dlmemcpy (Extc.dlstring buf) (val_str v) (String.length buf);
			) l);
		neko_value ret
	in
	Some {
		load = loadprim;
		call = callprim;
	}

(* ---------------------------------------------------------------------- *)
(* BUILTINS *)

let builtins =
	let p = { psource = "<builtin>"; pline = 0 } in
	let error() =
		raise Builtin_error
	in
	let vint = function
		| VInt n -> n
		| _ -> error()
	in
	let varray = function
		| VArray a -> a
		| _ -> error()
	in
	let vstring = function
		| VString s -> s
		| _ -> error()
	in
	let vobj = function
		| VObject o -> o
		| _ -> error()
	in
	let vfun = function
		| VFunction f -> f
		| VClosure (cl,f) -> FunVar (f cl)
		| _ -> error()
	in
	let vhash = function
		| VAbstract (AHash h) -> h
		| _ -> error()
	in
	let build_stack sl =
		let make p =
			let p = make_pos p in
			VArray [|VString p.Globals.pfile;VInt (Lexer.get_error_line p)|]
		in
		VArray (Array.of_list (List.map make sl))
	in
	let do_closure args args2 =
		match args with
		| f :: obj :: args ->
			(get_ctx()).do_call obj f (args @ args2) p
		| _ ->
			assert false
	in
	let funcs = [
	(* array *)
		"array", FunVar (fun vl -> VArray (Array.of_list vl));
		"amake", Fun1 (fun v -> VArray (Array.create (vint v) VNull));
		"acopy", Fun1 (fun a -> VArray (Array.copy (varray a)));
		"asize", Fun1 (fun a -> VInt (Array.length (varray a)));
		"asub", Fun3 (fun a p l -> VArray (Array.sub (varray a) (vint p) (vint l)));
		"ablit", Fun5 (fun dst dstp src p l ->
			Array.blit (varray src) (vint p) (varray dst) (vint dstp) (vint l);
			VNull
		);
		"aconcat", Fun1 (fun arr ->
			let arr = Array.map varray (varray arr) in
			VArray (Array.concat (Array.to_list arr))
		);
	(* string *)
		"string", Fun1 (fun v -> VString ((get_ctx()).do_string v));
		"smake", Fun1 (fun l -> VString (String.make (vint l) '\000'));
		"ssize", Fun1 (fun s -> VInt (String.length (vstring s)));
		"scopy", Fun1 (fun s -> VString (String.copy (vstring s)));
		"ssub", Fun3 (fun s p l -> VString (String.sub (vstring s) (vint p) (vint l)));
		"sget", Fun2 (fun s p ->
			try VInt (int_of_char (String.get (vstring s) (vint p))) with Invalid_argument _ -> VNull
		);
		"sset", Fun3 (fun s p c ->
			let c = char_of_int ((vint c) land 0xFF) in
			try
				String.set (vstring s) (vint p) c;
				VInt (int_of_char c)
			with Invalid_argument _ -> VNull);
		"sblit", Fun5 (fun dst dstp src p l ->
			String.blit (vstring src) (vint p) (vstring dst) (vint dstp) (vint l);
			VNull
		);
		"sfind", Fun3 (fun src pos pat ->
			try VInt (find_sub (vstring src) (vstring pat) (vint pos)) with Not_found -> VNull
		);
	(* object *)
		"new", Fun1 (fun o ->
			match o with
			| VNull -> VObject { ofields = [||]; oproto = None }
			| VObject o -> VObject { ofields = Array.copy o.ofields; oproto = o.oproto }
			| _ -> error()
		);
		"objget", Fun2 (fun o f ->
			match o with
			| VObject o -> get_field o (vint f)
			| _ -> VNull
		);
		"objset", Fun3 (fun o f v ->
			match o with
			| VObject o -> set_field o (vint f) v; v
			| _ -> VNull
		);
		"objcall", Fun3 (fun o f pl ->
			match o with
			| VObject oo ->
				(get_ctx()).do_call o (get_field oo (vint f)) (Array.to_list (varray pl)) p
			| _ -> VNull
		);
		"objfield", Fun2 (fun o f ->
			match o with
			| VObject o ->
				let p = o.oproto in
				o.oproto <- None;
				let v = get_field_opt o (vint f) in
				o.oproto <- p;
				VBool (v <> None)
			| _ -> VBool false
		);
		"objremove", Fun2 (fun o f ->
			VBool (remove_field (vobj o) (vint f))
		);
		"objfields", Fun1 (fun o ->
			VArray (Array.map (fun (fid,_) -> VInt fid) (vobj o).ofields)
		);
		"hash", Fun1 (fun v -> VInt (hash_field (get_ctx()) (vstring v)));
		"fasthash", Fun1 (fun v -> VInt (hash (vstring v)));
		"field", Fun1 (fun v ->
			try VString (Hashtbl.find (get_ctx()).fields_cache (vint v)) with Not_found -> VNull
		);
		"objsetproto", Fun2 (fun o p ->
			let o = vobj o in
			(match p with
			| VNull -> o.oproto <- None
			| VObject p -> o.oproto <- Some p
			| _ -> error());
			VNull;
		);
		"objgetproto", Fun1 (fun o ->
			match (vobj o).oproto with
			| None -> VNull
			| Some p -> VObject p
		);
	(* function *)
		"nargs", Fun1 (fun f ->
			VInt (nargs (vfun f))
		);
		"call", Fun3 (fun f o args ->
			(get_ctx()).do_call o f (Array.to_list (varray args)) p
		);
		"closure", FunVar (fun vl ->
			match vl with
			| VFunction f :: _ :: _ ->
				VClosure (vl, do_closure)
			| _ -> exc (VString "Can't create closure : value is not a function")
		);
		"apply", FunVar (fun vl ->
			match vl with
			| f :: args ->
				let f = vfun f in
				VFunction (FunVar (fun args2 -> (get_ctx()).do_call VNull (VFunction f) (args @ args2) p))
			| _ -> exc (VString "Invalid closure arguments number")
		);
		"varargs", Fun1 (fun f ->
			match f with
			| VFunction (FunVar _) | VFunction (Fun1 _) | VClosure _ ->
				VFunction (FunVar (fun vl -> (get_ctx()).do_call VNull f [VArray (Array.of_list vl)] p))
			| _ ->
				error()
		);
	(* numbers *)
		(* skip iadd, isub, idiv, imult *)
		"isnan", Fun1 (fun f ->
			match f with
			| VFloat f -> VBool (f <> f)
			| _ -> VBool false
		);
		"isinfinite", Fun1 (fun f ->
			match f with
			| VFloat f -> VBool (f = infinity || f = neg_infinity)
			| _ -> VBool false
		);
		"int", Fun1 (fun v ->
			match v with
			| VInt _ | VInt32 _ -> v
			| VFloat f -> best_int (to_int f)
			| VString s -> (try parse_int s with _ -> VNull)
			| _ -> VNull
		);
		"float", Fun1 (fun v ->
			match v with
			| VInt i -> VFloat (float_of_int i)
			| VInt32 i -> VFloat (Int32.to_float i)
			| VFloat _ -> v
			| VString s -> (try VFloat (parse_float s) with _ -> VNull)
			| _ -> VNull
		);
	(* abstract *)
		"getkind", Fun1 (fun v ->
			match v with
			| VAbstract a -> VAbstract (AKind a)
			| VInt32 _ -> VAbstract (AKind AInt32Kind)
			| _ -> error()
		);
		"iskind", Fun2 (fun v k ->
			match v, k with
			| VAbstract a, VAbstract (AKind k) -> VBool (Obj.tag (Obj.repr a) = Obj.tag (Obj.repr k))
			| VInt32 _, VAbstract (AKind AInt32Kind) -> VBool true
			| _, VAbstract (AKind _) -> VBool false
			| _ -> error()
		);
	(* hash *)
		"hkey", Fun1 (fun v -> VInt (Hashtbl.hash v));
		"hnew", Fun1 (fun v ->
			VAbstract (AHash (match v with
			| VNull -> Hashtbl.create 0
			| VInt n -> Hashtbl.create n
			| _ -> error()))
		);
		"hresize", Fun1 (fun v -> VNull);
		"hget", Fun3 (fun h k cmp ->
			if cmp <> VNull then assert false;
			(try Hashtbl.find (vhash h) k with Not_found -> VNull)
		);
		"hmem", Fun3 (fun h k cmp ->
			if cmp <> VNull then assert false;
			VBool (Hashtbl.mem (vhash h) k)
		);
		"hremove", Fun3 (fun h k cmp ->
			if cmp <> VNull then assert false;
			let h = vhash h in
			let old = Hashtbl.mem h k in
			if old then Hashtbl.remove h k;
			VBool old
		);
		"hset", Fun4 (fun h k v cmp ->
			if cmp <> VNull then assert false;
			let h = vhash h in
			let old = Hashtbl.mem h k in
			Hashtbl.replace h k v;
			VBool (not old);
		);
		"hadd", Fun3 (fun h k v ->
			let h = vhash h in
			let old = Hashtbl.mem h k in
			Hashtbl.add h k v;
			VBool (not old);
		);
		"hiter", Fun2 (fun h f -> Hashtbl.iter (fun k v -> ignore ((get_ctx()).do_call VNull f [k;v] p)) (vhash h); VNull);
		"hcount", Fun1 (fun h -> VInt (Hashtbl.length (vhash h)));
		"hsize", Fun1 (fun h -> VInt (Hashtbl.length (vhash h)));
	(* misc *)
		"print", FunVar (fun vl -> List.iter (fun v ->
			let ctx = get_ctx() in
			let com = ctx.curapi.get_com() in
			com.print (ctx.do_string v)
		) vl; VNull);
		"throw", Fun1 (fun v -> exc v);
		"rethrow", Fun1 (fun v ->
			let ctx = get_ctx() in
			ctx.callstack <- List.rev (List.map (fun p -> { cpos = p; cthis = ctx.vthis; cstack = DynArray.length ctx.stack; cenv = ctx.venv }) ctx.exc) @ ctx.callstack;
			exc v
		);
		"istrue", Fun1 (fun v ->
			match v with
			| VNull | VInt 0 | VBool false | VInt32 0l -> VBool false
			| _ -> VBool true
		);
		"not", Fun1 (fun v ->
			match v with
			| VNull | VInt 0 | VBool false | VInt32 0l -> VBool true
			| _ -> VBool false
		);
		"typeof", Fun1 (fun v ->
			VInt (match v with
			| VNull -> 0
			| VInt _ | VInt32 _ -> 1
			| VFloat _ -> 2
			| VBool _ -> 3
			| VString _ -> 4
			| VObject _ -> 5
			| VArray _ -> 6
			| VFunction _ | VClosure _ -> 7
			| VAbstract _ -> 8)
		);
		"compare", Fun2 (fun a b ->
			match (get_ctx()).do_compare a b with
			| CUndef -> VNull
			| CEq -> VInt 0
			| CSup -> VInt 1
			| CInf -> VInt (-1)
		);
		"pcompare", Fun2 (fun a b ->
			assert false
		);
		"excstack", Fun0 (fun() ->
			build_stack (get_ctx()).exc
		);
		"callstack", Fun0 (fun() ->
			build_stack (List.map (fun s -> s.cpos) (get_ctx()).callstack)
		);
		"version", Fun0 (fun() ->
			VInt 200
		);
	(* extra *)
		"use_neko_dll", Fun0 (fun() ->
			VBool (neko <> None)
		);
	] in
	let vals = [
		"tnull", VInt 0;
		"tint", VInt 1;
		"tfloat", VInt 2;
		"tbool", VInt 3;
		"tstring", VInt 4;
		"tobject", VInt 5;
		"tarray", VInt 6;
		"tfunction", VInt 7;
		"tabstract", VInt 8;
	] in
	let h = Hashtbl.create 0 in
	List.iter (fun (n,f) -> Hashtbl.add h n (VFunction f)) funcs;
	List.iter (fun (n,v) -> Hashtbl.add h n v) vals;
	h

(* ---------------------------------------------------------------------- *)
(* STD LIBRARY *)

let free_abstract a =
	match a with
	| VAbstract vp -> Obj.set_tag (Obj.repr vp) 0 (* this will mute it as Deallocated *)
	| _ -> assert false

let std_lib =
	let p = { psource = "<stdlib>"; pline = 0 } in
	let error() =
		raise Builtin_error
	in
	let make_list l =
		let rec loop acc = function
			| [] -> acc
			| x :: l -> loop (VArray [|x;acc|]) l
		in
		loop VNull (List.rev l)
	in
	let num = function
		| VInt i -> float_of_int i
		| VInt32 i -> Int32.to_float i
		| VFloat f -> f
		| _ -> error()
	in
	let make_date f =
		VInt32 (Int32.of_float f)
	in
	let date = function
		| VInt32 i -> Int32.to_float i
		| VInt i -> float_of_int i
		| _ -> error()
	in
	let make_i32 i =
		VInt32 i
	in
	let int32 = function
		| VInt i -> Int32.of_int i
		| VInt32 i -> i
		| _ -> error()
	in
	let vint = function
		| VInt n -> n
		| _ -> error()
	in
	let vstring = function
		| VString s -> s
		| _ -> error()
	in
	let int32_addr h =
		let base = Int32.to_int (Int32.logand h 0xFFFFFFl) in
		let str = Printf.sprintf "%ld.%d.%d.%d" (Int32.shift_right_logical h 24) (base lsr 16) ((base lsr 8) land 0xFF) (base land 0xFF) in
		Unix.inet_addr_of_string str
	in
	let int32_op op = Fun2 (fun a b -> make_i32 (op (int32 a) (int32 b))) in
	make_library ([
	(* math *)
		"math_atan2", Fun2 (fun a b -> VFloat (atan2 (num a) (num b)));
		"math_pow", Fun2 (fun a b -> VFloat ((num a) ** (num b)));
		"math_abs", Fun1 (fun v ->
			match v with
			| VInt i -> VInt (abs i)
			| VInt32 i -> VInt32 (Int32.abs i)
			| VFloat f -> VFloat (abs_float f)
			| _ -> error()
		);
		"math_ceil", Fun1 (fun v -> match v with VInt _ | VInt32 _ -> v | _ -> best_int (to_int (ceil (num v))));
		"math_floor", Fun1 (fun v -> match v with VInt _ | VInt32 _ -> v | _ -> best_int (to_int (floor (num v))));
		"math_round", Fun1 (fun v -> match v with VInt _ | VInt32 _ -> v | _ -> best_int (to_int (floor (num v +. 0.5))));
		"math_pi", Fun0 (fun() -> VFloat (4.0 *. atan 1.0));
		"math_sqrt", Fun1 (fun v -> VFloat (sqrt (num v)));
		"math_atan", Fun1 (fun v -> VFloat (atan (num v)));
		"math_cos", Fun1 (fun v -> VFloat (cos (num v)));
		"math_sin", Fun1 (fun v -> VFloat (sin (num v)));
		"math_tan", Fun1 (fun v -> VFloat (tan (num v)));
		"math_log", Fun1 (fun v -> VFloat (Pervasives.log (num v)));
		"math_exp", Fun1 (fun v -> VFloat (exp (num v)));
		"math_acos", Fun1 (fun v -> VFloat (acos (num v)));
		"math_asin", Fun1 (fun v -> VFloat (asin (num v)));
		"math_fceil", Fun1 (fun v -> VFloat (ceil (num v)));
		"math_ffloor", Fun1 (fun v -> VFloat (floor (num v)));
		"math_fround", Fun1 (fun v -> VFloat (floor (num v +. 0.5)));
		"math_int", Fun1 (fun v ->
			match v with
			| VInt _ | VInt32 _ -> v
			| VFloat f -> best_int (to_int (if f < 0. then ceil f else floor f))
			| _ -> error()
		);
	(* buffer *)
		"buffer_new", Fun0 (fun() ->
			VAbstract (ABuffer (Buffer.create 0))
		);
		"buffer_add", Fun2 (fun b v ->
			match b with
			| VAbstract (ABuffer b) -> Buffer.add_string b ((get_ctx()).do_string v); VNull
			| _ -> error()
		);
		"buffer_add_char", Fun2 (fun b v ->
			match b, v with
			| VAbstract (ABuffer b), VInt n when n >= 0 && n < 256 -> Buffer.add_char b (char_of_int n); VNull
			| _ -> error()
		);
		"buffer_add_sub", Fun4 (fun b s p l ->
			match b, s, p, l with
			| VAbstract (ABuffer b), VString s, VInt p, VInt l -> (try Buffer.add_substring b s p l; VNull with _ -> error())
			| _ -> error()
		);
		"buffer_string", Fun1 (fun b ->
			match b with
			| VAbstract (ABuffer b) -> VString (Buffer.contents b)
			| _ -> error()
		);
		"buffer_reset", Fun1 (fun b ->
			match b with
			| VAbstract (ABuffer b) -> Buffer.reset b; VNull;
			| _ -> error()
		);
		"buffer_get_length", Fun1 (fun b ->
			match b with
			| VAbstract (ABuffer b) -> VInt (Buffer.length b)
			| _ -> error()
		);
	(* date *)
		"date_now", Fun0 (fun () ->
			make_date (Unix.time())
		);
		"date_new", Fun1 (fun v ->
			make_date (match v with
			| VNull -> Unix.time()
			| VString s ->
				(match String.length s with
				| 19 ->
					let r = Str.regexp "^\\([0-9][0-9][0-9][0-9]\\)-\\([0-9][0-9]\\)-\\([0-9][0-9]\\) \\([0-9][0-9]\\):\\([0-9][0-9]\\):\\([0-9][0-9]\\)$" in
					if not (Str.string_match r s 0) then exc (VString ("Invalid date format : " ^ s));
					let t = Unix.localtime (Unix.time()) in
					let t = { t with
						tm_year = int_of_string (Str.matched_group 1 s) - 1900;
						tm_mon = int_of_string (Str.matched_group 2 s) - 1;
						tm_mday = int_of_string (Str.matched_group 3 s);
						tm_hour = int_of_string (Str.matched_group 4 s);
						tm_min = int_of_string (Str.matched_group 5 s);
						tm_sec = int_of_string (Str.matched_group 6 s);
					} in
					fst (Unix.mktime t)
				| 10 ->
					assert false
				| 8 ->
					assert false
				| _ ->
					exc (VString ("Invalid date format : " ^ s)));
			| _ -> error())
		);
		"date_set_hour", Fun4 (fun d h m s ->
			let d = date d in
			let t = Unix.localtime d in
			make_date (fst (Unix.mktime { t with tm_hour = vint h; tm_min = vint m; tm_sec = vint s }))
		);
		"date_set_day", Fun4 (fun d y m da ->
			let d = date d in
			let t = Unix.localtime d in
			make_date (fst (Unix.mktime { t with tm_year = vint y - 1900; tm_mon = vint m - 1; tm_mday = vint da }))
		);
		"date_format", Fun2 (fun d fmt ->
			match fmt with
			| VNull ->
				let t = Unix.localtime (date d) in
				VString (Printf.sprintf "%.4d-%.2d-%.2d %.2d:%.2d:%.2d" (t.tm_year + 1900) (t.tm_mon + 1) t.tm_mday t.tm_hour t.tm_min t.tm_sec)
			| VString "%w" ->
				(* week day *)
				let t = Unix.localtime (date d) in
				VString (string_of_int t.tm_wday)
			| VString _ ->
				exc (VString "Custom date format is not supported") (* use native Haxe implementation *)
			| _ ->
				error()
		);
		"date_get_hour", Fun1 (fun d ->
			let t = Unix.localtime (date d) in
			let o = obj (hash_field (get_ctx())) [
				"h", VInt t.tm_hour;
				"m", VInt t.tm_min;
				"s", VInt t.tm_sec;
			] in
			VObject o
		);
		"date_get_day", Fun1 (fun d ->
			let t = Unix.localtime (date d) in
			let o = obj (hash_field (get_ctx())) [
				"d", VInt t.tm_mday;
				"m", VInt (t.tm_mon + 1);
				"y", VInt (t.tm_year + 1900);
			] in
			VObject o
		);
	(* string *)
		"string_split", Fun2 (fun s d ->
			make_list (match s, d with
			| VString "", VString _ -> [VString ""]
			| VString s, VString "" -> Array.to_list (Array.init (String.length s) (fun i -> VString (String.make 1 (String.get s i))))
			| VString s, VString d -> List.map (fun s -> VString s) (ExtString.String.nsplit s d)
			| _ -> error())
		);
		"url_encode", Fun1 (fun s ->
			let s = vstring s in
			let b = Buffer.create 0 in
			let hex = "0123456789ABCDEF" in
			for i = 0 to String.length s - 1 do
				let c = String.unsafe_get s i in
				match c with
				| 'A'..'Z' | 'a'..'z' | '0'..'9' | '_' | '-' | '.' ->
					Buffer.add_char b c
				| _ ->
					Buffer.add_char b '%';
					Buffer.add_char b (String.unsafe_get hex (int_of_char c lsr 4));
					Buffer.add_char b (String.unsafe_get hex (int_of_char c land 0xF));
			done;
			VString (Buffer.contents b)
		);
		"url_decode", Fun1 (fun s ->
			let s = vstring s in
			let b = Buffer.create 0 in
			let len = String.length s in
			let decode c =
				match c with
				| '0'..'9' -> Some (int_of_char c - int_of_char '0')
				| 'a'..'f' -> Some (int_of_char c - int_of_char 'a' + 10)
				| 'A'..'F' -> Some (int_of_char c - int_of_char 'A' + 10)
				| _ -> None
			in
			let rec loop i =
				if i = len then () else
				let c = String.unsafe_get s i in
				match c with
				| '%' ->
					let p1 = (try decode (String.get s (i + 1)) with _ -> None) in
					let p2 = (try decode (String.get s (i + 2)) with _ -> None) in
					(match p1, p2 with
					| Some c1, Some c2 ->
						Buffer.add_char b (char_of_int ((c1 lsl 4) lor c2));
						loop (i + 3)
					| _ ->
						loop (i + 1));
				| '+' ->
					Buffer.add_char b ' ';
					loop (i + 1)
				| c ->
					Buffer.add_char b c;
					loop (i + 1)
			in
			loop 0;
			VString (Buffer.contents b)
		);
		"base_encode", Fun2 (fun s b ->
			match s, b with
			| VString s, VString "0123456789abcdef" when String.length s = 16 ->
				VString (Digest.to_hex s)
			| VString s, VString b ->
				if String.length b <> 64 then assert false;
				let tbl = Array.init 64 (String.unsafe_get b) in
				VString (Base64.str_encode ~tbl s)
			| _ -> error()
		);
		"base_decode", Fun2 (fun s b ->
			let s = vstring s in
			let b = vstring b in
			if String.length b <> 64 then assert false;
			let tbl = Array.init 64 (String.unsafe_get b) in
			VString (Base64.str_decode ~tbl:(Base64.make_decoding_table tbl) s)
		);
		"make_md5", Fun1 (fun s ->
			VString (Digest.string (vstring s))
		);
		(* sprintf *)
	(* int32 *)
		"int32_new", Fun1 (fun v ->
			match v with
			| VInt32 _ -> v
			| VInt i -> make_i32 (Int32.of_int i)
			| VFloat f -> make_i32 (Int32.of_float f)
			| _ -> error()
		);
		"int32_to_int", Fun1 (fun v ->
			let v = int32 v in
			let i = Int32.to_int v in
			if Int32.compare (Int32.of_int i) v <> 0 then error();
			VInt i
		);
		"int32_to_float", Fun1 (fun v ->
			VFloat (Int32.to_float (int32 v))
		);
		"int32_compare", Fun2 (fun a b ->
			VInt (Int32.compare (int32 a) (int32 b))
		);
		"int32_add", int32_op Int32.add;
		"int32_sub", int32_op Int32.sub;
		"int32_mul", int32_op Int32.mul;
		"int32_div", int32_op Int32.div;
		"int32_shl", int32_op (fun a b -> Int32.shift_left a (Int32.to_int b));
		"int32_shr", int32_op (fun a b -> Int32.shift_right a (Int32.to_int b));
		"int32_ushr", int32_op (fun a b -> Int32.shift_right_logical a (Int32.to_int b));
		"int32_mod", int32_op Int32.rem;
		"int32_or", int32_op Int32.logor;
		"int32_and", int32_op Int32.logand;
		"int32_xor", int32_op Int32.logxor;
		"int32_neg", Fun1 (fun v -> make_i32 (Int32.neg (int32 v)));
		"int32_complement", Fun1 (fun v -> make_i32 (Int32.lognot (int32 v)));
	(* misc *)
		"same_closure", Fun2 (fun a b ->
			VBool (match a, b with
			| VClosure (la,fa), VClosure (lb,fb) ->
				fa == fb && List.length la = List.length lb && List.for_all2 (fun a b -> (get_ctx()).do_compare a b = CEq) la lb
			| VFunction a, VFunction b -> a == b
			| _ -> false)
		);
		"double_bytes", Fun2 (fun f big ->
			let f = (match f with VFloat f -> f | VInt i -> float_of_int i | _ -> error()) in
			match big with
			| VBool big ->
				let ch = IO.output_string() in
				if big then IO.BigEndian.write_double ch f else IO.write_double ch f;
				VString (IO.close_out ch)
			| _ ->
				error()
		);
		"float_bytes", Fun2 (fun f big ->
			let f = (match f with VFloat f -> f | VInt i -> float_of_int i | _ -> error()) in
			match big with
			| VBool big ->
				let ch = IO.output_string() in
				let i = Int32.bits_of_float f in
				if big then IO.BigEndian.write_real_i32 ch i else IO.write_real_i32 ch i;
				VString (IO.close_out ch)
			| _ ->
				error()
		);
		"double_of_bytes", Fun2 (fun s big ->
			match s, big with
			| VString s, VBool big when String.length s = 8 ->
				let ch = IO.input_string s in
				VFloat (if big then IO.BigEndian.read_double ch else IO.read_double ch)
			| _ ->
				error()
		);
		"float_of_bytes", Fun2 (fun s big ->
			match s, big with
			| VString s, VBool big when String.length s = 4 ->
				let ch = IO.input_string s in
				VFloat (Int32.float_of_bits (if big then IO.BigEndian.read_real_i32 ch else IO.read_real_i32 ch))
			| _ ->
				error()
		);
	(* random *)
		"random_new", Fun0 (fun() -> VAbstract (ARandom (ref (Random.State.make_self_init()))));
		"random_set_seed", Fun2 (fun r s ->
			match r, s with
			| VAbstract (ARandom r), VInt seed -> r := Random.State.make [|seed|]; VNull
			| VAbstract (ARandom r), VInt32 seed -> r := Random.State.make [|Int32.to_int seed|]; VNull
			| _ -> error()
		);
		"random_int", Fun2 (fun r s ->
			match r, s with
			| VAbstract (ARandom r), VInt max -> VInt (Random.State.int (!r) (if max <= 0 then 1 else max))
			| _ -> error()
		);
		"random_float", Fun1 (fun r ->
			match r with
			| VAbstract (ARandom r) -> VFloat (Random.State.float (!r) 1.0)
			| _ -> error()
		);
	(* file *)
		"file_open", Fun2 (fun f r ->
			match f, r with
			| VString f, VString r ->
				let perms = 0o666 in
				VAbstract (match r with
					| "r" -> AFRead (open_in_gen [Open_rdonly] 0 f,ref false)
					| "rb" -> AFRead (open_in_gen [Open_rdonly;Open_binary] 0 f,ref false)
					| "w" -> AFWrite (open_out_gen [Open_wronly;Open_creat;Open_trunc] perms f)
					| "wb" -> AFWrite (open_out_gen [Open_wronly;Open_creat;Open_trunc;Open_binary] perms f)
					| "a" -> AFWrite (open_out_gen [Open_append;Open_creat] perms f)
					| "ab" -> AFWrite (open_out_gen [Open_append;Open_creat;Open_binary] perms f)
					| _ -> error())
			| _ -> error()
		);
		"file_close", Fun1 (fun vf ->
			(match vf with
			| VAbstract (AFRead (f,_)) -> close_in f; free_abstract vf;
			| VAbstract (AFWrite f) -> close_out f; free_abstract vf;
			| _ -> error());
			VNull
		);
		(* file_name *)
		"file_write", Fun4 (fun f s p l ->
			match f, s, p, l with
			| VAbstract (AFWrite f), VString s, VInt p, VInt l -> output f s p l; VInt l
			| _ -> error()
		);
		"file_read", Fun4 (fun f s p l ->
			match f, s, p, l with
			| VAbstract (AFRead (f,r)), VString s, VInt p, VInt l ->
				let n = input f s p l in
				if n = 0 then begin
					r := true;
					exc (VArray [|VString "file_read"|]);
				end;
				VInt n
			| _ -> error()
		);
		"file_write_char", Fun2 (fun f c ->
			match f, c with
			| VAbstract (AFWrite f), VInt c -> output_char f (char_of_int c); VNull
			| _ -> error()
		);
		"file_read_char", Fun1 (fun f ->
			match f with
			| VAbstract (AFRead (f,r)) -> VInt (int_of_char (try input_char f with _ -> r := true; exc (VArray [|VString "file_read_char"|])))
			| _ -> error()
		);
		"file_seek", Fun3 (fun f pos mode ->
			match f, pos, mode with
			| VAbstract (AFRead (f,r)), VInt pos, VInt mode ->
				r := false;
				seek_in f (match mode with 0 -> pos | 1 -> pos_in f + pos | 2 -> in_channel_length f + pos | _ -> error());
				VNull;
			| VAbstract (AFWrite f), VInt pos, VInt mode ->
				seek_out f (match mode with 0 -> pos | 1 -> pos_out f + pos | 2 -> out_channel_length f + pos | _ -> error());
				VNull;
			| _ -> error()
		);
		"file_tell", Fun1 (fun f ->
			match f with
			| VAbstract (AFRead (f,_)) -> VInt (pos_in f)
			| VAbstract (AFWrite f) -> VInt (pos_out f)
			| _ -> error()
		);
		"file_eof", Fun1 (fun f ->
			match f with
			| VAbstract (AFRead (f,r)) ->
				VBool !r
			| _ -> error()
		);
		"file_flush", Fun1 (fun f ->
			(match f with
			| VAbstract (AFWrite f) -> flush f
			| _ -> error());
			VNull
		);
		"file_contents", Fun1 (fun f ->
			match f with
			| VString f -> VString (Std.input_file ~bin:true f)
			| _ -> error()
		);
		"file_stdin", Fun0 (fun() -> VAbstract (AFRead (Pervasives.stdin, ref false)));
		"file_stdout", Fun0 (fun() -> VAbstract (AFWrite Pervasives.stdout));
		"file_stderr", Fun0 (fun() -> VAbstract (AFWrite Pervasives.stderr));
	(* serialize *)
		(* TODO *)
	(* socket *)
		"socket_init", Fun0 (fun() -> VNull);
		"socket_new", Fun1 (fun v ->
			match v with
			| VBool b -> VAbstract (ASocket (Unix.socket PF_INET (if b then SOCK_DGRAM else SOCK_STREAM) 0));
			| _ -> error()
		);
		"socket_close", Fun1 (fun vs ->
			match vs with
			| VAbstract (ASocket s) -> Unix.close s; free_abstract vs; VNull
			| _ -> error()
		);
		"socket_send_char", Fun2 (fun s c ->
			match s, c with
			| VAbstract (ASocket s), VInt c when c >= 0 && c <= 255 ->
				ignore(Unix.send s (String.make 1 (char_of_int c)) 0 1 []);
				VNull
			| _ -> error()
		);
		"socket_send", Fun4 (fun s buf pos len ->
			match s, buf, pos, len with
			| VAbstract (ASocket s), VString buf, VInt pos, VInt len -> VInt (Unix.send s buf pos len [])
			| _ -> error()
		);
		"socket_recv", Fun4 (fun s buf pos len ->
			match s, buf, pos, len with
			| VAbstract (ASocket s), VString buf, VInt pos, VInt len -> VInt (Unix.recv s buf pos len [])
			| _ -> error()
		);
		"socket_recv_char", Fun1 (fun s ->
			match s with
			| VAbstract (ASocket s) ->
				let buf = String.make 1 '\000' in
				ignore(Unix.recv s buf 0 1 []);
				VInt (int_of_char (String.unsafe_get buf 0))
			| _ -> error()
		);
		"socket_write", Fun2 (fun s str ->
			match s, str with
			| VAbstract (ASocket s), VString str ->
				let pos = ref 0 in
				let len = ref (String.length str) in
				while !len > 0 do
					let k = Unix.send s str (!pos) (!len) [] in
					pos := !pos + k;
					len := !len - k;
				done;
				VNull
			| _ -> error()
		);
		"socket_read", Fun1 (fun s ->
			match s with
			| VAbstract (ASocket s) ->
				let tmp = String.make 1024 '\000' in
				let buf = Buffer.create 0 in
				let rec loop() =
					let k = (try Unix.recv s tmp 0 1024 [] with Unix_error _ -> 0) in
					if k > 0 then begin
						Buffer.add_substring buf tmp 0 k;
						loop();
					end
				in
				loop();
				VString (Buffer.contents buf)
			| _ -> error()
		);
		"host_resolve", Fun1 (fun s ->
			let h = (try Unix.gethostbyname (vstring s) with Not_found -> error()) in
			let addr = Unix.string_of_inet_addr h.h_addr_list.(0) in
			let a, b, c, d = Scanf.sscanf addr "%d.%d.%d.%d" (fun a b c d -> a,b,c,d) in
			VInt32 (Int32.logor (Int32.shift_left (Int32.of_int a) 24) (Int32.of_int (d lor (c lsl 8) lor (b lsl 16))))
		);
		"host_to_string", Fun1 (fun h ->
			match h with
			| VInt32 h -> VString (Unix.string_of_inet_addr (int32_addr h));
			| _ -> error()
		);
		"host_reverse", Fun1 (fun h ->
			match h with
			| VInt32 h -> VString (gethostbyaddr (int32_addr h)).h_name
			| _ -> error()
		);
		"host_local", Fun0 (fun() ->
			VString (Unix.gethostname())
		);
		"socket_connect", Fun3 (fun s h p ->
			match s, h, p with
			| VAbstract (ASocket s), VInt32 h, VInt p ->
				Unix.connect s (ADDR_INET (int32_addr h,p));
				VNull
			| _ -> error()
		);
		"socket_listen", Fun2 (fun s l ->
			match s, l with
			| VAbstract (ASocket s), VInt l ->
				Unix.listen s l;
				VNull
			| _ -> error()
		);
		"socket_set_timeout", Fun2 (fun s t ->
			match s with
			| VAbstract (ASocket s) ->
				let t = (match t with VNull -> 0. | VInt t -> float_of_int t | VFloat f -> f | _ -> error()) in
				Unix.setsockopt_float s SO_RCVTIMEO t;
				Unix.setsockopt_float s SO_SNDTIMEO t;
				VNull
			| _ -> error()
		);
		"socket_shutdown", Fun3 (fun s r w ->
			match s, r, w with
			| VAbstract (ASocket s), VBool r, VBool w ->
				Unix.shutdown s (match r, w with true, true -> SHUTDOWN_ALL | true, false -> SHUTDOWN_RECEIVE | false, true -> SHUTDOWN_SEND | _ -> error());
				VNull
			| _ -> error()
		);
		(* TODO : select, bind, accept, peer, host *)
		(* poll_alloc, poll : not planned *)
	(* system *)
		"get_env", Fun1 (fun v ->
			try VString (Unix.getenv (vstring v)) with _ -> VNull
		);
		"put_env", Fun2 (fun e v ->
			Unix.putenv (vstring e) (vstring v);
			VNull
		);
		"sys_sleep", Fun1 (fun f ->
			match f with
			| VFloat f -> ignore(Unix.select [] [] [] f); VNull
			| _ -> error()
		);
		"set_time_locale", Fun1 (fun l ->
			match l with
			| VString s -> VBool false (* always fail *)
			| _ -> error()
		);
		"get_cwd", Fun0 (fun() ->
			let dir = Unix.getcwd() in
			let l = String.length dir in
			VString (if l = 0 then "./" else match dir.[l - 1] with '/' | '\\' -> dir | _ -> dir ^ "/")
		);
		"set_cwd", Fun1 (fun s ->
			Unix.chdir (vstring s);
			VNull;
		);
		"sys_string", (
			let cached_sys_name = ref None in
			Fun0 (fun() ->
				VString (match Sys.os_type with
				| "Unix" ->
					(match !cached_sys_name with
					| Some n -> n
					| None ->
						let ic = Unix.open_process_in "uname" in
						let uname = (match input_line ic with
							| "Darwin" -> "Mac"
							| n -> n
						) in
						close_in ic;
						cached_sys_name := Some uname;
						uname)
				| "Win32" | "Cygwin" -> "Windows"
				| s -> s)
			)
		);
		"sys_is64", Fun0 (fun() ->
			VBool (Sys.word_size = 64)
		);
		"sys_command", Fun1 (fun cmd ->
			VInt (((get_ctx()).curapi.get_com()).run_command (vstring cmd))
		);
		"sys_exit", Fun1 (fun code ->
			if (get_ctx()).curapi.use_cache() then raise (Error.Fatal_error ("",Globals.null_pos));
			raise (Sys_exit(vint code));
		);
		"sys_exists", Fun1 (fun file ->
			VBool (Sys.file_exists (vstring file))
		);
		"file_delete", Fun1 (fun file ->
			Sys.remove (vstring file);
			VNull;
		);
		"sys_rename", Fun2 (fun file target ->
			Sys.rename (vstring file) (vstring target);
			VNull;
		);
		"sys_stat", Fun1 (fun file ->
			let s = Unix.stat (vstring file) in
			VObject (obj (hash_field (get_ctx())) [
				"gid", VInt s.st_gid;
				"uid", VInt s.st_uid;
				"atime", VInt32 (Int32.of_float s.st_atime);
				"mtime", VInt32 (Int32.of_float s.st_mtime);
				"ctime", VInt32 (Int32.of_float s.st_ctime);
				"dev", VInt s.st_dev;
				"ino", VInt s.st_ino;
				"nlink", VInt s.st_nlink;
				"rdev", VInt s.st_rdev;
				"size", VInt s.st_size;
				"mode", VInt s.st_perm;
			])
		);
		"sys_file_type", Fun1 (fun file ->
			VString (match (Unix.stat (vstring file)).st_kind with
			| S_REG -> "file"
			| S_DIR -> "dir"
			| S_CHR -> "char"
			| S_BLK -> "block"
			| S_LNK -> "symlink"
			| S_FIFO -> "fifo"
			| S_SOCK -> "sock")
		);
		"sys_create_dir", Fun2 (fun dir mode ->
			Unix.mkdir (vstring dir) (vint mode);
			VNull
		);
		"sys_remove_dir", Fun1 (fun dir ->
			Unix.rmdir (vstring dir);
			VNull;
		);
		"sys_time", Fun0 (fun() ->
			VFloat (Unix.gettimeofday())
		);
		"sys_cpu_time", Fun0 (fun() ->
			VFloat (Sys.time())
		);
		"sys_read_dir", Fun1 (fun dir ->
			let d = Sys.readdir (vstring dir) in
			let rec loop acc i =
				if i < 0 then
					acc
				else
					loop (VArray [|VString d.(i);acc|]) (i - 1)
			in
			loop VNull (Array.length d - 1)
		);
		"file_full_path", Fun1 (fun file ->
			VString (try Extc.get_full_path (vstring file) with _ -> error())
		);
		"sys_exe_path", Fun0 (fun() ->
			VString (Sys.argv.(0))
		);
		"sys_program_path", Fun0 (fun() ->
			let ctx = get_ctx() in
			let com = ctx.curapi.get_com() in
			match com.main_class with
			| None -> error()
			| Some p ->
				match ctx.curapi.get_type (s_type_path p) with
				| Some(TInst (c, _)) ->
					VString (Extc.get_full_path c.cl_pos.Globals.pfile)
				| _ -> error();
		);
		"sys_env", Fun0 (fun() ->
			let env = Unix.environment() in
			let rec loop acc i =
				if i < 0 then
					acc
				else
					let e, v = ExtString.String.split env.(i) "=" in
					loop (VArray [|VString e;VString v;acc|]) (i - 1)
			in
			loop VNull (Array.length env - 1)
		);
		"sys_getch", Fun1 (fun echo ->
			match echo with
			| VBool b -> VInt (Extc.getch b)
			| _ -> error()
		);
		"sys_get_pid", Fun0 (fun() ->
			VInt (Unix.getpid())
		);
	(* utf8 *)
		"utf8_buf_alloc", Fun1 (fun v ->
			VAbstract (AUtf8 (UTF8.Buf.create (vint v)))
		);
		"utf8_buf_add", Fun2 (fun b c ->
			match b with
			| VAbstract (AUtf8 buf) -> UTF8.Buf.add_char buf (UChar.chr_of_uint (vint c)); VNull
			| _ -> error()
		);
		"utf8_buf_content", Fun1 (fun b ->
			match b with
			| VAbstract (AUtf8 buf) -> VString (UTF8.Buf.contents buf);
			| _ -> error()
		);
		"utf8_buf_length", Fun1 (fun b ->
			match b with
			| VAbstract (AUtf8 buf) -> VInt (UTF8.length (UTF8.Buf.contents buf));
			| _ -> error()
		);
		"utf8_buf_size", Fun1 (fun b ->
			match b with
			| VAbstract (AUtf8 buf) -> VInt (String.length (UTF8.Buf.contents buf));
			| _ -> error()
		);
		"utf8_validate", Fun1 (fun s ->
			VBool (try UTF8.validate (vstring s); true with UTF8.Malformed_code -> false)
		);
		"utf8_length", Fun1 (fun s ->
			VInt (UTF8.length (vstring s))
		);
		"utf8_sub", Fun3 (fun s p l ->
			let buf = UTF8.Buf.create 0 in
			let pos = ref (-1) in
			let p = vint p and l = vint l in
			UTF8.iter (fun c ->
				incr pos;
				if !pos >= p && !pos < p + l then UTF8.Buf.add_char buf c;
			) (vstring s);
			VString (UTF8.Buf.contents buf)
		);
		"utf8_get", Fun2 (fun s p ->
			VInt (UChar.uint_code (try UTF8.get (vstring s) (vint p) with _ -> error()))
		);
		"utf8_iter", Fun2 (fun s f ->
			let ctx = get_ctx() in
			UTF8.iter (fun c ->
				ignore(ctx.do_call VNull f [VInt (UChar.uint_code c)] p);
			) (vstring s);
			VNull;
		);
		"utf8_compare", Fun2 (fun s1 s2 ->
			VInt (UTF8.compare (vstring s1) (vstring s2))
		);
	(* thread *)
		"thread_create", Fun2 (fun f p ->
			exc (VString "Can't create thread from within a macro");
		);
		"tls_create", Fun0 (fun() ->
			VAbstract (ATls (ref VNull))
		);
		"tls_get", Fun1 (fun t ->
			match t with
			| VAbstract (ATls r) -> !r
			| _ -> error();
		);
		"tls_set", Fun2 (fun t v ->
			match t with
			| VAbstract (ATls r) -> r := v; VNull
			| _ -> error();
		);
		(* lock, mutex, deque : not implemented *)
	(* process *)
		"process_run", (Fun2 (fun p args ->
			match p, args with
			| VString p, VArray args -> VAbstract (AProcess (Process.run p (Some (Array.map vstring args))))
			| VString p, _ -> VAbstract (AProcess (Process.run p None))
			| _ -> error()
		));
		"process_stdout_read", (Fun4 (fun p str pos len ->
			match p, str, pos, len with
			| VAbstract (AProcess p), VString str, VInt pos, VInt len -> VInt (Process.read_stdout p str pos len)
			| _ -> error()
		));
		"process_stderr_read", (Fun4 (fun p str pos len ->
			match p, str, pos, len with
			| VAbstract (AProcess p), VString str, VInt pos, VInt len -> VInt (Process.read_stderr p str pos len)
			| _ -> error()
		));
		"process_stdin_write", (Fun4 (fun p str pos len ->
			match p, str, pos, len with
			| VAbstract (AProcess p), VString str, VInt pos, VInt len -> VInt (Process.write_stdin p str pos len)
			| _ -> error()
		));
		"process_stdin_close", (Fun1 (fun p ->
			match p with
			| VAbstract (AProcess p) -> Process.close_stdin p; VNull
			| _ -> error()
		));
		"process_exit", (Fun1 (fun p ->
			match p with
			| VAbstract (AProcess p) -> VInt (Process.exit p)
			| _ -> error()
		));
		"process_pid", (Fun1 (fun p ->
			match p with
			| VAbstract (AProcess p) -> VInt (Process.pid p)
			| _ -> error()
		));
		"process_close", (Fun1 (fun vp ->
			match vp with
			| VAbstract (AProcess p) -> Process.close p; free_abstract vp; VNull
			| _ -> error()
		));
		"process_kill", (Fun1 (fun vp ->
			match vp with
			| VAbstract (AProcess p) -> Process.kill p; free_abstract vp; VNull
			| _ -> error()
		));
	(* xml *)
		"parse_xml", (match neko with
		| None -> Fun2 (fun str o ->
			match str, o with
			| VString str, VObject events ->
				let ctx = get_ctx() in
				let p = { psource = "parse_xml"; pline = 0 } in
				let xml = get_field events (hash "xml") in
				let don = get_field events (hash "done") in
				let pcdata = get_field events (hash "pcdata") in
				(*

				Since we use the Xml parser, we don't have support for
				- CDATA
				- comments, prolog, doctype (allowed but skipped)

				let cdata = get_field events (hash "cdata") in
				let comment = get_field events (hash "comment") in
				*)
				let rec loop = function
					| Xml.Element (node, attribs, children) ->
						ignore(ctx.do_call o xml [VString node;VObject (obj (hash_field ctx) (List.map (fun (a,v) -> a, VString v) attribs))] p);
						List.iter loop children;
						ignore(ctx.do_call o don [] p);
					| Xml.PCData s ->
						ignore(ctx.do_call o pcdata [VString s] p);
				in
				let x = XmlParser.make() in
				XmlParser.check_eof x false;
				loop (try
					XmlParser.parse x (XmlParser.SString str)
				with Xml.Error e -> failwith ("Parser failure (" ^ Xml.error e ^ ")")
				| e -> failwith ("Parser failure (" ^ Printexc.to_string e ^ ")"));
				VNull
			| _ -> error())
		| Some neko ->
			let parse_xml = neko.load "std@parse_xml" 2 in
			Fun2 (fun str o -> neko.call parse_xml [str;o])
		);
	(* memory, module : not planned *)
	]
	(* process *)
	@ (match neko with
	| None -> []
	| Some neko ->
		let win_ec = (try Some (neko.load "std@win_env_changed" 0) with _ -> None) in
	[
		"win_env_changed", (Fun0 (fun() -> match win_ec with None -> error() | Some f -> neko.call f []));
	]))


(* ---------------------------------------------------------------------- *)
(* REGEXP LIBRARY *)

let reg_lib =
	let error() =
		raise Builtin_error
	in
	(* try to load regexp first : we might fail if pcre is not installed *)
	let neko = (match neko with
		| None -> None
		| Some neko ->
			(try ignore(neko.load "regexp@regexp_new_options" 2); Some neko with _ -> None)
	) in
	match neko with
	| None ->
	make_library [
		(* regexp_new : deprecated *)
		"regexp_new_options", Fun2 (fun str opt ->
			match str, opt with
			| VString str, VString opt ->
				let case_sensitive = ref true in
				List.iter (function
					| 'm' -> () (* always ON ? *)
					| 'i' -> case_sensitive := false
					| c -> failwith ("Unsupported regexp option '" ^ String.make 1 c ^ "'")
				) (ExtString.String.explode opt);
				let buf = Buffer.create 0 in
				let rec loop prev esc = function
					| [] -> ()
					| c :: l when esc ->
						(match c with
						| 'n' -> Buffer.add_char buf '\n'
						| 'r' -> Buffer.add_char buf '\r'
						| 't' -> Buffer.add_char buf '\t'
						| 'd' -> Buffer.add_string buf "[0-9]"
						| '\\' -> Buffer.add_string buf "\\\\"
						| '(' | ')' -> Buffer.add_char buf c
						| '1'..'9' | '+' | '$' | '^' | '*' | '?' | '.' | '[' | ']' ->
							Buffer.add_char buf '\\';
							Buffer.add_char buf c;
						| _ -> failwith ("Unsupported escaped char '" ^ String.make 1 c ^ "'"));
						loop c false l
					| c :: l ->
						match c with
						| '\\' -> loop prev true l
						| '(' | '|' | ')' ->
							Buffer.add_char buf '\\';
							Buffer.add_char buf c;
							loop c false l
						| '?' when prev = '(' && (match l with ':' :: _ -> true | _ -> false) ->
							failwith "Non capturing groups '(?:' are not supported in macros"
						| '?' when prev = '*' ->
							failwith "Ungreedy *? are not supported in macros"
						| _ ->
							Buffer.add_char buf c;
							loop c false l
				in
				loop '\000' false (ExtString.String.explode str);
				let str = Buffer.contents buf in
				let r = {
					r = if !case_sensitive then Str.regexp str else Str.regexp_case_fold str;
					r_string = "";
					r_groups = [||];
				} in
				VAbstract (AReg r)
			| _ -> error()
		);
		"regexp_match", Fun4 (fun r str pos len ->
			match r, str, pos, len with
			| VAbstract (AReg r), VString str, VInt pos, VInt len ->
				let nstr, npos, delta = (if len = String.length str - pos then str, pos, 0 else String.sub str pos len, 0, pos) in
				(try
					ignore(Str.search_forward r.r nstr npos);
					let rec loop n =
						if n = 9 then
							[]
						else try
							(Some (Str.group_beginning n + delta, Str.group_end n + delta)) :: loop (n + 1)
						with Not_found ->
							None :: loop (n + 1)
						| Invalid_argument _ ->
							[]
					in
					r.r_string <- str;
					r.r_groups <- Array.of_list (loop 0);
					VBool true;
				with Not_found ->
					VBool false)
			| _ -> error()
		);
		"regexp_matched", Fun2 (fun r n ->
			match r, n with
			| VAbstract (AReg r), VInt n ->
				(match (try r.r_groups.(n) with _ -> failwith ("Invalid group " ^ string_of_int n)) with
				| None -> VNull
				| Some (pos,pend) -> VString (String.sub r.r_string pos (pend - pos)))
			| _ -> error()
		);
		"regexp_matched_pos", Fun2 (fun r n ->
			match r, n with
			| VAbstract (AReg r), VInt n ->
				(match (try r.r_groups.(n) with _ -> failwith ("Invalid group " ^ string_of_int n)) with
				| None -> VNull
				| Some (pos,pend) -> VObject (obj (hash_field (get_ctx())) ["pos",VInt pos;"len",VInt (pend - pos)]))
			| _ -> error()
		);
		(* regexp_replace : not used by Haxe *)
		(* regexp_replace_all : not used by Haxe *)
		(* regexp_replace_fun : not used by Haxe *)
	]
	| Some neko ->
	let regexp_new_options = neko.load "regexp@regexp_new_options" 2 in
	let regexp_match = neko.load "regexp@regexp_match" 4 in
	let regexp_matched = neko.load "regexp@regexp_matched" 2 in
	let regexp_matched_pos = neko.load "regexp@regexp_matched_pos" 2 in
	make_library [
		"regexp_new_options", Fun2 (fun str opt -> neko.call regexp_new_options [str;opt]);
		"regexp_match", Fun4 (fun r str pos len -> neko.call regexp_match [r;str;pos;len]);
		"regexp_matched", Fun2 (fun r n -> neko.call regexp_matched [r;n]);
		"regexp_matched_pos", Fun2 (fun r n -> neko.call regexp_matched_pos [r;n]);
	]


(* ---------------------------------------------------------------------- *)
(* ZLIB LIBRARY *)

let z_lib =
	let error() =
		raise Builtin_error
	in
	make_library [
		"inflate_init", Fun1 (fun f ->
			let z = Extc.zlib_inflate_init2 (match f with VNull -> 15 | VInt i -> i | _ -> error()) in
			VAbstract (AZipI { z = z; z_flush = Extc.Z_NO_FLUSH })
		);
		"deflate_init", Fun1 (fun f ->
			let z = Extc.zlib_deflate_init (match f with VInt i -> i | _ -> error()) in
			VAbstract (AZipD { z = z; z_flush = Extc.Z_NO_FLUSH })
		);
		"deflate_end", Fun1 (fun vz ->
			match vz with
			| VAbstract (AZipD z) -> Extc.zlib_deflate_end z.z; free_abstract vz; VNull;
			| _ -> error()
		);
		"inflate_end", Fun1 (fun vz ->
			match vz with
			| VAbstract (AZipI z) -> Extc.zlib_inflate_end z.z; free_abstract vz; VNull;
			| _ -> error()
		);
		"set_flush_mode", Fun2 (fun z f ->
			match z, f with
			| VAbstract (AZipI z | AZipD z), VString s ->
				z.z_flush <- (match s with
					| "NO" -> Extc.Z_NO_FLUSH
					| "SYNC" -> Extc.Z_SYNC_FLUSH
					| "FULL" -> Extc.Z_FULL_FLUSH
					| "FINISH" -> Extc.Z_FINISH
					| "BLOCK" -> Extc.Z_PARTIAL_FLUSH
					| _ -> error());
				VNull;
			| _ -> error()
		);
		"inflate_buffer", Fun5 (fun z src pos dst dpos ->
			match z, src, pos, dst, dpos with
			| VAbstract (AZipI z), VString src, VInt pos, VString dst, VInt dpos ->
				let r = Extc.zlib_inflate z.z src pos (String.length src - pos) dst dpos (String.length dst - dpos) z.z_flush in
				VObject (obj (hash_field (get_ctx())) [
					"done", VBool r.Extc.z_finish;
					"read", VInt r.Extc.z_read;
					"write", VInt r.Extc.z_wrote;
				])
			| _ -> error()
		);
		"deflate_buffer", Fun5 (fun z src pos dst dpos ->
			match z, src, pos, dst, dpos with
			| VAbstract (AZipD z), VString src, VInt pos, VString dst, VInt dpos ->
				let r = Extc.zlib_deflate z.z src pos (String.length src - pos) dst dpos (String.length dst - dpos) z.z_flush in
				VObject (obj (hash_field (get_ctx())) [
					"done", VBool r.Extc.z_finish;
					"read", VInt r.Extc.z_read;
					"write", VInt r.Extc.z_wrote;
				])
			| _ -> error()
		);
		"deflate_bound", Fun2 (fun z size ->
			match z, size with
			| VAbstract (AZipD z), VInt size -> VInt (size + 1024)
			| _ -> error()
		);
	]

(* ---------------------------------------------------------------------- *)
(* MACRO LIBRARY *)

(* convert float value to haxe expression, handling inf/-inf/nan *)
let haxe_float f p =
	let std = (Ast.EConst (Ast.Ident "std"), p) in
	let math = (Ast.EField (std, "Math"), p) in
	if (f = infinity) then
		(Ast.EField (math, "POSITIVE_INFINITY"), p)
	else if (f = neg_infinity) then
		(Ast.EField (math, "NEGATIVE_INFINITY"), p)
	else if (f <> f) then
		(Ast.EField (math, "NaN"), p)
	else
		(Ast.EConst (Ast.Float (float_repres f)), p)

let macro_lib =
	let error() =
		raise Builtin_error
	in
	let ccom() =
		(get_ctx()).curapi.get_com()
	in
	make_library [
		"curpos", Fun0 (fun() -> VAbstract (APos (get_ctx()).curapi.pos));
		"error", Fun2 (fun msg p ->
			match msg, p with
			| VString s, VAbstract (APos p) ->
				(ccom()).Common.error s p;
				raise Abort
			| _ -> error()
		);
		"fatal_error", Fun2 (fun msg p ->
			match msg, p with
			| VString s, VAbstract (APos p) ->
				raise (Error.Fatal_error (s,p))
			| _ -> error()
		);
		"warning", Fun2 (fun msg p ->
			match msg, p with
			| VString s, VAbstract (APos p) ->
				(ccom()).warning s p;
				VNull;
			| _ -> error()
		);
		"class_path", Fun0 (fun() ->
			VArray (Array.of_list (List.map (fun s -> VString s) (ccom()).class_path));
		);
		"resolve", Fun1 (fun file ->
			match file with
			| VString s -> VString (try Common.find_file (ccom()) s with Not_found -> failwith ("File not found '" ^ s ^ "'"))
			| _ -> error();
		);
		"define", Fun1 (fun s ->
			match s with
			| VString s -> Common.raw_define (ccom()) s; VNull
			| _ -> error();
		);
		"defined", Fun1 (fun s ->
			match s with
			| VString s -> VBool (Common.raw_defined (ccom()) s)
			| _ -> error();
		);
		"defined_value", Fun1 (fun s ->
			match s with
			| VString s -> (try VString (Common.raw_defined_value (ccom()) s) with Not_found -> VNull)
			| _ -> error();
		);
		"get_defines", Fun0 (fun() ->
			let defines = (ccom()).defines in
			let h = Hashtbl.create 0 in
			PMap.iter (fun n v -> Hashtbl.replace h (VString n) (VString v)) defines;
			enc_hash h
		);
		"get_type", Fun1 (fun s ->
			match s with
			| VString s ->
				(match (get_ctx()).curapi.get_type s with
				| None -> failwith ("Type not found '" ^ s ^ "'")
				| Some t -> encode_type t)
			| _ -> error()
		);
		"get_module", Fun1 (fun s ->
			match s with
			| VString s ->
				enc_array (List.map encode_type ((get_ctx()).curapi.get_module s))
			| _ -> error()
		);
		"after_typing", Fun1 (fun f ->
			match f with
			| VFunction (Fun1 _) | VClosure _ ->
				let ctx = get_ctx() in
				ctx.curapi.after_typing (fun tl ->
					ignore(catch_errors ctx (fun() -> ctx.do_call VNull f [enc_array (List.map !encode_module_type_ref tl)] null_pos));
				);
				VNull
			| _ -> error()
		);
		"on_generate", Fun1 (fun f ->
			match f with
			| VFunction (Fun1 _) | VClosure _ ->
				let ctx = get_ctx() in
				ctx.curapi.on_generate (fun tl ->
					ignore(catch_errors ctx (fun() -> ctx.do_call VNull f [enc_array (List.map encode_type tl)] null_pos));
				);
				VNull
			| _ -> error()
		);
		"after_generate", Fun1 (fun f ->
			match f with
			| VFunction (Fun0 _) ->
				let ctx = get_ctx() in
				ctx.curapi.after_generate (fun () ->
					ignore(catch_errors ctx (fun() -> ctx.do_call VNull f [] null_pos));
				);
				VNull
			| _ -> error()
		);
		"on_type_not_found", Fun1 (fun f ->
			match f with
			| VFunction (Fun1 _) ->
				let ctx = get_ctx() in
				ctx.curapi.on_type_not_found (fun path ->
					match catch_errors ctx (fun () -> ctx.do_call VNull f [enc_string path] null_pos) with
					| Some v -> v
					| None -> VNull
				);
				VNull
			| _ -> error()
		);
		"parse", Fun3 (fun s p b ->
			match s, p, b with
			| VString s, VAbstract (APos p), VBool b when s <> "" ->
				(try encode_expr ((get_ctx()).curapi.parse_string s p b) with Invalid_expr -> error())
			| _ -> error()
		);
		"make_expr", Fun2 (fun v p ->
			match p with
			| VAbstract (APos p) ->
				let h_enum = hash "__enum__" and h_et = hash "__et__" and h_ct = hash "__ct__" in
				let h_tag = hash "tag" and h_args = hash "args" in
				let h_length = hash "length" in
				let ctx = get_ctx() in
				let error v = failwith ("Unsupported value " ^ ctx.do_string v) in
				let make_path t =
					let rec loop = function
						| [] -> assert false
						| [name] -> (Ast.EConst (Ast.Ident name),p)
						| name :: l -> (Ast.EField (loop l,name),p)
					in
					let t = t_infos t in
					loop (List.rev (if t.mt_module.m_path = t.mt_path then fst t.mt_path @ [snd t.mt_path] else fst t.mt_module.m_path @ [snd t.mt_module.m_path;snd t.mt_path]))
				in
				let rec loop = function
					| VNull -> (Ast.EConst (Ast.Ident "null"),p)
					| VBool b -> (Ast.EConst (Ast.Ident (if b then "true" else "false")),p)
					| VInt i -> (Ast.EConst (Ast.Int (string_of_int i)),p)
					| VInt32 i -> (Ast.EConst (Ast.Int (Int32.to_string i)),p)
					| VFloat f -> haxe_float f p
					| VAbstract (APos p) ->
						(Ast.EObjectDecl (
							("fileName" , (Ast.EConst (Ast.String p.Globals.pfile) , p)) ::
							("lineNumber" , (Ast.EConst (Ast.Int (string_of_int (Lexer.get_error_line p))),p)) ::
							("className" , (Ast.EConst (Ast.String ("")),p)) ::
							[]
						), p)
					| VString _ | VArray _ | VAbstract _ | VFunction _ | VClosure _ as v -> error v
					| VObject o as v ->
						match o.oproto with
						| None ->
							(match get_field_opt o h_ct with
							| Some (VAbstract (ATDecl t)) ->
								make_path t
							| _ ->
								let fields = List.fold_left (fun acc (fid,v) -> (field_name ctx fid, loop v) :: acc) [] (Array.to_list o.ofields) in
								(Ast.EObjectDecl fields, p))
						| Some proto ->
							match get_field_opt proto h_enum, get_field_opt o h_a, get_field_opt o h_s, get_field_opt o h_length with
							| _, Some (VArray a), _, Some (VInt len) ->
								(Ast.EArrayDecl (List.map loop (Array.to_list (Array.sub a 0 len))),p)
							| _, _, Some (VString s), _ ->
								(Ast.EConst (Ast.String s),p)
							| Some (VObject en), _, _, _ ->
								(match get_field en h_et, get_field o h_tag with
								| VAbstract (ATDecl t), VString tag ->
									let e = (Ast.EField (make_path t,tag),p) in
									(match get_field_opt o h_args with
									| Some (VArray args) ->
										let args = List.map loop (Array.to_list args) in
										(Ast.ECall (e,args),p)
									| _ -> e)
								| _ ->
									error v)
							| _ ->
								error v
				in
				encode_expr (loop v)
			| _ -> error()
		);
		"signature", Fun1 (fun v ->
			let cache = ref [] in
			let cache_count = ref 0 in
			let hfiles = Hashtbl.create 0 in
			let get_file f =
				try
					Hashtbl.find hfiles f
				with Not_found ->
					let ff = Path.unique_full_path f in
					Hashtbl.add hfiles f ff;
					ff
			in
			let do_cache (v:value) (v2:value) =
				(*
					tricky : we need to have a quick not-linear cache based on objects address
					but we can't use address since the GC might be triggered here.
					Instead let's mutate the object temporary.
				*)
				let vt = Obj.repr v in
				let old = Obj.tag vt in
				let old_val = Obj.field vt 0 in
				let abstract_tag = 7 in
				Obj.set_tag vt abstract_tag;
				Obj.set_field vt 0 (Obj.repr (ACacheRef v2));
				cache := (vt,old,old_val) :: !cache;
				incr cache_count
			in
			let rec loop v =
				match v with
				| VNull | VBool _ | VInt _ | VFloat _ | VString _ | VInt32 _ -> v
				| VObject o ->
					let o2 = { ofields = [||]; oproto = None } in
					let v2 = VObject o2 in
					do_cache v v2;
					Array.iter (fun (f,v) -> if f <> h_class then set_field o2 f (loop v)) o.ofields;
					(match o.oproto with
					| None -> ()
					| Some p -> (match loop (VObject p) with VObject p2 -> o2.oproto <- Some p2 | _ -> assert false));
					v2
				| VArray a ->
					let a2 = Array.create (Array.length a) VNull in
					let v2 = VArray a2 in
					do_cache v v2;
					for i = 0 to Array.length a - 1 do
						a2.(i) <- loop a.(i);
					done;
					v2
				| VFunction f ->
					let v2 = VFunction (Obj.magic !cache_count) in
					do_cache v v2;
					v2
				| VClosure (vl,f) ->
					let rl = ref [] in
					let v2 = VClosure (Obj.magic rl, Obj.magic !cache_count) in
					(* in ocaml 4.0+ it was reported some stack overflow, related to vl being GC'ed or mutated in do_cache.
					   let's make sure to have a real pointer to it first. The fix will trigger an alloc which might have simply moved the problem away *)
					let vl = VNull :: vl in
					do_cache v v2;
					rl := List.map loop vl;
					v2
				| VAbstract (APos p) -> VAbstract (APos { p with Globals.pfile = get_file p.Globals.pfile })
				| VAbstract (ACacheRef v) -> v
				| VAbstract (AHash h) ->
					let h2 = Hashtbl.create 0 in
					let v2 = VAbstract (AHash h2) in
					do_cache v v2;
					Hashtbl.iter (fun k v -> Hashtbl.add h2 k (loop v)) h2;
					v2
				| VAbstract _ ->
					let v2 = VAbstract (Obj.magic !cache_count) in
					do_cache v v2;
					v2
			in
			let v = loop v in
			(* restore *)
			List.iter (fun (vt,tag,field) ->
				Obj.set_tag vt tag;
				Obj.set_field vt 0 field;
			) !cache;
			VString (Digest.to_hex (Digest.string (Marshal.to_string v [Marshal.Closures])))
		);
		"to_complex", Fun1 (fun v ->
			try	encode_complex_type (TExprToExpr.convert_type' (decode_type v))
			with Exit -> VNull
		);
		"unify", Fun2 (fun t1 t2 ->
			let e1 = mk (TObjectDecl []) (decode_type t1) Globals.null_pos in
			try ignore(((get_ctx()).curapi.cast_or_unify) (decode_type t2) e1 Globals.null_pos); VBool true
			with Error.Error (Error.Unify _,_) -> VBool false
		);
		"typeof", Fun1 (fun v ->
			encode_type ((get_ctx()).curapi.type_expr (decode_expr v)).etype
		);
		"type_expr", Fun1 (fun v ->
			encode_texpr ((get_ctx()).curapi.type_expr (decode_expr v))
		);
		"resolve_type", Fun2 (fun t p ->
			encode_type ((get_ctx()).curapi.resolve_type (fst (decode_complex_type t)) (decode_pos p));
		);
		"s_type", Fun1 (fun v ->
			VString (Type.s_type (print_context()) (decode_type v))
		);
		"s_expr", Fun2 (fun v b ->
			let f = match b with VBool true -> Type.s_expr_pretty false "" false | _ -> Type.s_expr_ast true "" in
			VString (f (Type.s_type (print_context())) (decode_texpr v))
		);
		"is_fmt_string", Fun1 (fun v ->
			match v with
			| VAbstract (APos p) -> VBool(Lexer.is_fmt_string p)
			| _ -> VNull
		);
		"format_string", Fun2 (fun s p ->
			match s,p with
			| VString(s),VAbstract(APos p) -> encode_expr ((get_ctx()).curapi.format_string s p)
			| _ -> VNull
		);
		"allow_package", Fun1 (fun v ->
			match v with
			| VString s ->
				(get_ctx()).curapi.allow_package s;
				VNull
			| _ -> error());
		"type_patch", Fun4 (fun t f s v ->
			let p = (get_ctx()).curapi.type_patch in
			(match t, f, s, v with
			| VString t, VString f, VBool s, VString v -> p t f s (Some v)
			| VString t, VString f, VBool s, VNull -> p t f s None
			| _ -> error());
			VNull
		);
		"meta_patch", Fun4 (fun m t f s ->
			let p = (get_ctx()).curapi.meta_patch in
			(match m, t, f, s with
			| VString m, VString t, VString f, VBool s -> p m t (Some f) s
			| VString m, VString t, VNull, VBool s -> p m t None s
			| _ -> error());
			VNull
		);
		"add_global_metadata", Fun5 (fun v1 v2 v3 v4 v5 ->
			match v1,v2,v3,v4,v5 with
				| VString s1,VString s2,VBool b1,VBool b2,VBool b3 ->
					(get_ctx()).curapi.add_global_metadata s1 s2 (b1,b2,b3);
					VNull
				| _ ->
					error()
		);
		"custom_js", Fun1 (fun f ->
			match f with
			| VFunction (Fun1 _) ->
				let ctx = get_ctx() in
				ctx.curapi.set_js_generator (fun api ->
					ignore(catch_errors ctx (fun() -> ctx.do_call VNull f [api] null_pos));
				);
				VNull
			| _ -> error()
		);
		"get_pos_infos", Fun1 (fun p ->
			match p with
			| VAbstract (APos p) -> VObject (obj (hash_field (get_ctx())) ["min",VInt p.Globals.pmin;"max",VInt p.Globals.pmax;"file",VString p.Globals.pfile])
			| _ -> error()
		);
		"make_pos", Fun3 (fun min max file ->
			match min, max, file with
			| VInt min, VInt max, VString file -> VAbstract (APos { Globals.pmin = min; Globals.pmax = max; Globals.pfile = file })
			| _ -> error()
		);
		"add_resource", Fun2 (fun name data ->
			match name, data with
			| VString name, VString data ->
				Hashtbl.replace (ccom()).resources name data;
				if name = "" then failwith "Empty resource name";
				let m = if name.[0] = '$' then (get_ctx()).curapi.current_macro_module() else (get_ctx()).curapi.current_module() in
				m.m_extra.m_binded_res <- PMap.add name data m.m_extra.m_binded_res;
				VNull
			| _ -> error()
		);
		"get_resources", Fun0 (fun() ->
			let res = (ccom()).resources in
			let h = Hashtbl.create 0 in
			Hashtbl.iter (fun n v -> Hashtbl.replace h (VString n) (VString v)) res;
			enc_hash h
		);
		"local_module", Fun0 (fun() ->
			let m = (get_ctx()).curapi.current_module() in
			VString (s_type_path m.m_path);
		);
		"local_type", Fun0 (fun() ->
			match (get_ctx()).curapi.get_local_type() with
			| None -> VNull
			| Some t -> encode_type t
		);
		"expected_type", Fun0 (fun() ->
			match (get_ctx()).curapi.get_expected_type() with
			| None -> VNull
			| Some t -> encode_type t
		);
		"call_arguments", Fun0 (fun() ->
			match (get_ctx()).curapi.get_call_arguments() with
			| None -> VNull
			| Some el -> enc_array (List.map encode_expr el)
		);
		"local_method", Fun0 (fun() ->
			VString ((get_ctx()).curapi.get_local_method())
		);
		"local_using", Fun0 (fun() ->
			enc_array (List.map encode_clref ((get_ctx()).curapi.get_local_using()))
		);
		"local_imports", Fun0 (fun() ->
			enc_array (List.map encode_import ((get_ctx()).curapi.get_local_imports()))
		);
		"local_vars", Fun1 (fun as_var ->
			let as_var = match as_var with
				| VNull | VBool false -> false
				| VBool true -> true
				| _ -> error()
			in
			let vars = (get_ctx()).curapi.get_local_vars() in
			let h = Hashtbl.create 0 in
			if as_var then
				PMap.iter (fun n v -> Hashtbl.replace h (VString n) (encode_tvar v)) vars
			else
				PMap.iter (fun n v -> Hashtbl.replace h (VString n) (encode_type v.v_type)) vars;
			enc_hash h
		);
		"follow_with_abstracts", Fun2 (fun v once ->
			let t = decode_type v in
			let follow_once t =
				match t with
				| TMono r ->
					(match !r with
					| None -> t
					| Some t -> t)
				| TAbstract (a,tl) when not (Meta.has Meta.CoreType a.a_meta) ->
					Abstract.get_underlying_type a tl
				| TAbstract _ | TEnum _ | TInst _ | TFun _ | TAnon _ | TDynamic _ ->
					t
				| TType (t,tl) ->
					apply_params t.t_params tl t.t_type
				| TLazy f ->
					(!f)()
			in
			encode_type (match once with VNull | VBool false -> Abstract.follow_with_abstracts t | VBool true -> follow_once t | _ -> error())
		);
		"follow", Fun2 (fun v once ->
			let t = decode_type v in
			let follow_once t =
				match t with
				| TMono r ->
					(match !r with
					| None -> t
					| Some t -> t)
				| TAbstract _ | TEnum _ | TInst _ | TFun _ | TAnon _ | TDynamic _ ->
					t
				| TType (t,tl) ->
					apply_params t.t_params tl t.t_type
				| TLazy f ->
					(!f)()
			in
			encode_type (match once with VNull | VBool false -> follow t | VBool true -> follow_once t | _ -> error())
		);
		"build_fields", Fun0 (fun() ->
			(get_ctx()).curapi.get_build_fields()
		);
		"define_type", Fun1 (fun v ->
			(get_ctx()).curapi.define_type v;
			VNull
		);
		"define_module", Fun4 (fun p v i u ->
			match p, v, i, u with
			| VString path, VArray vl, VArray ui, VArray ul ->
				(get_ctx()).curapi.define_module path (Array.to_list vl) (List.map decode_import (Array.to_list ui)) (List.map fst (List.map decode_path (Array.to_list ul)));
				VNull
			| _ ->
				error()
		);
		"add_class_path", Fun1 (fun v ->
			match v with
			| VString cp ->
				let com = ccom() in
				let cp = Path.add_trailing_slash cp in
				com.class_path <- cp :: com.class_path;
				(match com.get_macros() with
					| Some(mcom) ->
						mcom.class_path <- cp :: com.class_path;
					| None ->
						());
				Hashtbl.clear com.file_lookup_cache;
				VNull
			| _ ->
				error()
		);
		"add_native_lib", Fun1 (fun v ->
			match v with
			| VString file ->
				let com = ccom() in
				(match com.platform with
				| Flash -> Genswf.add_swf_lib com file false
				| Java -> Genjava.add_java_lib com file false
				| Cs ->
					let file, is_std = match ExtString.String.nsplit file "@" with
						| [file] ->
							file,false
						| [file;"std"] ->
							file,true
						| _ -> failwith ("unsupported file@`std` format: " ^ file)
					in
					Gencs.add_net_lib com file is_std
				| _ -> failwith "Unsupported platform");
				VNull
			| _ ->
				error()
		);
		"add_native_arg", Fun1 (fun v ->
			match v with
			| VString arg ->
				let com = ccom() in
				(match com.platform with
				| Java | Cs | Cpp ->
					com.c_args <- arg :: com.c_args
				| _ -> failwith "Unsupported platform");
				VNull
			| _ ->
				error()
		);
		"module_dependency", Fun2 (fun m file ->
			match m, file with
			| VString m, VString file ->
				(get_ctx()).curapi.module_dependency m file false;
				VNull
			| _ -> error()
		);
		"module_reuse_call", Fun2 (fun m mcall ->
			match m, mcall with
			| VString m, VString mcall ->
				(get_ctx()).curapi.module_dependency m mcall true;
				VNull
			| _ -> error()
		);
		"get_typed_expr", Fun1 (fun e ->
			let e = decode_texpr e in
			encode_expr (TExprToExpr.convert_expr e)
		);
		"store_typed_expr", Fun1 (fun e ->
			let e = try decode_texpr e with Invalid_expr -> error() in
			encode_expr ((get_ctx()).curapi.store_typed_expr e)
		);
		"get_output", Fun0 (fun() ->
			VString (ccom()).file
		);
		"set_output", Fun1 (fun s ->
			match s with
			| VString s -> (ccom()).file <- s; VNull
			| _ -> error()
		);
		"get_display_pos", Fun0 (fun() ->
			let p = !Parser.resume_display in
			if p = Globals.null_pos then
				VNull
			else
				VObject (obj (hash_field (get_ctx())) ["file",VString p.Globals.pfile;"pos",VInt p.Globals.pmin])
		);
		"pattern_locals", Fun2 (fun e t ->
			let loc = (get_ctx()).curapi.get_pattern_locals (decode_expr e) (decode_type t) in
			let h = Hashtbl.create 0 in
			PMap.iter (fun n (v,_) -> Hashtbl.replace h (VString n) (encode_type v.v_type)) loc;
			enc_hash h
		);
		"macro_context_reused", Fun1 (fun c ->
			match c with
			| VFunction (Fun0 _) ->
				let ctx = get_ctx() in
				ctx.on_reused <- (fun() -> catch_errors ctx (fun() -> ctx.do_call VNull c [] null_pos) = Some (VBool true)) :: ctx.on_reused;
				VNull
			| _ -> error()
		);
		"apply_params", Fun3 (fun tpl tl t ->
			let tpl = List.map (fun v ->
				match v with
				| VObject o ->
					let name = match get_field o (hash "name") with VString s -> s | _ -> assert false in
					let t = decode_type (get_field o (hash "t")) in
					name,t
				| _ -> assert false
			) (dec_array tpl) in
			let tl = List.map decode_type (dec_array tl) in
			let rec map t = match t with
				| TInst({cl_kind = KTypeParameter _},_) ->
					begin try
						(* use non-physical equality check here to make apply_params work *)
						snd (List.find (fun (_,t2) -> type_iseq t t2) tpl)
					with Not_found ->
						Type.map map t
					end
				| _ -> Type.map map t
			in
			encode_type (apply_params tpl tl (map (decode_type t)))
		);
		"eval", Fun1 (fun v ->
			let e = decode_expr v in
			let e = ((get_ctx()).curapi.type_macro_expr e) in
 			match !eval_expr_ref (get_ctx()) e with
			| Some v -> v
			| None -> VNull
		);
		"include_file", Fun2 (fun file position ->
			match file, position with
			| VString file, VString position ->
				let file = if Sys.file_exists file then
					file
				else try Common.find_file (ccom()) file with
					| Not_found ->
						failwith ("unable to find file for inclusion: " ^ file)
				in
				(ccom()).include_files <- (file, position) :: (ccom()).include_files;
				VNull
			| _ ->
				error()
		);
		(* Compilation server *)
		"server_add_module_check_policy", Fun4 (fun filter policy recursive context_options ->
			match filter,policy,recursive,context_options with
			| VArray vl1, VArray vl2, VBool b, VInt i ->
				let sl = Array.fold_left (fun acc v -> match v with VString s -> (s :: acc) | _ -> error()) [] vl1 in
				let il = Array.fold_left (fun acc v -> match v with VInt i -> (i :: acc) | _ -> error()) [] vl2 in
				(get_ctx()).curapi.add_module_check_policy sl il b i;
				VNull
			| _ ->
				error()
		);
		"server_invalidate_files", Fun1 (fun a -> match a with
			| VArray vl ->
				let cs = match CompilationServer.get() with Some cs -> cs | None -> failwith "compilation server not running" in
				Array.iter (fun v -> match v with
					| VString s ->
						let s = Path.unique_full_path s in
						CompilationServer.taint_modules cs s;
						CompilationServer.remove_files cs s;
					| _ ->
						error()
				) vl;
				VNull
			| _ ->
				error()
		);
	]

(* ---------------------------------------------------------------------- *)
(* EVAL *)

let throw ctx p msg =
	ctx.callstack <- { cpos = p; cthis = ctx.vthis; cstack = DynArray.length ctx.stack; cenv = ctx.venv } :: ctx.callstack;
	exc (VString msg)

let declare ctx var =
	ctx.locals_map <- PMap.add var ctx.locals_count ctx.locals_map;
	ctx.locals_count <- ctx.locals_count + 1

let save_locals ctx =
	let old, oldcount = ctx.locals_map, ctx.locals_count in
	(fun() ->
		let n = ctx.locals_count - oldcount in
		ctx.locals_count <- oldcount;
		ctx.locals_map <- old;
		n;
	)

let get_ident ctx s =
	try
		let index = PMap.find s ctx.locals_map in
		if index >= ctx.locals_barrier then
			AccLocal (ctx.locals_count - index)
		else (try
			AccEnv (DynArray.index_of (fun s2 -> s = s2) ctx.locals_env)
		with Not_found ->
			let index = DynArray.length ctx.locals_env in
			DynArray.add ctx.locals_env s;
			AccEnv index
		)
	with Not_found -> try
		AccGlobal (PMap.find s ctx.globals)
	with Not_found ->
		let g = ref VNull in
		ctx.globals <- PMap.add s g ctx.globals;
		AccGlobal g

let no_env = [||]

let rec eval_expr ctx e =
	let e = Genneko.gen_expr ctx.gen e in
	catch_errors ctx (fun() -> (eval ctx e)())

and eval ctx (e,p) =
	match e with
	| EConst c ->
		(match c with
		| True -> (fun() -> VBool true)
		| False -> (fun() -> VBool false)
		| Null -> (fun() -> VNull)
		| This -> (fun() -> ctx.vthis)
		| Int i -> (fun() -> VInt i)
		| Int32 i -> (fun() -> VInt32 i)
		| Float f ->
			let f = float_of_string f in
			(fun() -> VFloat f)
		| String s -> (fun() -> VString s)
		| Builtin "loader" ->
			(fun() -> ctx.loader)
		| Builtin "exports" ->
			(fun() -> ctx.exports)
		| Builtin s ->
			let b = (try Hashtbl.find builtins s with Not_found -> throw ctx p ("Builtin not found '" ^ s ^ "'")) in
			(fun() -> b)
		| Ident s ->
			acc_get ctx p (get_ident ctx s))
	| EBlock el ->
		let old = save_locals ctx in
		let el = List.map (eval ctx) el in
		let n = old() in
		let rec loop = function
			| [] -> VNull
			| [e] -> e()
			| e :: l ->
				ignore(e());
				loop l
		in
		(fun() ->
			let v = loop el in
			pop ctx n;
			v)
	| EParenthesis e ->
		eval ctx e
	| EField (e,f) ->
		let e = eval ctx e in
		let h = hash_field ctx f in
		(fun() ->
			match e() with
			| VObject o -> get_field o h
			| _ -> throw ctx p ("Invalid field access : " ^ f)
		)
	| ECall ((EConst (Builtin "mk_pos"),_),[(ECall (_,[EConst (String file),_]),_);(EConst (Int min),_);(EConst (Int max),_)]) ->
		let pos = VAbstract (APos { Globals.pfile = file; Globals.pmin = min; Globals.pmax = max }) in
		(fun() -> pos)
	| ECall ((EConst (Builtin "typewrap"),_),[t]) ->
		(fun() -> VAbstract (ATDecl (Obj.magic t)))
	| ECall ((EConst (Builtin "delay_call"),_),[EConst (Int index),_]) ->
		let f = ctx.curapi.delayed_macro index in
		let fbuild = ref None in
		let old = { ctx with gen = ctx.gen } in
		let compile_delayed_call() =
			let oldl, oldc, oldb, olde = ctx.locals_map, ctx.locals_count, ctx.locals_barrier, ctx.locals_env in
			ctx.locals_map <- old.locals_map;
			ctx.locals_count <- old.locals_count;
			ctx.locals_barrier <- old.locals_barrier;
			ctx.locals_env <- DynArray.copy old.locals_env;
			let save = save_locals ctx in
			let e = f() in
			let n = save() in
			let e = if DynArray.length ctx.locals_env = DynArray.length old.locals_env then
				e
			else
				let n = DynArray.get ctx.locals_env (DynArray.length ctx.locals_env - 1) in
				(fun() -> exc (VString ("Macro-in-macro call can't access to closure variable '" ^ n ^ "'")))
			in
			ctx.locals_map <- oldl;
			ctx.locals_count <- oldc;
			ctx.locals_barrier <- oldb;
			ctx.locals_env <- olde;
			(fun() ->
				let v = e() in
				pop ctx n;
				v
			)
		in
		(fun() ->
			let e = (match !fbuild with
			| Some e -> e
			| None ->
				let e = compile_delayed_call() in
				fbuild := Some e;
				e
			) in
			e())
	| ECall (e,el) ->
		let el = List.map (eval ctx) el in
		(match fst e with
		| EField (e,f) ->
			let e = eval ctx e in
			let h = hash_field ctx f in
			(fun() ->
				let pl = List.map (fun f -> f()) el in
				let o = e() in
				let f = (match o with
				| VObject o -> get_field o h
				| _ -> throw ctx p ("Invalid field access : " ^ f)
				) in
				call ctx o f pl p
			)
		| _ ->
			let e = eval ctx e in
			(fun() ->
				let pl = List.map (fun f -> f()) el in
				call ctx ctx.vthis (e()) pl p
			))
	| EArray (e1,e2) ->
		let e1 = eval ctx e1 in
		let e2 = eval ctx e2 in
		let acc = AccArray (e1,e2) in
		acc_get ctx p acc
	| EVars vl ->
		let vl = List.map (fun (v,eo) ->
			let eo = (match eo with None -> (fun() -> VNull) | Some e -> eval ctx e) in
			declare ctx v;
			eo
		) vl in
		(fun() ->
			List.iter (fun e -> push ctx (e())) vl;
			VNull
		)
	| EWhile (econd,e,NormalWhile) ->
		let econd = eval ctx econd in
		let e = eval ctx e in
		let rec loop st =
			match econd() with
			| VBool true ->
				let v = (try
					ignore(e()); None
				with
					| Continue -> pop ctx (DynArray.length ctx.stack - st); None
					| Break v -> pop ctx (DynArray.length ctx.stack - st); Some v
				) in
				(match v with
				| None -> loop st
				| Some v -> v)
			| _ ->
				VNull
		in
		(fun() -> try loop (DynArray.length ctx.stack) with Sys.Break -> throw ctx p "Ctrl+C")
	| EWhile (econd,e,DoWhile) ->
		let e = eval ctx e in
		let econd = eval ctx econd in
		let rec loop st =
			let v = (try
				ignore(e()); None
			with
				| Continue -> pop ctx (DynArray.length ctx.stack - st); None
				| Break v -> pop ctx (DynArray.length ctx.stack - st); Some v
			) in
			match v with
			| Some v -> v
			| None ->
				match econd() with
				| VBool true -> loop st
				| _ -> VNull
		in
		(fun() -> loop (DynArray.length ctx.stack))
	| EIf (econd,eif,eelse) ->
		let econd = eval ctx econd in
		let eif = eval ctx eif in
		let eelse = (match eelse with None -> (fun() -> VNull) | Some e -> eval ctx e) in
		(fun() ->
			match econd() with
			| VBool true -> eif()
			| _ -> eelse()
		)
	| ETry (e,exc,ecatch) ->
		let old = save_locals ctx in
		let e = eval ctx e in
		let n1 = old() in
		declare ctx exc;
		let ecatch = eval ctx ecatch in
		let n2 = old() in
		(fun() ->
			let vthis = ctx.vthis in
			let venv = ctx.venv in
			let stack = ctx.callstack in
			let csize = ctx.callsize in
			let size = DynArray.length ctx.stack in
			try
				pop_ret ctx e n1
			with Runtime v ->
				let rec loop n l =
					if n = 0 then List.map (fun s -> s.cpos) l else
					match l with
					| [] -> []
					| _ :: l -> loop (n - 1) l
				in
				ctx.exc <- loop (List.length stack) (List.rev ctx.callstack);
				ctx.callstack <- stack;
				ctx.callsize <- csize;
				ctx.vthis <- vthis;
				ctx.venv <- venv;
				pop ctx (DynArray.length ctx.stack - size);
				push ctx v;
				pop_ret ctx ecatch n2
			)
	| EFunction (pl,e) ->
		let old = save_locals ctx in
		let oldb, oldenv = ctx.locals_barrier, ctx.locals_env in
		ctx.locals_barrier <- ctx.locals_count;
		ctx.locals_env <- DynArray.create();
		List.iter (declare ctx) pl;
		let e = eval ctx e in
		ignore(old());
		let env = ctx.locals_env in
		ctx.locals_barrier <- oldb;
		ctx.locals_env <- oldenv;
		let env = DynArray.to_array (DynArray.map (fun s ->
			acc_get ctx p (get_ident ctx s)) env
		) in
		let init_env = if Array.length env = 0 then
			(fun() -> no_env)
		else
			(fun() -> Array.map (fun e -> e()) env)
		in
		(match pl with
		| [] ->
			(fun() ->
				let env = init_env() in
				VFunction (Fun0 (fun() ->
					ctx.venv <- env;
					e())))
		| [a] ->
			(fun() ->
				let env = init_env() in
				VFunction (Fun1 (fun v ->
					ctx.venv <- env;
					push ctx v;
					e();
				)))
		| [a;b] ->
			(fun() ->
				let env = init_env() in
				VFunction (Fun2 (fun va vb ->
					ctx.venv <- env;
					push ctx va;
					push ctx vb;
					e();
				)))
		| [a;b;c] ->
			(fun() ->
				let env = init_env() in
				VFunction (Fun3 (fun va vb vc ->
					ctx.venv <- env;
					push ctx va;
					push ctx vb;
					push ctx vc;
					e();
				)))
		| [a;b;c;d] ->
			(fun() ->
				let env = init_env() in
				VFunction (Fun4 (fun va vb vc vd ->
					ctx.venv <- env;
					push ctx va;
					push ctx vb;
					push ctx vc;
					push ctx vd;
					e();
				)))
		| [a;b;c;d;pe] ->
			(fun() ->
				let env = init_env() in
				VFunction (Fun5 (fun va vb vc vd ve ->
					ctx.venv <- env;
					push ctx va;
					push ctx vb;
					push ctx vc;
					push ctx vd;
					push ctx ve;
					e();
				)))
		| _ ->
			(fun() ->
				let env = init_env() in
				VFunction (FunVar (fun vl ->
					if List.length vl != List.length pl then exc (VString "Invalid call");
					ctx.venv <- env;
					List.iter (push ctx) vl;
					e();
				)))
		)
	| EBinop (op,e1,e2) ->
		eval_op ctx op e1 e2 p
	| EReturn None ->
		(fun() -> raise (Return VNull))
	| EReturn (Some e) ->
		let e = eval ctx e in
		(fun() -> raise (Return (e())))
	| EBreak None ->
		(fun() -> raise (Break VNull))
	| EBreak (Some e) ->
		let e = eval ctx e in
		(fun() -> raise (Break (e())))
	| EContinue ->
		(fun() -> raise Continue)
	| ENext (e1,e2) ->
		let e1 = eval ctx e1 in
		let e2 = eval ctx e2 in
		(fun() -> ignore(e1()); e2())
	| EObject fl ->
		let fl = List.map (fun (f,e) -> hash_field ctx f, eval ctx e) fl in
		let fields = Array.of_list (List.map (fun (f,_) -> f,VNull) fl) in
		Array.sort (fun (f1,_) (f2,_) -> compare f1 f2) fields;
		(fun() ->
			let o = {
				ofields = Array.copy fields;
				oproto = None;
			} in
			List.iter (fun (f,e) -> set_field o f (e())) fl;
			VObject o
		)
	| ELabel l ->
		assert false
	| ESwitch (e1,el,eo) ->
		let e1 = eval ctx e1 in
		let el = List.map (fun (cond,e) -> cond, eval ctx cond, eval ctx e) el in
		let eo = (match eo with None -> (fun() -> VNull) | Some e -> eval ctx e) in
		let cases = (try
			let max = ref (-1) in
			let ints = List.map (fun (cond,_,e) ->
				match fst cond with
				| EConst (Int i) -> if i < 0 then raise Exit; if i > !max then max := i; i, e
				| _ -> raise Exit
			) el in
			let a = Array.create (!max + 1) eo in
			List.iter (fun (i,e) -> a.(i) <- e) (List.rev ints);
			Some a;
		with
			Exit -> None
		) in
		let def v =
			let rec loop = function
				| [] -> eo()
				| (_,c,e) :: l ->
					if ctx.do_compare v (c()) = CEq then e() else loop l
			in
			loop el
		in
		(match cases with
		| None -> (fun() -> def (e1()))
		| Some t ->
			(fun() ->
				match e1() with
				| VInt i -> if i >= 0 && i < Array.length t then t.(i)() else eo()
				| v -> def v
			))
	| ENeko _ ->
		throw ctx p "Inline neko code unsupported"

and eval_oop ctx p o field (params:value list) =
	match get_field_opt o field with
	| None -> None
	| Some f -> Some (call ctx (VObject o) f params p)

and eval_access ctx (e,p) =
	match e with
	| EField (e,f) ->
		let v = eval ctx e in
		AccField (v,f)
	| EArray (e,eindex) ->
		let v = eval ctx e in
		let idx = eval ctx eindex in
		AccArray (v,idx)
	| EConst (Ident s) ->
		get_ident ctx s
	| EConst This ->
		AccThis
	| _ ->
		throw ctx p "Invalid assign"

and eval_access_get_set ctx (e,p) =
	match e with
	| EField (e,f) ->
		let v = eval ctx e in
		let cache = ref VNull in
		AccField ((fun() -> cache := v(); !cache),f), AccField((fun() -> !cache), f)
	| EArray (e,eindex) ->
		let v = eval ctx e in
		let idx = eval ctx eindex in
		let vcache = ref VNull and icache = ref VNull in
		AccArray ((fun() -> vcache := v(); !vcache),(fun() -> icache := idx(); !icache)), AccArray ((fun() -> !vcache),(fun() -> !icache))
	| EConst (Ident s) ->
		let acc = get_ident ctx s in
		acc, acc
	| EConst This ->
		AccThis, AccThis
	| _ ->
		throw ctx p "Invalid assign"

and acc_get ctx p = function
	| AccField (v,f) ->
		let h = hash_field ctx f in
		(fun() ->
			match v() with
			| VObject o -> get_field o h
			| _ -> throw ctx p ("Invalid field access : " ^ f))
	| AccArray (e,index) ->
		(fun() ->
			let e = e() in
			let index = index() in
			(match index, e with
			| VInt i, VArray a -> (try Array.get a i with _ -> VNull)
			| VInt32 _, VArray _ -> VNull
			| _, VObject o ->
				(match eval_oop ctx p o h_get [index] with
				| None -> throw ctx p "Invalid array access"
				| Some v -> v)
			| _ -> throw ctx p "Invalid array access"))
	| AccLocal i ->
		(fun() -> DynArray.get ctx.stack (DynArray.length ctx.stack - i))
	| AccGlobal g ->
		(fun() -> !g)
	| AccThis ->
		(fun() -> ctx.vthis)
	| AccEnv i ->
		(fun() -> ctx.venv.(i))

and acc_set ctx p acc value =
	match acc with
	| AccField (v,f) ->
		let h = hash_field ctx f in
		(fun() ->
			let v = v() in
			let value = value() in
			match v with
			| VObject o -> set_field o h value; value
			| _ -> throw ctx p ("Invalid field access : " ^ f))
	| AccArray (e,index) ->
		(fun() ->
			let e = e() in
			let index = index() in
			let value = value() in
			(match index, e with
			| VInt i, VArray a -> (try Array.set a i value; value with _ -> value)
			| VInt32 _, VArray _ -> value
			| _, VObject o ->
				(match eval_oop ctx p o h_set [index;value] with
				| None -> throw ctx p "Invalid array access"
				| Some _ -> value);
			| _ -> throw ctx p "Invalid array access"))
	| AccLocal i ->
		(fun() ->
			let value = value() in
			DynArray.set ctx.stack (DynArray.length ctx.stack - i) value;
			value)
	| AccGlobal g ->
		(fun() ->
			let value = value() in
			g := value;
			value)
	| AccThis ->
		(fun() ->
			let value = value() in
			ctx.vthis <- value;
			value)
	| AccEnv i ->
		(fun() ->
			let value = value() in
			ctx.venv.(i) <- value;
			value)

and number_op ctx p sop iop fop oop rop v1 v2 =
	(fun() ->
		let v1 = v1() in
		let v2 = v2() in
		exc_number_op ctx p sop iop fop oop rop v1 v2)

and exc_number_op ctx p sop iop fop oop rop v1 v2 =
	match v1, v2 with
	| VInt a, VInt b -> best_int (iop (Int32.of_int a) (Int32.of_int b))
	| VInt32 a, VInt b -> best_int (iop a (Int32.of_int b))
	| VInt a, VInt32 b -> best_int (iop (Int32.of_int a) b)
	| VFloat a, VInt b -> VFloat (fop a (float_of_int b))
	| VFloat a, VInt32 b -> VFloat (fop a (Int32.to_float b))
	| VInt a, VFloat b -> VFloat (fop (float_of_int a) b)
	| VInt32 a, VFloat b -> VFloat (fop (Int32.to_float a) b)
	| VFloat a, VFloat b -> VFloat (fop a b)
	| VInt32 a, VInt32 b -> best_int (iop a b)
	| VObject o, _ ->
		(match eval_oop ctx p o oop [v2] with
		| Some v -> v
		| None ->
			match v2 with
			| VObject o ->
				(match eval_oop ctx p o rop [v1] with
				| Some v -> v
				| None -> throw ctx p sop)
			| _ ->
				throw ctx p sop)
	| _ , VObject o ->
		(match eval_oop ctx p o rop [v1] with
		| Some v -> v
		| None -> throw ctx p sop)
	| _ ->
		throw ctx p sop

and int_op ctx p op iop v1 v2 =
	(fun() ->
		let v1 = v1() in
		let v2 = v2() in
		match v1, v2 with
		| VInt a, VInt b -> best_int (iop (Int32.of_int a) (Int32.of_int b))
		| VInt32 a, VInt b -> best_int (iop a (Int32.of_int b))
		| VInt a, VInt32 b -> best_int (iop (Int32.of_int a) b)
		| VInt32 a, VInt32 b -> best_int (iop a b)
		| _ -> throw ctx p op)

and base_op ctx op v1 v2 p =
	match op with
	| "+" ->
		(fun() ->
			let v1 = v1() in
			let v2 = v2() in
			match v1, v2 with
			| (VInt _ | VInt32 _), (VInt _ | VInt32 _) | (VInt _ | VInt32 _), VFloat _ | VFloat _ , (VInt _ | VInt32 _) | VFloat _ , VFloat _ | VObject _ , _ | _ , VObject _ -> exc_number_op ctx p op Int32.add (+.) h_add h_radd v1 v2
			| VString a, _ -> VString (a ^ ctx.do_string v2)
			| _, VString b -> VString (ctx.do_string v1 ^ b)
			| _ -> throw ctx p op)
	| "-" ->
		number_op ctx p op Int32.sub (-.) h_sub h_rsub v1 v2
	| "*" ->
		number_op ctx p op Int32.mul ( *. ) h_mult h_rmult v1 v2
	| "/" ->
		(fun() ->
			let v1 = v1() in
			let v2 = v2() in
			match v1, v2 with
			| VInt i, VInt j -> VFloat ((float_of_int i) /. (float_of_int j))
			| VInt i, VInt32 j -> VFloat ((float_of_int i) /. (Int32.to_float j))
			| VInt32 i, VInt j -> VFloat ((Int32.to_float i) /. (float_of_int j))
			| VInt32 i, VInt32 j -> VFloat ((Int32.to_float i) /. (Int32.to_float j))
			| _ -> exc_number_op ctx p op Int32.div (/.) h_div h_rdiv v1 v2)
	| "%" ->
		number_op ctx p op (fun x y -> if y = 0l then throw ctx p op; Int32.rem x y) mod_float h_mod h_rmod v1 v2
	| "&" ->
		int_op ctx p op Int32.logand v1 v2
	| "|" ->
		int_op ctx p op Int32.logor v1 v2
	| "^" ->
		int_op ctx p op Int32.logxor v1 v2
	| "<<" ->
		int_op ctx p op (fun x y -> Int32.shift_left x (Int32.to_int y)) v1 v2
	| ">>" ->
		int_op ctx p op (fun x y -> Int32.shift_right x (Int32.to_int y)) v1 v2
	| ">>>" ->
		int_op ctx p op (fun x y -> Int32.shift_right_logical x (Int32.to_int y)) v1 v2
	| _ ->
		throw ctx p op

and eval_op ctx op e1 e2 p =
	match op with
	| "=" ->
		let acc = eval_access ctx e1 in
		let v = eval ctx e2 in
		acc_set ctx p acc v
	| "==" ->
		let v1 = eval ctx e1 in
		let v2 = eval ctx e2 in
		(fun() ->
			let v1 = v1() in
			let v2 = v2() in
			match ctx.do_compare v1 v2 with
			| CEq -> VBool true
			| _ -> VBool false)
	| "!=" ->
		let v1 = eval ctx e1 in
		let v2 = eval ctx e2 in
		(fun() ->
			let v1 = v1() in
			let v2 = v2() in
			match ctx.do_compare v1 v2 with
			| CEq -> VBool false
			| _ -> VBool true)
	| ">" ->
		let v1 = eval ctx e1 in
		let v2 = eval ctx e2 in
		(fun() ->
			let v1 = v1() in
			let v2 = v2() in
			match ctx.do_compare v1 v2 with
			| CSup -> VBool true
			| _ -> VBool false)
	| ">=" ->
		let v1 = eval ctx e1 in
		let v2 = eval ctx e2 in
		(fun() ->
			let v1 = v1() in
			let v2 = v2() in
			match ctx.do_compare v1 v2 with
			| CSup | CEq -> VBool true
			| _ -> VBool false)
	| "<" ->
		let v1 = eval ctx e1 in
		let v2 = eval ctx e2 in
		(fun() ->
			let v1 = v1() in
			let v2 = v2() in
			match ctx.do_compare v1 v2 with
			| CInf -> VBool true
			| _ -> VBool false)
	| "<=" ->
		let v1 = eval ctx e1 in
		let v2 = eval ctx e2 in
		(fun() ->
			let v1 = v1() in
			let v2 = v2() in
			match ctx.do_compare v1 v2 with
			| CInf | CEq -> VBool true
			| _ -> VBool false)
	| "+" | "-" | "*" | "/" | "%" | "|" | "&" | "^" | "<<" | ">>" | ">>>" ->
		let v1 = eval ctx e1 in
		let v2 = eval ctx e2 in
		base_op ctx op v1 v2 p
	| "+=" | "-=" | "*=" | "/=" | "%=" | "<<=" | ">>=" | ">>>=" | "|=" | "&=" | "^=" ->
		let aset, aget = eval_access_get_set ctx e1 in
		let v1 = acc_get ctx p aget in
		let v2 = eval ctx e2 in
		let v = base_op ctx (String.sub op 0 (String.length op - 1)) v1 v2 p in
		acc_set ctx p aset v
	| "&&" ->
		let e1 = eval ctx e1 in
		let e2 = eval ctx e2 in
		(fun() ->
			match e1() with
			| VBool true -> e2()
			| _ -> VBool false)
	| "||" ->
		let e1 = eval ctx e1 in
		let e2 = eval ctx e2 in
		(fun() ->
			match e1() with
			| VBool true as v -> v
			| _ -> e2())
	| "++=" | "--=" ->
		let aset, aget = eval_access_get_set ctx e1 in
		let v1 = acc_get ctx p aget in
		let v2 = eval ctx e2 in
		let vcache = ref VNull in
		let v = base_op ctx (String.sub op 0 1) (fun() -> vcache := v1(); !vcache) v2 p in
		let set = acc_set ctx p aset v in
		(fun() -> ignore(set()); !vcache)
	| _ ->
		throw ctx p ("Unsupported " ^ op)

and call ctx vthis vfun pl p =
	let oldthis = ctx.vthis in
	let stackpos = DynArray.length ctx.stack in
	let oldstack = ctx.callstack in
	let oldsize = ctx.callsize in
	let oldenv = ctx.venv in
	ctx.vthis <- vthis;
	ctx.callstack <- { cpos = p; cthis = oldthis; cstack = stackpos; cenv = oldenv } :: ctx.callstack;
	ctx.callsize <- oldsize + 1;
	if oldsize > 600 then exc (VString "Stack overflow");
	let ret = (try
		(match vfun with
		| VClosure (vl,f) ->
			f vl pl
		| VFunction f ->
			(match pl, f with
			| [], Fun0 f -> f()
			| [a], Fun1 f -> f a
			| [a;b], Fun2 f -> f a b
			| [a;b;c], Fun3 f -> f a b c
			| [a;b;c;d], Fun4 f -> f a b c d
			| [a;b;c;d;e], Fun5 f -> f a b c d e
			| _, FunVar f -> f pl
			| _ -> exc (VString (Printf.sprintf "Invalid call (%d args instead of %d)" (List.length pl) (nargs f))))
		| VAbstract (ALazyType f) ->
			encode_type ((!f)())
		| _ ->
			exc (VString "Invalid call"))
	with Return v -> v
		| Stack_overflow -> exc (VString "Compiler Stack overflow")
		| Sys_error msg | Failure msg -> exc (VString msg)
		| Unix.Unix_error (_,cmd,msg) -> exc (VString ("Error " ^ cmd ^ " " ^ msg))
		| Invalid_expr -> exc (VString "Invalid input value")
		| Builtin_error | Invalid_argument _ -> exc (VString "Invalid call")) in
	ctx.vthis <- oldthis;
	ctx.venv <- oldenv;
	ctx.callstack <- oldstack;
	ctx.callsize <- oldsize;
	pop ctx (DynArray.length ctx.stack - stackpos);
	ret

(* ---------------------------------------------------------------------- *)
(* OTHERS *)

let rec to_string ctx n v =
	if n > 5 then
		"<...>"
	else let n = n + 1 in
	match v with
	| VNull -> "null"
	| VBool true -> "true"
	| VBool false -> "false"
	| VInt i -> string_of_int i
	| VInt32 i -> Int32.to_string i
	| VFloat f ->
		let s = float_repres f in
		let len = String.length s in
		if String.unsafe_get s (len - 1) = '.' then String.sub s 0 (len - 1) else s
	| VString s -> s
	| VArray vl -> "[" ^ String.concat "," (Array.to_list (Array.map (to_string ctx n) vl)) ^ "]"
	| VAbstract a ->
		(match a with
		| APos p -> "#pos(" ^ Lexer.get_error_pos (Printf.sprintf "%s:%d:") p ^ ")"
		| _ -> "#abstract")
	| VFunction f -> "#function:"  ^ string_of_int (nargs f)
	| VClosure _ -> "#function:-1"
	| VObject o ->
		match eval_oop ctx null_pos o h_string [] with
		| Some (VString s) -> s
		| _ ->
			let b = Buffer.create 0 in
			let first = ref true in
			Buffer.add_char b '{';
			Array.iter (fun (f,v) ->
				if !first then begin
					Buffer.add_char b ' ';
					first := false;
				end else
					Buffer.add_string b ", ";
				Buffer.add_string b (field_name ctx f);
				Buffer.add_string b " => ";
				Buffer.add_string b (to_string ctx n v);
			) o.ofields;
			Buffer.add_string b (if !first then "}" else " }");
			Buffer.contents b

let rec compare ctx a b =
	let fcmp (a:float) b = if a = b then CEq else if a < b then CInf else if a > b then CSup else CUndef in
	let scmp (a:string) b = if a = b then CEq else if a < b then CInf else CSup in
	let icmp (a:int32) b = let l = Int32.compare a b in if l = 0 then CEq else if l < 0 then CInf else CSup in
	match a, b with
	| VNull, VNull -> CEq
	| VInt a, VInt b -> if a = b then CEq else if a < b then CInf else CSup
	| VInt32 a, VInt32 b -> icmp a b
	| VInt a, VInt32 b -> icmp (Int32.of_int a) b
	| VInt32 a, VInt b -> icmp a (Int32.of_int b)
	| VFloat a, VFloat b -> fcmp a b
	| VFloat a, VInt b -> fcmp a (float_of_int b)
	| VFloat a, VInt32 b -> fcmp a (Int32.to_float b)
	| VInt a, VFloat b -> fcmp (float_of_int a) b
	| VInt32 a, VFloat b -> fcmp (Int32.to_float a) b
	| VBool a, VBool b -> if a = b then CEq else if a then CSup else CInf
	| VString a, VString b -> scmp a b
	| VInt _ , VString s
	| VInt32 _, VString s
	| VFloat _ , VString s
	| VBool _ , VString s -> scmp (to_string ctx 0 a) s
	| VString s, VInt _
	| VString s, VInt32 _
	| VString s, VFloat _
	| VString s, VBool _ -> scmp s (to_string ctx 0 b)
	| VObject oa, VObject ob ->
		if oa == ob then CEq else
			(match eval_oop ctx null_pos oa h_compare [b] with
			| Some (VInt i) -> if i = 0 then CEq else if i < 0 then CInf else CSup
			| _ -> CUndef)
	| VAbstract a, VAbstract b ->
		if a == b then CEq else CUndef
	| VArray a, VArray b ->
		if a == b then CEq else CUndef
	| VFunction a, VFunction b ->
		if a == b then CEq else CUndef
	| VClosure (la,fa), VClosure (lb,fb) ->
		if la == lb && fa == fb then CEq else CUndef
	| _ ->
		CUndef

let select ctx =
	get_ctx_ref := (fun() -> ctx)

let value_match_failure s expected actual =
	let sl = String.concat ", " in
	let slv l = sl (List.map s_value_kind l) in
	Printf.sprintf "%s (expected [%s], got [%s])" s (sl expected) (slv actual)

let load_prim ctx f n =
	match f, n with
	| VString f, VInt n ->
		let lib, fname = (try ExtString.String.split f "@" with _ -> "", f) in
		(try
			let f = (match lib with
			| "std" -> Hashtbl.find std_lib fname
			| "macro" -> Hashtbl.find macro_lib fname
			| "regexp" -> Hashtbl.find reg_lib fname
			| "zlib" -> Hashtbl.find z_lib fname
			| _ -> failwith ("You cannot use the library '" ^ lib ^ "' inside a macro");
			) in
			if nargs f <> n then raise Not_found;
			VFunction f
		with Not_found ->
			VFunction (FunVar (fun _ -> exc (VString ("Primitive not found " ^ f ^ ":" ^ string_of_int n)))))
	| _ ->
		exc (VString (value_match_failure "Invalid call" ["VString";"VInt"] [f;n]))

let create com api =
	let loader = obj hash [
		"args",VArray (Array.of_list (List.map (fun s -> VString s) com.sys_args));
		"loadprim",VFunction (Fun2 (fun a b -> (get_ctx()).do_loadprim a b));
		"loadmodule",VFunction (Fun2 (fun a b -> assert false));
	] in
	let ctx = {
		gen = Genneko.new_context com 2 true;
		types = Hashtbl.create 0;
		error = false;
		error_proto = { ofields = [||]; oproto = None };
		prototypes = Hashtbl.create 0;
		enums = [||];
		(* eval *)
		locals_map = PMap.empty;
		locals_count = 0;
		locals_barrier = 0;
		locals_env = DynArray.create();
		globals = PMap.empty;
		(* runtime *)
		callstack = [];
		callsize = 0;
		stack = DynArray.create();
		exc = [];
		vthis = VNull;
		venv = [||];
		fields_cache = Hashtbl.copy constants;
		(* api *)
		do_call = Obj.magic();
		do_string = Obj.magic();
		do_loadprim = Obj.magic();
		do_compare = Obj.magic();
		(* context *)
		curapi = api;
		loader = VObject loader;
		on_reused = [];
		is_reused = true;
		exports = VObject { ofields = [||]; oproto = None };
	} in
	ctx.do_call <- call ctx;
	ctx.do_string <- to_string ctx 0;
	ctx.do_loadprim <- load_prim ctx;
	ctx.do_compare <- compare ctx;
	select ctx;
	List.iter (fun e -> ignore((eval ctx e)())) (Genneko.header());
	ctx

let clear ctx com =
	Hashtbl.clear ctx.types;
	Hashtbl.clear ctx.prototypes;
	ctx.gen <- Genneko.new_context com 2 true;
	ctx.locals_map <- PMap.empty;
	ctx.locals_count <- 0;
	ctx.locals_barrier <- 0;
	ctx.locals_env <- DynArray.create();
	ctx.globals <- PMap.empty;
	ctx.callstack <- [];
	ctx.callsize <- 0;
	ctx.stack <- DynArray.create();
	ctx.exc <- [];
	ctx.vthis <- VNull;
	ctx.venv <- [||];
	select ctx;
	List.iter (fun e -> ignore((eval ctx e)())) (Genneko.header())

let do_reuse ctx api =
	ctx.is_reused <- false;
	ctx.curapi <- api

let can_reuse ctx types =
	let has_old_version t =
		let inf = Type.t_infos t in
		try
			Hashtbl.find ctx.types inf.mt_path <> inf.mt_module.m_id
		with Not_found ->
			false
	in
	if List.exists has_old_version types then
		false
	else if ctx.is_reused then
		true
	else if not (List.for_all (fun f -> f()) ctx.on_reused) then
		false
	else begin
		ctx.is_reused <- true;
		true;
	end

let add_types ctx types ready =
	let types = List.filter (fun t -> match t with
		| TAbstractDecl a when not (Meta.has Meta.CoreType a.a_meta) ->
			(* A @:native on an abstract causes the implementation class and the abstract
			   to have the same path. Let's skip all abstracts so this doesn't matter. *)
			false
		| _ ->
			let path = Type.t_path t in
			if Hashtbl.mem ctx.types path then false else begin
				Hashtbl.add ctx.types path (Type.t_infos t).mt_module.m_id;
				true;
			end
	) types in
	List.iter ready types;
	let e = (EBlock (Genneko.build ctx.gen types), null_pos) in
	ignore(catch_errors ctx (fun() -> ignore((eval ctx e)())))

let get_path ctx path p =
	let rec loop = function
		| [] -> assert false
		| [x] -> (EConst (Ident x),p)
		| x :: l -> (EField (loop l,x),p)
	in
	(eval ctx (loop (List.rev path)))()

let set_error ctx e =
	ctx.error <- e

let call_path ctx path f vl api =
	if ctx.error then
		None
	else let old = ctx.curapi in
	ctx.curapi <- api;
	let p = Genneko.pos ctx.gen api.pos in
	catch_errors ctx ~final:(fun() -> ctx.curapi <- old) (fun() ->
		match get_path ctx path p with
		| VObject o ->
			let f = get_field o (hash f) in
			call ctx (VObject o) f vl p
		| v ->
			print_endline (value_match_failure ("Unexpected value for " ^ (String.concat "." path)) ["VObject"] [v]);
			assert false
	)

(* ---------------------------------------------------------------------- *)
(* EXPR ENCODING *)

type enum_index =
	| IExpr
	| IBinop
	| IUnop
	| IConst
	| ITParam
	| ICType
	| IField
	| IType
	| IFieldKind
	| IMethodKind
	| IVarAccess
	| IAccess
	| IClassKind
	| ITypedExpr
	| ITConstant
	| IModuleType
	| IFieldAccess
	| IAnonStatus
	| IImportMode

let enum_name = function
	| IExpr -> "ExprDef"
	| IBinop -> "Binop"
	| IUnop -> "Unop"
	| IConst -> "Constant"
	| ITParam -> "TypeParam"
	| ICType -> "ComplexType"
	| IField -> "FieldType"
	| IType -> "Type"
	| IFieldKind -> "FieldKind"
	| IMethodKind -> "MethodKind"
	| IVarAccess -> "VarAccess"
	| IAccess -> "Access"
	| IClassKind -> "ClassKind"
	| ITypedExpr -> "TypedExprDef"
	| ITConstant -> "TConstant"
	| IModuleType -> "ModuleType"
	| IFieldAccess -> "FieldAccess"
	| IAnonStatus -> "AnonStatus"
	| IImportMode -> "ImportMode"

let init ctx =
	let enums = [IExpr;IBinop;IUnop;IConst;ITParam;ICType;IField;IType;IFieldKind;IMethodKind;IVarAccess;IAccess;IClassKind;ITypedExpr;ITConstant;IModuleType;IFieldAccess;IAnonStatus;IImportMode] in
	let get_enum_proto e =
		match get_path ctx ["haxe";"macro";enum_name e] null_pos with
		| VObject e ->
			(match get_field e h_constructs with
			| VObject cst ->
				(match get_field cst h_a with
				| VArray a ->
					Array.map (fun s ->
						match s with
						| VObject s -> (match get_field s h_s with VString s -> get_field e (hash s),s | _ -> assert false)
						| _ -> assert false
					) a
				| _ -> assert false)
			| _ -> assert false)
		| _ -> failwith ("haxe.macro." ^ enum_name e ^ " does not exists")
	in
	ctx.enums <- Array.of_list (List.map get_enum_proto enums);
	ctx.error_proto <- (match get_path ctx ["haxe";"macro";"Error";"prototype"] null_pos with VObject p -> p | _ -> failwith ("haxe.macro.Error does not exists"))

open Ast

let null f = function
	| None -> VNull
	| Some v -> f v

let encode_pos p =
	VAbstract (APos p)

let enc_inst path fields =
	let ctx = get_ctx() in
	let p = (try Hashtbl.find ctx.prototypes path with Not_found -> try
		(match get_path ctx (path@["prototype"]) Nast.null_pos with
		| VObject o -> Hashtbl.add ctx.prototypes path o; o
		| _ -> raise (Runtime VNull))
	with Runtime _ ->
		failwith ("Prototype not found " ^ String.concat "." path)
	) in
	let o = obj hash fields in
	o.oproto <- Some p;
	VObject o

let enc_array l =
	let a = Array.of_list l in
	enc_inst ["Array"] [
		"__a", VArray a;
		"length", VInt (Array.length a);
	]

let enc_string s =
	enc_inst ["String"] [
		"__s", VString s;
		"length", VInt (String.length s)
	]

let enc_hash h =
	enc_inst ["haxe";"ds";"StringMap"] [
		"h", VAbstract (AHash h);
	]

let enc_obj l = VObject (obj hash l)

let enc_enum ?(pos=None) (i:enum_index) index pl =
	let eindex : int = Obj.magic i in
	let edef = (get_ctx()).enums.(eindex) in
	if pl = [] then
		fst edef.(index)
	else
		enc_inst ["haxe";"macro";enum_name i] (
			("tag", VString (snd edef.(index))) ::
			("index", VInt index) ::
			("args", VArray (Array.of_list pl)) ::
			(match pos with None -> [] | Some p -> ["pos", encode_pos p])
		)

let compiler_error msg pos =
	exc (enc_inst ["haxe";"macro";"Error"] [("message",enc_string msg);("pos",encode_pos pos)])

let encode_const c =
	let tag, pl = match c with
	| Int s -> 0, [enc_string s]
	| Float s -> 1, [enc_string s]
	| String s -> 2, [enc_string s]
	| Ident s -> 3, [enc_string s]
	| Regexp (s,opt) -> 4, [enc_string s;enc_string opt]
	in
	enc_enum IConst tag pl

let rec encode_binop op =
	let tag, pl = match op with
	| OpAdd -> 0, []
	| OpMult -> 1, []
	| OpDiv -> 2, []
	| OpSub -> 3, []
	| OpAssign -> 4, []
	| OpEq -> 5, []
	| OpNotEq -> 6, []
	| OpGt -> 7, []
	| OpGte -> 8, []
	| OpLt -> 9, []
	| OpLte -> 10, []
	| OpAnd -> 11, []
	| OpOr -> 12, []
	| OpXor -> 13, []
	| OpBoolAnd -> 14, []
	| OpBoolOr -> 15, []
	| OpShl -> 16, []
	| OpShr -> 17, []
	| OpUShr -> 18, []
	| OpMod -> 19, []
	| OpAssignOp op -> 20, [encode_binop op]
	| OpInterval -> 21, []
	| OpArrow -> 22, []
	in
	enc_enum IBinop tag pl

let encode_unop op =
	let tag = match op with
	| Increment -> 0
	| Decrement -> 1
	| Not -> 2
	| Neg -> 3
	| NegBits -> 4
	in
	enc_enum IUnop tag []

let encode_import (path,mode) =
	let tag,pl = match mode with
		| INormal -> 0, []
		| IAsName s -> 1, [enc_string s]
		| IAll -> 2,[]
	in
	let mode = enc_enum IImportMode tag pl in
	enc_obj [
		"path", enc_array (List.map (fun (name,p) -> enc_obj [ "pos", encode_pos p; "name", enc_string name]) path);
		"mode", mode
	]

let encode_placed_name (s,p) =
	enc_string s

let rec encode_path (t,_) =
	let fields = [
		"pack", enc_array (List.map enc_string t.tpackage);
		"name", enc_string t.tname;
		"params", enc_array (List.map encode_tparam t.tparams);
	] in
	enc_obj (match t.tsub with
		| None ->  fields
		| Some s -> ("sub", enc_string s) :: fields)

and encode_tparam = function
	| TPType t -> enc_enum ITParam 0 [encode_ctype t]
	| TPExpr e -> enc_enum ITParam 1 [encode_expr e]

and encode_access a =
	let tag = match a with
		| APublic -> 0
		| APrivate -> 1
		| AStatic -> 2
		| AOverride -> 3
		| ADynamic -> 4
		| AInline -> 5
		| AMacro -> 6
	in
	enc_enum IAccess tag []

and encode_meta_entry (m,ml,p) =
	enc_obj [
		"name", enc_string (Meta.to_string m);
		"params", enc_array (List.map encode_expr ml);
		"pos", encode_pos p;
	]

and encode_meta_content m =
	enc_array (List.map encode_meta_entry m)

and encode_field (f:class_field) =
	let tag, pl = match f.cff_kind with
		| FVar (t,e) -> 0, [null encode_ctype t; null encode_expr e]
		| FFun f -> 1, [encode_fun f]
		| FProp (get,set, t, e) -> 2, [encode_placed_name get; encode_placed_name set; null encode_ctype t; null encode_expr e]
	in
	enc_obj [
		"name",encode_placed_name f.cff_name;
		"name_pos", encode_pos (pos f.cff_name);
		"doc", null enc_string f.cff_doc;
		"pos", encode_pos f.cff_pos;
		"kind", enc_enum IField tag pl;
		"meta", encode_meta_content f.cff_meta;
		"access", enc_array (List.map encode_access f.cff_access);
	]

and encode_ctype t =
	let tag, pl = match fst t with
	| CTPath p ->
		0, [encode_path (p,Globals.null_pos)]
	| CTFunction (pl,r) ->
		1, [enc_array (List.map encode_ctype pl);encode_ctype r]
	| CTAnonymous fl ->
		2, [enc_array (List.map encode_field fl)]
	| CTParent t ->
		3, [encode_ctype t]
	| CTExtend (tl,fields) ->
		4, [enc_array (List.map encode_path tl); enc_array (List.map encode_field fields)]
	| CTOptional t ->
		5, [encode_ctype t]
	in
	enc_enum ~pos:(Some (pos t)) ICType tag pl

and encode_tparam_decl tp =
	enc_obj [
		"name", encode_placed_name tp.tp_name;
		"name_pos", encode_pos (pos tp.tp_name);
		"params", enc_array (List.map encode_tparam_decl tp.tp_params);
		"constraints", enc_array (List.map encode_ctype tp.tp_constraints);
		"meta", encode_meta_content tp.tp_meta;
	]

and encode_fun f =
	enc_obj [
		"params", enc_array (List.map encode_tparam_decl f.f_params);
		"args", enc_array (List.map (fun (n,opt,m,t,e) ->
			enc_obj [
				"name", encode_placed_name n;
				"name_pos", encode_pos (pos n);
				"opt", VBool opt;
				"meta", encode_meta_content m;
				"type", null encode_ctype t;
				"value", null encode_expr e;
			]
		) f.f_args);
		"ret", null encode_ctype f.f_type;
		"expr", null encode_expr f.f_expr
	]

and encode_expr e =
	let rec loop (e,p) =
		let tag, pl = match e with
			| EConst c ->
				0, [encode_const c]
			| EArray (e1,e2) ->
				1, [loop e1;loop e2]
			| EBinop (op,e1,e2) ->
				2, [encode_binop op;loop e1;loop e2]
			| EField (e,f) ->
				3, [loop e;enc_string f]
			| EParenthesis e ->
				4, [loop e]
			| EObjectDecl fl ->
				5, [enc_array (List.map (fun (f,e) -> enc_obj [
					"field",enc_string f;
					"expr",loop e;
				]) fl)]
			| EArrayDecl el ->
				6, [enc_array (List.map loop el)]
			| ECall (e,el) ->
				7, [loop e;enc_array (List.map loop el)]
			| ENew (p,el) ->
				8, [encode_path p; enc_array (List.map loop el)]
			| EUnop (op,flag,e) ->
				9, [encode_unop op; VBool (match flag with Prefix -> false | Postfix -> true); loop e]
			| EVars vl ->
				10, [enc_array (List.map (fun (v,t,eo) ->
					enc_obj [
						"name",encode_placed_name v;
						"name_pos",encode_pos (pos v);
						"type",null encode_ctype t;
						"expr",null loop eo;
					]
				) vl)]
			| EFunction (name,f) ->
				11, [null enc_string name; encode_fun f]
			| EBlock el ->
				12, [enc_array (List.map loop el)]
			| EFor (e,eloop) ->
				13, [loop e;loop eloop]
			| EIn (e1,e2) ->
				14, [loop e1;loop e2]
			| EIf (econd,e,eelse) ->
				15, [loop econd;loop e;null loop eelse]
			| EWhile (econd,e,flag) ->
				16, [loop econd;loop e;VBool (match flag with NormalWhile -> true | DoWhile -> false)]
			| ESwitch (e,cases,eopt) ->
				17, [loop e;enc_array (List.map (fun (ecl,eg,e,p) ->
					enc_obj [
						"values",enc_array (List.map loop ecl);
						"guard",null loop eg;
						"expr",null loop e;
						"pos",encode_pos p;
					]
				) cases);null (fun (e,_) -> encode_null_expr e) eopt]
			| ETry (e,catches) ->
				18, [loop e;enc_array (List.map (fun (v,t,e,p) ->
					enc_obj [
						"name",encode_placed_name v;
						"name_pos",encode_pos (pos v);
						"type",encode_ctype t;
						"expr",loop e;
						"pos",encode_pos p
					]
				) catches)]
			| EReturn eo ->
				19, [null loop eo]
			| EBreak ->
				20, []
			| EContinue ->
				21, []
			| EUntyped e ->
				22, [loop e]
			| EThrow e ->
				23, [loop e]
			| ECast (e,t) ->
				24, [loop e; null encode_ctype t]
			| EDisplay (e,flag) ->
				25, [loop e; VBool flag]
			| EDisplayNew t ->
				26, [encode_path t]
			| ETernary (econd,e1,e2) ->
				27, [loop econd;loop e1;loop e2]
			| ECheckType (e,t) ->
				28, [loop e; encode_ctype t]
			| EMeta (m,e) ->
				29, [encode_meta_entry m;loop e]
		in
		enc_obj [
			"pos", encode_pos p;
			"expr", enc_enum IExpr tag pl;
		]
	in
	loop e

and encode_null_expr e =
	match e with
	| None ->
		enc_obj ["pos", VNull;"expr",VNull]
	| Some e ->
		encode_expr e

(* ---------------------------------------------------------------------- *)
(* EXPR DECODING *)

let opt f v =
	match v with
	| VNull -> None
	| _ -> Some (f v)

let opt_list f v =
	match v with
	| VNull -> []
	| _ -> f v

let decode_pos = function
	| VAbstract (APos p) -> p
	| _ -> raise Invalid_expr

let field v f =
	match v with
	| VObject o -> get_field o (hash f)
	| _ -> raise Invalid_expr

let decode_enum v =
	match field v "index", field v "args" with
	| VInt i, VNull -> i, []
	| VInt i, VArray a -> i, Array.to_list a
	| _ -> raise Invalid_expr

let decode_enum_with_pos v =
	(match field v "index", field v "args" with
	| VInt i, VNull -> i, []
	| VInt i, VArray a -> i, Array.to_list a
	| _ -> raise Invalid_expr),(match field v "pos" with
		| VAbstract(APos p) -> p
		| _ -> Globals.null_pos) (* Can happen from reification and other sources. *)

let dec_bool = function
	| VBool b -> b
	| _ -> raise Invalid_expr

let dec_string v =
	match field v "__s" with
	| VString s -> s
	| _ -> raise Invalid_expr

let dec_array v =
	match field v "__a", field v "length" with
	| VArray a, VInt l -> Array.to_list (if Array.length a = l then a else Array.sub a 0 l)
	| _ -> raise Invalid_expr

let decode_const c =
	match decode_enum c with
	| 0, [s] -> Int (dec_string s)
	| 1, [s] -> Float (dec_string s)
	| 2, [s] -> String (dec_string s)
	| 3, [s] -> Ident (dec_string s)
	| 4, [s;opt] -> Regexp (dec_string s, dec_string opt)
	| 5, [s] -> Ident (dec_string s) (** deprecated CType, keep until 3.0 release **)
	| _ -> raise Invalid_expr

let rec decode_op op =
	match decode_enum op with
	| 0, [] -> OpAdd
	| 1, [] -> OpMult
	| 2, [] -> OpDiv
	| 3, [] -> OpSub
	| 4, [] -> OpAssign
	| 5, [] -> OpEq
	| 6, [] -> OpNotEq
	| 7, [] -> OpGt
	| 8, [] -> OpGte
	| 9, [] -> OpLt
	| 10, [] -> OpLte
	| 11, [] -> OpAnd
	| 12, [] -> OpOr
	| 13, [] -> OpXor
	| 14, [] -> OpBoolAnd
	| 15, [] -> OpBoolOr
	| 16, [] -> OpShl
	| 17, [] -> OpShr
	| 18, [] -> OpUShr
	| 19, [] -> OpMod
	| 20, [op] -> OpAssignOp (decode_op op)
	| 21, [] -> OpInterval
	| 22,[] -> OpArrow
	| _ -> raise Invalid_expr

let decode_unop op =
	match decode_enum op with
	| 0, [] -> Increment
	| 1, [] -> Decrement
	| 2, [] -> Not
	| 3, [] -> Neg
	| 4, [] -> NegBits
	| _ -> raise Invalid_expr

let decode_import_mode t =
	match decode_enum t with
	| 0, [] -> INormal
	| 1, [alias] -> IAsName (dec_string alias)
	| 2, [] -> IAll
	| _ -> raise Invalid_expr

let decode_import t = (List.map (fun o -> ((dec_string (field o "name")), (decode_pos (field o "pos")))) (dec_array (field t "path")), decode_import_mode (field t "mode"))

let maybe_decode_pos v = match v with
	| VAbstract (APos p) -> p
<<<<<<< HEAD
	| _ -> null_pos
=======
	| _ -> Globals.null_pos
>>>>>>> 0ac60af4

let decode_placed_name vp v =
	dec_string v,maybe_decode_pos vp

let rec decode_path t =
	{
		tpackage = List.map dec_string (dec_array (field t "pack"));
		tname = dec_string (field t "name");
		tparams = (match field t "params" with VNull -> [] | a -> List.map decode_tparam (dec_array a));
		tsub = opt dec_string (field t "sub");
	},Globals.null_pos

and decode_tparam v =
	match decode_enum v with
	| 0,[t] -> TPType (decode_ctype t)
	| 1,[e] -> TPExpr (decode_expr e)
	| _ -> raise Invalid_expr

and decode_tparams = function
	| VNull -> []
	| a -> List.map decode_tparam_decl (dec_array a)

and decode_tparam_decl v =
	{
		tp_name = decode_placed_name (field v "name_pos") (field v "name");
		tp_constraints = (match field v "constraints" with VNull -> [] | a -> List.map decode_ctype (dec_array a));
		tp_params = decode_tparams (field v "params");
		tp_meta = decode_meta_content (field v "meta");
	}

and decode_fun v =
	{
		f_params = decode_tparams (field v "params");
		f_args = List.map (fun o ->
			decode_placed_name (field o "name_pos") (field o "name"),
			(match field o "opt" with VNull -> false | v -> dec_bool v),
			decode_meta_content (field o "meta"),
			opt decode_ctype (field o "type"),
			opt decode_expr (field o "value")
		) (dec_array (field v "args"));
		f_type = opt decode_ctype (field v "ret");
		f_expr = opt decode_expr (field v "expr");
	}

and decode_access v =
	match decode_enum v with
	| 0, [] -> APublic
	| 1, [] -> APrivate
	| 2, [] -> AStatic
	| 3, [] -> AOverride
	| 4, [] -> ADynamic
	| 5, [] -> AInline
	| 6, [] -> AMacro
	| _ -> raise Invalid_expr

and decode_meta_entry v =
	Meta.from_string (dec_string (field v "name")), (match field v "params" with VNull -> [] | a -> List.map decode_expr (dec_array a)), decode_pos (field v "pos")

and decode_meta_content = function
	| VNull -> []
	| v -> List.map decode_meta_entry (dec_array v)

and decode_field v =
	let fkind = match decode_enum (field v "kind") with
		| 0, [t;e] ->
			FVar (opt decode_ctype t, opt decode_expr e)
		| 1, [f] ->
			FFun (decode_fun f)
		| 2, [get;set; t; e] ->
			FProp (decode_placed_name VNull get, decode_placed_name VNull set, opt decode_ctype t, opt decode_expr e)
		| _ ->
			raise Invalid_expr
	in
	{
		cff_name = decode_placed_name (field v "name_pos") (field v "name");
		cff_doc = opt dec_string (field v "doc");
		cff_pos = decode_pos (field v "pos");
		cff_kind = fkind;
		cff_access = List.map decode_access (opt_list dec_array (field v "access"));
		cff_meta = opt_list decode_meta_content (field v "meta");
	}

and decode_ctype t =
	let (i,args),p = decode_enum_with_pos t in
	(match i,args with
	| 0, [p] ->
		CTPath (fst (decode_path p))
	| 1, [a;r] ->
		CTFunction (List.map decode_ctype (dec_array a), decode_ctype r)
	| 2, [fl] ->
		CTAnonymous (List.map decode_field (dec_array fl))
	| 3, [t] ->
		CTParent (decode_ctype t)
	| 4, [tl;fl] ->
		CTExtend (List.map decode_path (dec_array tl), List.map decode_field (dec_array fl))
	| 5, [t] ->
		CTOptional (decode_ctype t)
	| _ ->
		raise Invalid_expr),p

let rec decode_expr v =
	let rec loop v =
		let p = decode_pos (field v "pos") in
		(decode (field v "expr") p, p)
	and decode e p =
		match decode_enum e with
		| 0, [c] ->
			EConst (decode_const c)
		| 1, [e1;e2] ->
			EArray (loop e1, loop e2)
		| 2, [op;e1;e2] ->
			EBinop (decode_op op, loop e1, loop e2)
		| 3, [e;f] ->
			EField (loop e, dec_string f)
		| 4, [e] ->
			EParenthesis (loop e)
		| 5, [a] ->
			EObjectDecl (List.map (fun o ->
				(dec_string (field o "field"), loop (field o "expr"))
			) (dec_array a))
		| 6, [a] ->
			EArrayDecl (List.map loop (dec_array a))
		| 7, [e;el] ->
			ECall (loop e,List.map loop (dec_array el))
		| 8, [t;el] ->
			ENew (decode_path t,List.map loop (dec_array el))
		| 9, [op;VBool f;e] ->
			EUnop (decode_unop op,(if f then Postfix else Prefix),loop e)
		| 10, [vl] ->
			EVars (List.map (fun v ->
				((decode_placed_name (field v "name_pos") (field v "name")),opt decode_ctype (field v "type"),opt loop (field v "expr"))
			) (dec_array vl))
		| 11, [fname;f] ->
			EFunction (opt dec_string fname,decode_fun f)
		| 12, [el] ->
			EBlock (List.map loop (dec_array el))
		| 13, [e1;e2] ->
			EFor (loop e1, loop e2)
		| 14, [e1;e2] ->
			EIn (loop e1, loop e2)
		| 15, [e1;e2;e3] ->
			EIf (loop e1, loop e2, opt loop e3)
		| 16, [e1;e2;VBool flag] ->
			EWhile (loop e1,loop e2,if flag then NormalWhile else DoWhile)
		| 17, [e;cases;eo] ->
			let cases = List.map (fun c ->
				(List.map loop (dec_array (field c "values")),opt loop (field c "guard"),opt loop (field c "expr"),maybe_decode_pos (field c "pos"))
			) (dec_array cases) in
<<<<<<< HEAD
			ESwitch (loop e,cases,opt (fun v -> decode_null_expr v,null_pos) eo)
=======
			ESwitch (loop e,cases,opt (fun v -> decode_null_expr v,Globals.null_pos) eo)
>>>>>>> 0ac60af4
		| 18, [e;catches] ->
			let catches = List.map (fun c ->
				((decode_placed_name (field c "name_pos") (field c "name")),(decode_ctype (field c "type")),loop (field c "expr"),maybe_decode_pos (field c "pos"))
			) (dec_array catches) in
			ETry (loop e, catches)
		| 19, [e] ->
			EReturn (opt loop e)
		| 20, [] ->
			EBreak
		| 21, [] ->
			EContinue
		| 22, [e] ->
			EUntyped (loop e)
		| 23, [e] ->
			EThrow (loop e)
		| 24, [e;t] ->
			ECast (loop e,opt decode_ctype t)
		| 25, [e;f] ->
			EDisplay (loop e,dec_bool f)
		| 26, [t] ->
			EDisplayNew (decode_path t)
		| 27, [e1;e2;e3] ->
			ETernary (loop e1,loop e2,loop e3)
		| 28, [e;t] ->
			ECheckType (loop e, (decode_ctype t))
		| 29, [m;e] ->
			EMeta (decode_meta_entry m,loop e)
		| 30, [e;f] ->
			EField (loop e, dec_string f) (*** deprecated EType, keep until haxe 3 **)
		| _ ->
			raise Invalid_expr
	in
	try
		loop v
	with Stack_overflow ->
		raise Invalid_expr

and decode_null_expr v =
	match field v "expr" with
	| VNull -> None
	| _ -> Some (decode_expr v)


(* ---------------------------------------------------------------------- *)
(* TYPE ENCODING *)

let encode_ref v convert tostr =
	enc_obj [
		"get", VFunction (Fun0 (fun() -> convert v));
		"__string", VFunction (Fun0 (fun() -> VString (tostr())));
		"toString", VFunction (Fun0 (fun() -> enc_string (tostr())));
		"$", VAbstract (AUnsafe (Obj.repr v));
	]

let decode_ref v : 'a =
	match field v "$" with
	| VAbstract (AUnsafe t) -> Obj.obj t
	| _ -> raise Invalid_expr

let encode_pmap convert m =
	let h = Hashtbl.create 0 in
	PMap.iter (fun k v -> Hashtbl.add h (VString k) (convert v)) m;
	enc_hash h

let encode_pmap_array convert m =
	let l = ref [] in
	PMap.iter (fun _ v -> l := !l @ [(convert v)]) m;
	enc_array !l

let encode_array convert l =
	enc_array (List.map convert l)

let encode_meta m set =
	let meta = ref m in
	enc_obj [
		"get", VFunction (Fun0 (fun() ->
			encode_meta_content (!meta)
		));
		"add", VFunction (Fun3 (fun k vl p ->
			(try
				let el = List.map decode_expr (dec_array vl) in
				meta := (Meta.from_string (dec_string k), el, decode_pos p) :: !meta;
				set (!meta)
			with Invalid_expr ->
				failwith "Invalid expression");
			VNull
		));
		"extract", VFunction (Fun1 (fun k ->
			let k = Meta.from_string (try dec_string k with Invalid_expr -> raise Builtin_error) in
			encode_array encode_meta_entry (List.filter (fun (m,_,_) -> m = k) (!meta))
		));
		"remove", VFunction (Fun1 (fun k ->
			let k = Meta.from_string (try dec_string k with Invalid_expr -> raise Builtin_error) in
			meta := List.filter (fun (m,_,_) -> m <> k) (!meta);
			set (!meta);
			VNull
		));
		"has", VFunction (Fun1 (fun k ->
			let k = Meta.from_string (try dec_string k with Invalid_expr -> raise Builtin_error) in
			VBool (List.exists (fun (m,_,_) -> m = k) (!meta));
		));
	]

let rec encode_mtype t fields =
	let i = t_infos t in
	enc_obj ([
		"__t", 	VAbstract (ATDecl t);
		"pack", enc_array (List.map enc_string (fst i.mt_path));
		"name", enc_string (snd i.mt_path);
		"pos", encode_pos i.mt_pos;
		"module", enc_string (s_type_path i.mt_module.m_path);
		"isPrivate", VBool i.mt_private;
		"meta", encode_meta i.mt_meta (fun m -> i.mt_meta <- m);
		"doc", null enc_string i.mt_doc;
		"params", encode_type_params i.mt_params;
	] @ fields)

and encode_type_params tl =
	enc_array (List.map (fun (n,t) -> enc_obj ["name",enc_string n;"t",encode_type t]) tl)

and encode_tenum e =
	encode_mtype (TEnumDecl e) [
		"isExtern", VBool e.e_extern;
		"exclude", VFunction (Fun0 (fun() -> e.e_extern <- true; VNull));
		"constructs", encode_pmap encode_efield e.e_constrs;
		"names", enc_array (List.map enc_string e.e_names);
	]

and encode_tabstract a =
	encode_mtype (TAbstractDecl a) [
		"type", encode_type a.a_this;
		"impl", (match a.a_impl with None -> VNull | Some c -> encode_clref c);
		"binops", enc_array (List.map (fun (op,cf) -> enc_obj [ "op",encode_binop op; "field",encode_cfield cf]) a.a_ops);
		"unops", enc_array (List.map (fun (op,postfix,cf) -> enc_obj [ "op",encode_unop op; "isPostfix",VBool (match postfix with Postfix -> true | Prefix -> false); "field",encode_cfield cf]) a.a_unops);
		"from", enc_array ((List.map (fun t -> enc_obj [ "t",encode_type t; "field",VNull]) a.a_from) @ (List.map (fun (t,cf) -> enc_obj [ "t",encode_type t; "field",encode_cfield cf]) a.a_from_field));
		"to", enc_array ((List.map (fun t -> enc_obj [ "t",encode_type t; "field",VNull]) a.a_to) @ (List.map (fun (t,cf) -> enc_obj [ "t",encode_type t; "field",encode_cfield cf]) a.a_to_field));
		"array", enc_array (List.map encode_cfield a.a_array);
		"resolve", (match a.a_resolve with None -> VNull | Some cf -> encode_cfref cf)
	]

and encode_efield f =
	enc_obj [
		"name", enc_string f.ef_name;
		"type", encode_type f.ef_type;
		"pos", encode_pos f.ef_pos;
		"namePos", encode_pos f.ef_name_pos;
		"index", VInt f.ef_index;
		"meta", encode_meta f.ef_meta (fun m -> f.ef_meta <- m);
		"doc", null enc_string f.ef_doc;
		"params", encode_type_params f.ef_params;
	]

and encode_cfield f =
	enc_obj [
		"name", enc_string f.cf_name;
		"type", (match f.cf_kind with Method _ -> encode_lazy_type f.cf_type | _ -> encode_type f.cf_type);
		"isPublic", VBool f.cf_public;
		"params", encode_type_params f.cf_params;
		"meta", encode_meta f.cf_meta (fun m -> f.cf_meta <- m);
		"expr", (VFunction (Fun0 (fun() -> ignore(follow f.cf_type); (match f.cf_expr with None -> VNull | Some e -> encode_texpr e))));
		"kind", encode_field_kind f.cf_kind;
		"pos", encode_pos f.cf_pos;
		"namePos",encode_pos f.cf_name_pos;
		"doc", null enc_string f.cf_doc;
		"overloads", encode_ref f.cf_overloads (encode_array encode_cfield) (fun() -> "overloads");
	]

and encode_field_kind k =
	let tag, pl = (match k with
		| Type.Var v -> 0, [encode_var_access v.v_read; encode_var_access v.v_write]
		| Method m -> 1, [encode_method_kind m]
	) in
	enc_enum IFieldKind tag pl

and encode_var_access a =
	let tag, pl = (match a with
		| AccNormal -> 0, []
		| AccNo -> 1, []
		| AccNever -> 2, []
		| AccResolve -> 3, []
		| AccCall -> 4, []
		| AccInline	-> 5, []
		| AccRequire (s,msg) -> 6, [enc_string s; null enc_string msg]
	) in
	enc_enum IVarAccess tag pl

and encode_method_kind m =
	let tag, pl = (match m with
		| MethNormal -> 0, []
		| MethInline -> 1, []
		| MethDynamic -> 2, []
		| MethMacro -> 3, []
	) in
	enc_enum IMethodKind tag pl

and encode_class_kind k =
	let tag, pl = (match k with
		| KNormal -> 0, []
		| KTypeParameter pl -> 1, [encode_tparams pl]
		(* KExtension was here *)
		| KExpr e -> 3, [encode_expr e]
		| KGeneric -> 4, []
		| KGenericInstance (cl, params) -> 5, [encode_clref cl; encode_tparams params]
		| KMacroType -> 6, []
		| KAbstractImpl a -> 7, [encode_abref a]
		| KGenericBuild cfl -> 8, []
	) in
	enc_enum IClassKind tag pl

and encode_tclass c =
	ignore(c.cl_build());
	encode_mtype (TClassDecl c) [
		"kind", encode_class_kind c.cl_kind;
		"isExtern", VBool c.cl_extern;
		"exclude", VFunction (Fun0 (fun() -> c.cl_extern <- true; c.cl_init <- None; VNull));
		"isInterface", VBool c.cl_interface;
		"superClass", (match c.cl_super with
			| None -> VNull
			| Some (c,pl) -> enc_obj ["t",encode_clref c;"params",encode_tparams pl]
		);
		"interfaces", enc_array (List.map (fun (c,pl) -> enc_obj ["t",encode_clref c;"params",encode_tparams pl]) c.cl_implements);
		"fields", encode_ref c.cl_ordered_fields (encode_array encode_cfield) (fun() -> "class fields");
		"statics", encode_ref c.cl_ordered_statics (encode_array encode_cfield) (fun() -> "class fields");
		"constructor", (match c.cl_constructor with None -> VNull | Some cf -> encode_cfref cf);
		"init", (match c.cl_init with None -> VNull | Some e -> encode_texpr e);
		"overrides", (enc_array (List.map encode_cfref c.cl_overrides))
	]

and encode_ttype t =
	encode_mtype (TTypeDecl t) [
		"isExtern", VBool false;
		"exclude", VFunction (Fun0 (fun() -> VNull));
		"type", encode_type t.t_type;
	]

and encode_tanon a =
	enc_obj [
		"fields", encode_pmap_array encode_cfield a.a_fields;
		"status", encode_anon_status !(a.a_status);
	]

and encode_anon_status s =
	let tag, pl = (match s with
		| Closed -> 0, []
		| Opened -> 1, []
		| Type.Const -> 2, []
		| Extend tl -> 3, [encode_ref tl (fun tl -> enc_array (List.map encode_type tl)) (fun() -> "<extended types>")]
		| Statics cl -> 4, [encode_clref cl]
		| EnumStatics en -> 5, [encode_enref en]
		| AbstractStatics ab -> 6, [encode_abref ab]
	)
	in
	enc_enum IAnonStatus tag pl

and encode_tparams pl =
	enc_array (List.map encode_type pl)

and encode_clref c =
	encode_ref c encode_tclass (fun() -> s_type_path c.cl_path)

and encode_enref en =
	encode_ref en encode_tenum (fun() -> s_type_path en.e_path)

and encode_cfref cf =
	encode_ref cf encode_cfield (fun() -> cf.cf_name)

and encode_abref ab =
	encode_ref ab encode_tabstract (fun() -> s_type_path ab.a_path)

and encode_type t =
	let rec loop = function
		| TMono r ->
			(match !r with
			| None -> 0, [encode_ref r (fun r -> match !r with None -> VNull | Some t -> encode_type t) (fun() -> "<mono>")]
			| Some t -> loop t)
		| TEnum (e, pl) ->
			1 , [encode_ref e encode_tenum (fun() -> s_type_path e.e_path); encode_tparams pl]
		| TInst (c, pl) ->
			2 , [encode_clref c; encode_tparams pl]
		| TType (t,pl) ->
			3 , [encode_ref t encode_ttype (fun() -> s_type_path t.t_path); encode_tparams pl]
		| TFun (pl,ret) ->
			let pl = List.map (fun (n,o,t) ->
				enc_obj [
					"name",enc_string n;
					"opt",VBool o;
					"t",encode_type t
				]
			) pl in
			4 , [enc_array pl; encode_type ret]
		| TAnon a ->
			5, [encode_ref a encode_tanon (fun() -> "<anonymous>")]
		| TDynamic tsub as t ->
			if t == t_dynamic then
				6, [VNull]
			else
				6, [encode_type tsub]
		| TLazy f ->
			loop (!f())
		| TAbstract (a, pl) ->
			8, [encode_abref a; encode_tparams pl]
	in
	let tag, pl = loop t in
	enc_enum IType tag pl

and encode_lazy_type t =
	let rec loop = function
		| TMono r ->
			(match !r with
			| Some t -> loop t
			| _ -> encode_type t)
		| TLazy f ->
			enc_enum IType 7 [VAbstract (ALazyType f)]
		| _ ->
			encode_type t
	in
	loop t

and decode_type t =
	match decode_enum t with
	| 0, [r] -> TMono (decode_ref r)
	| 1, [e; pl] -> TEnum (decode_ref e, List.map decode_type (dec_array pl))
	| 2, [c; pl] -> TInst (decode_ref c, List.map decode_type (dec_array pl))
	| 3, [t; pl] -> TType (decode_ref t, List.map decode_type (dec_array pl))
	| 4, [pl; r] -> TFun (List.map (fun p -> dec_string (field p "name"), dec_bool (field p "opt"), decode_type (field p "t")) (dec_array pl), decode_type r)
	| 5, [a] -> TAnon (decode_ref a)
	| 6, [VNull] -> t_dynamic
	| 6, [t] -> TDynamic (decode_type t)
	| 7, [VAbstract (ALazyType f)] -> TLazy f
	| 8, [a; pl] -> TAbstract (decode_ref a, List.map decode_type (dec_array pl))
	| _ -> raise Invalid_expr

let decode_tdecl v =
	match v with
	| VObject o ->
		(match get_field o (hash "__t") with
		| VAbstract (ATDecl t) -> t
		| _ -> raise Invalid_expr)
	| _ -> raise Invalid_expr

(* ---------------------------------------------------------------------- *)
(* TEXPR Encoding *)

let vopt f v = match v with
	| None -> VNull
	| Some v -> f v

let rec encode_tconst c =
	let tag, pl = match c with
		| TInt i -> 0,[best_int i]
		| TFloat f -> 1,[enc_string f]
		| TString s -> 2,[enc_string s]
		| TBool b -> 3,[VBool b]
		| TNull -> 4,[]
		| TThis -> 5,[]
		| TSuper -> 6,[]
	in
	enc_enum ITConstant tag pl

and encode_tvar v =
	let f_extra (pl,e) =
		enc_obj [
			"params",encode_type_params pl;
			"expr",vopt encode_texpr e
		]
	in
	enc_obj [
		"id", VInt v.v_id;
		"name", enc_string v.v_name;
		"t", encode_type v.v_type;
		"capture", VBool v.v_capture;
		"extra", vopt f_extra v.v_extra;
		"meta", encode_meta v.v_meta (fun m -> v.v_meta <- m);
		"$", VAbstract (AUnsafe (Obj.repr v));
	]

and encode_module_type mt =
	let tag,pl = match mt with
		| TClassDecl c -> 0,[encode_clref c]
		| TEnumDecl e -> 1,[encode_enref e]
		| TTypeDecl t -> 2,[encode_ref t encode_ttype (fun () -> s_type_path t.t_path)]
		| TAbstractDecl a -> 3,[encode_abref a]
	in
	enc_enum IModuleType tag pl

and encode_tfunc func =
	enc_obj [
		"args",enc_array (List.map (fun (v,c) ->
			enc_obj [
				"v",encode_tvar v;
				"value",match c with None -> VNull | Some c -> encode_tconst c
			]
		) func.tf_args);
		"t",encode_type func.tf_type;
		"expr",encode_texpr func.tf_expr
	]

and encode_field_access fa =
	let encode_instance c tl =
		enc_obj [
			"c",encode_clref c;
			"params",encode_tparams tl
		]
	in
	let tag,pl = match fa with
		| FInstance(c,tl,cf) -> 0,[encode_clref c;encode_tparams tl;encode_cfref cf]
		| FStatic(c,cf) -> 1,[encode_clref c;encode_cfref cf]
		| FAnon(cf) -> 2,[encode_cfref cf]
		| FDynamic(s) -> 3,[enc_string s]
		| FClosure(co,cf) -> 4,[(match co with Some (c,tl) -> encode_instance c tl | None -> VNull);encode_cfref cf]
		| FEnum(en,ef) -> 5,[encode_enref en;encode_efield ef]
	in
	enc_enum IFieldAccess tag pl

and encode_texpr e =
	let rec loop e =
		let tag, pl = match e.eexpr with
			| TConst c -> 0,[encode_tconst c]
			| TLocal v -> 1,[encode_tvar v]
			| TArray(e1,e2) -> 2,[loop e1; loop e2]
			| TBinop(op,e1,e2) -> 3,[encode_binop op;loop e1;loop e2]
			| TField(e1,fa) -> 4,[loop e1;encode_field_access fa]
			| TTypeExpr mt -> 5,[encode_module_type mt]
			| TParenthesis e1 -> 6,[loop e1]
			| TObjectDecl fl -> 7, [enc_array (List.map (fun (f,e) ->
				enc_obj [
					"name",enc_string f;
					"expr",loop e;
				]) fl)]
			| TArrayDecl el -> 8,[encode_texpr_list el]
			| TCall(e1,el) -> 9,[loop e1;encode_texpr_list el]
			| TNew(c,pl,el) -> 10,[encode_clref c;encode_tparams pl;encode_texpr_list el]
			| TUnop(op,flag,e1) -> 11,[encode_unop op;VBool (flag = Postfix);loop e1]
			| TFunction func -> 12,[encode_tfunc func]
			| TVar (v,eo) -> 13,[encode_tvar v;vopt encode_texpr eo]
			| TBlock el -> 14,[encode_texpr_list el]
			| TFor(v,e1,e2) -> 15,[encode_tvar v;loop e1;loop e2]
			| TIf(eif,ethen,eelse) -> 16,[loop eif;loop ethen;vopt encode_texpr eelse]
			| TWhile(econd,e1,flag) -> 17,[loop econd;loop e1;VBool (flag = NormalWhile)]
			| TSwitch(e1,cases,edef) -> 18,[
				loop e1;
				enc_array (List.map (fun (el,e) -> enc_obj ["values",encode_texpr_list el;"expr",loop e]) cases);
				vopt encode_texpr edef
				]
			| TTry(e1,catches) -> 19,[
				loop e1;
				enc_array (List.map (fun (v,e) ->
					enc_obj [
						"v",encode_tvar v;
						"expr",loop e
					]) catches
				)]
			| TReturn e1 -> 20,[vopt encode_texpr e1]
			| TBreak -> 21,[]
			| TContinue -> 22,[]
			| TThrow e1 -> 23,[loop e1]
			| TCast(e1,mt) -> 24,[loop e1;match mt with None -> VNull | Some mt -> encode_module_type mt]
			| TMeta(m,e1) -> 25,[encode_meta_entry m;loop e1]
			| TEnumParameter(e1,ef,i) -> 26,[loop e1;encode_efield ef;VInt i]
		in
		enc_obj [
			"pos", encode_pos e.epos;
			"expr", enc_enum ITypedExpr tag pl;
			"t", encode_type e.etype
		]
	in
	loop e

and encode_texpr_list el =
	enc_array (List.map encode_texpr el)

(* ---------------------------------------------------------------------- *)
(* TEXPR Decoding *)

let decode_tconst c =
	match decode_enum c with
	| 0, [s] -> TInt (match s with VInt i -> Int32.of_int i | VInt32 i -> i | _ -> raise Invalid_expr)
	| 1, [s] -> TFloat (dec_string s)
	| 2, [s] -> TString (dec_string s)
	| 3, [s] -> TBool (dec_bool s)
	| 4, [] -> TNull
	| 5, [] -> TThis
	| 6, [] -> TSuper
	| _ -> raise Invalid_expr

let decode_type_params v =
	List.map (fun v -> dec_string (field v "name"),decode_type (field v "t")) (dec_array v)

let decode_tvar v =
	match field v "$" with
	| VAbstract (AUnsafe t) -> Obj.obj t
	| _ -> raise Invalid_expr

let decode_var_access v =
	match decode_enum v with
	| 0, [] -> AccNormal
	| 1, [] -> AccNo
	| 2, [] -> AccNever
	| 3, [] -> AccResolve
	| 4, [] -> AccCall
	| 5, [] -> AccInline
	| 6, [s1;s2] -> AccRequire(dec_string s1, opt dec_string s2)
	| _ -> raise Invalid_expr

let decode_method_kind v =
	match decode_enum v with
	| 0, [] -> MethNormal
	| 1, [] -> MethInline
	| 2, [] -> MethDynamic
	| 3, [] -> MethMacro
	| _ -> raise Invalid_expr

let decode_field_kind v =
	match decode_enum v with
	| 0, [vr;vw] -> Type.Var({v_read = decode_var_access vr; v_write = decode_var_access vw})
	| 1, [m] -> Method (decode_method_kind m)
	| _ -> raise Invalid_expr

let decode_cfield v =
	{
		cf_name = dec_string (field v "name");
		cf_type = decode_type (field v "type");
		cf_public = dec_bool (field v "isPublic");
		cf_pos = decode_pos (field v "pos");
		cf_name_pos = decode_pos (field v "namePos");
		cf_doc = opt dec_string (field v "doc");
		cf_meta = []; (* TODO *)
		cf_kind = decode_field_kind (field v "kind");
		cf_params = decode_type_params (field v "params");
		cf_expr = None;
		cf_expr_unoptimized = None;
		cf_overloads = decode_ref (field v "overloads");
	}

let decode_efield v =
	{
		ef_name = dec_string (field v "name");
		ef_type = decode_type (field v "type");
		ef_pos = decode_pos (field v "pos");
		ef_name_pos = decode_pos (field v "namePos");
		ef_index = (match field v "index" with VInt i -> i | _ -> raise Invalid_expr);
		ef_meta = []; (* TODO *)
		ef_doc = opt dec_string (field v "doc");
		ef_params = decode_type_params (field v "params")
	}

let decode_field_access v =
	match decode_enum v with
	| 0, [c;tl;cf] ->
		let c = decode_ref c in
		FInstance(c,List.map decode_type (dec_array tl),decode_ref cf)
	| 1, [c;cf] -> FStatic(decode_ref c,decode_ref cf)
	| 2, [cf] -> FAnon(decode_ref cf)
	| 3, [s] -> FDynamic(dec_string s)
	| 4, [co;cf] ->
		let co = match co with
			| VNull -> None
			| _ -> Some (decode_ref (field co "c"),List.map decode_type (dec_array (field co "params")))
		in
		FClosure(co,decode_ref cf)
	| 5, [e;ef] -> FEnum(decode_ref e,decode_efield ef)
	| _ -> raise Invalid_expr

let decode_module_type v =
	match decode_enum v with
	| 0, [c] -> TClassDecl (decode_ref c)
	| 1, [en] -> TEnumDecl (decode_ref en)
	| 2, [t] -> TTypeDecl (decode_ref t)
	| 3, [a] -> TAbstractDecl (decode_ref a)
	| _ -> raise Invalid_expr

let decode_tfunc v =
	{
		tf_args = List.map (fun v -> decode_tvar (field v "v"),opt decode_tconst (field v "value")) (dec_array (field v "args"));
		tf_type = decode_type (field v "t");
		tf_expr = decode_texpr (field v "expr")
	}

let rec decode_texpr v =
	let rec loop v =
		mk (decode (field v "expr")) (decode_type (field v "t")) (decode_pos (field v "pos"))
	and decode e =
		match decode_enum e with
		| 0, [c] ->	TConst(decode_tconst c)
		| 1, [v] -> TLocal(decode_tvar v)
		| 2, [v1;v2] -> TArray(loop v1,loop v2)
		| 3, [op;v1;v2] -> TBinop(decode_op op,loop v1,loop v2)
		| 4, [v1;fa] -> TField(loop v1,decode_field_access fa)
		| 5, [mt] -> TTypeExpr(decode_module_type mt)
		| 6, [v1] -> TParenthesis(loop v1)
		| 7, [v] -> TObjectDecl(List.map (fun v -> dec_string (field v "name"),loop (field v "expr")) (dec_array v))
		| 8, [vl] -> TArrayDecl(List.map loop (dec_array vl))
		| 9, [v1;vl] -> TCall(loop v1,List.map loop (dec_array vl))
		| 10, [c;tl;vl] -> TNew(decode_ref c,List.map decode_type (dec_array tl),List.map loop (dec_array vl))
		| 11, [op;pf;v1] -> TUnop(decode_unop op,(if dec_bool pf then Postfix else Prefix),loop v1)
		| 12, [f] -> TFunction(decode_tfunc f)
		| 13, [v;eo] -> TVar(decode_tvar v,opt loop eo)
		| 14, [vl] -> TBlock(List.map loop (dec_array vl))
		| 15, [v;v1;v2] -> TFor(decode_tvar v,loop v1,loop v2)
		| 16, [vif;vthen;velse] -> TIf(loop vif,loop vthen,opt loop velse)
		| 17, [vcond;v1;b] -> TWhile(loop vcond,loop v1,if dec_bool b then NormalWhile else DoWhile)
		| 18, [v1;cl;vdef] -> TSwitch(loop v1,List.map (fun v -> List.map loop (dec_array (field v "values")),loop (field v "expr")) (dec_array cl),opt loop vdef)
		| 19, [v1;cl] -> TTry(loop v1,List.map (fun v -> decode_tvar (field v "v"),loop (field v "expr")) (dec_array cl))
		| 20, [vo] -> TReturn(opt loop vo)
		| 21, [] -> TBreak
		| 22, [] -> TContinue
		| 23, [v1] -> TThrow(loop v1)
		| 24, [v1;mto] -> TCast(loop v1,opt decode_module_type mto)
		| 25, [m;v1] -> TMeta(decode_meta_entry m,loop v1)
		| 26, [v1;ef;i] -> TEnumParameter(loop v1,decode_efield ef,match i with VInt i -> i | _ -> raise Invalid_expr)
		| i,el -> Printf.printf "%i %i\n" i (List.length el); raise Invalid_expr
	in
	try
		loop v
	with Stack_overflow ->
		raise Invalid_expr

(* ---------------------------------------------------------------------- *)
(* TYPE DEFINITION *)

let decode_type_def v =
	let pack = List.map dec_string (dec_array (field v "pack")) in
	let name = decode_placed_name (field v "name_pos") (field v "name") in
	let meta = decode_meta_content (field v "meta") in
	let pos = decode_pos (field v "pos") in
	let isExtern = (match field v "isExtern" with VNull -> false | v -> dec_bool v) in
	let fields = List.map decode_field (dec_array (field v "fields")) in
	let mk fl dl =
		{
			d_name = name;
			d_doc = None;
			d_params = decode_tparams (field v "params");
			d_meta = meta;
			d_flags = fl;
			d_data = dl;
		}
	in
	let tdef = (match decode_enum (field v "kind") with
	| 0, [] ->
		let conv f =
			let loop ((n,_),opt,_,t,_) =
				match t with
				| None -> raise Invalid_expr
				| Some t -> n, opt, t
			in
			let args, params, t = (match f.cff_kind with
				| FVar (t,None) -> [], [], t
				| FFun f -> List.map loop f.f_args, f.f_params, f.f_type
				| _ -> raise Invalid_expr
			) in
			{
				ec_name = f.cff_name;
				ec_doc = f.cff_doc;
				ec_meta = f.cff_meta;
				ec_pos = f.cff_pos;
				ec_args = args;
				ec_params = params;
				ec_type = t;
			}
		in
		EEnum (mk (if isExtern then [EExtern] else []) (List.map conv fields))
	| 1, [] ->
		ETypedef (mk (if isExtern then [EExtern] else []) (CTAnonymous fields,Globals.null_pos))
	| 2, [ext;impl;interf] ->
		let flags = if isExtern then [HExtern] else [] in
		let flags = (match interf with VNull | VBool false -> flags | VBool true -> HInterface :: flags | _ -> raise Invalid_expr) in
		let flags = (match opt decode_path ext with None -> flags | Some t -> HExtends t :: flags) in
		let flags = (match opt (fun v -> List.map decode_path (dec_array v)) impl with None -> flags | Some l -> List.map (fun t -> HImplements t) l @ flags) in
		EClass (mk flags fields)
	| 3, [t] ->
		ETypedef (mk (if isExtern then [EExtern] else []) (decode_ctype t))
	| 4, [tthis;tfrom;tto] ->
		let flags = match opt dec_array tfrom with None -> [] | Some ta -> List.map (fun t -> AFromType (decode_ctype t)) ta in
		let flags = match opt dec_array tto with None -> flags | Some ta -> (List.map (fun t -> AToType (decode_ctype t)) ta) @ flags in
		let flags = match opt decode_ctype tthis with None -> flags | Some t -> (AIsType t) :: flags in
		EAbstract(mk flags fields)
	| _ ->
		raise Invalid_expr
	) in
	(* if our package ends with an uppercase letter, then it's the module name *)
	let pack,name = (match List.rev pack with
		| last :: l when not (is_lower_ident last) -> List.rev l, last
		| _ -> pack, fst name
	) in
	(pack, name), tdef, pos

(* ---------------------------------------------------------------------- *)
(* VALUE-TO-CONSTANT *)

let rec make_const e =
	match e.eexpr with
	| TConst c ->
		(match c with
		| TInt i -> best_int i
		| TFloat s -> VFloat (float_of_string s)
		| TString s -> enc_string s
		| TBool b -> VBool b
		| TNull -> VNull
		| TThis | TSuper -> raise Exit)
	| TParenthesis e | TMeta(_,e) | TCast(e,None) ->
		make_const e
	| TObjectDecl el ->
		VObject (obj (hash_field (get_ctx())) (List.map (fun (f,e) -> f, make_const e) el))
	| TArrayDecl al ->
		enc_array (List.map make_const al)
	| _ ->
		raise Exit

(* ---------------------------------------------------------------------- *)
(* TEXPR-TO-AST-EXPR *)



;;
encode_complex_type_ref := encode_ctype;
decode_complex_type_ref := decode_ctype;
decode_pos_ref := decode_pos;
enc_array_ref := enc_array;
dec_array_ref := dec_array;
encode_type_ref := encode_type;
decode_type_ref := decode_type;
encode_expr_ref := encode_expr;
decode_expr_ref := decode_expr;
encode_clref_ref := encode_clref;
enc_string_ref := enc_string;
enc_hash_ref := enc_hash;
encode_texpr_ref := encode_texpr;
decode_texpr_ref := decode_texpr;
encode_tvar_ref := encode_tvar;
decode_path_ref := decode_path;
encode_import_ref := encode_import;
decode_import_ref := decode_import;
eval_expr_ref := eval_expr;
encode_import_ref := encode_import;
encode_module_type_ref := encode_module_type;<|MERGE_RESOLUTION|>--- conflicted
+++ resolved
@@ -4300,11 +4300,7 @@
 
 let maybe_decode_pos v = match v with
 	| VAbstract (APos p) -> p
-<<<<<<< HEAD
-	| _ -> null_pos
-=======
 	| _ -> Globals.null_pos
->>>>>>> 0ac60af4
 
 let decode_placed_name vp v =
 	dec_string v,maybe_decode_pos vp
@@ -4453,11 +4449,7 @@
 			let cases = List.map (fun c ->
 				(List.map loop (dec_array (field c "values")),opt loop (field c "guard"),opt loop (field c "expr"),maybe_decode_pos (field c "pos"))
 			) (dec_array cases) in
-<<<<<<< HEAD
-			ESwitch (loop e,cases,opt (fun v -> decode_null_expr v,null_pos) eo)
-=======
 			ESwitch (loop e,cases,opt (fun v -> decode_null_expr v,Globals.null_pos) eo)
->>>>>>> 0ac60af4
 		| 18, [e;catches] ->
 			let catches = List.map (fun c ->
 				((decode_placed_name (field c "name_pos") (field c "name")),(decode_ctype (field c "type")),loop (field c "expr"),maybe_decode_pos (field c "pos"))
