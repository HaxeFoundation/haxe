(*
	The Haxe Compiler
	Copyright (C) 2005-2019  Haxe Foundation

	This program is free software; you can redistribute it and/or
	modify it under the terms of the GNU General Public License
	as published by the Free Software Foundation; either version 2
	of the License, or (at your option) any later version.

	This program is distributed in the hope that it will be useful,
	but WITHOUT ANY WARRANTY; without even the implied warranty of
	MERCHANTABILITY or FITNESS FOR A PARTICULAR PURPOSE.  See the
	GNU General Public License for more details.

	You should have received a copy of the GNU General Public License
	along with this program; if not, write to the Free Software
	Foundation, Inc., 51 Franklin Street, Fifth Floor, Boston, MA  02110-1301, USA.
 *)

open Globals
open Type
open EvalValue
open EvalHash
open EvalString

type var_info = {
	vi_name : string;
	vi_pos : pos;
	vi_generated : bool;
}

type scope = {
	(* The position of the current scope. *)
	pos : pos;
	(* The local start offset of the current scope. *)
	local_offset : int;
	(* The locals declared in the current scope. Maps variable IDs to local slots. *)
	locals : (int,int) Hashtbl.t;
	(* The name of local variables. Maps local slots to variable names. Only filled in debug mode. *)
	local_infos : (int,var_info) Hashtbl.t;
	(* The IDs of local variables. Maps variable names to variable IDs. *)
	local_ids : (string,int) Hashtbl.t;
}

type env_kind =
	| EKLocalFunction of int
	| EKMethod of int * int
	| EKEntrypoint
	| EKToplevel

(* Compile-time information for environments. This information is static for all
   environments of the same kind, e.g. all environments of a specific method. *)
type env_info = {
	(* If false, the environment has a this-context. *)
	static : bool;
	(* Hash of the source file of this environment. *)
	pfile : int;
	(* Hash of the unique source file of this environment. *)
	pfile_unique : int;
	(* The environment kind. *)
	kind : env_kind;
	(* The name of capture variables. Maps local slots to variable names. Only filled in debug mode. *)
	capture_infos : (int,var_info) Hashtbl.t;
}

(* Per-environment debug information. These values are only modified while debugging. *)
type env_debug = {
	(* The timer function to execute when the environment finishes executing *)
	timer : unit -> unit;
	(* The current scope stack. *)
	mutable scopes : scope list;
	(* The current line being executed. This in conjunction with `env_info.pfile` is used to find breakpoints. *)
	mutable line : int;
	(* The current expression being executed *)
	mutable expr : texpr;
}

(* An environment in which code is executed. Environments are created whenever a function is called and when
   evaluating static inits. *)
type env = {
	(* The compile-time information for the current environment *)
	env_info : env_info;
	(* The debug information for the current environment *)
	env_debug : env_debug;
	(* The position at which the current environment was left, e.g. by a call. *)
	mutable env_leave_pmin : int;
	(* The position at which the current environment was left, e.g. by a call. *)
	mutable env_leave_pmax : int;
	(* The environment's local variables. Indices are determined during compile-time, or can be obtained
	   through `scope.locals` when debugging. *)
	env_locals : value array;
	(* The reference to the environment's captured local variables. Indices are determined during compile-time,
	   or can be obtained through `env_info.capture_infos`. *)
	env_captures : value ref array;
	(* Map of extra variables added while debugging. Keys are hashed variable names. *)
	mutable env_extra_locals : value IntMap.t;
	(* The parent of the current environment, if exists. All environments except EKToplevel have a parent. *)
	env_parent : env option;
}

type breakpoint_state =
	| BPEnabled
	| BPDisabled
	| BPHit

type breakpoint_column =
	| BPAny
	| BPColumn of int

type breakpoint = {
	bpid : int;
	bpfile : int;
	bpline : int;
	bpcolumn : breakpoint_column;
	bpcondition : Ast.expr option;
	mutable bpstate : breakpoint_state;
}

type function_breakpoint = {
	fbpid : int;
	mutable fbpstate : breakpoint_state;
}

type debug_state =
	| DbgStart
	| DbgRunning
	| DbgWaiting
	| DbgContinue
	| DbgNext of env * pos
	| DbgFinish of env (* parent env *)

type builtins = {
	mutable instance_builtins : (int * value) list IntMap.t;
	mutable static_builtins : (int * value) list IntMap.t;
	constructor_builtins : (int,value list -> value) Hashtbl.t;
	empty_constructor_builtins : (int,unit -> value) Hashtbl.t;
}

type debug_scope_info = {
	ds_expr : texpr;
	ds_return : value option;
}

type context_reference =
	| Scope of scope * env
	| CaptureScope of (int,var_info) Hashtbl.t * env
	| DebugScope of debug_scope_info * env
	| Value of value * env
	| Toplevel

class eval_debug_context = object(self)
	val lut =
		let d = DynArray.create() in
		DynArray.add d Toplevel;
		d

	method add_scope scope env =
		DynArray.add lut (Scope(scope,env));
		DynArray.length lut - 1

	method add_capture_scope h env =
		DynArray.add lut (CaptureScope(h,env));
		DynArray.length lut - 1

	method add_value v env =
		DynArray.add lut (Value(v,env));
		DynArray.length lut - 1

	method add_debug_scope scope env =
		DynArray.add lut (DebugScope(scope,env));
		DynArray.length lut - 1

	method get id =
		DynArray.get lut id

end

type exception_mode =
	| CatchAll
	| CatchUncaught
	| CatchNone

type debug_connection = {
	wait : context -> (env -> value) -> env -> value;
	bp_stop : context -> env -> unit;
	exc_stop : context -> value -> pos -> unit;
}

and debug_socket = {
	socket : Socket.t;
	connection : debug_connection;
}

(* Per-context debug information *)
and debug = {
	(* The registered breakpoints *)
	breakpoints : (int,(int,breakpoint) Hashtbl.t) Hashtbl.t;
	(* The registered function breakpoints *)
	function_breakpoints : ((int * int),function_breakpoint) Hashtbl.t;
	(* Whether or not debugging is supported. Has various effects on the amount of
	   data being retained at run-time. *)
	mutable support_debugger : bool;
	(* The current debug state. Managed by the debugger. *)
	mutable debug_state : debug_state;
	(* The currently active breakpoint. Set to a dummy value initially. *)
	mutable breakpoint : breakpoint;
	(* Map of all types that are currently being caught. Updated by `emit_try`. *)
	caught_types : (int,bool) Hashtbl.t;
	(* The debugger socket *)
	mutable debug_socket : debug_socket option;
	(* The current exception mode *)
	mutable exception_mode : exception_mode;
	(* The most recently caught exception. Used by `debug_loop` to avoid getting stuck. *)
	mutable caught_exception : value;
	(* The value which was last returned. *)
	mutable last_return : value option;
	(* The debug context which manages scopes and variables. *)
	mutable debug_context : eval_debug_context;
}

and eval = {
<<<<<<< HEAD
	environments : env DynArray.t;
	thread : vthread;
	mutable environment_offset : int;
=======
	mutable env : env;
>>>>>>> d9448f1c
}

and context = {
	ctx_id : int;
	is_macro : bool;
	detail_times : bool;
	builtins : builtins;
	debug : debug;
	mutable had_error : bool;
	mutable curapi : value MacroApi.compiler_api;
	mutable type_cache : Type.module_type IntMap.t;
	overrides : (Globals.path * string,bool) Hashtbl.t;
	(* prototypes *)
	mutable array_prototype : vprototype;
	mutable string_prototype : vprototype;
	mutable vector_prototype : vprototype;
	mutable instance_prototypes : vprototype IntMap.t;
	mutable static_prototypes : vprototype IntMap.t;
	mutable constructors : value Lazy.t IntMap.t;
	get_object_prototype : 'a . context -> (int * 'a) list -> vprototype * (int * 'a) list;
	mutable static_inits : (vprototype * (vprototype -> unit) list) IntMap.t;
	(* eval *)
	toplevel : value;
	eval : eval;
	mutable evals : eval IntMap.t;
	mutable exception_stack : (pos * env_kind) list;
}

let get_ctx_ref : (unit -> context) ref = ref (fun() -> assert false)
let get_ctx () = (!get_ctx_ref)()
let select ctx = get_ctx_ref := (fun() -> ctx)

(* Misc *)

let get_eval ctx =
    let id = Thread.id (Thread.self()) in
    if id = 0 then ctx.eval else IntMap.find id ctx.evals

let rec kind_name eval kind =
	let rec loop kind env = match kind with
		| EKMethod(i1,i2) ->
			Printf.sprintf "%s.%s" (rev_hash i1) (rev_hash i2)
		| EKLocalFunction i ->
			begin match env with
			| None -> Printf.sprintf "localFunction%i" i
			| Some env -> Printf.sprintf "%s.localFunction%i" (loop env.env_info.kind env.env_parent) i
			end
		| EKEntrypoint ->
			begin match env with
			| None -> "entrypoint"
			| Some env -> rev_hash env.env_info.pfile
			end
		| EKToplevel ->
			"toplevel"
	in
	loop kind (Some eval.env)

let call_function f vl = f vl

let object_fields o =
	IntMap.fold (fun key index acc ->
		(key,(o.ofields.(index))) :: acc
	) o.oproto.pinstance_names []

let instance_fields i =
	IntMap.fold (fun name key acc ->
		(name,i.ifields.(key)) :: acc
	) i.iproto.pinstance_names []

let proto_fields proto =
	IntMap.fold (fun name key acc ->
		(name,proto.pfields.(key)) :: acc
	) proto.pnames []

(* Exceptions *)

exception RunTimeException of value * env list * pos

let call_stack ctx =
	let eval = get_eval ctx in
	let rec loop acc env =
		let acc = env :: acc in
		match env.env_parent with
		| Some env when env.env_info.kind <> EKToplevel -> loop acc env
		| _ -> List.rev acc
	in
	loop [] eval.env

let throw v p =
	let ctx = get_ctx() in
	let eval = get_eval ctx in
	let env = eval.env in
	env.env_leave_pmin <- p.pmin;
	env.env_leave_pmax <- p.pmax;
	raise_notrace (RunTimeException(v,call_stack ctx,p))

let exc v = throw v null_pos

let exc_string str = exc (vstring (EvalString.create_ascii str))

let error_message = exc_string

let flush_core_context f =
	let ctx = get_ctx() in
	ctx.curapi.MacroApi.flush_context f

(* Environment handling *)

let no_timer = fun () -> ()
let empty_array = [||]
let no_expr = mk (TConst TNull) t_dynamic null_pos

let no_debug = {
	timer = no_timer;
	scopes = [];
	line = 0;
	expr = no_expr;
}

let null_env = {
	env_info = {
		static = true;
		pfile = EvalHash.hash "null-env";
		pfile_unique = EvalHash.hash "null-env";
		kind = EKToplevel;
		capture_infos = Hashtbl.create 0;
	};
	env_debug = no_debug;
	env_leave_pmin = 0;
	env_leave_pmax = 0;
	env_locals = [||];
	env_captures = [||];
	env_extra_locals = IntMap.empty;
	env_parent = None;
}

let create_env_info static pfile kind capture_infos =
	let info = {
		static = static;
		kind = kind;
		pfile = hash pfile;
		pfile_unique = hash (Path.unique_full_path pfile);
		capture_infos = capture_infos;
	} in
	info

let push_environment ctx info num_locals num_captures =
	let eval = get_eval ctx in
	let timer = if ctx.detail_times then
		Timer.timer ["macro";"execution";kind_name eval info.kind]
	else
		no_timer
	in
	let debug = if ctx.debug.support_debugger || ctx.detail_times then
		{ no_debug with timer = timer }
	else
		no_debug
	in
	let locals = if num_locals = 0 then
		empty_array
	else
		Array.make num_locals vnull
	in
	let captures = if num_captures = 0 then
		empty_array
	else
		Array.make num_captures (ref vnull)
	in
	let env = {
		env_info = info;
		env_leave_pmin = 0;
		env_leave_pmax = 0;
		env_debug = debug;
		env_locals = locals;
		env_captures = captures;
		env_extra_locals = IntMap.empty;
		env_parent = Some eval.env;
	} in
	eval.env <- env;
	begin match ctx.debug.debug_socket,env.env_info.kind with
		| Some socket,EKMethod(key_type,key_field) ->
			begin try
				let bp = Hashtbl.find ctx.debug.function_breakpoints (key_type,key_field) in
				if bp.fbpstate <> BPEnabled then raise Not_found;
				socket.connection.bp_stop ctx env;
				ctx.debug.debug_state <- DbgWaiting;
			with Not_found ->
				()
			end
		| _ ->
			()
	end;
	env

let pop_environment ctx env =
	let eval = get_eval ctx in
	begin match env.env_parent with
		| Some env -> eval.env <- env
		| None -> assert false
	end;
	env.env_debug.timer();
	()

(* Prototypes *)

let get_static_prototype_raise ctx path =
	IntMap.find path ctx.static_prototypes

let get_static_prototype ctx path p =
	try get_static_prototype_raise ctx path
	with Not_found -> Error.error (Printf.sprintf "[%i] Type not found: %s" ctx.ctx_id (rev_hash path)) p

let get_static_prototype_as_value ctx path p =
	(get_static_prototype ctx path p).pvalue

let get_instance_prototype_raise ctx path =
	IntMap.find path ctx.instance_prototypes

let get_instance_prototype ctx path p =
	try get_instance_prototype_raise ctx path
	with Not_found -> Error.error (Printf.sprintf "[%i] Instance prototype not found: %s" ctx.ctx_id (rev_hash path)) p

let get_instance_constructor_raise ctx path =
	IntMap.find path ctx.constructors

let get_instance_constructor ctx path p =
	try get_instance_constructor_raise ctx path
	with Not_found -> Error.error (Printf.sprintf "[%i] Instance constructor not found: %s" ctx.ctx_id (rev_hash path)) p

let get_special_instance_constructor_raise ctx path =
	Hashtbl.find (get_ctx()).builtins.constructor_builtins path

let get_proto_field_index_raise proto name =
	IntMap.find name proto.pnames

let get_proto_field_index proto name =
	try get_proto_field_index_raise proto name
	with Not_found -> Error.error (Printf.sprintf "Field index for %s not found on prototype %s" (rev_hash name) (rev_hash proto.ppath)) null_pos

let get_instance_field_index_raise proto name =
	IntMap.find name proto.pinstance_names

let get_instance_field_index proto name p =
	try get_instance_field_index_raise proto name
	with Not_found -> Error.error (Printf.sprintf "Field index for %s not found on prototype %s" (rev_hash name) (rev_hash proto.ppath)) p<|MERGE_RESOLUTION|>--- conflicted
+++ resolved
@@ -219,13 +219,8 @@
 }
 
 and eval = {
-<<<<<<< HEAD
-	environments : env DynArray.t;
+	mutable env : env;
 	thread : vthread;
-	mutable environment_offset : int;
-=======
-	mutable env : env;
->>>>>>> d9448f1c
 }
 
 and context = {
