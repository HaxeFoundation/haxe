(*
	The Haxe Compiler
	Copyright (C) 2005-2019  Haxe Foundation

	This program is free software; you can redistribute it and/or
	modify it under the terms of the GNU General Public License
	as published by the Free Software Foundation; either version 2
	of the License, or (at your option) any later version.

	This program is distributed in the hope that it will be useful,
	but WITHOUT ANY WARRANTY; without even the implied warranty of
	MERCHANTABILITY or FITNESS FOR A PARTICULAR PURPOSE.  See the
	GNU General Public License for more details.

	You should have received a copy of the GNU General Public License
	along with this program; if not, write to the Free Software
	Foundation, Inc., 51 Franklin Street, Fifth Floor, Boston, MA  02110-1301, USA.
 *)

open Globals
open Type
open EvalValue
open EvalHash
open EvalString

type var_info = {
	vi_name : string;
	vi_pos : pos;
	vi_generated : bool;
}

type scope = {
	(* The position of the current scope. *)
	pos : pos;
	(* The local start offset of the current scope. *)
	local_offset : int;
	(* The locals declared in the current scope. Maps variable IDs to local slots. *)
	locals : (int,int) Hashtbl.t;
	(* The name of local variables. Maps local slots to variable names. Only filled in debug mode. *)
	local_infos : (int,var_info) Hashtbl.t;
	(* The IDs of local variables. Maps variable names to variable IDs. *)
	local_ids : (string,int) Hashtbl.t;
}

type env_kind =
	| EKLocalFunction of int
	| EKMethod of int * int
	| EKEntrypoint
	| EKToplevel

(* Compile-time information for environments. This information is static for all
   environments of the same kind, e.g. all environments of a specific method. *)
type env_info = {
	(* If false, the environment has a this-context. *)
	static : bool;
	(* Hash of the source file of this environment. *)
	pfile : int;
	(* Hash of the unique source file of this environment. *)
	pfile_unique : int;
	(* The environment kind. *)
	kind : env_kind;
	(* The name of capture variables. Maps local slots to variable names. Only filled in debug mode. *)
	capture_infos : (int,var_info) Hashtbl.t;
}

(* Per-environment debug information. These values are only modified while debugging. *)
type env_debug = {
	(* The timer function to execute when the environment finishes executing *)
	timer : unit -> unit;
	(* The current scope stack. *)
	mutable scopes : scope list;
	(* The current line being executed. This in conjunction with `env_info.pfile` is used to find breakpoints. *)
	mutable line : int;
	(* The current expression being executed *)
	mutable expr : texpr;
}

(* An environment in which code is executed. Environments are created whenever a function is called and when
   evaluating static inits. *)
type env = {
	(* The compile-time information for the current environment *)
	env_info : env_info;
	(* The debug information for the current environment *)
	env_debug : env_debug;
	(* The position at which the current environment was left, e.g. by a call. *)
	mutable env_leave_pmin : int;
	(* The position at which the current environment was left, e.g. by a call. *)
	mutable env_leave_pmax : int;
	(* The environment's local variables. Indices are determined during compile-time, or can be obtained
	   through `scope.locals` when debugging. *)
	env_locals : value array;
	(* The reference to the environment's captured local variables. Indices are determined during compile-time,
	   or can be obtained through `env_info.capture_infos`. *)
	env_captures : value ref array;
	(* Map of extra variables added while debugging. Keys are hashed variable names. *)
	mutable env_extra_locals : value IntMap.t;
	(* The parent of the current environment, if exists. All environments except EKToplevel have a parent. *)
	env_parent : env option;
	env_eval : eval;
}

and eval = {
	mutable env : env;
	thread : vthread;
	mutable debug_state : debug_state;
	(* The currently active breakpoint. Set to a dummy value initially. *)
	mutable breakpoint : breakpoint;
	debug_channel : unit Event.channel;
}

and debug_state =
	| DbgStart
	| DbgRunning
	| DbgWaiting
	| DbgContinue
	| DbgNext of env * pos
	| DbgFinish of env (* parent env *)

and breakpoint_state =
	| BPEnabled
	| BPDisabled
	| BPHit

and breakpoint_column =
	| BPAny
	| BPColumn of int

and breakpoint = {
	bpid : int;
	bpfile : int;
	bpline : int;
	bpcolumn : breakpoint_column;
	bpcondition : Ast.expr option;
	mutable bpstate : breakpoint_state;
}

type function_breakpoint = {
	fbpid : int;
	mutable fbpstate : breakpoint_state;
}

type builtins = {
	mutable instance_builtins : (int * value) list IntMap.t;
	mutable static_builtins : (int * value) list IntMap.t;
	constructor_builtins : (int,value list -> value) Hashtbl.t;
	empty_constructor_builtins : (int,unit -> value) Hashtbl.t;
}

type debug_scope_info = {
	ds_expr : texpr;
	ds_return : value option;
}

type context_reference =
	| StackFrame of env
	| Scope of scope * env
	| CaptureScope of (int,var_info) Hashtbl.t * env
	| DebugScope of debug_scope_info * env
	| Value of value * env
	| Toplevel

class eval_debug_context = object(self)
	val lut =
		let d = DynArray.create() in
		DynArray.add d Toplevel;
		d

	method add_stack_frame env =
		DynArray.add lut (StackFrame env);
		DynArray.length lut - 1

	method add_scope scope env =
		DynArray.add lut (Scope(scope,env));
		DynArray.length lut - 1

	method add_capture_scope h env =
		DynArray.add lut (CaptureScope(h,env));
		DynArray.length lut - 1

	method add_value v env =
		DynArray.add lut (Value(v,env));
		DynArray.length lut - 1

	method add_debug_scope scope env =
		DynArray.add lut (DebugScope(scope,env));
		DynArray.length lut - 1

	method get id =
		DynArray.get lut id

end

type exception_mode =
	| CatchAll
	| CatchUncaught
	| CatchNone

type debug_connection = {
	bp_stop : context -> env -> unit;
	exc_stop : context -> value -> pos -> unit;
}

and debug_socket = {
	socket : Socket.t;
	connection : debug_connection;
}

(* Per-context debug information *)
and debug = {
	(* The registered breakpoints *)
	breakpoints : (int,(int,breakpoint) Hashtbl.t) Hashtbl.t;
	(* The registered function breakpoints *)
	function_breakpoints : ((int * int),function_breakpoint) Hashtbl.t;
	(* Whether or not debugging is supported. Has various effects on the amount of
	   data being retained at run-time. *)
	mutable support_debugger : bool;
	(* Map of all types that are currently being caught. Updated by `emit_try`. *)
	caught_types : (int,bool) Hashtbl.t;
	(* The debugger socket *)
	mutable debug_socket : debug_socket option;
	(* The current exception mode *)
	mutable exception_mode : exception_mode;
	(* The most recently caught exception. Used by `debug_loop` to avoid getting stuck. *)
	mutable caught_exception : value;
	(* The value which was last returned. *)
	mutable last_return : value option;
	(* The debug context which manages scopes and variables. *)
	mutable debug_context : eval_debug_context;
}

<<<<<<< HEAD
=======
and eval = {
	mutable env : env;
	thread : vthread;
}

>>>>>>> 136ed066
and context = {
	ctx_id : int;
	is_macro : bool;
	detail_times : bool;
	builtins : builtins;
	debug : debug;
	mutable had_error : bool;
	mutable curapi : value MacroApi.compiler_api;
	mutable type_cache : Type.module_type IntMap.t;
	overrides : (Globals.path * string,bool) Hashtbl.t;
	(* prototypes *)
	mutable array_prototype : vprototype;
	mutable string_prototype : vprototype;
	mutable vector_prototype : vprototype;
	mutable instance_prototypes : vprototype IntMap.t;
	mutable static_prototypes : vprototype IntMap.t;
	mutable constructors : value Lazy.t IntMap.t;
	get_object_prototype : 'a . context -> (int * 'a) list -> vprototype * (int * 'a) list;
	mutable static_inits : (vprototype * (vprototype -> unit) list) IntMap.t;
	(* eval *)
	toplevel : value;
	eval : eval;
	mutable evals : eval IntMap.t;
	mutable exception_stack : (pos * env_kind) list;
}

let get_ctx_ref : (unit -> context) ref = ref (fun() -> assert false)
let get_ctx () = (!get_ctx_ref)()
let select ctx = get_ctx_ref := (fun() -> ctx)

let s_debug_state = function
	| DbgStart -> "DbgStart"
	| DbgRunning -> "DbgRunning"
	| DbgWaiting -> "DbgWaiting"
	| DbgContinue -> "DbgContinue"
	| DbgNext _ -> "DbgNext"
	| DbgFinish _ -> "DbgFinish"

(* Misc *)

let get_eval ctx =
    let id = Thread.id (Thread.self()) in
    if id = 0 then ctx.eval else IntMap.find id ctx.evals

let rec kind_name eval kind =
	let rec loop kind env = match kind with
		| EKMethod(i1,i2) ->
			Printf.sprintf "%s.%s" (rev_hash i1) (rev_hash i2)
		| EKLocalFunction i ->
			begin match env with
			| None -> Printf.sprintf "localFunction%i" i
			| Some env -> Printf.sprintf "%s.localFunction%i" (loop env.env_info.kind env.env_parent) i
			end
		| EKEntrypoint ->
			begin match env with
			| None -> "entrypoint"
			| Some env -> rev_hash env.env_info.pfile
			end
		| EKToplevel ->
			"toplevel"
	in
	loop kind (Some eval.env)

let call_function f vl = f vl

let object_fields o =
	IntMap.fold (fun key index acc ->
		(key,(o.ofields.(index))) :: acc
	) o.oproto.pinstance_names []

let instance_fields i =
	IntMap.fold (fun name key acc ->
		(name,i.ifields.(key)) :: acc
	) i.iproto.pinstance_names []

let proto_fields proto =
	IntMap.fold (fun name key acc ->
		(name,proto.pfields.(key)) :: acc
	) proto.pnames []

(* Exceptions *)

exception RunTimeException of value * env list * pos

let call_stack eval =
	let rec loop acc env =
		let acc = env :: acc in
		match env.env_parent with
		| Some env when env.env_info.kind <> EKToplevel -> loop acc env
		| _ -> List.rev acc
	in
	loop [] eval.env

let throw v p =
	let ctx = get_ctx() in
	let eval = get_eval ctx in
	let env = eval.env in
	env.env_leave_pmin <- p.pmin;
	env.env_leave_pmax <- p.pmax;
	raise_notrace (RunTimeException(v,call_stack eval,p))

let exc v = throw v null_pos

let exc_string str = exc (vstring (EvalString.create_ascii str))

let error_message = exc_string

let flush_core_context f =
	let ctx = get_ctx() in
	ctx.curapi.MacroApi.flush_context f

(* Environment handling *)

let no_timer = fun () -> ()
let empty_array = [||]
let no_expr = mk (TConst TNull) t_dynamic null_pos

let no_debug = {
	timer = no_timer;
	scopes = [];
	line = 0;
	expr = no_expr;
}

let null_env = {
	env_info = {
		static = true;
		pfile = EvalHash.hash "null-env";
		pfile_unique = EvalHash.hash "null-env";
		kind = EKToplevel;
		capture_infos = Hashtbl.create 0;
	};
	env_debug = no_debug;
	env_leave_pmin = 0;
	env_leave_pmax = 0;
	env_locals = [||];
	env_captures = [||];
	env_extra_locals = IntMap.empty;
	env_parent = None;
	env_eval = Obj.magic ();
}

let create_env_info static pfile kind capture_infos =
	let info = {
		static = static;
		kind = kind;
		pfile = hash pfile;
		pfile_unique = hash (Path.unique_full_path pfile);
		capture_infos = capture_infos;
	} in
	info

let push_environment ctx info num_locals num_captures =
	let eval = get_eval ctx in
	let timer = if ctx.detail_times then
		Timer.timer ["macro";"execution";kind_name eval info.kind]
	else
		no_timer
	in
	let debug = if ctx.debug.support_debugger || ctx.detail_times then
		{ no_debug with timer = timer }
	else
		no_debug
	in
	let locals = if num_locals = 0 then
		empty_array
	else
		Array.make num_locals vnull
	in
	let captures = if num_captures = 0 then
		empty_array
	else
		Array.make num_captures (ref vnull)
	in
	let env = {
		env_info = info;
		env_leave_pmin = 0;
		env_leave_pmax = 0;
		env_debug = debug;
		env_locals = locals;
		env_captures = captures;
		env_extra_locals = IntMap.empty;
		env_parent = Some eval.env;
		env_eval = eval;
	} in
	eval.env <- env;
	begin match ctx.debug.debug_socket,env.env_info.kind with
		| Some socket,EKMethod(key_type,key_field) ->
			begin try
				let bp = Hashtbl.find ctx.debug.function_breakpoints (key_type,key_field) in
				if bp.fbpstate <> BPEnabled then raise Not_found;
				socket.connection.bp_stop ctx env;
				eval.debug_state <- DbgWaiting;
			with Not_found ->
				()
			end
		| _ ->
			()
	end;
	env

let pop_environment ctx env =
	let eval = env.env_eval in
	begin match env.env_parent with
		| Some env -> eval.env <- env
		| None -> assert false
	end;
	env.env_debug.timer();
	()

(* Prototypes *)

let get_static_prototype_raise ctx path =
	IntMap.find path ctx.static_prototypes

let get_static_prototype ctx path p =
	try get_static_prototype_raise ctx path
	with Not_found -> Error.error (Printf.sprintf "[%i] Type not found: %s" ctx.ctx_id (rev_hash path)) p

let get_static_prototype_as_value ctx path p =
	(get_static_prototype ctx path p).pvalue

let get_instance_prototype_raise ctx path =
	IntMap.find path ctx.instance_prototypes

let get_instance_prototype ctx path p =
	try get_instance_prototype_raise ctx path
	with Not_found -> Error.error (Printf.sprintf "[%i] Instance prototype not found: %s" ctx.ctx_id (rev_hash path)) p

let get_instance_constructor_raise ctx path =
	IntMap.find path ctx.constructors

let get_instance_constructor ctx path p =
	try get_instance_constructor_raise ctx path
	with Not_found -> Error.error (Printf.sprintf "[%i] Instance constructor not found: %s" ctx.ctx_id (rev_hash path)) p

let get_special_instance_constructor_raise ctx path =
	Hashtbl.find (get_ctx()).builtins.constructor_builtins path

let get_proto_field_index_raise proto name =
	IntMap.find name proto.pnames

let get_proto_field_index proto name =
	try get_proto_field_index_raise proto name
	with Not_found -> Error.error (Printf.sprintf "Field index for %s not found on prototype %s" (rev_hash name) (rev_hash proto.ppath)) null_pos

let get_instance_field_index_raise proto name =
	IntMap.find name proto.pinstance_names

let get_instance_field_index proto name p =
	try get_instance_field_index_raise proto name
	with Not_found -> Error.error (Printf.sprintf "Field index for %s not found on prototype %s" (rev_hash name) (rev_hash proto.ppath)) p<|MERGE_RESOLUTION|>--- conflicted
+++ resolved
@@ -198,6 +198,7 @@
 type debug_connection = {
 	bp_stop : context -> env -> unit;
 	exc_stop : context -> value -> pos -> unit;
+	send_thread_event : int -> string -> unit;
 }
 
 and debug_socket = {
@@ -228,14 +229,6 @@
 	mutable debug_context : eval_debug_context;
 }
 
-<<<<<<< HEAD
-=======
-and eval = {
-	mutable env : env;
-	thread : vthread;
-}
-
->>>>>>> 136ed066
 and context = {
 	ctx_id : int;
 	is_macro : bool;
