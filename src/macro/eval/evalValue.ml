--- conflicted
+++ resolved
@@ -144,12 +144,9 @@
 	| VFieldClosure of value * vfunc
 	| VLazy of (unit -> value) ref
 	| VNativeString of string
-<<<<<<< HEAD
-=======
 	| VHandle of vhandle
 	| VInt64 of Signed.Int64.t
 	| VUInt64 of Unsigned.UInt64.t
->>>>>>> 6dc7876f
 
 and vfunc = value list -> value
 
