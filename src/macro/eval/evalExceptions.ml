(*
	The Haxe Compiler
	Copyright (C) 2005-2019  Haxe Foundation

	This program is free software; you can redistribute it and/or
	modify it under the terms of the GNU General Public License
	as published by the Free Software Foundation; either version 2
	of the License, or (at your option) any later version.

	This program is distributed in the hope that it will be useful,
	but WITHOUT ANY WARRANTY; without even the implied warranty of
	MERCHANTABILITY or FITNESS FOR A PARTICULAR PURPOSE.  See the
	GNU General Public License for more details.

	You should have received a copy of the GNU General Public License
	along with this program; if not, write to the Free Software
	Foundation, Inc., 51 Franklin Street, Fifth Floor, Boston, MA  02110-1301, USA.
 *)

open Globals
open EvalContext
open EvalValue
open EvalPrinting
open EvalHash
open EvalField

exception Break
exception Continue
exception Return of value
exception Sys_exit of int

let is v path =
	if path = key_Dynamic then
		v <> vnull
	else match v with
	| VInt32 _ -> path = key_Int || path = key_Float
	| VFloat f -> path = key_Float || (path = key_Int && f = (float_of_int (int_of_float f)) && f <= 2147483647. && f >= -2147483648.)
	| VTrue | VFalse -> path = key_Bool
	| VPrototype {pkind = PClass _} -> path = key_Class
	| VPrototype {pkind = PEnum _} -> path = key_Enum
	| VEnumValue ve -> path = key_EnumValue || path = ve.epath
	| VString _ -> path = key_String
	| VArray _ -> path = key_Array
	| VVector _ -> path = key_eval_Vector
	| VInstance vi ->
		let has_interface path' =
			try begin match (get_static_prototype_raise (get_ctx()) path').pkind with
				| PClass interfaces -> List.mem path interfaces
				| _ -> false
			end with Not_found ->
				false
		in
		let rec loop proto =
			if path = proto.ppath || has_interface proto.ppath then true
			else begin match proto.pparent with
				| Some proto -> loop proto
				| None -> false
			end
		in
		loop vi.iproto
	| _ -> false

let s_value_kind = function
	| VNull -> "VNull"
	| VTrue -> "VTrue"
	| VFalse -> "VFalse"
	| VInt32 _ -> "VInt32"
	| VInt64 _ -> "VInt64"
	| VUInt64 _ -> "VUInt64"
	| VFloat _ -> "VFloat"
	| VEnumValue _ -> "VEnumValue"
	| VObject _ -> "VObject"
	| VString _ -> "VString"
	| VArray _ -> "VArray"
	| VVector _ -> "VVector"
	| VInstance _ -> "VInstance"
	| VPrototype _ -> "VPrototype"
	| VFunction _ -> "VFunction"
	| VFieldClosure _ -> "VFieldClosure"
	| VLazy _ -> "VLazy"
	| VNativeString _ -> "VNativeString"
<<<<<<< HEAD
=======
	| VHandle _ -> "VHandle"
>>>>>>> 6dc7876f

let unexpected_value : 'a . value -> string -> 'a = fun v s ->
	let str = match v with
		| VNull -> "Null Access"
		| _ -> Printf.sprintf "Unexpected value %s(%s), expected %s" (s_value_kind v) (value_string v) s
	in
	exc_string str

let invalid_call_arg_number i i2 =
	exc_string (Printf.sprintf "Invalid number of call arguments: Expected %i, got %i" i i2)

let format_pos p =
	let error_printer file line = Printf.sprintf "%s:%d:" file line in
	Lexer.get_error_pos error_printer p

let uncaught_exception_string v p extra =
	(Printf.sprintf "%s : Uncaught exception %s%s" (format_pos p) (value_string v) extra)

let get_exc_error_message ctx v stack p =
	let pl = List.map (fun env -> {pfile = rev_hash env.env_info.pfile;pmin = env.env_leave_pmin; pmax = env.env_leave_pmax}) stack in
	let pl = List.filter (fun p -> p <> null_pos) pl in
	match pl with
	| [] ->
		uncaught_exception_string v p ""
	| _ ->
		let sstack = String.concat "\n" (List.map (fun p -> Printf.sprintf "%s : Called from here" (format_pos p)) pl) in
		Printf.sprintf "%sUncaught exception %s\n%s" (if p = null_pos then "" else format_pos p ^ " : ") (value_string v) sstack

let build_exception_stack ctx env =
	let eval = env.env_eval in
	let rec loop acc env' =
		let acc = env' :: acc in
		if env == env' then
			List.rev acc
		else match env'.env_parent with
			| Some env -> loop acc env
			| None -> die "" __LOC__
	in
	let d = match eval.env with
	| Some env -> loop [] env
	| None -> []
	in
	ctx.exception_stack <- List.map (fun env ->
		{pfile = rev_hash env.env_info.pfile;pmin = env.env_leave_pmin; pmax = env.env_leave_pmax},env.env_info.kind
	) d

let handle_stack_overflow eval f =
	try f()
	with Stack_overflow -> exc_string "Stack overflow"

let catch_exceptions ctx ?(final=(fun() -> ())) f p =
	let prev = !GlobalState.get_ctx_ref in
	select ctx;
	let eval = get_eval ctx in
	let env = eval.env in
	let r = try
		let v = handle_stack_overflow eval f in
		GlobalState.get_ctx_ref := prev;
		final();
		Some v
	with
	| RunTimeException(v,stack,p') ->
		eval.caught_exception <- vnull;
		Option.may (build_exception_stack ctx) env;
		eval.env <- env;
		if is v key_haxe_macro_Error then begin
			let v1 = field v key_exception_message in
			let v2 = field v key_pos in
			GlobalState.get_ctx_ref := prev;
			final();
			match v1 with
				| VString s ->
					let p =
						match v2 with
						| VInstance { ikind = IPos p } -> p
						| VObject o ->
							(try
								let fields = object_fields o in
								let min = match List.assoc key_min fields with VInt32 i -> Int32.to_int i | _ -> raise Not_found
								and max = match List.assoc key_max fields with VInt32 i -> Int32.to_int i | _ -> raise Not_found
								and file = match List.assoc key_file fields with VString s -> s.sstring | _ -> raise Not_found
								in
								{ pmin = min; pmax = max; pfile = file }
							with Not_found ->
								null_pos
							)
						| _ -> null_pos
					in
					raise (Error.Error (Error.Custom s.sstring,p))
				| _ ->
					Error.error "Something went wrong" null_pos
		end else begin
			(* Careful: We have to get the message before resetting the context because toString() might access it. *)
			let stack = match stack with
				| [] -> []
				| l when p' = null_pos -> l (* If the exception position is null_pos, we're "probably" in a built-in function. *)
				| _ :: l -> l (* Otherwise, ignore topmost frame position. *)
			in
			let msg = get_exc_error_message ctx v stack (if p' = null_pos then p else p') in
			GlobalState.get_ctx_ref := prev;
			final();
			Error.error msg null_pos
		end
	| MacroApi.Abort ->
		final();
		None
	| exc ->
		GlobalState.get_ctx_ref := prev;
		final();
		raise exc
	in
	r<|MERGE_RESOLUTION|>--- conflicted
+++ resolved
@@ -79,10 +79,7 @@
 	| VFieldClosure _ -> "VFieldClosure"
 	| VLazy _ -> "VLazy"
 	| VNativeString _ -> "VNativeString"
-<<<<<<< HEAD
-=======
 	| VHandle _ -> "VHandle"
->>>>>>> 6dc7876f
 
 let unexpected_value : 'a . value -> string -> 'a = fun v s ->
 	let str = match v with
