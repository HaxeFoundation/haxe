(*
	The Haxe Compiler
	Copyright (C) 2005-2019  Haxe Foundation

	This program is free software; you can redistribute it and/or
	modify it under the terms of the GNU General Public License
	as published by the Free Software Foundation; either version 2
	of the License, or (at your option) any later version.

	This program is distributed in the hope that it will be useful,
	but WITHOUT ANY WARRANTY; without even the implied warranty of
	MERCHANTABILITY or FITNESS FOR A PARTICULAR PURPOSE.  See the
	GNU General Public License for more details.

	You should have received a copy of the GNU General Public License
	along with this program; if not, write to the Free Software
	Foundation, Inc., 51 Franklin Street, Fifth Floor, Boston, MA  02110-1301, USA.
 *)

open Globals
open EvalValue
open EvalEncode
open EvalDecode
open EvalContext
open EvalExceptions
open EvalPrinting
open EvalMisc
open EvalField
open EvalHash
open EvalString

let macro_lib = Hashtbl.create 0

let catch_unix_error f arg =
	try
		f arg
	with Unix.Unix_error(err,cmd,args) ->
		exc_string (Printf.sprintf "%s(%s, %s)" (Unix.error_message err) cmd args)

let ptmap_keys h =
	IntMap.fold (fun k _ acc -> k :: acc) h []

let hashtbl_keys h =
	Hashtbl.fold (fun k _ acc -> k :: acc) h []

let encode_i64 low high =
	let vi = create_instance key_haxe__Int64____Int64 in
	set_instance_field vi key_high (vint32 high);
	set_instance_field vi key_low (vint32 low);
	vinstance vi

let encode_i64_direct i64 =
	let low = Int64.to_int32 i64 in
	let high = Int64.to_int32 (Int64.shift_right_logical i64 32) in
	encode_i64 low high


module StdEvalVector = struct
	let this this = match this with
		| VVector vv -> vv
		| v -> unexpected_value v "vector"

	let blit = vifun4 (fun vthis srcPos dest destPos len ->
		Array.blit (this vthis) (decode_int srcPos) (decode_vector dest) (decode_int destPos) (decode_int len);
		vnull
	)

	let toArray = vifun0 (fun vthis ->
		let copy = Array.copy (this vthis) in
		encode_array_instance (EvalArray.create copy)
	)

	let fromArrayCopy = vfun1 (fun arr ->
		let a = decode_varray arr in
		encode_vector_instance (Array.sub a.avalues 0 a.alength)
	)

	let copy = vifun0 (fun vthis ->
		encode_vector_instance (Array.copy (this vthis))
	)

	let join = vifun1 (fun vthis sep ->
		let this = this vthis in
		let sep = decode_vstring sep in
		vstring ((EvalArray.array_join this (s_value 0) sep))
	)

	let map = vifun1 (fun vthis f ->
		let this = this vthis in
		let a = match f with
			| VFunction(f,_) ->
				Array.map (fun v -> f [v]) this
			| VFieldClosure(v1,f) ->
				Array.map (fun v -> f (v1 :: [v])) this
			| _ -> exc_string ("Cannot call " ^ (value_string f))
		in
		encode_vector_instance a
	)
end

module StdArray = struct
	let this this = match this with
		| VArray va -> va
		| v -> unexpected_value v "array"

	let concat = vifun1 (fun vthis a2 ->
		let a2 = decode_varray a2 in
		encode_array_instance (EvalArray.concat (this vthis) a2)
	)

	let copy = vifun0 (fun vthis ->
		encode_array_instance (EvalArray.copy (this vthis))
	)

	let filter = vifun1 (fun vthis f ->
		let this = this vthis in
		let a = EvalArray.filter this (fun v -> is_true (call_value_on vthis f [v])) in
		encode_array_instance a
	)

	let indexOf = vifun2 (fun vthis x fromIndex ->
		let this = this vthis in
		let fromIndex = default_int fromIndex 0 in
		let fromIndex = if fromIndex < 0 then this.alength + fromIndex else fromIndex in
		let fromIndex = if fromIndex < 0 then 0 else fromIndex in
		vint (EvalArray.indexOf this equals x fromIndex)
	)

	let insert = vifun2 (fun vthis pos x ->
		let this = this vthis in
		let pos = decode_int pos in
		if pos >= this.alength then begin
			ignore(EvalArray.push this x);
		end else begin
			let pos = if pos < 0 then this.alength + pos else pos in
			let pos = if pos < 0 then 0 else pos in
			EvalArray.insert this pos x
		end;
		vnull
	)

	let iterator = vifun0 (fun vthis ->
		let this = this vthis in
		let f_has_next,f_next = EvalArray.iterator this in
		encode_obj [
			key_hasNext,vifun0 (fun _ -> vbool (f_has_next()));
			key_next,vifun0 (fun _ -> f_next())
		]
	)

	let join = vifun1 (fun vthis sep ->
		let sep = decode_vstring sep in
		let s = EvalArray.join (this vthis) (s_value 0) sep in
		vstring s
	)

	let lastIndexOf = vifun2 (fun vthis x fromIndex ->
		let this = this vthis in
		let last = this.alength - 1 in
		let fromIndex = default_int fromIndex last in
		let fromIndex = if fromIndex < 0 then this.alength + fromIndex else fromIndex in
		let fromIndex = if fromIndex < 0 then 0 else if fromIndex > last then last else fromIndex in
		vint (EvalArray.lastIndexOf this equals x fromIndex)
	)

	let map = vifun1 (fun vthis f ->
		let this = this vthis in
		let a = match f with
			| VFunction(f,_) ->
				EvalArray.map this (fun v -> f [v])
			| VFieldClosure(v1,f) ->
				EvalArray.map this (fun v -> f (v1 :: [v]))
			| _ -> exc_string ("Cannot call " ^ (value_string f))
		in
		encode_array_instance a
	)

	let pop = vifun0 (fun vthis ->
		let this = this vthis in
		EvalArray.pop this
	)

	let push = vifun1 (fun vthis v ->
		let this = this vthis in
		vint32 (Int32.of_int (EvalArray.push this v))
	)

	let remove = vifun1 (fun vthis x ->
		let this = this vthis in
		vbool (EvalArray.remove this equals x)
	)

	let reverse = vifun0 (fun vthis ->
		let this = this vthis in
		EvalArray.reverse this;
		vnull
	)

	let shift = vifun0 (fun vthis ->
		let this = this vthis in
		EvalArray.shift this
	)

	let slice = vifun2 (fun vthis pos end' ->
		let this = this vthis in
		let pos = decode_int pos in
		let length = this.alength in
		let end' = default_int end' length in
		let end' = if end' > length then length else end' in
		let pos = if pos < 0 then length + pos else pos in
		let end' = if end' < 0 then length + end' else end' in
		let pos = if pos < 0 then 0 else pos in
		let end' = if end' < 0 then 0 else end' in
		encode_array_instance (EvalArray.slice this pos end')
	)

	let sort = vifun1 (fun vthis f ->
		let this = this vthis in
		EvalArray.sort this (fun a b -> decode_int (call_value_on vthis f [a;b]));
		vnull
	)

	let splice = vifun2 (fun vthis pos len ->
		let this = this vthis in
		let pos = decode_int pos in
		let len = decode_int len in
		let length = this.alength in
		if len < 0 || pos > length then
			encode_array []
		else begin
			let pos = if pos < 0 then length + pos else pos in
			let pos = if pos < 0 then 0 else pos in
			let delta = length - pos in
			let len = if len > delta then delta else len in
			let end' = pos + len in
			encode_array_instance (EvalArray.splice this pos len end')
		end
	)

	let toString = vifun0 (fun vthis ->
		vstring (s_array 0 (this vthis))
	)

	let unshift = vifun1 (fun vthis v ->
		let this = this vthis in
		EvalArray.unshift this v;
		vnull
	)

	let resize = vifun1 (fun vthis len ->
		let this = this vthis in
		let len = decode_int len in
		EvalArray.resize this len;
		vnull
	)
end

let outside_bounds () =
	let haxe_io_Error = get_static_prototype (get_ctx()) key_haxe_io_Error null_pos in
	exc (proto_field_direct haxe_io_Error key_OutsideBounds)

module StdBytes = struct
	open EvalBytes

	let this vthis = match vthis with
		| VInstance {ikind = IBytes o} -> o
		| v -> unexpected_value v "bytes"

	let alloc = vfun1 (fun length ->
		let length = decode_int length in
		encode_bytes (Bytes.make length (Char.chr 0))
	)

	let encode_native v = match v with
		| VEnumValue {eindex = 1} -> true (* haxe.io.Encoding.RawNative *)
		| _ -> false

	let blit = vifun4 (fun vthis pos src srcpos len ->
		let s = this vthis in
		let pos = decode_int pos in
		let src = decode_bytes src in
		let srcpos = decode_int srcpos in
		let len = decode_int len in
		(try Bytes.blit src srcpos s pos len with _ -> outside_bounds());
		vnull
	)

	let compare = vifun1 (fun vthis other ->
		let this = this vthis in
		let other = decode_bytes other in
		vint (Pervasives.compare this other)
	)

	let fastGet = vfun2 (fun b pos ->
		let b = decode_bytes b in
		let pos = decode_int pos in
		try vint (int_of_char (Bytes.unsafe_get b pos)) with _ -> vnull
	)

	let fill = vifun3 (fun vthis pos len value ->
		let this = this vthis in
		let pos = decode_int pos in
		let len = decode_int len in
		let value = decode_int value in
		(try Bytes.fill this pos len (char_of_int value) with _ -> outside_bounds());
		vnull
	)

	let get = vifun1 (fun vthis pos ->
		let this = this vthis in
		let pos = decode_int pos in
		try vint (read_byte this pos) with _ -> vnull
	)

	let getData = vifun0 (fun vthis -> vthis)

	let getDouble = vifun1 (fun vthis pos ->
		try vfloat (Int64.float_of_bits (read_i64 (this vthis) (decode_int pos))) with _ -> outside_bounds()
	)

	let getFloat = vifun1 (fun vthis pos ->
		try vfloat (Int32.float_of_bits (read_i32 (this vthis) (decode_int pos))) with _ -> outside_bounds()
	)

	let getInt32 = vifun1 (fun vthis pos ->
		try vint32 (read_i32 (this vthis) (decode_int pos)) with exc -> outside_bounds()
	)

	let getInt64 = vifun1 (fun vthis pos ->
		let this = this vthis in
		let pos = decode_int pos in
		try
			let low = read_i32 this pos in
			let high = read_i32 this (pos + 4) in
			encode_i64 low high;
		with _ ->
			outside_bounds()
	)

	let getString = vifun3 (fun vthis pos len encoding ->
		let this = this vthis in
		let pos = decode_int pos in
		let len = decode_int len in
		let s = try Bytes.sub this pos len with _ -> outside_bounds() in
		create_unknown (Bytes.unsafe_to_string s)
	)

	let getUInt16 = vifun1 (fun vthis pos ->
		try vint (read_ui16 (this vthis) (decode_int pos)) with _ -> outside_bounds()
	)

	let ofData = vfun1 (fun v -> v)

	let ofString = vfun2 (fun v encoding ->
		let s = decode_vstring v in
		encode_bytes (Bytes.of_string s.sstring)
	)

	let ofHex = vfun1 (fun v ->
		let s = decode_string v in
		let len = String.length s in
		if (len land 1) <> 0 then exc_string "Not a hex string (odd number of digits)";
		let ret = (Bytes.make (len lsr 1) (Char.chr 0)) in
		for i = 0 to Bytes.length ret - 1 do
			let high = int_of_char s.[i * 2] in
			let low = int_of_char s.[i * 2 + 1] in
			let high = (high land 0xF) + ((high land 0x40) lsr 6) * 9 in
			let low = (low land 0xF) + ((low land 0x40) lsr 6) * 9 in
			Bytes.set ret i (char_of_int (((high lsl 4) lor low) land 0xFF));
		done;
		encode_bytes ret
	)

	let set = vifun2 (fun vthis pos v ->
		let this = this vthis in
		let pos = decode_int pos in
		let v = decode_int v in
		(try write_byte this pos v with _ -> ());
		vnull;
	)

	let setDouble = vifun2 (fun vthis pos v ->
		(try write_i64 (this vthis) (decode_int pos) (Int64.bits_of_float (num v)) with _ -> outside_bounds());
		vnull
	)

	let setFloat = vifun2 (fun vthis pos v ->
		let this = this vthis in
		let pos = decode_int pos in
		let v = num v in
		write_i32 this pos (Int32.bits_of_float v);
		vnull
	)

	let setInt32 = vifun2 (fun vthis pos v ->
		(try write_i32 (this vthis) (decode_int pos) (decode_i32 v) with _ -> outside_bounds());
		vnull;
	)

	let setInt64 = vifun2 (fun vthis pos v ->
		let v = decode_instance v in
		let pos = decode_int pos in
		let high = decode_i32 (instance_field v key_high) in
		let low = decode_i32 (instance_field v key_low) in
		let this = this vthis in
		try
			write_i32 this pos low;
			write_i32 this (pos + 4) high;
			vnull
		with _ ->
			outside_bounds()
	)

	let setUInt16 = vifun2 (fun vthis pos v ->
		(try write_ui16 (this vthis) (decode_int pos) (decode_int v land 0xFFFF) with _ -> outside_bounds());
		vnull
	)

	let sub = vifun2 (fun vthis pos len ->
		let this = this vthis in
		let pos = decode_int pos in
		let len = decode_int len in
		let s = try Bytes.sub this pos len with _ -> outside_bounds() in
		encode_bytes s
	)

	let toHex = vifun0 (fun vthis ->
		let this = this vthis in
		let chars = [|"0";"1";"2";"3";"4";"5";"6";"7";"8";"9";"a";"b";"c";"d";"e";"f"|] in
		let l = Bytes.length this in
		let rec loop acc i =
			if i >= l then List.rev acc
			else begin
				let c = int_of_char (Bytes.get this i) in
				loop ((chars.(c land 15)) :: ((chars.(c lsr 4))) :: acc) (i + 1)
			end
		in
		encode_string (String.concat "" (loop [] 0))
	)

	let toString = vifun0 (fun vthis ->
		(create_unknown (Bytes.to_string (this vthis)))
	)
end

module StdBytesBuffer = struct
	let this vthis = match vthis with
		| VInstance {ikind = IOutput o} -> o
		| v -> unexpected_value v "output"

	let get_length = vifun0 (fun vthis ->
		let this = this vthis in
		vint (Buffer.length this)
	)

	let add_char this i =
		Buffer.add_char this (Char.unsafe_chr i)

	let add_i32 this v =
		let base = Int32.to_int v in
		let big = Int32.to_int (Int32.shift_right_logical v 24) in
		add_char this base;
		add_char this (base lsr 8);
		add_char this (base lsr 16);
		add_char this big

	let addByte = vifun1 (fun vthis byte ->
		let this = this vthis in
		let byte = decode_int byte in
		add_char this byte;
		vnull;
	)

	let add = vifun1 (fun vthis src ->
		let this = this vthis in
		let src = decode_bytes src in
		Buffer.add_bytes this src;
		vnull
	)

	let addString = vifun2 (fun vthis src encoding ->
		let this = this vthis in
		let src = decode_vstring src in
		Buffer.add_string this src.sstring;
		vnull
	)

	let addInt32 = vifun1 (fun vthis v ->
		let this = this vthis in
		let v = decode_i32 v in
		add_i32 this v;
		vnull
	)

	let addInt64 = vifun1 (fun vthis v ->
		let this = this vthis in
		let v = decode_instance v in
		let high = decode_i32 (instance_field v key_high) in
		let low = decode_i32 (instance_field v key_low) in
		add_i32 this low;
		add_i32 this high;
		vnull;
	)

	let addFloat = vifun1 (fun vthis v ->
		let this = this vthis in
		let v = num v in
		add_i32 this (Int32.bits_of_float v);
		vnull
	)

	let addDouble = vifun1 (fun vthis v ->
		let this = this vthis in
		let v = num v in
		let v = Int64.bits_of_float v in
		add_i32 this (Int64.to_int32 v);
		add_i32 this (Int64.to_int32 (Int64.shift_right_logical v 32));
		vnull
	)

	let addBytes = vifun3 (fun vthis src pos len ->
		let this = this vthis in
		let src = decode_bytes src in
		let pos = decode_int pos in
		let len = decode_int len in
		if pos < 0 || len < 0 || pos + len > Bytes.length src then outside_bounds();
		Buffer.add_subbytes this src pos len;
		vnull
	)

	let getBytes = vifun0 (fun vthis ->
		let this = this vthis in
		encode_bytes (Bytes.unsafe_of_string (Buffer.contents this))
	)
end

module StdCallStack = struct
	let make_stack envs =
		let l = DynArray.create () in
		List.iter (fun (pos,kind) ->
			let file_pos s =
				let line1,col1,_,_ = Lexer.get_pos_coords pos in
				encode_enum_value key_haxe_StackItem 2 [|s;create_unknown pos.pfile;vint line1;vint col1|] None
			in
			match kind with
			| EKLocalFunction i ->
				let local_function = encode_enum_value key_haxe_StackItem 4 [|vint i|] None in
				DynArray.add l (file_pos local_function);
			| EKMethod(st,sf) ->
				let local_function = encode_enum_value key_haxe_StackItem 3 [|create_unknown (rev_hash st); create_unknown (rev_hash sf)|] None in
				DynArray.add l (file_pos local_function);
			| EKToplevel | EKEntrypoint ->
				()
		) envs;
		encode_array (DynArray.to_list l)

	let getCallStack = vfun0 (fun () ->
		let ctx = get_ctx() in
		let envs = call_stack (get_eval ctx) in
		let envs = match envs with
			| _ :: _ :: envs -> envs (* Skip calls to callStack() and getCallStack() *)
			| _ -> envs
		in
		make_stack (List.map (fun env -> {pfile = rev_hash env.env_info.pfile;pmin = env.env_leave_pmin; pmax = env.env_leave_pmax},env.env_info.kind) envs)
	)

	let getExceptionStack = vfun0 (fun () ->
		let ctx = get_ctx() in
		let envs = ctx.exception_stack in
		make_stack (List.rev envs)
	)
end

module StdCompress = struct
	open Extc

	type zfun = zstream -> src:string -> spos:int -> slen:int -> dst:bytes -> dpos:int -> dlen:int -> zflush -> zresult

	let this vthis = match vthis with
		| VInstance {ikind = IZip zip} -> zip
		| _ -> unexpected_value vthis "Compress"

	let exec (f : zfun) vthis src srcPos dst dstPos =
		let this = this vthis in
		let src = decode_bytes src in
		let srcPos = decode_int srcPos in
		let dst = decode_bytes dst in
		let dstPos = decode_int dstPos in
		let r = try f this.z (Bytes.unsafe_to_string src) srcPos (Bytes.length src - srcPos) dst dstPos (Bytes.length dst - dstPos) this.z_flush with _ -> exc_string "oops" in
		encode_obj [
			key_done,vbool r.z_finish;
			key_read,vint r.z_read;
			key_write,vint r.z_wrote
		]

	let close = vifun0 (fun vthis ->
		zlib_deflate_end (this vthis).z;
		vnull
	)

	let execute = vifun4 (fun vthis src srcPos dst dstPos ->
		exec zlib_deflate vthis src srcPos dst dstPos
	)

	let run = vfun2 (fun s level ->
		let s = decode_bytes s in
		let level = decode_int level in
		let zip = zlib_deflate_init level in
		let d = Bytes.make (zlib_deflate_bound zip (Bytes.length s)) (char_of_int 0) in
		let r = zlib_deflate zip (Bytes.unsafe_to_string s) 0 (Bytes.length s) d 0 (Bytes.length d) Z_FINISH in
		zlib_deflate_end zip;
		if not r.z_finish || r.z_read <> (Bytes.length s) then exc_string "Compression failed";
		encode_bytes (Bytes.sub d 0 r.z_wrote)
	)

	let setFlushMode = vifun1 (fun vthis f ->
		let mode = match fst (decode_enum f) with
			| 0 -> Z_NO_FLUSH
			| 1 -> Z_SYNC_FLUSH
			| 2 -> Z_FULL_FLUSH
			| 3 -> Z_FINISH
			| 4 -> Z_PARTIAL_FLUSH
			| _ -> assert false
		in
		(this vthis).z_flush <- mode;
		vnull
	)
end

module StdContext = struct
	let addBreakpoint = vfun2 (fun file line ->
		let file = decode_string file in
		let line = decode_int line in
		begin try
			ignore(EvalDebugMisc.add_breakpoint (get_ctx()) file line BPAny None);
		with Not_found ->
			exc_string ("Could not find file " ^ file)
		end;
		vnull
	)

	let breakHere = vfun0 (fun () ->
		raise (EvalDebugMisc.BreakHere)
	)

	let callMacroApi = vfun1 (fun f ->
		let f = decode_string f in
		Hashtbl.find macro_lib f
	)

	let plugin_data = ref None

	let register data = plugin_data := Some data

	let loadPlugin = vfun1 (fun filePath ->
		let filePath = decode_string filePath in
		let filePath = Dynlink.adapt_filename filePath in
		(try Dynlink.loadfile filePath with Dynlink.Error error -> exc_string (Dynlink.error_message error));
		match !plugin_data with
			| None ->
				vnull
			| Some l ->
				encode_obj_s l
	)
end

module StdCrc32 = struct
	let make = vfun1 (fun data ->
		let data = decode_bytes data in
		let crc32 = Extc.zlib_crc32 data (Bytes.length data) in
		vint32 crc32
	)
end

module StdDate = struct
	let encode_date d = encode_instance key_Date ~kind:(IDate d)

	let this vthis = match vthis with
		| VInstance {ikind = IDate d} -> d
		| v -> unexpected_value v "date"

	let fromTime = vfun1 (fun f -> encode_date ((num f) /. 1000.))

	let fromString = vfun1 (fun s ->
		let s = decode_string s in
		match String.length s with
		| 19 ->
			let r = Str.regexp "^\\([0-9][0-9][0-9][0-9]\\)-\\([0-9][0-9]\\)-\\([0-9][0-9]\\) \\([0-9][0-9]\\):\\([0-9][0-9]\\):\\([0-9][0-9]\\)$" in
			if not (Str.string_match r s 0) then exc_string ("Invalid date format : " ^ s);
			let t = catch_unix_error Unix.localtime (Unix.time()) in
			let t = { t with
				tm_year = int_of_string (Str.matched_group 1 s) - 1900;
				tm_mon = int_of_string (Str.matched_group 2 s) - 1;
				tm_mday = int_of_string (Str.matched_group 3 s);
				tm_hour = int_of_string (Str.matched_group 4 s);
				tm_min = int_of_string (Str.matched_group 5 s);
				tm_sec = int_of_string (Str.matched_group 6 s);
			} in
			encode_date (fst (catch_unix_error Unix.mktime t))
		| 10 ->
			let r = Str.regexp "^\\([0-9][0-9][0-9][0-9]\\)-\\([0-9][0-9]\\)-\\([0-9][0-9]\\)$" in
			if not (Str.string_match r s 0) then exc_string ("Invalid date format : " ^ s);
			let t = catch_unix_error Unix.localtime (Unix.time()) in
			let t = { t with
				tm_year = int_of_string (Str.matched_group 1 s) - 1900;
				tm_mon = int_of_string (Str.matched_group 2 s) - 1;
				tm_mday = int_of_string (Str.matched_group 3 s);
				tm_hour = 0;
				tm_min = 0;
				tm_sec = 0;
			} in
			encode_date (fst (catch_unix_error Unix.mktime t))
		| 8 ->
			let r = Str.regexp "^\\([0-9][0-9]\\):\\([0-9][0-9]\\):\\([0-9][0-9]\\)$" in
			if not (Str.string_match r s 0) then exc_string ("Invalid date format : " ^ s);
			let h = int_of_string (Str.matched_group 1 s) in
			let m = int_of_string (Str.matched_group 2 s) in
			let s = int_of_string (Str.matched_group 3 s) in
			let t = h * 60 * 60 + m * 60 + s in
			encode_date (float_of_int t)
		| _ ->
			exc_string ("Invalid date format : " ^ s)
	)

	let getDate = vifun0 (fun vthis -> vint (catch_unix_error Unix.localtime (this vthis)).tm_mday)
	let getDay = vifun0 (fun vthis -> vint (catch_unix_error Unix.localtime (this vthis)).tm_wday)
	let getFullYear = vifun0 (fun vthis -> vint (((catch_unix_error Unix.localtime (this vthis)).tm_year) + 1900))
	let getHours = vifun0 (fun vthis -> vint (catch_unix_error Unix.localtime (this vthis)).tm_hour)
	let getMinutes = vifun0 (fun vthis -> vint (catch_unix_error Unix.localtime (this vthis)).tm_min)
	let getMonth = vifun0 (fun vthis -> vint (catch_unix_error Unix.localtime (this vthis)).tm_mon)
	let getSeconds = vifun0 (fun vthis -> vint (catch_unix_error Unix.localtime (this vthis)).tm_sec)
	let getTime = vifun0 (fun vthis -> vfloat ((this vthis) *. 1000.))
	let now = vfun0 (fun () -> encode_date (catch_unix_error Unix.time()))
	let toString = vifun0 (fun vthis -> vstring (s_date (this vthis)))
end

module StdDeque = struct
	let this vthis = match vthis with
		| VInstance {ikind = IDeque d} -> d
		| _ -> unexpected_value vthis "Deque"

	let lock_mutex = Mutex.create ()

	let add = vifun1 (fun vthis i ->
		let this = this vthis in
		Mutex.lock lock_mutex;
		this.dvalues <- this.dvalues @ [i];
		ignore(Event.poll(Event.send this.dchannel i));
		Mutex.unlock lock_mutex;
		vnull;
	)

	let pop = vifun1 (fun vthis blocking ->
		let this = this vthis in
		let rec loop () =
			Mutex.lock lock_mutex;
			match this.dvalues with
			| v :: vl ->
				this.dvalues <- vl;
				Mutex.unlock lock_mutex;
				v
			| [] ->
				if blocking <> VTrue then begin
					Mutex.unlock lock_mutex;
					vnull
				end else begin
					Mutex.unlock lock_mutex;
					ignore(Event.sync(Event.receive this.dchannel));
					loop()
				end
		in
		loop()
	)

	let push = vifun1 (fun vthis i ->
		let this = this vthis in
		Mutex.lock lock_mutex;
		this.dvalues <- i :: this.dvalues;
		ignore(Event.poll(Event.send this.dchannel i));
		Mutex.unlock lock_mutex;
		vnull;
	)
end

module StdEReg = struct
	open Pcre

	let create r opt =
		let open Pcre in
		let string_of_pcre_error = function
			| BadPattern(s,i) -> Printf.sprintf "at %i: %s" i s
			| Partial -> "Partial"
			| BadPartial -> "BadPartial"
			| BadUTF8 -> "BadUTF8"
			| BadUTF8Offset -> "BadUTF8Offset"
			| MatchLimit -> "MatchLimit"
			| RecursionLimit -> "RecursionLimit"
			| InternalError s -> "InternalError: " ^ s
		in
		let global = ref false in
		let flags = ExtList.List.filter_map (function
			| 'i' -> Some `CASELESS
			| 's' -> Some `DOTALL
			| 'm' -> Some `MULTILINE
			| 'u' -> None
			| 'g' -> global := true; None
			| c -> failwith ("Unsupported regexp option '" ^ String.make 1 c ^ "'")
		) (ExtString.String.explode opt) in
		let flags = `UTF8 :: `UCP :: flags in
		let rex = try regexp ~flags r with Error error -> failwith (string_of_pcre_error error) in
		let pcre = {
			r = rex;
			r_rex_string = create_ascii (Printf.sprintf "~/%s/%s" r opt);
			r_global = !global;
			r_string = "";
			r_groups = [||]
		} in
		IRegex pcre

	let maybe_run rex n f =
		let substrings = if Array.length rex.r_groups = 0 then exc_string "Invalid regex operation because no match was made" else rex.r_groups.(0) in
		if n < 0 || n >= num_of_subs substrings then exc_string "Invalid group"
		else try f (get_substring_ofs substrings n)
		with Not_found -> vnull

	let this this = match this with
		| VInstance {ikind = IRegex rex} -> rex
		| v -> unexpected_value v "EReg"

	let escape = vfun1 (fun s ->
		let s = decode_string s in
		create_unknown (Str.quote s)
	)

	let map = vifun2 (fun vthis s f ->
		let this = this vthis in
		let s = decode_string s in
		let l = String.length s in
		let buf = Buffer.create 0 in
		let rec loop pos =
			if pos >= l then
				()
			else begin try
				let a = exec ~rex:this.r ~pos s in
				this.r_groups <- [|a|];
				let (first,last) = get_substring_ofs a 0 in
				Buffer.add_substring buf s pos (first - pos);
				Buffer.add_string buf (decode_string (call_value_on vthis f [vthis]));
				if last = first then begin
					if last >= l then
						()
					else begin
						if this.r_global then begin
							Buffer.add_substring buf s first 1;
							loop (first + 1)
						end else
							Buffer.add_substring buf s first (l - first)
					end
				end else if this.r_global then
					loop last
				else
					Buffer.add_substring buf s last (l - last)
			with Not_found ->
				Buffer.add_substring buf s pos (l - pos)
			end
		in
		this.r_string <- s;
		loop 0;
		this.r_string <- "";
		this.r_groups <- [||];
		create_unknown (Buffer.contents buf)
	)

	let match' = vifun1 (fun vthis s ->
		let this = this vthis in
		let open Pcre in
		let s = decode_string s in
		this.r_string <- s;
		try
			let a = exec_all ~rex:this.r s in
			this.r_groups <- a;
			vtrue
		with Not_found ->
			this.r_groups <- [||];
			vfalse
	)

	let matched = vifun1 (fun vthis n ->
		let this = this vthis in
		let n = decode_int n in
		maybe_run this n (fun (first,last) ->
			create_unknown (ExtString.String.slice ~first ~last this.r_string)
		)
	)

	let matchedLeft = vifun0 (fun vthis ->
		let this = this vthis in
		maybe_run this 0 (fun (first,_) ->
			create_unknown (ExtString.String.slice ~last:first this.r_string)
		)
	)

	let matchedPos = vifun0 (fun vthis ->
		let this = this vthis in
		let rec byte_offset_to_char_offset_lol s i k o =
			if i = 0 then
				k
			else begin
				let n = UTF8.next s o in
				let d = n - o in
				byte_offset_to_char_offset_lol s (i - d) (k + 1) n
			end
		in
		maybe_run this 0 (fun (first,last) ->
			let first = byte_offset_to_char_offset_lol this.r_string first 0 0 in
			let last = byte_offset_to_char_offset_lol this.r_string last 0 0 in
			encode_obj [key_pos,vint first;key_len,vint (last - first)]
		)
	)

	let matchedRight = vifun0 (fun vthis ->
		let this = this vthis in
		maybe_run this 0 (fun (_,last) ->
			create_unknown (ExtString.String.slice ~first:last this.r_string)
		)
	)

	let matchSub = vifun3 (fun vthis s pos len ->
		let this = this vthis in
		let s = decode_string s in
		let pos = decode_int pos in
		let len = default_int len (String.length s - pos) in
		begin try
			if pos + len > String.length s then raise Not_found;
			let str = String.sub s 0 (pos + len) in
			let a = Pcre.exec_all ~rex:this.r ~pos str in
			this.r_string <- s;
			this.r_groups <- a;
			vtrue
		with Not_found ->
			vfalse
		end
	)

	let replace = vifun2 (fun vthis s by ->
		let this = this vthis in
		let s = decode_string s in
		let by = decode_string by in
		let s = (if this.r_global then Pcre.replace else Pcre.replace_first) ~rex:this.r ~templ:by s in
		create_unknown s
	)

	let split = vifun1 (fun vthis s ->
		let this = this vthis in
		let s = decode_string s in
		if String.length s = 0 then encode_array [encode_string ""]
		else begin
			let max = if this.r_global then -1 else 2 in
			let l = Pcre.full_split ~max ~rex:this.r s in
			let rec loop split cur acc l = match l with
				| Text s :: l ->
					loop split (cur ^ s) acc l
				| Delim s :: l ->
					if split then
						loop this.r_global "" ((create_unknown cur) :: acc) l
					else
						loop false (cur ^ s) acc l
				| _ :: l ->
					loop split cur acc l
				| [] ->
					List.rev ((create_unknown cur) :: acc)
			in
			let l = loop true "" [] l in
			encode_array l
		end
	)
end

module StdFile = struct
	let create_out path binary flags =
		let path = decode_string path in
		let binary = match binary with
			| VTrue | VNull -> true
			| _ -> false
		in
		let perms = 0o666 in
		let l = Open_creat :: flags in
		let l = if binary then Open_binary :: l else l in
		let ch = open_out_gen l perms path in
		encode_instance key_sys_io_FileOutput ~kind:(IOutChannel ch)

	let write_out path content =
		try
	  		let ch = open_out_bin path in
  			output_string ch content;
  			close_out ch;
			vnull
		with Sys_error _ ->
			exc_string ("Could not write file " ^ path)

	let append = vfun2 (fun path binary ->
		create_out path binary [Open_append]
	)

	let update = vfun2 (fun path binary ->
		create_out path binary [Open_rdonly; Open_wronly]
	)

	let getBytes = vfun1 (fun path ->
		let path = decode_string path in
		try encode_bytes (Bytes.unsafe_of_string (Std.input_file ~bin:true path)) with Sys_error _ -> exc_string ("Could not read file " ^ path)
	)

	let getContent = vfun1 (fun path ->
		let path = decode_string path in
		try ((create_unknown (Std.input_file ~bin:true path))) with Sys_error _ -> exc_string ("Could not read file " ^ path)
	)

	let read = vfun2 (fun path binary ->
		let path = decode_string path in
		let binary = match binary with
			| VTrue | VNull -> true
			| _ -> false
		in
		let ch = open_in_gen (Open_rdonly :: (if binary then [Open_binary] else [])) 0 path in
		encode_instance key_sys_io_FileInput ~kind:(IInChannel(ch,ref false))
	)

	let saveBytes = vfun2 (fun path bytes ->
		let path = decode_string path in
		let bytes = decode_bytes bytes in
		write_out path (Bytes.unsafe_to_string bytes)
	)

	let saveContent = vfun2 (fun path content ->
		let path = decode_string path in
		let content = decode_string content in
		write_out path content
	)

	let write = vfun2 (fun path binary ->
		create_out path binary [Open_wronly;Open_trunc]
	)
end

module StdFileInput = struct
	let raise_eof () =
		let v = encode_instance key_haxe_io_Eof in
		exc v

	let this vthis = match vthis with
		| VInstance {ikind = IInChannel(ch,eof)} -> ch,eof
		| _ -> unexpected_value vthis "FileInput"

	let close = vifun0 (fun vthis ->
		close_in (fst (this vthis));
		vnull
	)

	let eof = vifun0 (fun vthis ->
		vbool !(snd (this vthis))
	)

	let seek = vifun2 (fun vthis pos mode ->
		let ch,r = this vthis in
		r := false;
		let pos = decode_int pos in
		let mode,_ = decode_enum mode in
		seek_in ch (match mode with 0 -> pos | 1 -> pos_in ch + pos | 2 -> in_channel_length ch + pos | _ -> assert false);
		vnull
	)

	let tell = vifun0 (fun vthis ->
		vint (pos_in (fst (this vthis)))
	)

	let readByte = vifun0 (fun vthis ->
		let ch,r = this vthis in
		let i = try
			input_char ch
		with _ ->
			r := true;
			raise_eof()
		in
		vint (int_of_char i)
	)

	let readBytes = vifun3 (fun vthis bytes pos len ->
		let ch,r = this vthis in
		let bytes = decode_bytes bytes in
		let pos = decode_int pos in
		let len = decode_int len in
		let i = input ch bytes pos len in
		if i = 0 then begin
			r := true;
			raise_eof()
		end;
		vint i
	)
end

module StdFileOutput = struct
	let this vthis = match vthis with
		| VInstance {ikind = IOutChannel ch} -> ch
		| _ -> unexpected_value vthis "FileOutput"

	let close = vifun0 (fun vthis ->
		close_out (this vthis);
		vnull
	)

	let flush = vifun0 (fun vthis ->
		flush (this vthis);
		vnull
	)

	let seek = vifun2 (fun vthis pos mode ->
		let this = this vthis in
		let pos = decode_int pos in
		let mode,_ = decode_enum mode in
		seek_out this (match mode with 0 -> pos | 1 -> pos_out this + pos | 2 -> out_channel_length this + pos | _ -> assert false);
		vnull
	)

	let tell = vifun0 (fun vthis ->
		vint (pos_out (this vthis))
	)

	let writeByte = vifun1 (fun vthis c ->
		output_char (this vthis) (char_of_int (decode_int c));
		vnull
	)

	let writeBytes = vifun3 (fun vthis bytes pos len ->
		let this = this vthis in
		let bytes = decode_bytes bytes in
		let pos = decode_int pos in
		let len = decode_int len in
		output this bytes pos len;
		vint len
	)
end

module StdFPHelper = struct
	let doubleToI64 = vfun1 (fun v ->
		let f = num v in
		let i64 = Int64.bits_of_float f in
		encode_i64_direct i64
	)

	let floatToI32 = vfun1 (fun f ->
		let f = num f in
		let i32 = Int32.bits_of_float f in
		vint32 i32
	)

	let i32ToFloat = vfun1 (fun i ->
		let i32 = decode_i32 i in
		let f = Int32.float_of_bits i32 in
		vfloat f
	)

	let i64ToDouble = vfun2 (fun low high ->
		let low = decode_i32 low in
		let high = decode_i32 high in
		let b = Bytes.make 8 '0' in
		EvalBytes.write_i32 b 0 low;
		EvalBytes.write_i32 b 4 high;
		let i64 = EvalBytes.read_i64 b 0 in
		vfloat (Int64.float_of_bits i64)
	)
end

module StdFileSystem = struct
	let rec remove_trailing_slash p =
		let l = String.length p in
		if l = 0 then
			"" (* don't be retarded *)
		else match p.[l-1] with
			| '\\' | '/' -> remove_trailing_slash (String.sub p 0 (l - 1))
			| _ -> p

	let patch_path s =
		if String.length s > 1 && String.length s <= 3 && s.[1] = ':' then Path.add_trailing_slash s
		else remove_trailing_slash s

	let createDirectory = vfun1 (fun path ->
		catch_unix_error Path.mkdir_from_path (Path.add_trailing_slash (decode_string path));
		vnull
	)

	let deleteDirectory = vfun1 (fun path ->
		catch_unix_error Unix.rmdir (decode_string path);
		vnull
	)

	let deleteFile = vfun1 (fun path ->
		(try Sys.remove (decode_string path) with Sys_error s -> exc_string s);
		vnull
	)

	let exists = vfun1 (fun path ->
		let b = try Sys.file_exists (patch_path (decode_string path)) with Sys_error _ -> false in
		vbool b
	)

	let fullPath = vfun1 (fun relPath ->
		try create_unknown (Extc.get_full_path (decode_string relPath)) with exc -> exc_string (Printexc.to_string exc)
	)

	let isDirectory = vfun1 (fun dir ->
		let b = try Sys.is_directory (patch_path(decode_string dir)) with Sys_error _ -> false in
		vbool b
	)

	let readDirectory = vfun1 (fun dir ->
		let d = try Sys.readdir (decode_string dir) with Sys_error s -> exc_string s in
		encode_array (Array.to_list (Array.map (fun s -> create_unknown s) d))
	)

	let rename = vfun2 (fun path newPath ->
		(try Sys.rename (decode_string path) (decode_string newPath) with Sys_error s -> exc_string s);
		vnull
	)

	let stat = vfun1 (fun path ->
		let s = catch_unix_error Unix.stat (patch_path (decode_string path)) in
		encode_obj [
			key_gid,vint s.st_gid;
			key_uid,vint s.st_uid;
			key_atime,StdDate.encode_date s.st_atime;
			key_mtime,StdDate.encode_date s.st_mtime;
			key_ctime,StdDate.encode_date s.st_ctime;
			key_dev,vint s.st_dev;
			key_ino,vint s.st_ino;
			key_nlink,vint s.st_nlink;
			key_rdev,vint s.st_rdev;
			key_size,vint s.st_size;
			key_mode,vint s.st_perm;
		]
	)
end

module StdGc = struct
	open Gc
	let key_minor_heap_size = hash "minor_heap_size"
	let key_major_heap_increment = hash "major_heap_increment"
	let key_space_overhead = hash "space_overhead"
	let key_verbose = hash "verbose"
	let key_max_overhead = hash "max_overhead"
	let key_stack_limit = hash "stack_limit"
	let key_allocation_policy = hash "allocation_policy"
	let key_minor_words = hash "minor_words"
	let key_minor_words = hash "minor_words"
	let key_promoted_words = hash "promoted_words"
	let key_major_words = hash "major_words"
	let key_minor_collections = hash "minor_collections"
	let key_major_collections = hash "major_collections"
	let key_heap_words = hash "heap_words"
	let key_heap_chunks = hash "heap_chunks"
	let key_live_words = hash "live_words"
	let key_live_blocks = hash "live_blocks"
	let key_free_words = hash "free_words"
	let key_free_blocks = hash "free_blocks"
	let key_largest_free = hash "largest_free"
	let key_fragments = hash "fragments"
	let key_compactions = hash "compactions"
	let key_top_heap_words = hash "top_heap_words"
	let key_stack_size = hash "stack_size"

	let encode_stats stats =
		encode_obj [
			key_minor_words,vfloat stats.minor_words;
			key_promoted_words,vfloat stats.promoted_words;
			key_major_words,vfloat stats.major_words;
			key_minor_collections,vint stats.minor_collections;
			key_major_collections,vint stats.major_collections;
			key_heap_words,vint stats.heap_words;
			key_heap_chunks,vint stats.heap_chunks;
			key_live_words,vint stats.live_words;
			key_live_blocks,vint stats.live_blocks;
			key_free_words,vint stats.free_words;
			key_free_blocks,vint stats.free_blocks;
			key_largest_free,vint stats.largest_free;
			key_fragments,vint stats.fragments;
			key_compactions,vint stats.compactions;
			key_top_heap_words,vint stats.top_heap_words;
			key_stack_size,vint stats.stack_size;
		]

	let allocated_bytes = vfun0 (fun () -> vfloat (Gc.allocated_bytes()))

	let compact = vfun0 (fun () -> Gc.compact(); vnull )

	let counters = vfun0 (fun () ->
		let (minor_words,promoted_words,major_words) = Gc.counters() in
		encode_obj [
			key_minor_words,vfloat minor_words;
			key_promoted_words,vfloat promoted_words;
			key_major_words,vfloat major_words;
		]
	)

	let finalise = vfun2 (fun f v ->
		let f = fun v ->
			ignore(call_value f [v])
		in
		Gc.finalise f v;
		vnull
	)

	let finalise_release = vfun0 (fun () ->
		Gc.finalise_release();
		vnull
	)

	let full_major = vfun0 (fun () -> Gc.full_major(); vnull )

	let get = vfun0 (fun () ->
		let control = Gc.get() in
		encode_obj [
			key_minor_heap_size,vint control.minor_heap_size;
			key_major_heap_increment,vint control.major_heap_increment;
			key_space_overhead,vint control.space_overhead;
			key_verbose,vint control.verbose;
			key_max_overhead,vint control.max_overhead;
			key_stack_limit,vint control.stack_limit;
			key_allocation_policy,vint control.allocation_policy;
		]
	)

	let major = vfun0 (fun () -> Gc.major(); vnull )

	let major_slice = vfun1 (fun n -> vint (Gc.major_slice (decode_int n)))

	let minor = vfun0 (fun () -> Gc.minor(); vnull )

	let print_stat = vfun1 (fun out_channel ->
		let out_channel = match out_channel with
			| VInstance {ikind = IOutChannel ch} -> ch
			| _ -> unexpected_value out_channel "Output"
		in
		Gc.print_stat out_channel;
		vnull
	)

	let quick_stat = vfun0 (fun () -> encode_stats (Gc.quick_stat()))

	let set = vfun1 (fun r ->
		let r = decode_object r in
		let field key = decode_int (object_field r key) in
		let control = { (Gc.get()) with
			minor_heap_size = field key_minor_heap_size;
			major_heap_increment = field key_major_heap_increment;
			space_overhead = field key_space_overhead;
			verbose = field key_verbose;
			max_overhead = field key_max_overhead;
			stack_limit = field key_stack_limit;
		} in
		(* Awkward hack to avoid warning. *)
		let control = {control with allocation_policy = field key_allocation_policy} in
		Gc.set control;
		vnull
	)

	let stat = vfun0 (fun () -> encode_stats (Gc.stat()))
end

module StdHost = struct
	let int32_addr h =
		let base = Int32.to_int (Int32.logand h 0xFFFFFFl) in
		let str = Printf.sprintf "%ld.%d.%d.%d" (Int32.shift_right_logical h 24) (base lsr 16) ((base lsr 8) land 0xFF) (base land 0xFF) in
		catch_unix_error Unix.inet_addr_of_string str

	let localhost = vfun0 (fun () ->
		create_unknown (catch_unix_error Unix.gethostname())
	)

	let hostReverse = vfun1 (fun ip ->
		let ip = decode_i32 ip in
		try create_unknown (catch_unix_error Unix.gethostbyaddr (int32_addr ip)).h_name with Not_found -> exc_string "Could not reverse host"
	)

	let hostToString = vfun1 (fun ip ->
		let ip = decode_i32 ip in
		create_unknown (catch_unix_error Unix.string_of_inet_addr (int32_addr ip))
	)

	let resolve = vfun1 (fun name ->
		let name = decode_string name in
		let h = catch_unix_error Unix.gethostbyname name in
		let addr = catch_unix_error Unix.string_of_inet_addr h.h_addr_list.(0) in
		let a, b, c, d = Scanf.sscanf addr "%d.%d.%d.%d" (fun a b c d -> a,b,c,d) in
		vint32 (Int32.logor (Int32.shift_left (Int32.of_int a) 24) (Int32.of_int (d lor (c lsl 8) lor (b lsl 16))))
	)
end

module StdLock = struct
	let this vthis = match vthis with
		| VInstance {ikind = ILock lock} -> lock
		| v -> unexpected_value v "Lock"

	let lock_mutex = Mutex.create ()

	let release = vifun0 (fun vthis ->
		let lock = this vthis in
		Mutex.lock lock_mutex;
		lock.lcounter <- lock.lcounter + 1;
		if lock.lcounter >= 0 then
			ignore(Event.poll(Event.send lock.lchannel ()));
		Mutex.unlock lock_mutex;
		vnull
	)

	let wait = vifun1 (fun vthis timeout ->
		let lock = this vthis in
		let timeout = match timeout with
			| VNull -> None
			| _ -> Some (num timeout)
		in
		Mutex.lock lock_mutex;
		lock.lcounter <- lock.lcounter - 1;
		if lock.lcounter < 0 then begin
			begin match timeout with
			| None ->
				Mutex.unlock lock_mutex;
				Event.sync(Event.receive lock.lchannel);
				vtrue
			| Some timeout ->
				let target_time = (Sys.time()) +. timeout in
				let rec loop () =
					(* This isn't really correct. There could be a release + wait inbetween, which
					   should resolve this wait but won't because lcounter is going to be < 0 again.
					   I don't know how to solve this accurately though. *)
					if lock.lcounter >= 0 then vtrue
					else if Sys.time() >= target_time then vfalse
					else begin
						Thread.delay 0.01;
						loop()
					end;
				in
				Mutex.unlock lock_mutex;
				loop()
			end
		end else begin
			Mutex.unlock lock_mutex;
			vtrue
		end
	)
end

module StdLog = struct
	let key_fileName = hash "fileName"
	let key_lineNumber = hash "lineNumber"
	let key_customParams = hash "customParams"

	let trace = vfun2 (fun v infos ->
		let s = value_string v in
		let s = match infos with
			| VNull -> Printf.sprintf "%s\n" s
			| _ ->  let infos = decode_object infos in
				let file_name = decode_string (object_field infos key_fileName) in
				let line_number = decode_int (object_field infos key_lineNumber) in
				let l = match object_field infos key_customParams with
					| VArray va -> s :: (List.map value_string (EvalArray.to_list va))
					| _ -> [s]
				in
				 (Printf.sprintf "%s:%i: %s\n" file_name line_number (String.concat "," l)) in
		((get_ctx()).curapi.MacroApi.get_com()).Common.print s;
		vnull
	)
end

let encode_list_iterator l =
	let l = ref l in
	encode_obj [
		key_hasNext,vifun0 (fun _ ->
			match !l with [] -> vfalse | _ -> vtrue
		);
		key_next,vifun0 (fun _ -> match !l with
			| [] -> vnull
			| v :: l' -> l := l'; v
		)
	]

let map_key_value_iterator path = vifun0 (fun vthis ->
	let ctx = get_ctx() in
	let vit = encode_instance path in
	let fnew = get_instance_constructor ctx path null_pos in
	ignore(call_value_on vit (Lazy.force fnew) [vthis]);
	vit
)

module StdIntMap = struct
	let this vthis = match vthis with
		| VInstance {ikind = IIntMap h} -> h
		| v -> unexpected_value v "int map"

	let copy = vifun0 (fun vthis ->
		let copied = IntHashtbl.copy (this vthis) in
		encode_int_map_direct copied
	)

	let exists = vifun1 (fun vthis vkey ->
		vbool (IntHashtbl.mem (this vthis) (decode_int vkey))
	)

	let get = vifun1 (fun vthis vkey ->
		try IntHashtbl.find (this vthis) (decode_int vkey)
		with Not_found -> vnull
	)

	let iterator = vifun0 (fun vthis ->
		let keys = IntHashtbl.fold (fun _ v acc -> v :: acc) (this vthis) [] in
		encode_list_iterator keys
	)

	let keys = vifun0 (fun vthis ->
		let keys = IntHashtbl.fold (fun k _ acc -> vint k :: acc) (this vthis) [] in
		encode_list_iterator keys
	)

	let keyValueIterator = map_key_value_iterator key_haxe_iterators_map_key_value_iterator

	let remove = vifun1 (fun vthis vkey ->
		let this = this vthis in
		let key = decode_int vkey in
		let b = IntHashtbl.mem this key in
		IntHashtbl.remove this key;
		vbool b
	)

	let set = vifun2 (fun vthis vkey vvalue ->
		IntHashtbl.add (this vthis) (decode_int vkey) vvalue;
		vnull
	)

	let toString = vifun0 (fun vthis ->
		let this = this vthis in
		let l = IntHashtbl.fold (fun key vvalue acc ->
			(join rempty [create_ascii (string_of_int key); create_ascii " => "; s_value 0 vvalue]) :: acc) this [] in
		let s = join rcomma l in
		let s = join rempty [rbropen;s;rbrclose] in
		vstring s
	)
end

module StdStringMap = struct
	let this vthis = match vthis with
		| VInstance {ikind = IStringMap h} -> h
		| v -> unexpected_value v "string map"

	let copy = vifun0 (fun vthis ->
		let copied = StringHashtbl.copy (this vthis) in
		encode_string_map_direct copied
	)

	let exists = vifun1 (fun vthis vkey ->
		vbool (StringHashtbl.mem (this vthis) (decode_vstring vkey))
	)

	let get = vifun1 (fun vthis vkey ->
		try snd (StringHashtbl.find (this vthis) (decode_vstring vkey))
		with Not_found -> vnull
	)

	let iterator = vifun0 (fun vthis ->
		let keys = StringHashtbl.fold (fun _ (_,v) acc -> v :: acc) (this vthis) [] in
		encode_list_iterator keys
	)

	let keys = vifun0 (fun vthis ->
		let keys = StringHashtbl.fold (fun _ (k,_) acc -> vstring k :: acc) (this vthis) [] in
		encode_list_iterator keys
	)

	let keyValueIterator = map_key_value_iterator key_haxe_iterators_map_key_value_iterator

	let remove = vifun1 (fun vthis vkey ->
		let this = this vthis in
		let key = decode_vstring vkey in
		let b = StringHashtbl.mem this key in
		StringHashtbl.remove this key;
		vbool b
	)

	let set = vifun2 (fun vthis vkey vvalue ->
		StringHashtbl.add (this vthis) (decode_vstring vkey) vvalue;
		vnull
	)

	let toString = vifun0 (fun vthis ->
		let this = this vthis in
		let l = StringHashtbl.fold (fun _ (key,vvalue) acc ->
			(join rempty [key; create_ascii " => "; s_value 0 vvalue]) :: acc) this [] in
		let s = join rcomma l in
		let s = join rempty [rbropen;s;rbrclose] in
		vstring s
	)
end

module StdObjectMap = struct
	let this vthis = match vthis with
		| VInstance {ikind = IObjectMap h} -> Obj.magic h
		| v -> unexpected_value v "int map"

	let copy = vifun0 (fun vthis ->
		let copied = ValueHashtbl.copy (this vthis) in
		encode_object_map_direct copied
	)

	let exists = vifun1 (fun vthis vkey ->
		vbool (ValueHashtbl.mem (this vthis) vkey)
	)

	let get = vifun1 (fun vthis vkey ->
		try ValueHashtbl.find (this vthis) vkey
		with Not_found -> vnull
	)

	let iterator = vifun0 (fun vthis ->
		let keys = ValueHashtbl.fold (fun _ v acc -> v :: acc) (this vthis) [] in
		encode_list_iterator keys
	)

	let keys = vifun0 (fun vthis ->
		let keys = ValueHashtbl.fold (fun k _ acc -> k :: acc) (this vthis) [] in
		encode_list_iterator keys
	)

	let keyValueIterator = map_key_value_iterator key_haxe_iterators_map_key_value_iterator

	let remove = vifun1 (fun vthis vkey ->
		let this = this vthis in
		let b = ValueHashtbl.mem this vkey in
		ValueHashtbl.remove this vkey;
		vbool b
	)

	let set = vifun2 (fun vthis vkey vvalue ->
		ValueHashtbl.replace (this vthis) vkey vvalue;
		vnull
	)

	let toString = vifun0 (fun vthis ->
		let this = this vthis in
		let l = ValueHashtbl.fold (fun key vvalue acc ->
			(join rempty [s_value 0 key; create_ascii " => "; s_value 0 vvalue]) :: acc) this [] in
		let s = join rcomma l in
		let s = join rempty [rbropen;s;rbrclose] in
		vstring s
	)
end

let random = Random.State.make_self_init()

module StdMath = struct
	let to_int f = Int32.of_float (mod_float f 2147483648.0)

	let nan = vfloat nan
	let negative_infinity = vfloat neg_infinity
	let pi = vfloat (4.0 *. atan 1.0)
	let positive_infinity = vfloat infinity

	let abs = vfun1 (fun v ->
		match v with
		| VInt32 i -> vint32 (Int32.abs i)
		| VFloat f -> vfloat (abs_float f)
		| _ -> unexpected_value v "number"
	)

	let acos = vfun1 (fun v -> vfloat (acos (num v)))
	let asin = vfun1 (fun v -> vfloat (asin (num v)))
	let atan = vfun1 (fun v -> vfloat (atan (num v)))
	let atan2 = vfun2 (fun a b -> vfloat (atan2 (num a) (num b)))
	let ceil = vfun1 (fun v -> match v with VInt32 _ -> v | _ -> vint32 (to_int (ceil (num v))))
	let cos = vfun1 (fun v -> vfloat (cos (num v)))
	let exp = vfun1 (fun v -> vfloat (exp (num v)))
	let fceil = vfun1 (fun v -> vfloat (Pervasives.ceil (num v)))
	let ffloor = vfun1 (fun v -> vfloat (Pervasives.floor (num v)))
	let floor = vfun1 (fun v -> match v with VInt32 _ -> v | _ -> vint32 (to_int (floor (num v))))
	let fround = vfun1 (fun v -> vfloat (Pervasives.floor (num v +. 0.5)))
	let isFinite = vfun1 (fun v -> vbool (match v with VFloat f -> f <> infinity && f <> neg_infinity && f = f | _ -> true))
	let isNaN = vfun1 (fun v -> vbool (match v with VFloat f -> f <> f | VInt32 _ -> false | _ -> true))
	let log = vfun1 (fun v -> vfloat (Pervasives.log (num v)))

	let max = vfun2 (fun a b ->
		let a = num a in
		let b = num b in
		vfloat (if a < b then b else if b <> b then b else a);
	)

	let min = vfun2 (fun a b ->
		let a = num a in
		let b = num b in
		vfloat (if a < b then a else if a <> a then a else b);
	)

	let pow = vfun2 (fun a b -> vfloat ((num a) ** (num b)))
	let random = vfun0 (fun () -> vfloat (Random.State.float random 1.))
	let round = vfun1 (fun v -> match v with VInt32 _ -> v | _ -> vint32 (to_int (Pervasives.floor (num v +. 0.5))))
	let sin = vfun1 (fun v -> vfloat (sin (num v)))

	let sqrt = vfun1 (fun v ->
		let v = num v in
		if v < 0. then nan else vfloat (sqrt v)
	)

	let tan = vfun1 (fun v -> vfloat (tan (num v)))
end

module StdMd5 = struct
	let encode = vfun1 (fun s ->
		let s = decode_string s in
		encode_string (Digest.to_hex (Digest.string s))
	)

	let make = vfun1 (fun b ->
		let b = decode_bytes b in
		encode_bytes (Bytes.unsafe_of_string (Digest.string (Bytes.unsafe_to_string b)))
	)
end

module StdMutex = struct
	let this vthis = match vthis with
		| VInstance {ikind=IMutex mutex} -> mutex
		| _ -> unexpected_value vthis "Mutex"

	let acquire = vifun0 (fun vthis ->
		let mutex = this vthis in
		Mutex.lock mutex;
		vnull
	)

	let release = vifun0 (fun vthis ->
		let mutex = this vthis in
		Mutex.unlock mutex;
		vnull
	)

	let tryAcquire = vifun0 (fun vthis ->
		let mutex = this vthis in
		vbool (Mutex.try_lock mutex)
	)
end

module StdNativeProcess = struct

	let this vthis = match vthis with
		| VInstance {ikind=IProcess proc} -> proc
		| _ -> unexpected_value vthis "NativeProcess"

	let call f vthis bytes pos len =
		let this = this vthis in
		let bytes = decode_bytes bytes in
		let pos = decode_int pos in
		let len = decode_int len in
		f this (Bytes.unsafe_to_string bytes) pos len

	let process_catch f vthis =
		try f (this vthis)
		with Failure msg -> exc_string msg

	let close = vifun0 (fun vthis ->
		process_catch Process.close vthis;
		vnull
	)

	let exitCode = vifun0 (fun vthis ->
		vint (process_catch Process.exit vthis)
	)

	let getPid = vifun0 (fun vthis ->
		vint (process_catch Process.pid vthis)
	)

	let kill = vifun0 (fun vthis ->
		process_catch Process.kill vthis;
		vnull
	)

	let readStderr = vifun3 (fun vthis bytes pos len ->
		try vint (call Process.read_stderr vthis bytes pos len) with _ -> exc_string "Could not read stderr"
	)

	let readStdout = vifun3 (fun vthis bytes pos len ->
		try vint (call Process.read_stdout vthis bytes pos len) with _ -> exc_string "Could not read stdout"
	)

	let closeStdin = vifun0 (fun vthis ->
		process_catch Process.close_stdin vthis;
		vnull
	)

	let writeStdin = vifun3 (fun vthis bytes pos len ->
		vint (call Process.write_stdin vthis bytes pos len)
	)
end

module StdReflect = struct

	let r_get_ = create_ascii "get_"
	let r_set_ = create_ascii "set_"

	let callMethod = vfun3 (fun o f args ->
		call_value_on o f (decode_array args)
	)

	let compare = vfun2 (fun a b ->
		vint (match compare a b with
		| CEq -> 0
		| CInf -> -1
		| CSup -> 1
		| CUndef -> -1)
	)

	let compareMethods = vfun2 (fun a b ->
		let rec loop a b = a == b || match a,b with
			| VFunction(f1,_),VFunction(f2,_) -> f1 == f2
			| VFieldClosure(v1,f1),VFieldClosure(v2,f2) -> f1 == f2 && EvalMisc.compare v1 v2 = CEq
			| _ -> false
		in
		vbool (loop a b)
	)

	let copy = vfun1 (fun o -> match vresolve o with
		| VObject o -> VObject { o with ofields = Array.copy o.ofields }
		| VInstance vi -> vinstance {
			ifields = Array.copy vi.ifields;
			iproto = vi.iproto;
			ikind = vi.ikind;
		}
		| VString _ -> o
		| VArray va -> VArray { va with avalues = Array.copy va.avalues }
		| VVector vv -> VVector (Array.copy vv)
		| _ -> unexpected_value o "object"
	)

	let deleteField = vfun2 (fun o name ->
		let name = hash (decode_vstring name).sstring in
		match vresolve o with
		| VObject o ->
			let found = ref false in
			let fields = IntMap.fold (fun name' i acc ->
				if name = name' then begin
					found := true;
					acc
				end else
					(name',o.ofields.(i)) :: acc
			) o.oproto.pinstance_names [] in
			if !found then begin
				update_object_prototype o fields;
				vtrue
			end else
				vfalse
		| _ ->
			vfalse
	)

	let field' = vfun2 (fun o name ->
		if o = vnull then vnull else dynamic_field o (hash (decode_vstring name).sstring)
	)

	let fields = vfun1 (fun o ->
		let proto_fields proto = IntMap.fold (fun name _ acc -> name :: acc) proto.pnames [] in
		let fields = match vresolve o with
			| VObject o -> List.map fst (object_fields o)
			| VInstance vi -> IntMap.fold (fun name _ acc -> name :: acc) vi.iproto.pinstance_names []
			| VPrototype proto -> proto_fields proto
			| VNull -> []
			| VString _ | VArray _ | VVector _ -> [key_length]
			| _ -> unexpected_value o "object"
		in
		encode_array (List.map (fun i -> encode_string (rev_hash i)) fields)
	)

	let getProperty = vfun2 (fun o name ->
		let name = decode_vstring name in
		let name_get = hash (concat r_get_ name).sstring in
		let vget = field o name_get in
		if vget <> VNull then call_value_on o vget []
		else dynamic_field o (hash name.sstring)
	)

	let hasField = vfun2 (fun o field ->
		let name = hash (decode_vstring field).sstring in
		let b = match vresolve o with
			| VObject o -> IntMap.mem name o.oproto.pinstance_names
			| VInstance vi -> IntMap.mem name vi.iproto.pinstance_names || IntMap.mem name vi.iproto.pnames
			| VPrototype proto -> IntMap.mem name proto.pnames
			| _ -> unexpected_value o "object"
		in
		vbool b
	)

	let isEnumValue = vfun1 (fun v -> match v with
		| VEnumValue _ -> vtrue
		| _ -> vfalse
	)

	let isFunction = vfun1 (fun f ->
		match f with
		| VFunction _ | VFieldClosure _ -> vtrue
		| _ -> vfalse
	)

	let isObject = vfun1 (fun v -> match vresolve v with
		| VObject _ | VString _ | VArray _ | VVector _ | VInstance _ | VPrototype _ -> vtrue
		| _ -> vfalse
	)

	let makeVarArgs = vfun1 (fun f ->
		vstatic_function ((fun vl -> call_value f [encode_array vl]))
	)

	let setField = vfun3 (fun o name v ->
		set_field o (hash (decode_vstring name).sstring) v; vnull
	)

	let setProperty = vfun3 (fun o name v ->
		let name = decode_vstring name in
		let name_set = hash (concat r_set_ name).sstring in
		let vset = field o name_set in
		if vset <> VNull then call_value_on o vset [v]
		else begin
			set_field o (hash name.sstring) v;
			vnull
		end
	)
end

module StdResource = struct
	open Common

	let listNames = vfun0 (fun () ->
		encode_array (List.map create_unknown (hashtbl_keys ((get_ctx()).curapi.MacroApi.get_com()).resources))
	)

	let getString = vfun1 (fun name ->
		try ((create_unknown (Hashtbl.find ((get_ctx()).curapi.MacroApi.get_com()).resources (decode_string name)))) with Not_found -> vnull
	)

	let getBytes = vfun1 (fun name ->
		try encode_bytes (Bytes.unsafe_of_string (Hashtbl.find ((get_ctx()).curapi.MacroApi.get_com()).resources (decode_string name))) with Not_found -> vnull
	)
end

module StdSha1 = struct
	let encode = vfun1 (fun s ->
		let s = decode_string s in
		encode_string (Sha1.to_hex (Sha1.string s))
	)

	let make = vfun1 (fun b ->
		let b = decode_bytes b in
		encode_bytes (Bytes.unsafe_of_string (Sha1.to_bin (Sha1.string (Bytes.unsafe_to_string b))))
	)
end

module StdSocket = struct
	let inet_addr_to_int32 addr =
		let s = catch_unix_error Unix.string_of_inet_addr addr in
		match List.map Int32.of_string (ExtString.String.nsplit s ".") with
			| [a;b;c;d] -> Int32.add (Int32.add (Int32.add (Int32.shift_left a 24) (Int32.shift_left b 16)) (Int32.shift_left c 8)) d
			| _ -> assert false

	let this vthis = match vthis with
		| VInstance {ikind = ISocket sock} -> sock
		| _ -> unexpected_value vthis "NativeSocket"

	let accept = vifun0 (fun vthis ->
		let this = this vthis in
		let socket,_ = catch_unix_error Unix.accept this in
		encode_instance key_sys_net__Socket_NativeSocket ~kind:(ISocket socket)
	)

	let bind = vifun2 (fun vthis host port ->
		let this = this vthis in
		let host = decode_i32 host in
		let port = decode_int port in
		catch_unix_error Unix.bind this (ADDR_INET (StdHost.int32_addr host,port));
		vnull
	)

	let close = vifun0 (fun vthis ->
		catch_unix_error Unix.close (this vthis);
		vnull
	)

	let connect = vifun2 (fun vthis host port ->
		let this = this vthis in
		let host = decode_i32 host in
		let port = decode_int port in
		catch_unix_error Unix.connect this (ADDR_INET (StdHost.int32_addr host,port));
		vnull
	)

	let host = vifun0 (fun vthis ->
		match catch_unix_error Unix.getsockname (this vthis) with
		| ADDR_INET (addr,port) ->
			encode_obj [
				key_ip,vint32 (inet_addr_to_int32 addr);
				key_port,vint port;
			]
		| _ -> assert false
	)

	let listen = vifun1 (fun vthis connections ->
		let this = this vthis in
		let connections = decode_int connections in
		catch_unix_error Unix.listen this connections;
		vnull
	)

	let peer = vifun0 (fun vthis ->
		match catch_unix_error Unix.getpeername (this vthis) with
		| ADDR_INET (addr,port) ->
			encode_obj [
				key_ip,vint32 (inet_addr_to_int32 addr);
				key_port,vint port;
			]
		| _ -> assert false
	)

	let receive = vifun3 (fun vthis buf pos len ->
		let this = this vthis in
		let buf = decode_bytes buf in
		let pos = decode_int pos in
		let len = decode_int len in
		vint (catch_unix_error Unix.recv this buf pos len [])
	)

	let receiveChar = vifun0 (fun vthis ->
		let buf = Bytes.make 1 '\000' in
		ignore(catch_unix_error Unix.recv (this vthis) buf 0 1 []);
		vint (int_of_char (Bytes.unsafe_get buf 0))
	)

	let select = vfun4 (fun read write others timeout ->
		let proto = get_instance_prototype (get_ctx()) key_sys_net_Socket null_pos in
		let i = get_instance_field_index proto key_socket null_pos in
		let pair = function
			| VInstance vi as v -> this vi.ifields.(i),v
			| v -> unexpected_value v "NativeSocket"
		in
		let decode_optional_array = function
			| VNull -> []
			| VArray va -> EvalArray.to_list va
			| v -> unexpected_value v "array"
		in
		let read = List.map pair (decode_optional_array read) in
		let write = List.map pair (decode_optional_array write) in
		let others = List.map pair (decode_optional_array others) in
		let timeout = match timeout with VNull -> 0. | VInt32 i -> Int32.to_float i | VFloat f -> f | _ -> unexpected_value timeout "number" in
		let read',write',others' = catch_unix_error Unix.select (List.map fst read) (List.map fst write) (List.map fst others) timeout in
		let read = List.map (fun sock -> List.assq sock read) read' in
		let write = List.map (fun sock -> List.assq sock write) write' in
		let others = List.map (fun sock -> List.assq sock others) others' in
		encode_obj [
			key_read,encode_array read;
			key_write,encode_array write;
			key_others,encode_array others;
		]
	)

	let send = vifun3 (fun vthis buf pos len ->
		let this = this vthis in
		let buf = decode_bytes buf in
		let pos = decode_int pos in
		let len = decode_int len in
		vint (catch_unix_error Unix.send this buf pos len [])
	)

	let sendChar = vifun1 (fun vthis char ->
		let this = this vthis in
		let char = decode_int char in
		ignore(catch_unix_error Unix.send this (Bytes.make 1 (char_of_int char)) 0 1 []);
		VNull
	)

	let setFastSend = vifun1 (fun vthis b ->
		let this = this vthis in
		let b = decode_bool b in
		catch_unix_error Unix.setsockopt this TCP_NODELAY b;
		vnull
	)

	let setBroadcast = vifun1 (fun vthis b ->
		let this = this vthis in
		let b = decode_bool b in
		catch_unix_error Unix.setsockopt this SO_BROADCAST b;
		vnull
	)

	let setTimeout = vifun1 (fun vthis timeout ->
		let this = this vthis in
		let timeout = match timeout with VNull -> 0. | VInt32 i -> Int32.to_float i | VFloat f -> f | _ -> unexpected_value timeout "number" in
		let timeout = timeout *. 1000. in
		catch_unix_error (fun () ->
			Unix.setsockopt_float this SO_RCVTIMEO timeout;
			Unix.setsockopt_float this SO_SNDTIMEO timeout;
		) ();
		vnull
	)

	let shutdown = vifun2 (fun vthis read write ->
		let this = this vthis in
		let mode = match read,write with
			| VTrue,VTrue -> Unix.SHUTDOWN_ALL
			| VTrue,_ -> SHUTDOWN_RECEIVE
			| _,VTrue -> SHUTDOWN_SEND
			| _ -> exc_string "Nothing to shut down"
		in
		catch_unix_error Unix.shutdown this mode;
		vnull
	)
end

module StdStd = struct
	let is' = vfun2 (fun v t -> match t with
		| VNull -> vfalse
		| VPrototype proto -> vbool (is v proto.ppath)
		| _ -> vfalse
	)

	let instance = vfun2 (fun v t -> match t with
		| VPrototype proto ->
			if is v proto.ppath then v else vnull
		| _ -> vfalse
	)

	let string = vfun1 (fun v -> match v with
		| VString _ -> v
		| _ -> vstring (s_value 0 v)
	)

	let int = vfun1 (fun v ->
		try vint (int_of_float (num v)) with _ -> vnull
	)

	let parseInt = vfun1 (fun v ->
		try vint32 (Numeric.parse_int (decode_string v)) with _ -> vnull
	)

	let parseFloat = vfun1 (fun v ->
		try vfloat (Numeric.parse_float (decode_string v)) with _ -> vnull
	)

	let random = vfun1 (fun v ->
		let v = decode_int v in
		vint (Random.State.int random (if v <= 0 then 1 else v))
	);
end

module StdString = struct
	let this vthis = match vthis with
		| VString s -> s
		| v -> unexpected_value v "string"

	let charAt = vifun1 (fun vthis index ->
		let this = this vthis in
		let i = decode_int index in
		if i < 0 || i >= this.slength then encode_string ""
		else vstring (from_char_code (char_at this i))
	)

	let charCodeAt = vifun1 (fun vthis index ->
		let this = this vthis in
		let i = decode_int index in
		if i < 0 || i >= this.slength then vnull
		else vint (char_at this i)
	)

	let fromCharCode = vfun1 (fun i ->
		let i = decode_int i in
		try
			vstring (from_char_code i)
		with
		| Not_found ->
			vnull
	)

	let indexOf = vifun2 (fun vthis str startIndex ->
		let str = this str in
		let this = this vthis in
		let i = default_int startIndex 0 in
		try
			if str.slength = 0 then
				vint (max 0 (min i this.slength))
			else begin
				let i =
					if i >= this.slength then raise Not_found
					else if i < 0 then max (this.slength + i) 0
					else i
				in
				let b = get_offset this i in
				let offset,_,_ = find_substring this str false i b in
				vint offset
			end
		with Not_found ->
			vint (-1)
	)

	let lastIndexOf = vifun2 (fun vthis str startIndex ->
		let str = this str in
		let this = this vthis in
		try
			if str.slength = 0 then begin
				let i = default_int startIndex this.slength in
				vint (max 0 (min i this.slength))
			end else begin
				let i = default_int startIndex (this.slength - str.slength) in
				let i = if i < 0 then raise Not_found else if i >= this.slength - str.slength then this.slength - str.slength else i in
				let b = get_offset this i in
				let offset,_,_ = find_substring this str true i b in
				vint offset
			end
		with Not_found ->
			vint (-1)
	)

	let split = vifun1 (fun vthis delimiter ->
		let this = this vthis in
		let s = this.sstring in
		let delimiter = decode_vstring delimiter in
		let bl_delimiter = String.length delimiter.sstring in
		let bl_this = String.length s in
		let encode_range pos length clength =
			let s = String.sub s pos length in
			vstring (create_with_length s clength)
		in
		if bl_delimiter = 0 then begin
			let acc = DynArray.create () in
			UTF8.iter (fun uc ->
				DynArray.add acc (vstring (create_with_length (UTF8.init 1 (fun _ -> uc)) 1));
			) s;
			encode_array (DynArray.to_list acc)
		end else if bl_delimiter > bl_this then
			encode_array [encode_range 0 bl_this this.slength]
		else begin
			let acc = DynArray.create () in
			let f = find_substring this delimiter false in
			let rec loop c_index b_index =
				try
					let c_offset,b_offset,next = f c_index b_index in
					DynArray.add acc (encode_range b_index (b_offset - b_index) (c_offset - c_index));
					loop (c_offset + delimiter.slength) next;
				with Not_found ->
					DynArray.add acc (encode_range b_index (bl_this - b_index) (this.slength - c_index))
			in
			loop 0 0;
			encode_array_instance (EvalArray.create (DynArray.to_array acc))
		end
	)

	let substr = vifun2 (fun vthis pos len ->
		let this = this vthis in
		let cl_this = this.slength in
		let c_pos = decode_int pos in
		if c_pos >= cl_this then
			encode_string ""
		else begin
			let c_pos = if c_pos < 0 then begin
				let c_pos = this.slength + c_pos in
				if c_pos < 0 then 0 else c_pos
			end else c_pos in
			begin
				let c_len = match len with
					| VNull -> (cl_this - c_pos)
					| VInt32 i -> Int32.to_int i
					| _ -> unexpected_value len "int"
				in
				let c_len =
					if c_len < 0 then cl_this + c_len - c_pos
					else if c_len > cl_this - c_pos then cl_this - c_pos
					else c_len
				in
				vstring (substr this c_pos c_len);
			end
		end
	)

	let substring = vifun2 (fun vthis startIndex endIndex ->
		let this = this vthis in
		let c_first = decode_int startIndex in
		let cl_this = this.slength in
		let c_last = default_int endIndex cl_this in
		let c_first = if c_first < 0 then 0 else c_first in
		let c_last = if c_last < 0 then 0 else c_last in
		let c_first,c_last = if c_first > c_last then c_last,c_first else c_first,c_last in
		let c_last = if c_last > cl_this then cl_this else c_last in
		if c_first > cl_this || c_first = c_last then
			encode_string ""
		else begin
			begin
				let b_offset1 = get_offset this c_first in
				let c_len = c_last - c_first in
				let b_len =
					if c_last = cl_this then String.length this.sstring - b_offset1
					else (UTF8.move this.sstring b_offset1 c_len) - b_offset1
				in
				vstring (create_with_length (String.sub this.sstring b_offset1 b_len) c_len)
			end
		end
	)

	let toLowerCase = vifun0 (fun vthis ->
		let this = this vthis in
		vstring (case_map this false)
	)

	let toString = vifun0 (fun vthis -> vthis)

	let toUpperCase = vifun0 (fun vthis ->
		let this = this vthis in
		vstring (case_map this true)
	)

	let cca = charCodeAt
end

module StdStringBuf = struct
	let this vthis = match vthis with
		| VInstance {ikind = IBuffer sb} -> sb
		| v -> unexpected_value v "string"

	let add = vifun1 (fun vthis x ->
		let this = this vthis in
		let s = match x with
			| VString s -> s
			| _ -> create_ascii (value_string x)
		in
		VStringBuffer.add_string this s;
		vnull;
	)

	let addChar = vifun1 (fun vthis c ->
		let this = this vthis in
		let i = decode_int c in
		Buffer.add_string this.bbuffer (string_of_char_code i);
		this.blength <- this.blength + 1;
		vnull
	)

	let addSub = vifun3 (fun vthis s pos len ->
		let this = this vthis in
		let s = decode_vstring s in
		let c_pos = decode_int pos in
		let c_len = match len with
			| VNull -> String.length s.sstring - c_pos
			| VInt32 i -> Int32.to_int i
			| _ -> unexpected_value len "int"
		in
		if c_len > 0 then begin
			let b_offset1 = get_offset s c_pos in
			let b_offset2 = UTF8.move s.sstring b_offset1 c_len in
			VStringBuffer.add_substring this s b_offset1 (b_offset2 - b_offset1) c_len;
		end;
		vnull
	)

	let get_length = vifun0 (fun vthis ->
		let this = this vthis in
		vint this.blength
	)

	let toString = vifun0 (fun vthis ->
		let this = this vthis in
		let s = VStringBuffer.contents this in
		vstring s
	)
end

module StdStringTools = struct
	let url_encode s =
		let b = Buffer.create 0 in
		Common.url_encode s (Buffer.add_char b);
		Buffer.contents b

	let fastCodeAt = StdString.charCodeAt

	let replace = vfun3 (fun s sub by ->
		let by = decode_vstring by in
		let sub = decode_vstring sub in
		let s' = decode_vstring s in
		let bl_s = String.length s'.sstring in
		let buf = UTF8.Buf.create bl_s in
		let replace_count = ref 0 in
		let create () =
			vstring (create_with_length (UTF8.Buf.contents buf) (s'.slength + by.slength * !replace_count - sub.slength * !replace_count))
		in
		if sub.slength = 0 then begin
			if by.slength = 0 then
				s
			else begin
				UTF8.iter (fun uc ->
					UTF8.Buf.add_char buf uc;
					(* don't add for the final char *)
					if !replace_count <> s'.slength - 1 then begin
						UTF8.Buf.add_string buf by.sstring;
						incr replace_count;
					end
				) s'.sstring;
				create ();
			end
		end else begin
			let f = find_substring s' sub false in
			let rec loop c_index b_index =
				try
					let c_offset,b_offset,next = f c_index b_index in
					UTF8.Buf.add_string buf (String.sub s'.sstring b_index (b_offset - b_index));
					UTF8.Buf.add_string buf by.sstring;
					incr replace_count;
					loop (c_offset + sub.slength) next;
				with Not_found ->
					UTF8.Buf.add_string buf (String.sub s'.sstring b_index (bl_s - b_index));
			in
			loop 0 0;
			create()
		end
	)

	let urlEncode = vfun1 (fun s ->
		let s = decode_string s in
		encode_string (url_encode s)
	)

	let urlDecode = vfun1 (fun s ->
		let s = decode_string s in
		let b = VStringBuffer.create () in
		let add s =
			VStringBuffer.add_string b s
		in
		let len = String.length s in
		let decode c =
			match c with
			| '0'..'9' -> Some (int_of_char c - int_of_char '0')
			| 'a'..'f' -> Some (int_of_char c - int_of_char 'a' + 10)
			| 'A'..'F' -> Some (int_of_char c - int_of_char 'A' + 10)
			| _ -> None
		in
		let decode_hex i =
			let p1 = (try decode (String.get s i) with _ -> None) in
			let p2 = (try decode (String.get s (i + 1)) with _ -> None) in
			match p1, p2 with
			| Some c1, Some c2 ->
				Some (((c1 lsl 4) lor c2))
			| _ ->
				None
		in
		let expect_hex i =
			match String.unsafe_get s i with
			| '%' ->
				begin match decode_hex (i + 1) with
				| None -> exc_string "Malformed"
				| Some c -> c
				end
			| _ -> exc_string "Malformed"
		in
		let rec loop i =
			if i = len then () else
			let c = String.unsafe_get s i in
			match c with
			| '%' ->
				begin match decode_hex (i + 1) with
				| Some c ->
					if c < 0x80 then begin
						add (create_ascii (String.make 1 (char_of_int c)));
						loop (i + 3)
					end else if c < 0xE0 then begin
						let c2 = expect_hex (i + 3) in
						add (from_char_code (((c land 0x3F) lsl 6) lor (c2 land 0x7F)));
						loop (i + 6)
					end else if c < 0xF0 then begin
						let c2 = expect_hex (i + 3) in
						let c3 = expect_hex (i + 6) in
						add (from_char_code (((c land 0x1F) lsl 12) lor ((c2 land 0x7F) lsl 6) lor (c3 land 0x7F)));
						loop (i + 9)
					end else
						let c2 = expect_hex (i + 3) in
						let c3 = expect_hex (i + 6) in
						let c4 = expect_hex (i + 9) in
						let k = ((c land 0x0F) lsl 18) lor ((c2 land 0x7F) lsl 12) lor ((c3 land 0x7F) lsl 6) lor (c4 land 0x7F) in
						add (from_char_code k);
						loop (i + 12)
				| None ->
					loop (i + 1)
				end;
			| '+' ->
				add (create_ascii (String.make 1 ' '));
				loop (i + 1)
			| c ->
				add (create_ascii (String.make 1 c));
				loop (i + 1)
		in
		loop 0;
		vstring (VStringBuffer.contents b)
	)
end

module StdSys = struct
	open MacroApi
	open Common

	let args = vfun0 (fun () ->
		encode_array (List.map create_unknown ((get_ctx()).curapi.MacroApi.get_com()).sys_args)
	)

	let _command = vfun1 (fun cmd ->
		let cmd = decode_string cmd in
		vint (((get_ctx()).curapi.get_com()).run_command cmd)
	)

	let cpuTime = vfun0 (fun () -> vfloat (Sys.time()))

	let environment = vfun0 (fun () ->
		let env = catch_unix_error Unix.environment() in
		let h = StringHashtbl.create () in
		Array.iter(fun s ->
			let k, v = ExtString.String.split s "=" in
			StringHashtbl.add h (create_ascii k) (create_unknown v)
		) env;
		encode_string_map_direct h
	)

	let exit = vfun1 (fun code ->
		(* TODO: Borrowed from interp.ml *)
		if (get_ctx()).curapi.use_cache() then raise (Error.Fatal_error ("",Globals.null_pos));
		raise (Sys_exit(decode_int code));
	)

	let getChar = vfun1 (fun echo ->
		let echo = decode_bool echo in
		vint (Extc.getch echo)
	)

	let getCwd = vfun0 (fun () ->
		let dir = catch_unix_error Unix.getcwd() in
		let l = String.length dir in
		if l = 0 then
			encode_string "./"
		else match dir.[l - 1] with
		| '/' | '\\' ->
			create_unknown dir
		| _ ->
			create_unknown (dir ^ "/")
	)

	let getEnv = vfun1 (fun s ->
		let s = decode_string s in
		try create_unknown (catch_unix_error Unix.getenv s) with _ -> vnull
	)

	let print = vfun1 (fun v ->
		let ctx = get_ctx() in
		let com = ctx.curapi.get_com() in
		com.print (value_string v);
		vnull
	)

	let println = vfun1 (fun v ->
		let ctx = get_ctx() in
		let com = ctx.curapi.get_com() in
		com.print (value_string v ^ "\n");
		vnull
	)

	let programPath = vfun0 (fun () ->
		let ctx = get_ctx() in
		let com = ctx.curapi.get_com() in
		match com.main_class with
		| None -> assert false
		| Some p ->
			match ctx.curapi.get_type (s_type_path p) with
			| Some(Type.TInst (c, _)) -> create_unknown (Extc.get_full_path c.Type.cl_pos.Globals.pfile)
			| _ -> assert false
	)

	let putEnv = vfun2 (fun s v ->
		let s = decode_string s in
		let v = decode_string v in
		catch_unix_error Unix.putenv s v;
		vnull
	)

	let setCwd = vfun1 (fun s ->
		catch_unix_error Unix.chdir (decode_string s);
		vnull
	)

	let setTimeLocale = vfun1 (fun _ -> vfalse)

	let sleep = vfun1 (fun f -> Thread.delay (num f); vnull)

	let stderr = vfun0 (fun () ->
		encode_instance key_sys_io_FileOutput ~kind:(IOutChannel stderr)
	)

	let stdin = vfun0 (fun () ->
		encode_instance key_sys_io_FileInput ~kind:(IInChannel(stdin,ref false))
	)

	let stdout = vfun0 (fun () ->
		encode_instance key_sys_io_FileOutput ~kind:(IOutChannel stdout)
	)

	let systemName =
		let cached_sys_name = ref None in
		vfun0 (fun () ->
			let s = match Sys.os_type with
				| "Unix" ->
					(match !cached_sys_name with
					| Some n -> n
					| None ->
						let ic = catch_unix_error Unix.open_process_in "uname" in
						let uname = (match input_line ic with
							| "Darwin" -> "Mac"
							| n -> n
						) in
						close_in ic;
						cached_sys_name := Some uname;
						uname)
				| "Win32" | "Cygwin" -> "Windows"
				| s -> s
			in
			encode_string s
		)

	let time = vfun0 (fun () -> vfloat (catch_unix_error Unix.gettimeofday()))
end

module StdThread = struct
	let this vthis = match vthis with
		| VInstance {ikind = IThread thread} -> thread
		| _ -> unexpected_value vthis "Thread"

	let delay = vfun1 (fun f ->
		Thread.delay (num f);
		vnull
	)

	let exit = vfun0 (fun () ->
		Thread.exit();
		vnull
	)

	let id = vifun0 (fun vthis ->
		vint (Thread.id (this vthis).tthread)
	)

	let join = vfun1 (fun thread ->
		Thread.join (this thread).tthread;
		vnull
	)

	let kill = vifun0 (fun vthis ->
		Thread.kill (this vthis).tthread;
		vnull
	)

	let self = vfun0 (fun () ->
		let eval = get_eval (get_ctx()) in
		encode_instance key_eval_vm_Thread ~kind:(IThread eval.thread)
	)

	let readMessage = vifun1 (fun vthis blocking ->
		let this = this vthis in
		if not (Queue.is_empty this.tqueue) then
			Queue.pop this.tqueue
		else if blocking <> VTrue then
			vnull
		else begin
			let event = Event.receive this.tchannel in
			ignore(Event.sync event);
			Queue.pop this.tqueue
		end
	)

	let sendMessage = vifun1 (fun vthis msg ->
		let this = this vthis in
		Queue.add msg this.tqueue;
		ignore(Event.poll (Event.send this.tchannel msg));
		vnull
	)

	let yield = vfun0 (fun () ->
		Thread.yield();
		vnull
	)
end

module StdTls = struct
	let this vthis = match vthis with
		| VInstance {ikind = ITls i} -> i
		| _ -> unexpected_value vthis "Thread"

	let get_value = vifun0 (fun vthis ->
		let this = this vthis in
		try
			let id = Thread.id (Thread.self()) in
			let eval = IntMap.find id (get_ctx()).evals in
			IntMap.find this eval.thread.tstorage
		with Not_found ->
			vnull
	)

	let set_value = vifun1 (fun vthis v ->
		let this = this vthis in
		let eval = get_eval (get_ctx()) in
		eval.thread.tstorage <- IntMap.add this v eval.thread.tstorage;
		v
	)
end

module StdType = struct
	open Ast

	let create_enum v constr params =
		let vf = field v constr in
		match vf,params with
			| VEnumValue _,VNull -> vf
			| VEnumValue _,VArray va when va.alength = 0 -> vf
			| VFunction _,VArray va -> call_value vf (EvalArray.to_list va)
			| _ -> unexpected_value params "array"

	let allEnums = vfun1 (fun v ->
		match v with
		| VPrototype ({pkind = PEnum names} as proto) ->
			begin try
				let l = ExtList.List.filter_map (fun (s,_) ->
					try
						begin match proto_field_direct proto (hash s) with
							| VEnumValue _ as v -> Some v
							| _ -> None
						end
					with Not_found ->
						None
				) names in
				encode_array l
			with Not_found ->
				vnull
			end
		| _ ->
			vnull
	)

	let createEmptyInstance = vfun1 (fun v ->
		match v with
		| VPrototype {pkind = PClass _; ppath = path} ->
			begin try
				(Hashtbl.find (get_ctx()).builtins.empty_constructor_builtins path) ()
			with Not_found ->
				encode_instance path
			end
		| _ -> vnull
	)

	let createEnum = vfun3 (fun e constr params ->
		let constr = hash (decode_vstring constr).sstring in
		create_enum e constr params
	)

	let createEnumIndex = vfun3 (fun e index params ->
		let index = decode_int index in
		match e with
		| VPrototype {pkind = PEnum names} ->
			begin try
				create_enum e (hash (fst (List.nth names index))) params
			with Not_found ->
				vnull
			end
		| _ ->
			vnull
	)

	let createInstance = vfun2 (fun v vl ->
		match v with
		| VPrototype {pkind = PClass _; ppath = path} ->
			let ctx = get_ctx() in
			begin try
				let f = get_special_instance_constructor_raise ctx path in
				f (decode_array vl)
			with Not_found ->
				let vthis = encode_instance path in
				let fnew = get_instance_constructor ctx path null_pos in
				ignore(call_value_on vthis (Lazy.force fnew) (decode_array vl));
				vthis
			end
		| _ ->
			unexpected_value v "Class"
	)

	let enumConstructor = vfun1 (fun v -> match v with
		| VEnumValue ve ->
			begin try
				begin match (get_static_prototype_raise (get_ctx()) ve.epath).pkind with
					| PEnum names -> encode_string (fst (List.nth names ve.eindex))
					| _ -> raise Not_found
				end
			with Not_found ->
				vnull
			end
		| v -> unexpected_value v "enum value"
	)

	let enumEq = vfun2 (fun a b ->
		let rec weird_eq a b = match a,b with
			| VEnumValue a,VEnumValue b -> a == b || a.eindex = b.eindex && arrays_equal weird_eq a.eargs b.eargs && a.epath = b.epath
			| _ -> equals a b
		in
		vbool (weird_eq a b)
	)

	let enumIndex = vfun1 (fun v -> match v with
		| VEnumValue ev -> (try vint32 (Int32.of_int ev.eindex) with Not_found -> vnull)
		| v -> unexpected_value v "enum value"
	)

	let enumParameters = vfun1 (fun v -> match v with
		| VEnumValue ev ->
			let va = EvalArray.create ev.eargs in
			VArray va
		| v -> unexpected_value v "enum value"
	)

	let getClass = vfun1 (fun v ->
		match v with
		| VInstance ({iproto = {pkind = PInstance}} as vi) -> get_static_prototype_as_value (get_ctx()) vi.iproto.ppath null_pos
		| VString _ -> get_static_prototype_as_value (get_ctx()) key_String null_pos
		| VArray _ -> get_static_prototype_as_value (get_ctx()) key_Array null_pos
		| VVector _ -> get_static_prototype_as_value (get_ctx()) key_eval_Vector null_pos
		| _ -> vnull
	)

	let getClassFields = vfun1 (fun v ->
		match v with
		| VPrototype {pkind = PClass _;pnames = names} ->
			encode_array (IntMap.fold (fun name _ acc -> (encode_string (rev_hash name)) :: acc) names []);
		| _ ->
			vnull
	)

	let getClassName = vfun1 (fun v ->
		match v with
		| VPrototype {pkind = PClass _; ppath = path} -> encode_string (rev_hash path)
		| _ -> vnull
	)

	let getEnum = vfun1 (fun v ->
		match v with
		| VEnumValue ve -> get_static_prototype_as_value (get_ctx()) ve.epath null_pos
		| _ -> vnull
	)

	let getEnumConstructs = vfun1 (fun v ->
		match v with
		| VPrototype {pkind = PEnum names} ->
			begin try
				encode_array (List.map (fun (n,_) -> encode_string n) names)
			with Not_found ->
				vnull
			end
		| _ ->
			vnull
	)

	let getEnumName = vfun1 (fun v ->
		match v with
		| VPrototype {pkind = PEnum _; ppath = path} -> encode_string (rev_hash path)
		| _ -> vnull
	)

	let getInstanceFields = vfun1 (fun v ->
		match v with
		| VPrototype proto ->
			begin try
				let rec loop acc proto =
					let acc = match proto.pparent with
						| None -> acc
						| Some proto -> loop acc proto
					in
					let acc = IntMap.fold (fun name _ acc -> IntMap.add name 0 acc) proto.pinstance_names acc in
					IntMap.fold (fun name _ acc -> IntMap.add name 0 acc) proto.pnames acc
				in
				let proto = get_instance_prototype (get_ctx()) proto.ppath null_pos in
				encode_array (List.map (fun i -> encode_string (rev_hash i)) (ptmap_keys (loop IntMap.empty proto)))
			with Not_found ->
				vnull
			end
		| _ ->
			vnull
	)

	let getSuperClass = vfun1 (fun v ->
		match v with
		| VPrototype {pkind = PClass _; pparent = Some proto} -> proto.pvalue
		| _ -> vnull
	)

	let resolveClass = vfun1 (fun v ->
		let name = (decode_vstring v).sstring in
		try (get_static_prototype_raise (get_ctx()) (hash name)).pvalue with Not_found -> vnull
	)

	let resolveEnum = vfun1 (fun v ->
		let name = (decode_vstring v).sstring in
		try
			let proto = get_static_prototype_raise (get_ctx()) (hash name) in
			begin match proto.pkind with
				| PEnum _ -> proto.pvalue
				| _ -> vnull
			end
		with Not_found ->
			vnull
	)

	let typeof = vfun1 (fun v ->
		let ctx = (get_ctx()) in
		let rec loop v = match v with
			| VNull -> 0,[||]
			| VInt32 _ -> 1,[||]
			| VFloat _ -> 2,[||]
			| VTrue | VFalse -> 3,[||]
			| VInstance vi -> 6,[|get_static_prototype_as_value ctx vi.iproto.ppath null_pos|]
			| VString _ -> 6,[|get_static_prototype_as_value ctx key_String null_pos|]
			| VArray _ -> 6,[|get_static_prototype_as_value ctx key_Array null_pos|]
			| VVector _ -> 6,[|get_static_prototype_as_value ctx key_eval_Vector null_pos|]
			| VObject _ | VPrototype _ ->
				4,[||]
			| VFunction _
			| VFieldClosure _ ->
				5,[||]
			| VEnumValue ve ->
				7,[|get_static_prototype_as_value ctx ve.epath null_pos|]
			| VLazy f ->
				loop (!f())
		in
		let i,vl = loop v in
		encode_enum_value key_ValueType i vl None
	)
end

module StdUncompress = struct
	open Extc

	let this vthis = match vthis with
		| VInstance {ikind = IZip zip} -> zip
		| _ -> unexpected_value vthis "Uncompress"

	let close = vifun0 (fun vthis ->
		zlib_inflate_end (this vthis).z;
		vnull
	)

	let execute = vifun4 (fun vthis src srcPos dst dstPos ->
		StdCompress.exec zlib_inflate vthis src srcPos dst dstPos
	)

	let run = vfun2 (fun src bufsize ->
		let src = decode_bytes src in
		let bufsize = default_int bufsize (1 lsl 16) in
		let zip = zlib_inflate_init () in
		let buf = Buffer.create 0 in
		let tmp = Bytes.make bufsize (char_of_int 0) in
		let rec loop pos =
			let r = zlib_inflate zip (Bytes.unsafe_to_string src) pos (Bytes.length src - pos) tmp 0 bufsize Z_SYNC_FLUSH in
			Buffer.add_subbytes buf tmp 0 r.z_wrote;
			if not r.z_finish then loop (pos + r.z_read)
		in
		loop 0;
		encode_bytes (Bytes.unsafe_of_string (Buffer.contents buf))
	)

	let setFlushMode = StdCompress.setFlushMode
end

module StdUtf8 = struct
	let this vthis = match vthis with
		| VInstance {ikind = IUtf8 buf} -> buf
		| v -> unexpected_value v "string"

	let addChar = vifun1 (fun vthis c ->
		UTF8.Buf.add_char (this vthis) (UChar.uchar_of_int (decode_int c));
		vnull
	)

	let charCodeAt = StdString.charCodeAt

	let compare = vfun2 (fun a b ->
		let a = decode_string a in
		let b = decode_string b in
		vint (Pervasives.compare a b)
	)

	let decode = vfun1 (fun s ->
		let s = decode_string s in
		let buf = Bytes.create (UTF8.length s) in
		let i = ref 0 in
		UTF8.iter (fun uc ->
			Bytes.unsafe_set buf !i (UChar.char_of uc);
			incr i
		) s;
		let s = Bytes.unsafe_to_string buf in
		create_unknown s
	)

	let encode = vfun1 (fun s ->
		let s = decode_string s in
		create_unknown (UTF8.init (String.length s) (fun i -> UChar.of_char s.[i]))
	)

	let iter = vfun2 (fun s f ->
		let s = decode_string s in
		UTF8.iter (fun uc -> ignore(call_value f [vint (UChar.int_of_uchar uc)])) s;
		vnull
	)

	let length = vfun1 (fun s ->
		let s = decode_vstring s in
		vint (s.slength)
	)

	let sub = StdString.substr

	let toString = vifun0 (fun vthis ->
		let this = this vthis in
		vstring (create_ascii ((UTF8.Buf.contents this)))
	)

	let validate = vfun1 (fun s ->
		let s = decode_string s in
		try
			UTF8.validate s;
			vtrue
		with UTF8.Malformed_code ->
			vfalse
	)
end

let init_fields builtins path static_fields instance_fields =
	let map (name,v) = (hash name,v) in
	let path = path_hash path in
	builtins.static_builtins <- IntMap.add path (List.map map static_fields) builtins.static_builtins;
	builtins.instance_builtins <- IntMap.add path (List.map map instance_fields) builtins.instance_builtins

let init_maps builtins =
	init_fields builtins (["haxe";"ds"],"IntMap") [] [
		"copy",StdIntMap.copy;
		"exists",StdIntMap.exists;
		"get",StdIntMap.get;
		"iterator",StdIntMap.iterator;
		"keys",StdIntMap.keys;
		"keyValueIterator",StdIntMap.keyValueIterator;
		"remove",StdIntMap.remove;
		"set",StdIntMap.set;
		"toString",StdIntMap.toString;
	];
	init_fields builtins (["haxe";"ds"],"ObjectMap") [] [
		"copy",StdObjectMap.copy;
		"exists",StdObjectMap.exists;
		"get",StdObjectMap.get;
		"iterator",StdObjectMap.iterator;
		"keys",StdObjectMap.keys;
		"keyValueIterator",StdObjectMap.keyValueIterator;
		"remove",StdObjectMap.remove;
		"set",StdObjectMap.set;
		"toString",StdObjectMap.toString;
	];
	init_fields builtins (["haxe";"ds"],"StringMap") [] [
		"copy",StdStringMap.copy;
		"exists",StdStringMap.exists;
		"get",StdStringMap.get;
		"iterator",StdStringMap.iterator;
		"keys",StdStringMap.keys;
		"keyValueIterator",StdStringMap.keyValueIterator;
		"remove",StdStringMap.remove;
		"set",StdStringMap.set;
		"toString",StdStringMap.toString;
	]

let init_constructors builtins =
	let add = Hashtbl.add builtins.constructor_builtins in
	add key_Array (fun _ -> encode_array_instance (EvalArray.create [||]));
	add key_eval_Vector
		(fun vl ->
			match vl with
			| [size] ->
				encode_vector_instance (Array.make (decode_int size) vnull)
			| _ -> assert false
		);
	add key_Date
		(fun vl ->
			begin match List.map decode_int vl with
			| [y;m;d;h;mi;s] ->
				let f = catch_unix_error (fun () ->
					let t = Unix.localtime 0. in
					Unix.mktime {t with tm_sec=s;tm_min=mi;tm_hour=h;tm_mday=d;tm_mon=m;tm_year=y - 1900}
				) () in
				encode_instance key_Date ~kind:(IDate (fst f))
			| _ -> assert false
			end
		);
	add key_EReg
		(fun vl -> match vl with
			| [r;opt] -> encode_instance key_EReg ~kind:(StdEReg.create (decode_string r) (decode_string opt))
			| _ -> assert false
		);
	add key_String
		(fun vl -> match vl with
			| [s] -> s
			| _ -> assert false
		);
	add key_StringBuf (fun _ -> encode_instance key_StringBuf ~kind:(IBuffer (VStringBuffer.create())));
	add key_haxe_Utf8
		(fun vl -> match vl with
			| [size] -> encode_instance key_haxe_Utf8 ~kind:(IUtf8 (UTF8.Buf.create (default_int size 0)))
			| _ -> assert false
		);
	add key_haxe_ds_StringMap (fun _ -> encode_string_map_direct (StringHashtbl.create ()));
	add key_haxe_ds_IntMap (fun _ -> encode_int_map_direct (IntHashtbl.create ()));
	add key_haxe_ds_ObjectMap (fun _ -> encode_object_map_direct (Obj.magic (ValueHashtbl.create 0)));
	add key_haxe_io_BytesBuffer (fun _ -> encode_instance key_haxe_io_BytesBuffer ~kind:(IOutput (Buffer.create 0)));
	add key_haxe_io_Bytes
		(fun vl -> match vl with
			| [length;b] ->
				let length = decode_int length in
				let b = decode_bytes b in
				let blit_length = if length > Bytes.length b then Bytes.length b else length in
				let b' = Bytes.create length in
				Bytes.blit b 0 b' 0 blit_length;
				encode_bytes b'
			| _ ->
				assert false
		);
	add key_sys_io__Process_NativeProcess
		(fun vl -> match vl with
			| [cmd;args] ->
				let cmd = decode_string cmd in
				let args = match args with
					| VNull -> None
					| VArray va -> Some (Array.map decode_string va.avalues)
					| _ -> unexpected_value args "array"
				in
				encode_instance key_sys_io__Process_NativeProcess ~kind:(IProcess (try Process.run cmd args with Failure msg -> exc_string msg))
			| _ -> assert false
		);
	add key_sys_net__Socket_NativeSocket
		(fun _ ->
			encode_instance key_sys_net__Socket_NativeSocket ~kind:(ISocket ((catch_unix_error Unix.socket Unix.PF_INET Unix.SOCK_STREAM) 0))
		);
	add key_haxe_zip_Compress
		(fun vl -> match vl with
			| [level] ->
				let level = decode_int level in
				let z = Extc.zlib_deflate_init level in
				encode_instance key_haxe_zip_Compress ~kind:(IZip { z = z; z_flush = Extc.Z_NO_FLUSH })
			| _ -> assert false
		);
	add key_haxe_zip_Uncompress
		(fun vl -> match vl with
			| [windowBits] ->
				let windowBits = default_int windowBits 15 in
				let z = Extc.zlib_inflate_init2 windowBits in
				encode_instance key_haxe_zip_Uncompress ~kind:(IZip { z = z; z_flush = Extc.Z_NO_FLUSH })
			| _ -> assert false
		);
	add key_eval_vm_Thread
		(fun vl -> match vl with
			| [f] ->
				let ctx = get_ctx() in
				if ctx.is_macro then exc_string "Creating threads in macros is not supported";
				let f thread =
					let id = Thread.id (Thread.self()) in
<<<<<<< HEAD
					let new_eval = {
						env = null_env;
						thread = thread;
						debug_state = DbgRunning;
						debug_channel = Event.new_channel ();
						breakpoint = EvalDebugMisc.make_breakpoint 0 0 BPDisabled BPAny None;
					} in
=======
					let new_eval = {env = null_env; thread = thread} in
>>>>>>> 136ed066
					ctx.evals <- IntMap.add id new_eval ctx.evals;
					let close () =
						ctx.evals <- IntMap.remove id ctx.evals
					in
					try
						ignore(call_value f []);
						close();
					with
					| RunTimeException(v,stack,p) ->
						let msg = get_exc_error_message ctx v stack p in
						prerr_endline msg;
						close();
					| exc ->
						close();
						raise exc
				in
<<<<<<< HEAD
				let eval = get_eval ctx in
				let name = kind_name eval eval.env.env_info.kind in
				let thread = {
					tname = name;
=======
				let thread = {
>>>>>>> 136ed066
					tthread = Obj.magic ();
					tchannel = Event.new_channel ();
					tqueue = Queue.create ();
					tstorage = IntMap.empty;
				} in
				thread.tthread <- Thread.create f thread;
				encode_instance key_eval_vm_Thread ~kind:(IThread thread)
			| _ -> assert false
		);
	add key_eval_vm_Mutex
		(fun _ ->
			encode_instance key_eval_vm_Mutex ~kind:(IMutex (Mutex.create ()))
		);
	add key_eval_vm_Lock
		(fun _ ->
			let ch = Event.new_channel () in
			let lock = {
				lcounter = 0;
				lchannel = ch;
			} in
			encode_instance key_eval_vm_Lock ~kind:(ILock lock)
		);
	let tls_counter = ref (-1) in
	add key_eval_vm_Tls
		(fun _ ->
			incr tls_counter;
			encode_instance key_eval_vm_Tls ~kind:(ITls !tls_counter)
		);
	add key_eval_vm_Deque
		(fun _ ->
			let deque = {
				dvalues = [];
				dchannel = Event.new_channel();
			} in
			encode_instance key_eval_vm_Deque ~kind:(IDeque deque)
		)

let init_empty_constructors builtins =
	let h = builtins.empty_constructor_builtins in
	Hashtbl.add h key_Array (fun () -> encode_array_instance (EvalArray.create [||]));
	Hashtbl.add h key_eval_Vector (fun () -> encode_vector_instance (Array.make 0 vnull));
	Hashtbl.add h key_Date (fun () -> encode_instance key_Date ~kind:(IDate 0.));
	Hashtbl.add h key_EReg (fun () -> encode_instance key_EReg ~kind:(IRegex {r = Pcre.regexp ""; r_rex_string = create_ascii "~//"; r_global = false; r_string = ""; r_groups = [||]}));
	Hashtbl.add h key_String (fun () -> encode_string "");
	Hashtbl.add h key_haxe_Utf8 (fun () -> encode_instance key_haxe_Utf8 ~kind:(IUtf8 (UTF8.Buf.create 0)));
	Hashtbl.add h key_haxe_ds_StringMap (fun () -> encode_instance key_haxe_ds_StringMap ~kind:(IStringMap (StringHashtbl.create ())));
	Hashtbl.add h key_haxe_ds_IntMap (fun () -> encode_instance key_haxe_ds_IntMap ~kind:(IIntMap (IntHashtbl.create ())));
	Hashtbl.add h key_haxe_ds_ObjectMap (fun () -> encode_instance key_haxe_ds_ObjectMap ~kind:(IObjectMap (Obj.magic (ValueHashtbl.create 0))));
	Hashtbl.add h key_haxe_io_BytesBuffer (fun () -> encode_instance key_haxe_io_BytesBuffer ~kind:(IOutput (Buffer.create 0)))

let init_standard_library builtins =
	init_constructors builtins;
	init_empty_constructors builtins;
	init_maps builtins;
	init_fields builtins ([],"Array") [] [
		"concat",StdArray.concat;
		"copy",StdArray.copy;
		"filter",StdArray.filter;
		"indexOf",StdArray.indexOf;
		"insert",StdArray.insert;
		"iterator",StdArray.iterator;
		"join",StdArray.join;
		"lastIndexOf",StdArray.lastIndexOf;
		"map",StdArray.map;
		"pop",StdArray.pop;
		"push",StdArray.push;
		"remove",StdArray.remove;
		"resize",StdArray.resize;
		"reverse",StdArray.reverse;
		"shift",StdArray.shift;
		"slice",StdArray.slice;
		"sort",StdArray.sort;
		"splice",StdArray.splice;
		"toString",StdArray.toString;
		"unshift",StdArray.unshift;
	];
	init_fields builtins (["eval"],"Vector") [
		"fromArrayCopy",StdEvalVector.fromArrayCopy;
	] [
		"blit",StdEvalVector.blit;
		"toArray",StdEvalVector.toArray;
		"copy",StdEvalVector.copy;
		"join",StdEvalVector.join;
		"map",StdEvalVector.map;
	];
	init_fields builtins (["haxe";"io"],"Bytes") [
		"alloc",StdBytes.alloc;
		"fastGet",StdBytes.fastGet;
		"ofData",StdBytes.ofData;
		"ofString",StdBytes.ofString;
		"ofHex",StdBytes.ofHex;
	] [
		"blit",StdBytes.blit;
		"compare",StdBytes.compare;
		"fill",StdBytes.fill;
		"get",StdBytes.get;
		"getData",StdBytes.getData;
		"getDouble",StdBytes.getDouble;
		"getFloat",StdBytes.getFloat;
		"getInt32",StdBytes.getInt32;
		"getInt64",StdBytes.getInt64;
		"getString",StdBytes.getString;
		"getUInt16",StdBytes.getUInt16;
		"set",StdBytes.set;
		"setDouble",StdBytes.setDouble;
		"setFloat",StdBytes.setFloat;
		"setInt32",StdBytes.setInt32;
		"setInt64",StdBytes.setInt64;
		"setUInt16",StdBytes.setUInt16;
		"sub",StdBytes.sub;
		"toHex",StdBytes.toHex;
		"toString",StdBytes.toString;
	];
	init_fields builtins (["haxe";"io"],"BytesBuffer") [] [
		"get_length",StdBytesBuffer.get_length;
		"addByte",StdBytesBuffer.addByte;
		"add",StdBytesBuffer.add;
		"addString",StdBytesBuffer.addString;
		"addInt32",StdBytesBuffer.addInt32;
		"addInt64",StdBytesBuffer.addInt64;
		"addFloat",StdBytesBuffer.addFloat;
		"addDouble",StdBytesBuffer.addDouble;
		"addBytes",StdBytesBuffer.addBytes;
		"getBytes",StdBytesBuffer.getBytes;
	];
	init_fields builtins (["haxe"],"CallStack") [
		"getCallStack",StdCallStack.getCallStack;
		"getExceptionStack",StdCallStack.getExceptionStack;
	] [];
	init_fields builtins (["haxe";"zip"],"Compress") [
		"run",StdCompress.run;
	] [
		"close",StdCompress.close;
		"execute",StdCompress.execute;
		"setFlushMode",StdCompress.setFlushMode;
	];
	init_fields builtins (["eval";"vm"],"Context") [
		"addBreakpoint",StdContext.addBreakpoint;
		"breakHere",StdContext.breakHere;
		"callMacroApi",StdContext.callMacroApi;
		"loadPlugin",StdContext.loadPlugin;
	] [];
	init_fields builtins (["haxe";"crypto"],"Crc32") [
		"make",StdCrc32.make;
	] [];
	init_fields builtins ([],"Date") [
		"fromString",StdDate.fromString;
		"fromTime",StdDate.fromTime;
		"now",StdDate.now;
	] [
		"getDate",StdDate.getDate;
		"getDay",StdDate.getDay;
		"getFullYear",StdDate.getFullYear;
		"getHours",StdDate.getHours;
		"getMinutes",StdDate.getMinutes;
		"getMonth",StdDate.getMonth;
		"getSeconds",StdDate.getSeconds;
		"getTime",StdDate.getTime;
		"toString",StdDate.toString;
	];
	init_fields builtins (["eval";"vm"],"Deque") [] [
		"add",StdDeque.add;
		"push",StdDeque.push;
		"pop",StdDeque.pop;
	];
	init_fields builtins ([],"EReg") [
		"escape",StdEReg.escape;
	] [
		"map",StdEReg.map;
		"match",StdEReg.match';
		"matched",StdEReg.matched;
		"matchedLeft",StdEReg.matchedLeft;
		"matchedPos",StdEReg.matchedPos;
		"matchedRight",StdEReg.matchedRight;
		"matchSub",StdEReg.matchSub;
		"replace",StdEReg.replace;
		"split",StdEReg.split;
	];
	init_fields builtins (["sys";"io"],"File") [
		"append",StdFile.append;
		"getBytes",StdFile.getBytes;
		"getContent",StdFile.getContent;
		"read",StdFile.read;
		"saveBytes",StdFile.saveBytes;
		"saveContent",StdFile.saveContent;
		"update",StdFile.update;
		"write",StdFile.write;
	] [];
	init_fields builtins (["sys";"io"],"FileInput") [] [
		"close",StdFileInput.close;
		"eof",StdFileInput.eof;
		"seek",StdFileInput.seek;
		"tell",StdFileInput.tell;
		"readByte",StdFileInput.readByte;
		"readBytes",StdFileInput.readBytes;
	];
	init_fields builtins (["sys";"io"],"FileOutput") [] [
		"close",StdFileOutput.close;
		"flush",StdFileOutput.flush;
		"seek",StdFileOutput.seek;
		"tell",StdFileOutput.tell;
		"writeByte",StdFileOutput.writeByte;
		"writeBytes",StdFileOutput.writeBytes;
	];
	init_fields builtins (["haxe";"io"],"FPHelper") [
		"doubleToI64",StdFPHelper.doubleToI64;
		"floatToI32",StdFPHelper.floatToI32;
		"i32ToFloat",StdFPHelper.i32ToFloat;
		"i64ToDouble",StdFPHelper.i64ToDouble;
	] [];
	init_fields builtins (["sys"],"FileSystem") [
		"createDirectory",StdFileSystem.createDirectory;
		"deleteFile",StdFileSystem.deleteFile;
		"deleteDirectory",StdFileSystem.deleteDirectory;
		"exists",StdFileSystem.exists;
		"fullPath",StdFileSystem.fullPath;
		"isDirectory",StdFileSystem.isDirectory;
		"rename",StdFileSystem.rename;
		"readDirectory",StdFileSystem.readDirectory;
		"stat",StdFileSystem.stat;
	] [];
	init_fields builtins (["eval";"vm"],"Gc") [
		"allocated_bytes",StdGc.allocated_bytes;
		"compact",StdGc.compact;
		"counters",StdGc.counters;
		"finalise",StdGc.finalise;
		"finalise_release",StdGc.finalise_release;
		"full_major",StdGc.full_major;
		"get",StdGc.get;
		"major",StdGc.major;
		"major_slice",StdGc.major_slice;
		"minor",StdGc.minor;
		"print_stat",StdGc.print_stat;
		"quick_stat",StdGc.quick_stat;
		"set",StdGc.set;
		"stat",StdGc.stat;
	] [];
	init_fields builtins (["sys";"net"],"Host") [
		"localhost",StdHost.localhost;
		"hostReverse",StdHost.hostReverse;
		"hostToString",StdHost.hostToString;
		"resolve",StdHost.resolve;
	] [];
	init_fields builtins (["eval";"vm"],"Lock") [] [
		"release",StdLock.release;
		"wait",StdLock.wait;
	];
	init_fields builtins (["haxe"],"Log") [
		"trace",StdLog.trace;
	] [];
	init_fields builtins ([],"Math") [
		"NaN",StdMath.nan;
		"NEGATIVE_INFINITY",StdMath.negative_infinity;
		"PI",StdMath.pi;
		"POSITIVE_INFINITY",StdMath.positive_infinity;
		"abs",StdMath.abs;
		"acos",StdMath.acos;
		"asin",StdMath.asin;
		"atan",StdMath.atan;
		"atan2",StdMath.atan2;
		"ceil",StdMath.ceil;
		"cos",StdMath.cos;
		"exp",StdMath.exp;
		"fceil",StdMath.fceil;
		"ffloor",StdMath.ffloor;
		"floor",StdMath.floor;
		"fround",StdMath.fround;
		"isFinite",StdMath.isFinite;
		"isNaN",StdMath.isNaN;
		"log",StdMath.log;
		"max",StdMath.max;
		"min",StdMath.min;
		"pow",StdMath.pow;
		"random",StdMath.random;
		"round",StdMath.round;
		"sin",StdMath.sin;
		"sqrt",StdMath.sqrt;
		"tan",StdMath.tan;
	] [];
	init_fields builtins (["haxe";"crypto"],"Md5") [
		"encode",StdMd5.encode;
		"make",StdMd5.make;
	] [];
	init_fields builtins (["eval";"vm"],"Mutex") [] [
		"acquire",StdMutex.acquire;
		"tryAcquire",StdMutex.tryAcquire;
		"release",StdMutex.release;
	];
	init_fields builtins (["sys";"io";"_Process"],"NativeProcess") [ ] [
		"close",StdNativeProcess.close;
		"exitCode",StdNativeProcess.exitCode;
		"getPid",StdNativeProcess.getPid;
		"kill",StdNativeProcess.kill;
		"readStderr",StdNativeProcess.readStderr;
		"readStdout",StdNativeProcess.readStdout;
		"closeStdin",StdNativeProcess.closeStdin;
		"writeStdin",StdNativeProcess.writeStdin;
	];
	init_fields builtins ([],"Reflect") [
		"callMethod",StdReflect.callMethod;
		"compare",StdReflect.compare;
		"compareMethods",StdReflect.compareMethods;
		"copy",StdReflect.copy;
		"deleteField",StdReflect.deleteField;
		"field",StdReflect.field';
		"fields",StdReflect.fields;
		"getProperty",StdReflect.getProperty;
		"hasField",StdReflect.hasField;
		"isEnumValue",StdReflect.isEnumValue;
		"isFunction",StdReflect.isFunction;
		"isObject",StdReflect.isObject;
		"makeVarArgs",StdReflect.makeVarArgs;
		"setField",StdReflect.setField;
		"setProperty",StdReflect.setProperty;
	] [];
	init_fields builtins (["haxe"],"Resource") [
		"listNames",StdResource.listNames;
		"getString",StdResource.getString;
		"getBytes",StdResource.getBytes;
	] [];
	init_fields builtins (["haxe";"crypto"],"Sha1") [
		"encode",StdSha1.encode;
		"make",StdSha1.make;
	] [];
	init_fields builtins (["sys";"net";"_Socket"],"NativeSocket") [
		"select",StdSocket.select;
	] [
		"accept",StdSocket.accept;
		"bind",StdSocket.bind;
		"close",StdSocket.close;
		"connect",StdSocket.connect;
		"host",StdSocket.host;
		"listen",StdSocket.listen;
		"peer",StdSocket.peer;
		"receive",StdSocket.receive;
		"receiveChar",StdSocket.receiveChar;
		"send",StdSocket.send;
		"sendChar",StdSocket.sendChar;
		"setFastSend",StdSocket.setFastSend;
		"setBroadcast", StdSocket.setBroadcast;
		"setTimeout",StdSocket.setTimeout;
		"shutdown",StdSocket.shutdown;
	];
	init_fields builtins ([],"Std") [
		"instance",StdStd.instance;
		"int",StdStd.int;
		"is",StdStd.is';
		"parseFloat",StdStd.parseFloat;
		"parseInt",StdStd.parseInt;
		"string",StdStd.string;
		"random",StdStd.random;
	] [];
	init_fields builtins ([],"String") [
		"fromCharCode",StdString.fromCharCode;
	] [
		"charAt",StdString.charAt;
		"charCodeAt",StdString.charCodeAt;
		"indexOf",StdString.indexOf;
		"lastIndexOf",StdString.lastIndexOf;
		"split",StdString.split;
		"substr",StdString.substr;
		"substring",StdString.substring;
		"toLowerCase",StdString.toLowerCase;
		"toString",StdString.toString;
		"toUpperCase",StdString.toUpperCase;
		"cca",StdString.cca;
	];
	init_fields builtins ([],"StringBuf") [] [
		"add",StdStringBuf.add;
		"addChar",StdStringBuf.addChar;
		"addSub",StdStringBuf.addSub;
		"get_length",StdStringBuf.get_length;
		"toString",StdStringBuf.toString;
	];
	init_fields builtins ([],"StringTools") [
		"fastCodeAt",StdStringTools.fastCodeAt;
		"replace",StdStringTools.replace;
		"urlEncode",StdStringTools.urlEncode;
		"urlDecode",StdStringTools.urlDecode;
	] [];
	init_fields builtins ([],"Sys") [
		"args",StdSys.args;
		"_command",StdSys._command;
		"cpuTime",StdSys.cpuTime;
		"environment",StdSys.environment;
		"exit",StdSys.exit;
		"getChar",StdSys.getChar;
		"getCwd",StdSys.getCwd;
		"getEnv",StdSys.getEnv;
		"print",StdSys.print;
		"println",StdSys.println;
		"programPath",StdSys.programPath;
		"putEnv",StdSys.putEnv;
		"setCwd",StdSys.setCwd;
		"setTimeLocale",StdSys.setTimeLocale;
		"sleep",StdSys.sleep;
		"stderr",StdSys.stderr;
		"stdin",StdSys.stdin;
		"stdout",StdSys.stdout;
		"systemName",StdSys.systemName;
		"time",StdSys.time;
	] [];
	init_fields builtins (["eval";"vm"],"Thread") [
		"delay",StdThread.delay;
		"exit",StdThread.exit;
		"join",StdThread.join;
		"self",StdThread.self;
		"yield",StdThread.yield;
	] [
		"id",StdThread.id;
		"kill",StdThread.kill;
		"readMessage",StdThread.readMessage;
		"sendMessage",StdThread.sendMessage;
	];
	init_fields builtins (["eval";"vm"],"Tls") [] [
		"get_value",StdTls.get_value;
		"set_value",StdTls.set_value;
	];
	init_fields builtins ([],"Type") [
		"allEnums",StdType.allEnums;
		"createEmptyInstance",StdType.createEmptyInstance;
		"createEnum",StdType.createEnum;
		"createEnumIndex",StdType.createEnumIndex;
		"createInstance",StdType.createInstance;
		"enumConstructor",StdType.enumConstructor;
		"enumEq",StdType.enumEq;
		"enumIndex",StdType.enumIndex;
		"enumParameters",StdType.enumParameters;
		"getClass",StdType.getClass;
		"getClassFields",StdType.getClassFields;
		"getClassName",StdType.getClassName;
		"getEnum",StdType.getEnum;
		"getEnumConstructs",StdType.getEnumConstructs;
		"getEnumName",StdType.getEnumName;
		"getInstanceFields",StdType.getInstanceFields;
		"getSuperClass",StdType.getSuperClass;
		"resolveClass",StdType.resolveClass;
		"resolveEnum",StdType.resolveEnum;
		"typeof",StdType.typeof;
	] [];
	init_fields builtins (["haxe";"zip"],"Uncompress") [
		"run",StdUncompress.run;
	] [
		"close",StdUncompress.close;
		"execute",StdUncompress.execute;
		"setFlushMode",StdUncompress.setFlushMode;
	];
	init_fields builtins (["haxe"],"Utf8") [
		"charCodeAt",StdUtf8.charCodeAt;
		"compare",StdUtf8.compare;
		"decode",StdUtf8.decode;
		"encode",StdUtf8.encode;
		"iter",StdUtf8.iter;
		"length",StdUtf8.length;
		"sub",StdUtf8.sub;
		"validate",StdUtf8.validate;
	] [
		"addChar",StdUtf8.addChar;
		"toString",StdUtf8.toString;
	]<|MERGE_RESOLUTION|>--- conflicted
+++ resolved
@@ -3171,7 +3171,12 @@
 				if ctx.is_macro then exc_string "Creating threads in macros is not supported";
 				let f thread =
 					let id = Thread.id (Thread.self()) in
-<<<<<<< HEAD
+					let maybe_send_thread_event reason = match ctx.debug.debug_socket with
+						| Some socket ->
+							socket.connection.send_thread_event id reason
+						| None ->
+							()
+					in
 					let new_eval = {
 						env = null_env;
 						thread = thread;
@@ -3179,14 +3184,13 @@
 						debug_channel = Event.new_channel ();
 						breakpoint = EvalDebugMisc.make_breakpoint 0 0 BPDisabled BPAny None;
 					} in
-=======
-					let new_eval = {env = null_env; thread = thread} in
->>>>>>> 136ed066
 					ctx.evals <- IntMap.add id new_eval ctx.evals;
 					let close () =
-						ctx.evals <- IntMap.remove id ctx.evals
+						ctx.evals <- IntMap.remove id ctx.evals;
+						maybe_send_thread_event "exited";
 					in
 					try
+						maybe_send_thread_event "started";
 						ignore(call_value f []);
 						close();
 					with
@@ -3198,14 +3202,10 @@
 						close();
 						raise exc
 				in
-<<<<<<< HEAD
 				let eval = get_eval ctx in
 				let name = kind_name eval eval.env.env_info.kind in
 				let thread = {
 					tname = name;
-=======
-				let thread = {
->>>>>>> 136ed066
 					tthread = Obj.magic ();
 					tchannel = Event.new_channel ();
 					tqueue = Queue.create ();
