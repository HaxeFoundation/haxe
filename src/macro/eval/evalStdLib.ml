(*
	The Haxe Compiler
	Copyright (C) 2005-2019  Haxe Foundation

	This program is free software; you can redistribute it and/or
	modify it under the terms of the GNU General Public License
	as published by the Free Software Foundation; either version 2
	of the License, or (at your option) any later version.

	This program is distributed in the hope that it will be useful,
	but WITHOUT ANY WARRANTY; without even the implied warranty of
	MERCHANTABILITY or FITNESS FOR A PARTICULAR PURPOSE.  See the
	GNU General Public License for more details.

	You should have received a copy of the GNU General Public License
	along with this program; if not, write to the Free Software
	Foundation, Inc., 51 Franklin Street, Fifth Floor, Boston, MA  02110-1301, USA.
 *)

open Globals
open EvalValue
open EvalEncode
open EvalDecode
open EvalContext
open EvalExceptions
open EvalPrinting
open EvalMisc
open EvalField
open EvalHash
open EvalString

let macro_lib = Hashtbl.create 0

let catch_unix_error f arg =
	try
		f arg
	with Unix.Unix_error(err,cmd,args) ->
		exc_string (Printf.sprintf "%s(%s, %s)" (Unix.error_message err) cmd args)

let ptmap_keys h =
	IntMap.fold (fun k _ acc -> k :: acc) h []

let hashtbl_keys h =
	Hashtbl.fold (fun k _ acc -> k :: acc) h []

let encode_i64 low high =
	let vi = create_instance key_haxe__Int64____Int64 in
	set_instance_field vi key_high (vint32 high);
	set_instance_field vi key_low (vint32 low);
	vinstance vi

let encode_i64_direct i64 =
	let low = Int64.to_int32 i64 in
	let high = Int64.to_int32 (Int64.shift_right_logical i64 32) in
	encode_i64 low high


module StdEvalVector = struct
	let this this = match this with
		| VVector vv -> vv
		| v -> unexpected_value v "vector"

	let blit = vifun4 (fun vthis srcPos dest destPos len ->
		Array.blit (this vthis) (decode_int srcPos) (decode_vector dest) (decode_int destPos) (decode_int len);
		vnull
	)

	let toArray = vifun0 (fun vthis ->
		let copy = Array.copy (this vthis) in
		encode_array_instance (EvalArray.create copy)
	)

	let fromArrayCopy = vfun1 (fun arr ->
		let a = decode_varray arr in
		encode_vector_instance (Array.sub a.avalues 0 a.alength)
	)

	let copy = vifun0 (fun vthis ->
		encode_vector_instance (Array.copy (this vthis))
	)

	let join = vifun1 (fun vthis sep ->
		let this = this vthis in
		let sep = decode_vstring sep in
		vstring ((EvalArray.array_join this (s_value 0) sep))
	)

	let map = vifun1 (fun vthis f ->
		let this = this vthis in
		let a = match f with
			| VFunction(f,_) ->
				Array.map (fun v -> f [v]) this
			| VFieldClosure(v1,f) ->
				Array.map (fun v -> f (v1 :: [v])) this
			| _ -> exc_string ("Cannot call " ^ (value_string f))
		in
		encode_vector_instance a
	)
end

module StdArray = struct
	let this this = match this with
		| VArray va -> va
		| v -> unexpected_value v "array"

	let concat = vifun1 (fun vthis a2 ->
		let a2 = decode_varray a2 in
		encode_array_instance (EvalArray.concat (this vthis) a2)
	)

	let copy = vifun0 (fun vthis ->
		encode_array_instance (EvalArray.copy (this vthis))
	)

	let filter = vifun1 (fun vthis f ->
		let this = this vthis in
		let a = EvalArray.filter this (fun v -> is_true (call_value_on vthis f [v])) in
		encode_array_instance a
	)

	let indexOf = vifun2 (fun vthis x fromIndex ->
		let this = this vthis in
		let fromIndex = default_int fromIndex 0 in
		let fromIndex = if fromIndex < 0 then this.alength + fromIndex else fromIndex in
		let fromIndex = if fromIndex < 0 then 0 else fromIndex in
		vint (EvalArray.indexOf this equals x fromIndex)
	)

	let insert = vifun2 (fun vthis pos x ->
		let this = this vthis in
		let pos = decode_int pos in
		if pos >= this.alength then begin
			ignore(EvalArray.push this x);
		end else begin
			let pos = if pos < 0 then this.alength + pos else pos in
			let pos = if pos < 0 then 0 else pos in
			EvalArray.insert this pos x
		end;
		vnull
	)

	let iterator = vifun0 (fun vthis ->
		let this = this vthis in
		let f_has_next,f_next = EvalArray.iterator this in
		encode_obj [
			key_hasNext,vifun0 (fun _ -> vbool (f_has_next()));
			key_next,vifun0 (fun _ -> f_next())
		]
	)

	let join = vifun1 (fun vthis sep ->
		let sep = decode_vstring sep in
		let s = EvalArray.join (this vthis) (s_value 0) sep in
		vstring s
	)

	let lastIndexOf = vifun2 (fun vthis x fromIndex ->
		let this = this vthis in
		let last = this.alength - 1 in
		let fromIndex = default_int fromIndex last in
		let fromIndex = if fromIndex < 0 then this.alength + fromIndex else fromIndex in
		let fromIndex = if fromIndex < 0 then 0 else if fromIndex > last then last else fromIndex in
		vint (EvalArray.lastIndexOf this equals x fromIndex)
	)

	let map = vifun1 (fun vthis f ->
		let this = this vthis in
		let a = match f with
			| VFunction(f,_) ->
				EvalArray.map this (fun v -> f [v])
			| VFieldClosure(v1,f) ->
				EvalArray.map this (fun v -> f (v1 :: [v]))
			| _ -> exc_string ("Cannot call " ^ (value_string f))
		in
		encode_array_instance a
	)

	let pop = vifun0 (fun vthis ->
		let this = this vthis in
		EvalArray.pop this
	)

	let push = vifun1 (fun vthis v ->
		let this = this vthis in
		vint32 (Int32.of_int (EvalArray.push this v))
	)

	let remove = vifun1 (fun vthis x ->
		let this = this vthis in
		vbool (EvalArray.remove this equals x)
	)

	let reverse = vifun0 (fun vthis ->
		let this = this vthis in
		EvalArray.reverse this;
		vnull
	)

	let shift = vifun0 (fun vthis ->
		let this = this vthis in
		EvalArray.shift this
	)

	let slice = vifun2 (fun vthis pos end' ->
		let this = this vthis in
		let pos = decode_int pos in
		let length = this.alength in
		let end' = default_int end' length in
		let end' = if end' > length then length else end' in
		let pos = if pos < 0 then length + pos else pos in
		let end' = if end' < 0 then length + end' else end' in
		let pos = if pos < 0 then 0 else pos in
		let end' = if end' < 0 then 0 else end' in
		encode_array_instance (EvalArray.slice this pos end')
	)

	let sort = vifun1 (fun vthis f ->
		let this = this vthis in
		EvalArray.sort this (fun a b -> decode_int (call_value_on vthis f [a;b]));
		vnull
	)

	let splice = vifun2 (fun vthis pos len ->
		let this = this vthis in
		let pos = decode_int pos in
		let len = decode_int len in
		let length = this.alength in
		if len < 0 || pos > length then
			encode_array []
		else begin
			let pos = if pos < 0 then length + pos else pos in
			let pos = if pos < 0 then 0 else pos in
			let delta = length - pos in
			let len = if len > delta then delta else len in
			let end' = pos + len in
			encode_array_instance (EvalArray.splice this pos len end')
		end
	)

	let toString = vifun0 (fun vthis ->
		vstring (s_array 0 (this vthis))
	)

	let unshift = vifun1 (fun vthis v ->
		let this = this vthis in
		EvalArray.unshift this v;
		vnull
	)

	let resize = vifun1 (fun vthis len ->
		let this = this vthis in
		let len = decode_int len in
		EvalArray.resize this len;
		vnull
	)
end

let outside_bounds () =
	let haxe_io_Error = get_static_prototype (get_ctx()) key_haxe_io_Error null_pos in
	exc (proto_field_direct haxe_io_Error key_OutsideBounds)

module StdBytes = struct
	open EvalBytes

	let this vthis = match vthis with
		| VInstance {ikind = IBytes o} -> o
		| v -> unexpected_value v "bytes"

	let alloc = vfun1 (fun length ->
		let length = decode_int length in
		encode_bytes (Bytes.make length (Char.chr 0))
	)

	let encode_native v = match v with
		| VEnumValue {eindex = 1} -> true (* haxe.io.Encoding.RawNative *)
		| _ -> false

	let blit = vifun4 (fun vthis pos src srcpos len ->
		let s = this vthis in
		let pos = decode_int pos in
		let src = decode_bytes src in
		let srcpos = decode_int srcpos in
		let len = decode_int len in
		(try Bytes.blit src srcpos s pos len with _ -> outside_bounds());
		vnull
	)

	let compare = vifun1 (fun vthis other ->
		let this = this vthis in
		let other = decode_bytes other in
		vint (Pervasives.compare this other)
	)

	let fastGet = vfun2 (fun b pos ->
		let b = decode_bytes b in
		let pos = decode_int pos in
		try vint (int_of_char (Bytes.unsafe_get b pos)) with _ -> vnull
	)

	let fill = vifun3 (fun vthis pos len value ->
		let this = this vthis in
		let pos = decode_int pos in
		let len = decode_int len in
		let value = decode_int value in
		(try Bytes.fill this pos len (char_of_int value) with _ -> outside_bounds());
		vnull
	)

	let get = vifun1 (fun vthis pos ->
		let this = this vthis in
		let pos = decode_int pos in
		try vint (read_byte this pos) with _ -> vnull
	)

	let getData = vifun0 (fun vthis -> vthis)

	let getDouble = vifun1 (fun vthis pos ->
		try vfloat (Int64.float_of_bits (read_i64 (this vthis) (decode_int pos))) with _ -> outside_bounds()
	)

	let getFloat = vifun1 (fun vthis pos ->
		try vfloat (Int32.float_of_bits (read_i32 (this vthis) (decode_int pos))) with _ -> outside_bounds()
	)

	let getInt32 = vifun1 (fun vthis pos ->
		try vint32 (read_i32 (this vthis) (decode_int pos)) with exc -> outside_bounds()
	)

	let getInt64 = vifun1 (fun vthis pos ->
		let this = this vthis in
		let pos = decode_int pos in
		try
			let low = read_i32 this pos in
			let high = read_i32 this (pos + 4) in
			encode_i64 low high;
		with _ ->
			outside_bounds()
	)

	let getString = vifun3 (fun vthis pos len encoding ->
		let this = this vthis in
		let pos = decode_int pos in
		let len = decode_int len in
		let s = try Bytes.sub this pos len with _ -> outside_bounds() in
		create_unknown (Bytes.unsafe_to_string s)
	)

	let getUInt16 = vifun1 (fun vthis pos ->
		try vint (read_ui16 (this vthis) (decode_int pos)) with _ -> outside_bounds()
	)

	let ofData = vfun1 (fun v -> v)

	let ofString = vfun2 (fun v encoding ->
		let s = decode_vstring v in
		encode_bytes (Bytes.of_string s.sstring)
	)

	let ofHex = vfun1 (fun v ->
		let s = decode_string v in
		let len = String.length s in
		if (len land 1) <> 0 then exc_string "Not a hex string (odd number of digits)";
		let ret = (Bytes.make (len lsr 1) (Char.chr 0)) in
		for i = 0 to Bytes.length ret - 1 do
			let high = int_of_char s.[i * 2] in
			let low = int_of_char s.[i * 2 + 1] in
			let high = (high land 0xF) + ((high land 0x40) lsr 6) * 9 in
			let low = (low land 0xF) + ((low land 0x40) lsr 6) * 9 in
			Bytes.set ret i (char_of_int (((high lsl 4) lor low) land 0xFF));
		done;
		encode_bytes ret
	)

	let set = vifun2 (fun vthis pos v ->
		let this = this vthis in
		let pos = decode_int pos in
		let v = decode_int v in
		(try write_byte this pos v with _ -> ());
		vnull;
	)

	let setDouble = vifun2 (fun vthis pos v ->
		(try write_i64 (this vthis) (decode_int pos) (Int64.bits_of_float (num v)) with _ -> outside_bounds());
		vnull
	)

	let setFloat = vifun2 (fun vthis pos v ->
		let this = this vthis in
		let pos = decode_int pos in
		let v = num v in
		write_i32 this pos (Int32.bits_of_float v);
		vnull
	)

	let setInt32 = vifun2 (fun vthis pos v ->
		(try write_i32 (this vthis) (decode_int pos) (decode_i32 v) with _ -> outside_bounds());
		vnull;
	)

	let setInt64 = vifun2 (fun vthis pos v ->
		let v = decode_instance v in
		let pos = decode_int pos in
		let high = decode_i32 (instance_field v key_high) in
		let low = decode_i32 (instance_field v key_low) in
		let this = this vthis in
		try
			write_i32 this pos low;
			write_i32 this (pos + 4) high;
			vnull
		with _ ->
			outside_bounds()
	)

	let setUInt16 = vifun2 (fun vthis pos v ->
		(try write_ui16 (this vthis) (decode_int pos) (decode_int v land 0xFFFF) with _ -> outside_bounds());
		vnull
	)

	let sub = vifun2 (fun vthis pos len ->
		let this = this vthis in
		let pos = decode_int pos in
		let len = decode_int len in
		let s = try Bytes.sub this pos len with _ -> outside_bounds() in
		encode_bytes s
	)

	let toHex = vifun0 (fun vthis ->
		let this = this vthis in
		let chars = [|"0";"1";"2";"3";"4";"5";"6";"7";"8";"9";"a";"b";"c";"d";"e";"f"|] in
		let l = Bytes.length this in
		let rec loop acc i =
			if i >= l then List.rev acc
			else begin
				let c = int_of_char (Bytes.get this i) in
				loop ((chars.(c land 15)) :: ((chars.(c lsr 4))) :: acc) (i + 1)
			end
		in
		encode_string (String.concat "" (loop [] 0))
	)

	let toString = vifun0 (fun vthis ->
		(create_unknown (Bytes.to_string (this vthis)))
	)
end

module StdBytesBuffer = struct
	let this vthis = match vthis with
		| VInstance {ikind = IOutput o} -> o
		| v -> unexpected_value v "output"

	let get_length = vifun0 (fun vthis ->
		let this = this vthis in
		vint (Buffer.length this)
	)

	let add_char this i =
		Buffer.add_char this (Char.unsafe_chr i)

	let add_i32 this v =
		let base = Int32.to_int v in
		let big = Int32.to_int (Int32.shift_right_logical v 24) in
		add_char this base;
		add_char this (base lsr 8);
		add_char this (base lsr 16);
		add_char this big

	let addByte = vifun1 (fun vthis byte ->
		let this = this vthis in
		let byte = decode_int byte in
		add_char this byte;
		vnull;
	)

	let add = vifun1 (fun vthis src ->
		let this = this vthis in
		let src = decode_bytes src in
		Buffer.add_bytes this src;
		vnull
	)

	let addString = vifun2 (fun vthis src encoding ->
		let this = this vthis in
		let src = decode_vstring src in
		Buffer.add_string this src.sstring;
		vnull
	)

	let addInt32 = vifun1 (fun vthis v ->
		let this = this vthis in
		let v = decode_i32 v in
		add_i32 this v;
		vnull
	)

	let addInt64 = vifun1 (fun vthis v ->
		let this = this vthis in
		let v = decode_instance v in
		let high = decode_i32 (instance_field v key_high) in
		let low = decode_i32 (instance_field v key_low) in
		add_i32 this low;
		add_i32 this high;
		vnull;
	)

	let addFloat = vifun1 (fun vthis v ->
		let this = this vthis in
		let v = num v in
		add_i32 this (Int32.bits_of_float v);
		vnull
	)

	let addDouble = vifun1 (fun vthis v ->
		let this = this vthis in
		let v = num v in
		let v = Int64.bits_of_float v in
		add_i32 this (Int64.to_int32 v);
		add_i32 this (Int64.to_int32 (Int64.shift_right_logical v 32));
		vnull
	)

	let addBytes = vifun3 (fun vthis src pos len ->
		let this = this vthis in
		let src = decode_bytes src in
		let pos = decode_int pos in
		let len = decode_int len in
		if pos < 0 || len < 0 || pos + len > Bytes.length src then outside_bounds();
		Buffer.add_subbytes this src pos len;
		vnull
	)

	let getBytes = vifun0 (fun vthis ->
		let this = this vthis in
		encode_bytes (Bytes.unsafe_of_string (Buffer.contents this))
	)
end

module StdCallStack = struct
	let make_stack envs =
		let l = DynArray.create () in
		List.iter (fun (pos,kind) ->
			let file_pos s =
				let line1,col1,_,_ = Lexer.get_pos_coords pos in
				encode_enum_value key_haxe_StackItem 2 [|s;create_unknown pos.pfile;vint line1;vint col1|] None
			in
			match kind with
			| EKLocalFunction i ->
				let local_function = encode_enum_value key_haxe_StackItem 4 [|vint i|] None in
				DynArray.add l (file_pos local_function);
			| EKMethod(st,sf) ->
				let local_function = encode_enum_value key_haxe_StackItem 3 [|create_unknown (rev_hash st); create_unknown (rev_hash sf)|] None in
				DynArray.add l (file_pos local_function);
			| EKToplevel | EKEntrypoint ->
				()
		) envs;
		encode_array (DynArray.to_list l)

	let getCallStack = vfun0 (fun () ->
		let ctx = get_ctx() in
		let envs = call_stack ctx in
		let envs = match envs with
			| _ :: _ :: envs -> envs (* Skip calls to callStack() and getCallStack() *)
			| _ -> envs
		in
		make_stack (List.map (fun env -> {pfile = rev_hash env.env_info.pfile;pmin = env.env_leave_pmin; pmax = env.env_leave_pmax},env.env_info.kind) envs)
	)

	let getExceptionStack = vfun0 (fun () ->
		let ctx = get_ctx() in
		let envs = ctx.exception_stack in
		make_stack (List.rev envs)
	)
end

module StdCompress = struct
	open Extc

	type zfun = zstream -> src:string -> spos:int -> slen:int -> dst:bytes -> dpos:int -> dlen:int -> zflush -> zresult

	let this vthis = match vthis with
		| VInstance {ikind = IZip zip} -> zip
		| _ -> unexpected_value vthis "Compress"

	let exec (f : zfun) vthis src srcPos dst dstPos =
		let this = this vthis in
		let src = decode_bytes src in
		let srcPos = decode_int srcPos in
		let dst = decode_bytes dst in
		let dstPos = decode_int dstPos in
		let r = try f this.z (Bytes.unsafe_to_string src) srcPos (Bytes.length src - srcPos) dst dstPos (Bytes.length dst - dstPos) this.z_flush with _ -> exc_string "oops" in
		encode_obj [
			key_done,vbool r.z_finish;
			key_read,vint r.z_read;
			key_write,vint r.z_wrote
		]

	let close = vifun0 (fun vthis ->
		zlib_deflate_end (this vthis).z;
		vnull
	)

	let execute = vifun4 (fun vthis src srcPos dst dstPos ->
		exec zlib_deflate vthis src srcPos dst dstPos
	)

	let run = vfun2 (fun s level ->
		let s = decode_bytes s in
		let level = decode_int level in
		let zip = zlib_deflate_init level in
		let d = Bytes.make (zlib_deflate_bound zip (Bytes.length s)) (char_of_int 0) in
		let r = zlib_deflate zip (Bytes.unsafe_to_string s) 0 (Bytes.length s) d 0 (Bytes.length d) Z_FINISH in
		zlib_deflate_end zip;
		if not r.z_finish || r.z_read <> (Bytes.length s) then exc_string "Compression failed";
		encode_bytes (Bytes.sub d 0 r.z_wrote)
	)

	let setFlushMode = vifun1 (fun vthis f ->
		let mode = match fst (decode_enum f) with
			| 0 -> Z_NO_FLUSH
			| 1 -> Z_SYNC_FLUSH
			| 2 -> Z_FULL_FLUSH
			| 3 -> Z_FINISH
			| 4 -> Z_PARTIAL_FLUSH
			| _ -> assert false
		in
		(this vthis).z_flush <- mode;
		vnull
	)
end

module StdContext = struct
	let addBreakpoint = vfun2 (fun file line ->
		let file = decode_string file in
		let line = decode_int line in
		begin try
			ignore(EvalDebugMisc.add_breakpoint (get_ctx()) file line BPAny None);
		with Not_found ->
			exc_string ("Could not find file " ^ file)
		end;
		vnull
	)

	let breakHere = vfun0 (fun () ->
		raise (EvalDebugMisc.BreakHere)
	)

	let callMacroApi = vfun1 (fun f ->
		let f = decode_string f in
		Hashtbl.find macro_lib f
	)

	let plugin_data = ref None

	let register data = plugin_data := Some data

	let loadPlugin = vfun1 (fun filePath ->
		let filePath = decode_string filePath in
		let filePath = Dynlink.adapt_filename filePath in
		(try Dynlink.loadfile filePath with Dynlink.Error error -> exc_string (Dynlink.error_message error));
		match !plugin_data with
			| None ->
				vnull
			| Some l ->
				encode_obj_s l
	)
end

module StdCrc32 = struct
	let make = vfun1 (fun data ->
		let data = decode_bytes data in
		let crc32 = Extc.zlib_crc32 data (Bytes.length data) in
		vint32 crc32
	)
end

module StdDate = struct
	let encode_date d = encode_instance key_Date ~kind:(IDate d)

	let this vthis = match vthis with
		| VInstance {ikind = IDate d} -> d
		| v -> unexpected_value v "date"

	let fromTime = vfun1 (fun f -> encode_date ((num f) /. 1000.))

	let fromString = vfun1 (fun s ->
		let s = decode_string s in
		match String.length s with
		| 19 ->
			let r = Str.regexp "^\\([0-9][0-9][0-9][0-9]\\)-\\([0-9][0-9]\\)-\\([0-9][0-9]\\) \\([0-9][0-9]\\):\\([0-9][0-9]\\):\\([0-9][0-9]\\)$" in
			if not (Str.string_match r s 0) then exc_string ("Invalid date format : " ^ s);
			let t = catch_unix_error Unix.localtime (Unix.time()) in
			let t = { t with
				tm_year = int_of_string (Str.matched_group 1 s) - 1900;
				tm_mon = int_of_string (Str.matched_group 2 s) - 1;
				tm_mday = int_of_string (Str.matched_group 3 s);
				tm_hour = int_of_string (Str.matched_group 4 s);
				tm_min = int_of_string (Str.matched_group 5 s);
				tm_sec = int_of_string (Str.matched_group 6 s);
			} in
			encode_date (fst (catch_unix_error Unix.mktime t))
		| 10 ->
			let r = Str.regexp "^\\([0-9][0-9][0-9][0-9]\\)-\\([0-9][0-9]\\)-\\([0-9][0-9]\\)$" in
			if not (Str.string_match r s 0) then exc_string ("Invalid date format : " ^ s);
			let t = catch_unix_error Unix.localtime (Unix.time()) in
			let t = { t with
				tm_year = int_of_string (Str.matched_group 1 s) - 1900;
				tm_mon = int_of_string (Str.matched_group 2 s) - 1;
				tm_mday = int_of_string (Str.matched_group 3 s);
				tm_hour = 0;
				tm_min = 0;
				tm_sec = 0;
			} in
			encode_date (fst (catch_unix_error Unix.mktime t))
		| 8 ->
			let r = Str.regexp "^\\([0-9][0-9]\\):\\([0-9][0-9]\\):\\([0-9][0-9]\\)$" in
			if not (Str.string_match r s 0) then exc_string ("Invalid date format : " ^ s);
			let h = int_of_string (Str.matched_group 1 s) in
			let m = int_of_string (Str.matched_group 2 s) in
			let s = int_of_string (Str.matched_group 3 s) in
			let t = h * 60 * 60 + m * 60 + s in
			encode_date (float_of_int t)
		| _ ->
			exc_string ("Invalid date format : " ^ s)
	)

	let getDate = vifun0 (fun vthis -> vint (catch_unix_error Unix.localtime (this vthis)).tm_mday)
	let getDay = vifun0 (fun vthis -> vint (catch_unix_error Unix.localtime (this vthis)).tm_wday)
	let getFullYear = vifun0 (fun vthis -> vint (((catch_unix_error Unix.localtime (this vthis)).tm_year) + 1900))
	let getHours = vifun0 (fun vthis -> vint (catch_unix_error Unix.localtime (this vthis)).tm_hour)
	let getMinutes = vifun0 (fun vthis -> vint (catch_unix_error Unix.localtime (this vthis)).tm_min)
	let getMonth = vifun0 (fun vthis -> vint (catch_unix_error Unix.localtime (this vthis)).tm_mon)
	let getSeconds = vifun0 (fun vthis -> vint (catch_unix_error Unix.localtime (this vthis)).tm_sec)
	let getTime = vifun0 (fun vthis -> vfloat ((this vthis) *. 1000.))
	let now = vfun0 (fun () -> encode_date (catch_unix_error Unix.time()))
	let toString = vifun0 (fun vthis -> vstring (s_date (this vthis)))
end

module StdDeque = struct
	let this vthis = match vthis with
		| VInstance {ikind = IDeque d} -> d
		| _ -> unexpected_value vthis "Deque"

	let add = vifun1 (fun vthis i ->
		let this = this vthis in
		this.dvalues <- this.dvalues @ [i]; (* TODO: bad bad bad *)
		ignore(Event.poll(Event.send this.dchannel i));
		vnull;
	)

	let pop = vifun1 (fun vthis blocking ->
		let this = this vthis in
		let rec loop () =
			match this.dvalues with
			| v :: vl ->
				this.dvalues <- vl;
				v
			| [] ->
				if blocking <> VTrue then
					vnull
				else begin
					ignore(Event.sync(Event.receive this.dchannel));
					loop()
				end
		in
		loop()
	)

	let push = vifun1 (fun vthis i ->
		let this = this vthis in
		this.dvalues <- i :: this.dvalues;
		ignore(Event.poll(Event.send this.dchannel i));
		vnull;
	)
end

module StdEReg = struct
	open Pcre

	let create r opt =
		let open Pcre in
		let string_of_pcre_error = function
			| BadPattern(s,i) -> Printf.sprintf "at %i: %s" i s
			| Partial -> "Partial"
			| BadPartial -> "BadPartial"
			| BadUTF8 -> "BadUTF8"
			| BadUTF8Offset -> "BadUTF8Offset"
			| MatchLimit -> "MatchLimit"
			| RecursionLimit -> "RecursionLimit"
			| InternalError s -> "InternalError: " ^ s
		in
		let global = ref false in
		let flags = ExtList.List.filter_map (function
			| 'i' -> Some `CASELESS
			| 's' -> Some `DOTALL
			| 'm' -> Some `MULTILINE
			| 'u' -> None
			| 'g' -> global := true; None
			| c -> failwith ("Unsupported regexp option '" ^ String.make 1 c ^ "'")
		) (ExtString.String.explode opt) in
		let flags = `UTF8 :: `UCP :: flags in
		let rex = try regexp ~flags r with Error error -> failwith (string_of_pcre_error error) in
		let pcre = {
			r = rex;
			r_rex_string = create_ascii (Printf.sprintf "~/%s/%s" r opt);
			r_global = !global;
			r_string = "";
			r_groups = [||]
		} in
		IRegex pcre

	let maybe_run rex n f =
		let substrings = if Array.length rex.r_groups = 0 then exc_string "Invalid regex operation because no match was made" else rex.r_groups.(0) in
		if n < 0 || n >= num_of_subs substrings then exc_string "Invalid group"
		else try f (get_substring_ofs substrings n)
		with Not_found -> vnull

	let this this = match this with
		| VInstance {ikind = IRegex rex} -> rex
		| v -> unexpected_value v "EReg"

	let escape = vfun1 (fun s ->
		let s = decode_string s in
		create_unknown (Str.quote s)
	)

	let map = vifun2 (fun vthis s f ->
		let this = this vthis in
		let s = decode_string s in
		let l = String.length s in
		let buf = Buffer.create 0 in
		let rec loop pos =
			if pos >= l then
				()
			else begin try
				let a = exec ~rex:this.r ~pos s in
				this.r_groups <- [|a|];
				let (first,last) = get_substring_ofs a 0 in
				Buffer.add_substring buf s pos (first - pos);
				Buffer.add_string buf (decode_string (call_value_on vthis f [vthis]));
				if last = first then begin
					if last >= l then
						()
					else begin
						if this.r_global then begin
							Buffer.add_substring buf s first 1;
							loop (first + 1)
						end else
							Buffer.add_substring buf s first (l - first)
					end
				end else if this.r_global then
					loop last
				else
					Buffer.add_substring buf s last (l - last)
			with Not_found ->
				Buffer.add_substring buf s pos (l - pos)
			end
		in
		this.r_string <- s;
		loop 0;
		this.r_string <- "";
		this.r_groups <- [||];
		create_unknown (Buffer.contents buf)
	)

	let match' = vifun1 (fun vthis s ->
		let this = this vthis in
		let open Pcre in
		let s = decode_string s in
		this.r_string <- s;
		try
			let a = exec_all ~rex:this.r s in
			this.r_groups <- a;
			vtrue
		with Not_found ->
			this.r_groups <- [||];
			vfalse
	)

	let matched = vifun1 (fun vthis n ->
		let this = this vthis in
		let n = decode_int n in
		maybe_run this n (fun (first,last) ->
			create_unknown (ExtString.String.slice ~first ~last this.r_string)
		)
	)

	let matchedLeft = vifun0 (fun vthis ->
		let this = this vthis in
		maybe_run this 0 (fun (first,_) ->
			create_unknown (ExtString.String.slice ~last:first this.r_string)
		)
	)

	let matchedPos = vifun0 (fun vthis ->
		let this = this vthis in
		let rec byte_offset_to_char_offset_lol s i k o =
			if i = 0 then
				k
			else begin
				let n = UTF8.next s o in
				let d = n - o in
				byte_offset_to_char_offset_lol s (i - d) (k + 1) n
			end
		in
		maybe_run this 0 (fun (first,last) ->
			let first = byte_offset_to_char_offset_lol this.r_string first 0 0 in
			let last = byte_offset_to_char_offset_lol this.r_string last 0 0 in
			encode_obj [key_pos,vint first;key_len,vint (last - first)]
		)
	)

	let matchedRight = vifun0 (fun vthis ->
		let this = this vthis in
		maybe_run this 0 (fun (_,last) ->
			create_unknown (ExtString.String.slice ~first:last this.r_string)
		)
	)

	let matchSub = vifun3 (fun vthis s pos len ->
		let this = this vthis in
		let s = decode_string s in
		let pos = decode_int pos in
		let len = default_int len (String.length s - pos) in
		begin try
			if pos + len > String.length s then raise Not_found;
			let str = String.sub s 0 (pos + len) in
			let a = Pcre.exec_all ~rex:this.r ~pos str in
			this.r_string <- s;
			this.r_groups <- a;
			vtrue
		with Not_found ->
			vfalse
		end
	)

	let replace = vifun2 (fun vthis s by ->
		let this = this vthis in
		let s = decode_string s in
		let by = decode_string by in
		let s = (if this.r_global then Pcre.replace else Pcre.replace_first) ~rex:this.r ~templ:by s in
		create_unknown s
	)

	let split = vifun1 (fun vthis s ->
		let this = this vthis in
		let s = decode_string s in
		if String.length s = 0 then encode_array [encode_string ""]
		else begin
			let max = if this.r_global then -1 else 2 in
			let l = Pcre.full_split ~max ~rex:this.r s in
			let rec loop split cur acc l = match l with
				| Text s :: l ->
					loop split (cur ^ s) acc l
				| Delim s :: l ->
					if split then
						loop this.r_global "" ((create_unknown cur) :: acc) l
					else
						loop false (cur ^ s) acc l
				| _ :: l ->
					loop split cur acc l
				| [] ->
					List.rev ((create_unknown cur) :: acc)
			in
			let l = loop true "" [] l in
			encode_array l
		end
	)
end

module StdFile = struct
	let create_out path binary flags =
		let path = decode_string path in
		let binary = match binary with
			| VTrue | VNull -> true
			| _ -> false
		in
		let perms = 0o666 in
		let l = Open_creat :: flags in
		let l = if binary then Open_binary :: l else l in
		let ch = open_out_gen l perms path in
		encode_instance key_sys_io_FileOutput ~kind:(IOutChannel ch)

	let write_out path content =
		try
	  		let ch = open_out_bin path in
  			output_string ch content;
  			close_out ch;
			vnull
		with Sys_error _ ->
			exc_string ("Could not write file " ^ path)

	let append = vfun2 (fun path binary ->
		create_out path binary [Open_append]
	)

	let update = vfun2 (fun path binary ->
		create_out path binary [Open_rdonly; Open_wronly]
	)

	let getBytes = vfun1 (fun path ->
		let path = decode_string path in
		try encode_bytes (Bytes.unsafe_of_string (Std.input_file ~bin:true path)) with Sys_error _ -> exc_string ("Could not read file " ^ path)
	)

	let getContent = vfun1 (fun path ->
		let path = decode_string path in
		try ((create_unknown (Std.input_file ~bin:true path))) with Sys_error _ -> exc_string ("Could not read file " ^ path)
	)

	let read = vfun2 (fun path binary ->
		let path = decode_string path in
		let binary = match binary with
			| VTrue | VNull -> true
			| _ -> false
		in
		let ch = open_in_gen (Open_rdonly :: (if binary then [Open_binary] else [])) 0 path in
		encode_instance key_sys_io_FileInput ~kind:(IInChannel(ch,ref false))
	)

	let saveBytes = vfun2 (fun path bytes ->
		let path = decode_string path in
		let bytes = decode_bytes bytes in
		write_out path (Bytes.unsafe_to_string bytes)
	)

	let saveContent = vfun2 (fun path content ->
		let path = decode_string path in
		let content = decode_string content in
		write_out path content
	)

	let write = vfun2 (fun path binary ->
		create_out path binary [Open_wronly;Open_trunc]
	)
end

module StdFileInput = struct
	let raise_eof () =
		let v = encode_instance key_haxe_io_Eof in
		exc v

	let this vthis = match vthis with
		| VInstance {ikind = IInChannel(ch,eof)} -> ch,eof
		| _ -> unexpected_value vthis "FileInput"

	let close = vifun0 (fun vthis ->
		close_in (fst (this vthis));
		vnull
	)

	let eof = vifun0 (fun vthis ->
		vbool !(snd (this vthis))
	)

	let seek = vifun2 (fun vthis pos mode ->
		let ch,r = this vthis in
		r := false;
		let pos = decode_int pos in
		let mode,_ = decode_enum mode in
		seek_in ch (match mode with 0 -> pos | 1 -> pos_in ch + pos | 2 -> in_channel_length ch + pos | _ -> assert false);
		vnull
	)

	let tell = vifun0 (fun vthis ->
		vint (pos_in (fst (this vthis)))
	)

	let readByte = vifun0 (fun vthis ->
		let ch,r = this vthis in
		let i = try
			input_char ch
		with _ ->
			r := true;
			raise_eof()
		in
		vint (int_of_char i)
	)

	let readBytes = vifun3 (fun vthis bytes pos len ->
		let ch,r = this vthis in
		let bytes = decode_bytes bytes in
		let pos = decode_int pos in
		let len = decode_int len in
		let i = input ch bytes pos len in
		if i = 0 then begin
			r := true;
			raise_eof()
		end;
		vint i
	)
end

module StdFileOutput = struct
	let this vthis = match vthis with
		| VInstance {ikind = IOutChannel ch} -> ch
		| _ -> unexpected_value vthis "FileOutput"

	let close = vifun0 (fun vthis ->
		close_out (this vthis);
		vnull
	)

	let flush = vifun0 (fun vthis ->
		flush (this vthis);
		vnull
	)

	let seek = vifun2 (fun vthis pos mode ->
		let this = this vthis in
		let pos = decode_int pos in
		let mode,_ = decode_enum mode in
		seek_out this (match mode with 0 -> pos | 1 -> pos_out this + pos | 2 -> out_channel_length this + pos | _ -> assert false);
		vnull
	)

	let tell = vifun0 (fun vthis ->
		vint (pos_out (this vthis))
	)

	let writeByte = vifun1 (fun vthis c ->
		output_char (this vthis) (char_of_int (decode_int c));
		vnull
	)

	let writeBytes = vifun3 (fun vthis bytes pos len ->
		let this = this vthis in
		let bytes = decode_bytes bytes in
		let pos = decode_int pos in
		let len = decode_int len in
		output this bytes pos len;
		vint len
	)
end

module StdFPHelper = struct
	let doubleToI64 = vfun1 (fun v ->
		let f = num v in
		let i64 = Int64.bits_of_float f in
		encode_i64_direct i64
	)

	let floatToI32 = vfun1 (fun f ->
		let f = num f in
		let i32 = Int32.bits_of_float f in
		vint32 i32
	)

	let i32ToFloat = vfun1 (fun i ->
		let i32 = decode_i32 i in
		let f = Int32.float_of_bits i32 in
		vfloat f
	)

	let i64ToDouble = vfun2 (fun low high ->
		let low = decode_i32 low in
		let high = decode_i32 high in
		let b = Bytes.make 8 '0' in
		EvalBytes.write_i32 b 0 low;
		EvalBytes.write_i32 b 4 high;
		let i64 = EvalBytes.read_i64 b 0 in
		vfloat (Int64.float_of_bits i64)
	)
end

module StdFileSystem = struct
	let rec remove_trailing_slash p =
		let l = String.length p in
		if l = 0 then
			"" (* don't be retarded *)
		else match p.[l-1] with
			| '\\' | '/' -> remove_trailing_slash (String.sub p 0 (l - 1))
			| _ -> p

	let patch_path s =
		if String.length s > 1 && String.length s <= 3 && s.[1] = ':' then Path.add_trailing_slash s
		else remove_trailing_slash s

	let createDirectory = vfun1 (fun path ->
		catch_unix_error Path.mkdir_from_path (Path.add_trailing_slash (decode_string path));
		vnull
	)

	let deleteDirectory = vfun1 (fun path ->
		catch_unix_error Unix.rmdir (decode_string path);
		vnull
	)

	let deleteFile = vfun1 (fun path ->
		(try Sys.remove (decode_string path) with Sys_error s -> exc_string s);
		vnull
	)

	let exists = vfun1 (fun path ->
		let b = try Sys.file_exists (patch_path (decode_string path)) with Sys_error _ -> false in
		vbool b
	)

	let fullPath = vfun1 (fun relPath ->
		try create_unknown (Extc.get_full_path (decode_string relPath)) with exc -> exc_string (Printexc.to_string exc)
	)

	let isDirectory = vfun1 (fun dir ->
		let b = try Sys.is_directory (patch_path(decode_string dir)) with Sys_error _ -> false in
		vbool b
	)

	let readDirectory = vfun1 (fun dir ->
		let d = try Sys.readdir (decode_string dir) with Sys_error s -> exc_string s in
		encode_array (Array.to_list (Array.map (fun s -> create_unknown s) d))
	)

	let rename = vfun2 (fun path newPath ->
		(try Sys.rename (decode_string path) (decode_string newPath) with Sys_error s -> exc_string s);
		vnull
	)

	let stat = vfun1 (fun path ->
		let s = catch_unix_error Unix.stat (patch_path (decode_string path)) in
		encode_obj [
			key_gid,vint s.st_gid;
			key_uid,vint s.st_uid;
			key_atime,StdDate.encode_date s.st_atime;
			key_mtime,StdDate.encode_date s.st_mtime;
			key_ctime,StdDate.encode_date s.st_ctime;
			key_dev,vint s.st_dev;
			key_ino,vint s.st_ino;
			key_nlink,vint s.st_nlink;
			key_rdev,vint s.st_rdev;
			key_size,vint s.st_size;
			key_mode,vint s.st_perm;
		]
	)
end

module StdGc = struct
	open Gc
	let key_minor_heap_size = hash "minor_heap_size"
	let key_major_heap_increment = hash "major_heap_increment"
	let key_space_overhead = hash "space_overhead"
	let key_verbose = hash "verbose"
	let key_max_overhead = hash "max_overhead"
	let key_stack_limit = hash "stack_limit"
	let key_allocation_policy = hash "allocation_policy"
	let key_minor_words = hash "minor_words"
	let key_minor_words = hash "minor_words"
	let key_promoted_words = hash "promoted_words"
	let key_major_words = hash "major_words"
	let key_minor_collections = hash "minor_collections"
	let key_major_collections = hash "major_collections"
	let key_heap_words = hash "heap_words"
	let key_heap_chunks = hash "heap_chunks"
	let key_live_words = hash "live_words"
	let key_live_blocks = hash "live_blocks"
	let key_free_words = hash "free_words"
	let key_free_blocks = hash "free_blocks"
	let key_largest_free = hash "largest_free"
	let key_fragments = hash "fragments"
	let key_compactions = hash "compactions"
	let key_top_heap_words = hash "top_heap_words"
	let key_stack_size = hash "stack_size"

	let encode_stats stats =
		encode_obj [
			key_minor_words,vfloat stats.minor_words;
			key_promoted_words,vfloat stats.promoted_words;
			key_major_words,vfloat stats.major_words;
			key_minor_collections,vint stats.minor_collections;
			key_major_collections,vint stats.major_collections;
			key_heap_words,vint stats.heap_words;
			key_heap_chunks,vint stats.heap_chunks;
			key_live_words,vint stats.live_words;
			key_live_blocks,vint stats.live_blocks;
			key_free_words,vint stats.free_words;
			key_free_blocks,vint stats.free_blocks;
			key_largest_free,vint stats.largest_free;
			key_fragments,vint stats.fragments;
			key_compactions,vint stats.compactions;
			key_top_heap_words,vint stats.top_heap_words;
			key_stack_size,vint stats.stack_size;
		]

	let allocated_bytes = vfun0 (fun () -> vfloat (Gc.allocated_bytes()))

	let compact = vfun0 (fun () -> Gc.compact(); vnull )

	let counters = vfun0 (fun () ->
		let (minor_words,promoted_words,major_words) = Gc.counters() in
		encode_obj [
			key_minor_words,vfloat minor_words;
			key_promoted_words,vfloat promoted_words;
			key_major_words,vfloat major_words;
		]
	)

	let finalise = vfun2 (fun f v ->
		let f = fun v ->
			ignore(call_value f [v])
		in
		Gc.finalise f v;
		vnull
	)

	let finalise_release = vfun0 (fun () ->
		Gc.finalise_release();
		vnull
	)

	let full_major = vfun0 (fun () -> Gc.full_major(); vnull )

	let get = vfun0 (fun () ->
		let control = Gc.get() in
		encode_obj [
			key_minor_heap_size,vint control.minor_heap_size;
			key_major_heap_increment,vint control.major_heap_increment;
			key_space_overhead,vint control.space_overhead;
			key_verbose,vint control.verbose;
			key_max_overhead,vint control.max_overhead;
			key_stack_limit,vint control.stack_limit;
			key_allocation_policy,vint control.allocation_policy;
		]
	)

	let major = vfun0 (fun () -> Gc.major(); vnull )

	let major_slice = vfun1 (fun n -> vint (Gc.major_slice (decode_int n)))

	let minor = vfun0 (fun () -> Gc.minor(); vnull )

	let print_stat = vfun1 (fun out_channel ->
		let out_channel = match out_channel with
			| VInstance {ikind = IOutChannel ch} -> ch
			| _ -> unexpected_value out_channel "Output"
		in
		Gc.print_stat out_channel;
		vnull
	)

	let quick_stat = vfun0 (fun () -> encode_stats (Gc.quick_stat()))

	let set = vfun1 (fun r ->
		let r = decode_object r in
		let field key = decode_int (object_field r key) in
		let control = { (Gc.get()) with
			minor_heap_size = field key_minor_heap_size;
			major_heap_increment = field key_major_heap_increment;
			space_overhead = field key_space_overhead;
			verbose = field key_verbose;
			max_overhead = field key_max_overhead;
			stack_limit = field key_stack_limit;
		} in
		(* Awkward hack to avoid warning. *)
		let control = {control with allocation_policy = field key_allocation_policy} in
		Gc.set control;
		vnull
	)

	let stat = vfun0 (fun () -> encode_stats (Gc.stat()))
end

module StdHost = struct
	let int32_addr h =
		let base = Int32.to_int (Int32.logand h 0xFFFFFFl) in
		let str = Printf.sprintf "%ld.%d.%d.%d" (Int32.shift_right_logical h 24) (base lsr 16) ((base lsr 8) land 0xFF) (base land 0xFF) in
		catch_unix_error Unix.inet_addr_of_string str

	let localhost = vfun0 (fun () ->
		create_unknown (catch_unix_error Unix.gethostname())
	)

	let hostReverse = vfun1 (fun ip ->
		let ip = decode_i32 ip in
		try create_unknown (catch_unix_error Unix.gethostbyaddr (int32_addr ip)).h_name with Not_found -> exc_string "Could not reverse host"
	)

	let hostToString = vfun1 (fun ip ->
		let ip = decode_i32 ip in
		create_unknown (catch_unix_error Unix.string_of_inet_addr (int32_addr ip))
	)

	let resolve = vfun1 (fun name ->
		let name = decode_string name in
		let h = catch_unix_error Unix.gethostbyname name in
		let addr = catch_unix_error Unix.string_of_inet_addr h.h_addr_list.(0) in
		let a, b, c, d = Scanf.sscanf addr "%d.%d.%d.%d" (fun a b c d -> a,b,c,d) in
		vint32 (Int32.logor (Int32.shift_left (Int32.of_int a) 24) (Int32.of_int (d lor (c lsl 8) lor (b lsl 16))))
	)
end

module StdLock = struct
	let this vthis = match vthis with
		| VInstance {ikind = ILock lock} -> lock
		| v -> unexpected_value v "Lock"

	let lock_mutex = Mutex.create ()

	let release = vifun0 (fun vthis ->
		let lock = this vthis in
		Mutex.lock lock_mutex;
		lock.lcounter <- lock.lcounter + 1;
		Mutex.unlock lock_mutex;
		ignore(Event.poll(Event.send lock.lchannel ()));
		vnull
	)

	let wait = vifun1 (fun vthis timeout ->
		let lock = this vthis in
		if lock.lcounter <= 0 then
			Event.sync(Event.receive lock.lchannel);
		Mutex.lock lock_mutex;
		lock.lcounter <- lock.lcounter - 1;
		Mutex.unlock lock_mutex;
		vbool true
	)
end

module StdLog = struct
	let key_fileName = hash "fileName"
	let key_lineNumber = hash "lineNumber"
	let key_customParams = hash "customParams"

	let trace = vfun2 (fun v infos ->
		let s = value_string v in
		let s = match infos with
			| VNull -> Printf.sprintf "%s\n" s
			| _ ->  let infos = decode_object infos in
				let file_name = decode_string (object_field infos key_fileName) in
				let line_number = decode_int (object_field infos key_lineNumber) in
				let l = match object_field infos key_customParams with
					| VArray va -> s :: (List.map value_string (EvalArray.to_list va))
					| _ -> [s]
				in
				 (Printf.sprintf "%s:%i: %s\n" file_name line_number (String.concat "," l)) in
		((get_ctx()).curapi.MacroApi.get_com()).Common.print s;
		vnull
	)
end

let encode_list_iterator l =
	let l = ref l in
	encode_obj [
		key_hasNext,vifun0 (fun _ ->
			match !l with [] -> vfalse | _ -> vtrue
		);
		key_next,vifun0 (fun _ -> match !l with
			| [] -> vnull
			| v :: l' -> l := l'; v
		)
	]

let map_key_value_iterator path = vifun0 (fun vthis ->
	let ctx = get_ctx() in
	let vit = encode_instance path in
	let fnew = get_instance_constructor ctx path null_pos in
	ignore(call_value_on vit (Lazy.force fnew) [vthis]);
	vit
)

module StdIntMap = struct
	let this vthis = match vthis with
		| VInstance {ikind = IIntMap h} -> h
		| v -> unexpected_value v "int map"

	let copy = vifun0 (fun vthis ->
		let copied = IntHashtbl.copy (this vthis) in
		encode_int_map_direct copied
	)

	let exists = vifun1 (fun vthis vkey ->
		vbool (IntHashtbl.mem (this vthis) (decode_int vkey))
	)

	let get = vifun1 (fun vthis vkey ->
		try IntHashtbl.find (this vthis) (decode_int vkey)
		with Not_found -> vnull
	)

	let iterator = vifun0 (fun vthis ->
		let keys = IntHashtbl.fold (fun _ v acc -> v :: acc) (this vthis) [] in
		encode_list_iterator keys
	)

	let keys = vifun0 (fun vthis ->
		let keys = IntHashtbl.fold (fun k _ acc -> vint k :: acc) (this vthis) [] in
		encode_list_iterator keys
	)

	let keyValueIterator = map_key_value_iterator key_haxe_iterators_map_key_value_iterator

	let remove = vifun1 (fun vthis vkey ->
		let this = this vthis in
		let key = decode_int vkey in
		let b = IntHashtbl.mem this key in
		IntHashtbl.remove this key;
		vbool b
	)

	let set = vifun2 (fun vthis vkey vvalue ->
		IntHashtbl.add (this vthis) (decode_int vkey) vvalue;
		vnull
	)

	let toString = vifun0 (fun vthis ->
		let this = this vthis in
		let l = IntHashtbl.fold (fun key vvalue acc ->
			(join rempty [create_ascii (string_of_int key); create_ascii " => "; s_value 0 vvalue]) :: acc) this [] in
		let s = join rcomma l in
		let s = join rempty [rbropen;s;rbrclose] in
		vstring s
	)
end

module StdStringMap = struct
	let this vthis = match vthis with
		| VInstance {ikind = IStringMap h} -> h
		| v -> unexpected_value v "string map"

	let copy = vifun0 (fun vthis ->
		let copied = StringHashtbl.copy (this vthis) in
		encode_string_map_direct copied
	)

	let exists = vifun1 (fun vthis vkey ->
		vbool (StringHashtbl.mem (this vthis) (decode_vstring vkey))
	)

	let get = vifun1 (fun vthis vkey ->
		try snd (StringHashtbl.find (this vthis) (decode_vstring vkey))
		with Not_found -> vnull
	)

	let iterator = vifun0 (fun vthis ->
		let keys = StringHashtbl.fold (fun _ (_,v) acc -> v :: acc) (this vthis) [] in
		encode_list_iterator keys
	)

	let keys = vifun0 (fun vthis ->
		let keys = StringHashtbl.fold (fun _ (k,_) acc -> vstring k :: acc) (this vthis) [] in
		encode_list_iterator keys
	)

	let keyValueIterator = map_key_value_iterator key_haxe_iterators_map_key_value_iterator

	let remove = vifun1 (fun vthis vkey ->
		let this = this vthis in
		let key = decode_vstring vkey in
		let b = StringHashtbl.mem this key in
		StringHashtbl.remove this key;
		vbool b
	)

	let set = vifun2 (fun vthis vkey vvalue ->
		StringHashtbl.add (this vthis) (decode_vstring vkey) vvalue;
		vnull
	)

	let toString = vifun0 (fun vthis ->
		let this = this vthis in
		let l = StringHashtbl.fold (fun _ (key,vvalue) acc ->
			(join rempty [key; create_ascii " => "; s_value 0 vvalue]) :: acc) this [] in
		let s = join rcomma l in
		let s = join rempty [rbropen;s;rbrclose] in
		vstring s
	)
end

module StdObjectMap = struct
	let this vthis = match vthis with
		| VInstance {ikind = IObjectMap h} -> Obj.magic h
		| v -> unexpected_value v "int map"

	let copy = vifun0 (fun vthis ->
		let copied = ValueHashtbl.copy (this vthis) in
		encode_object_map_direct copied
	)

	let exists = vifun1 (fun vthis vkey ->
		vbool (ValueHashtbl.mem (this vthis) vkey)
	)

	let get = vifun1 (fun vthis vkey ->
		try ValueHashtbl.find (this vthis) vkey
		with Not_found -> vnull
	)

	let iterator = vifun0 (fun vthis ->
		let keys = ValueHashtbl.fold (fun _ v acc -> v :: acc) (this vthis) [] in
		encode_list_iterator keys
	)

	let keys = vifun0 (fun vthis ->
		let keys = ValueHashtbl.fold (fun k _ acc -> k :: acc) (this vthis) [] in
		encode_list_iterator keys
	)

	let keyValueIterator = map_key_value_iterator key_haxe_iterators_map_key_value_iterator

	let remove = vifun1 (fun vthis vkey ->
		let this = this vthis in
		let b = ValueHashtbl.mem this vkey in
		ValueHashtbl.remove this vkey;
		vbool b
	)

	let set = vifun2 (fun vthis vkey vvalue ->
		ValueHashtbl.replace (this vthis) vkey vvalue;
		vnull
	)

	let toString = vifun0 (fun vthis ->
		let this = this vthis in
		let l = ValueHashtbl.fold (fun key vvalue acc ->
			(join rempty [s_value 0 key; create_ascii " => "; s_value 0 vvalue]) :: acc) this [] in
		let s = join rcomma l in
		let s = join rempty [rbropen;s;rbrclose] in
		vstring s
	)
end

let random = Random.State.make_self_init()

module StdMath = struct
	let to_int f = Int32.of_float (mod_float f 2147483648.0)

	let nan = vfloat nan
	let negative_infinity = vfloat neg_infinity
	let pi = vfloat (4.0 *. atan 1.0)
	let positive_infinity = vfloat infinity

	let abs = vfun1 (fun v ->
		match v with
		| VInt32 i -> vint32 (Int32.abs i)
		| VFloat f -> vfloat (abs_float f)
		| _ -> unexpected_value v "number"
	)

	let acos = vfun1 (fun v -> vfloat (acos (num v)))
	let asin = vfun1 (fun v -> vfloat (asin (num v)))
	let atan = vfun1 (fun v -> vfloat (atan (num v)))
	let atan2 = vfun2 (fun a b -> vfloat (atan2 (num a) (num b)))
	let ceil = vfun1 (fun v -> match v with VInt32 _ -> v | _ -> vint32 (to_int (ceil (num v))))
	let cos = vfun1 (fun v -> vfloat (cos (num v)))
	let exp = vfun1 (fun v -> vfloat (exp (num v)))
	let fceil = vfun1 (fun v -> vfloat (Pervasives.ceil (num v)))
	let ffloor = vfun1 (fun v -> vfloat (Pervasives.floor (num v)))
	let floor = vfun1 (fun v -> match v with VInt32 _ -> v | _ -> vint32 (to_int (floor (num v))))
	let fround = vfun1 (fun v -> vfloat (Pervasives.floor (num v +. 0.5)))
	let isFinite = vfun1 (fun v -> vbool (match v with VFloat f -> f <> infinity && f <> neg_infinity && f = f | _ -> true))
	let isNaN = vfun1 (fun v -> vbool (match v with VFloat f -> f <> f | VInt32 _ -> false | _ -> true))
	let log = vfun1 (fun v -> vfloat (Pervasives.log (num v)))

	let max = vfun2 (fun a b ->
		let a = num a in
		let b = num b in
		vfloat (if a < b then b else if b <> b then b else a);
	)

	let min = vfun2 (fun a b ->
		let a = num a in
		let b = num b in
		vfloat (if a < b then a else if a <> a then a else b);
	)

	let pow = vfun2 (fun a b -> vfloat ((num a) ** (num b)))
	let random = vfun0 (fun () -> vfloat (Random.State.float random 1.))
	let round = vfun1 (fun v -> match v with VInt32 _ -> v | _ -> vint32 (to_int (Pervasives.floor (num v +. 0.5))))
	let sin = vfun1 (fun v -> vfloat (sin (num v)))

	let sqrt = vfun1 (fun v ->
		let v = num v in
		if v < 0. then nan else vfloat (sqrt v)
	)

	let tan = vfun1 (fun v -> vfloat (tan (num v)))
end

module StdMd5 = struct
	let encode = vfun1 (fun s ->
		let s = decode_string s in
		encode_string (Digest.to_hex (Digest.string s))
	)

	let make = vfun1 (fun b ->
		let b = decode_bytes b in
		encode_bytes (Bytes.unsafe_of_string (Digest.string (Bytes.unsafe_to_string b)))
	)
end

module StdMutex = struct
	let this vthis = match vthis with
		| VInstance {ikind=IMutex mutex} -> mutex
		| _ -> unexpected_value vthis "Mutex"

	let acquire = vifun0 (fun vthis ->
		let mutex = this vthis in
		Mutex.lock mutex;
		vnull
	)

	let release = vifun0 (fun vthis ->
		let mutex = this vthis in
		Mutex.unlock mutex;
		vnull
	)

	let tryAcquire = vifun0 (fun vthis ->
		let mutex = this vthis in
		vbool (Mutex.try_lock mutex)
	)
end

module StdNativeProcess = struct

	let this vthis = match vthis with
		| VInstance {ikind=IProcess proc} -> proc
		| _ -> unexpected_value vthis "NativeProcess"

	let call f vthis bytes pos len =
		let this = this vthis in
		let bytes = decode_bytes bytes in
		let pos = decode_int pos in
		let len = decode_int len in
		f this (Bytes.unsafe_to_string bytes) pos len

	let process_catch f vthis =
		try f (this vthis)
		with Failure msg -> exc_string msg

	let close = vifun0 (fun vthis ->
		process_catch Process.close vthis;
		vnull
	)

	let exitCode = vifun0 (fun vthis ->
		vint (process_catch Process.exit vthis)
	)

	let getPid = vifun0 (fun vthis ->
		vint (process_catch Process.pid vthis)
	)

	let kill = vifun0 (fun vthis ->
		process_catch Process.kill vthis;
		vnull
	)

	let readStderr = vifun3 (fun vthis bytes pos len ->
		try vint (call Process.read_stderr vthis bytes pos len) with _ -> exc_string "Could not read stderr"
	)

	let readStdout = vifun3 (fun vthis bytes pos len ->
		try vint (call Process.read_stdout vthis bytes pos len) with _ -> exc_string "Could not read stdout"
	)

	let closeStdin = vifun0 (fun vthis ->
		process_catch Process.close_stdin vthis;
		vnull
	)

	let writeStdin = vifun3 (fun vthis bytes pos len ->
		vint (call Process.write_stdin vthis bytes pos len)
	)
end

module StdReflect = struct

	let r_get_ = create_ascii "get_"
	let r_set_ = create_ascii "set_"

	let callMethod = vfun3 (fun o f args ->
		call_value_on o f (decode_array args)
	)

	let compare = vfun2 (fun a b ->
		vint (match compare a b with
		| CEq -> 0
		| CInf -> -1
		| CSup -> 1
		| CUndef -> -1)
	)

	let compareMethods = vfun2 (fun a b ->
		let rec loop a b = a == b || match a,b with
			| VFunction(f1,_),VFunction(f2,_) -> f1 == f2
			| VFieldClosure(v1,f1),VFieldClosure(v2,f2) -> f1 == f2 && EvalMisc.compare v1 v2 = CEq
			| _ -> false
		in
		vbool (loop a b)
	)

	let copy = vfun1 (fun o -> match vresolve o with
		| VObject o -> VObject { o with ofields = Array.copy o.ofields }
		| VInstance vi -> vinstance {
			ifields = Array.copy vi.ifields;
			iproto = vi.iproto;
			ikind = vi.ikind;
		}
		| VString _ -> o
		| VArray va -> VArray { va with avalues = Array.copy va.avalues }
		| VVector vv -> VVector (Array.copy vv)
		| _ -> unexpected_value o "object"
	)

	let deleteField = vfun2 (fun o name ->
		let name = hash (decode_vstring name).sstring in
		match vresolve o with
		| VObject o ->
			let found = ref false in
			let fields = IntMap.fold (fun name' i acc ->
				if name = name' then begin
					found := true;
					acc
				end else
					(name',o.ofields.(i)) :: acc
			) o.oproto.pinstance_names [] in
			if !found then begin
				update_object_prototype o fields;
				vtrue
			end else
				vfalse
		| _ ->
			vfalse
	)

	let field' = vfun2 (fun o name ->
		if o = vnull then vnull else dynamic_field o (hash (decode_vstring name).sstring)
	)

	let fields = vfun1 (fun o ->
		let proto_fields proto = IntMap.fold (fun name _ acc -> name :: acc) proto.pnames [] in
		let fields = match vresolve o with
			| VObject o -> List.map fst (object_fields o)
			| VInstance vi -> IntMap.fold (fun name _ acc -> name :: acc) vi.iproto.pinstance_names []
			| VPrototype proto -> proto_fields proto
			| VNull -> []
			| VString _ | VArray _ | VVector _ -> [key_length]
			| _ -> unexpected_value o "object"
		in
		encode_array (List.map (fun i -> encode_string (rev_hash i)) fields)
	)

	let getProperty = vfun2 (fun o name ->
		let name = decode_vstring name in
		let name_get = hash (concat r_get_ name).sstring in
		let vget = field o name_get in
		if vget <> VNull then call_value_on o vget []
		else dynamic_field o (hash name.sstring)
	)

	let hasField = vfun2 (fun o field ->
		let name = hash (decode_vstring field).sstring in
		let b = match vresolve o with
			| VObject o -> IntMap.mem name o.oproto.pinstance_names
			| VInstance vi -> IntMap.mem name vi.iproto.pinstance_names || IntMap.mem name vi.iproto.pnames
			| VPrototype proto -> IntMap.mem name proto.pnames
			| _ -> unexpected_value o "object"
		in
		vbool b
	)

	let isEnumValue = vfun1 (fun v -> match v with
		| VEnumValue _ -> vtrue
		| _ -> vfalse
	)

	let isFunction = vfun1 (fun f ->
		match f with
		| VFunction _ | VFieldClosure _ -> vtrue
		| _ -> vfalse
	)

	let isObject = vfun1 (fun v -> match vresolve v with
		| VObject _ | VString _ | VArray _ | VVector _ | VInstance _ | VPrototype _ -> vtrue
		| _ -> vfalse
	)

	let makeVarArgs = vfun1 (fun f ->
		vstatic_function ((fun vl -> call_value f [encode_array vl]))
	)

	let setField = vfun3 (fun o name v ->
		set_field o (hash (decode_vstring name).sstring) v; vnull
	)

	let setProperty = vfun3 (fun o name v ->
		let name = decode_vstring name in
		let name_set = hash (concat r_set_ name).sstring in
		let vset = field o name_set in
		if vset <> VNull then call_value_on o vset [v]
		else begin
			set_field o (hash name.sstring) v;
			vnull
		end
	)
end

module StdResource = struct
	open Common

	let listNames = vfun0 (fun () ->
		encode_array (List.map create_unknown (hashtbl_keys ((get_ctx()).curapi.MacroApi.get_com()).resources))
	)

	let getString = vfun1 (fun name ->
		try ((create_unknown (Hashtbl.find ((get_ctx()).curapi.MacroApi.get_com()).resources (decode_string name)))) with Not_found -> vnull
	)

	let getBytes = vfun1 (fun name ->
		try encode_bytes (Bytes.unsafe_of_string (Hashtbl.find ((get_ctx()).curapi.MacroApi.get_com()).resources (decode_string name))) with Not_found -> vnull
	)
end

module StdSha1 = struct
	let encode = vfun1 (fun s ->
		let s = decode_string s in
		encode_string (Sha1.to_hex (Sha1.string s))
	)

	let make = vfun1 (fun b ->
		let b = decode_bytes b in
		encode_bytes (Bytes.unsafe_of_string (Sha1.to_bin (Sha1.string (Bytes.unsafe_to_string b))))
	)
end

module StdSocket = struct
	let inet_addr_to_int32 addr =
		let s = catch_unix_error Unix.string_of_inet_addr addr in
		match List.map Int32.of_string (ExtString.String.nsplit s ".") with
			| [a;b;c;d] -> Int32.add (Int32.add (Int32.add (Int32.shift_left a 24) (Int32.shift_left b 16)) (Int32.shift_left c 8)) d
			| _ -> assert false

	let this vthis = match vthis with
		| VInstance {ikind = ISocket sock} -> sock
		| _ -> unexpected_value vthis "NativeSocket"

	let accept = vifun0 (fun vthis ->
		let this = this vthis in
		let socket,_ = catch_unix_error Unix.accept this in
		encode_instance key_sys_net__Socket_NativeSocket ~kind:(ISocket socket)
	)

	let bind = vifun2 (fun vthis host port ->
		let this = this vthis in
		let host = decode_i32 host in
		let port = decode_int port in
		catch_unix_error Unix.bind this (ADDR_INET (StdHost.int32_addr host,port));
		vnull
	)

	let close = vifun0 (fun vthis ->
		catch_unix_error Unix.close (this vthis);
		vnull
	)

	let connect = vifun2 (fun vthis host port ->
		let this = this vthis in
		let host = decode_i32 host in
		let port = decode_int port in
		catch_unix_error Unix.connect this (ADDR_INET (StdHost.int32_addr host,port));
		vnull
	)

	let host = vifun0 (fun vthis ->
		match catch_unix_error Unix.getsockname (this vthis) with
		| ADDR_INET (addr,port) ->
			encode_obj [
				key_ip,vint32 (inet_addr_to_int32 addr);
				key_port,vint port;
			]
		| _ -> assert false
	)

	let listen = vifun1 (fun vthis connections ->
		let this = this vthis in
		let connections = decode_int connections in
		catch_unix_error Unix.listen this connections;
		vnull
	)

	let peer = vifun0 (fun vthis ->
		match catch_unix_error Unix.getpeername (this vthis) with
		| ADDR_INET (addr,port) ->
			encode_obj [
				key_ip,vint32 (inet_addr_to_int32 addr);
				key_port,vint port;
			]
		| _ -> assert false
	)

	let receive = vifun3 (fun vthis buf pos len ->
		let this = this vthis in
		let buf = decode_bytes buf in
		let pos = decode_int pos in
		let len = decode_int len in
		vint (catch_unix_error Unix.recv this buf pos len [])
	)

	let receiveChar = vifun0 (fun vthis ->
		let buf = Bytes.make 1 '\000' in
		ignore(catch_unix_error Unix.recv (this vthis) buf 0 1 []);
		vint (int_of_char (Bytes.unsafe_get buf 0))
	)

	let select = vfun4 (fun read write others timeout ->
		let proto = get_instance_prototype (get_ctx()) key_sys_net_Socket null_pos in
		let i = get_instance_field_index proto key_socket null_pos in
		let pair = function
			| VInstance vi as v -> this vi.ifields.(i),v
			| v -> unexpected_value v "NativeSocket"
		in
		let decode_optional_array = function
			| VNull -> []
			| VArray va -> EvalArray.to_list va
			| v -> unexpected_value v "array"
		in
		let read = List.map pair (decode_optional_array read) in
		let write = List.map pair (decode_optional_array write) in
		let others = List.map pair (decode_optional_array others) in
		let timeout = match timeout with VNull -> 0. | VInt32 i -> Int32.to_float i | VFloat f -> f | _ -> unexpected_value timeout "number" in
		let read',write',others' = catch_unix_error Unix.select (List.map fst read) (List.map fst write) (List.map fst others) timeout in
		let read = List.map (fun sock -> List.assq sock read) read' in
		let write = List.map (fun sock -> List.assq sock write) write' in
		let others = List.map (fun sock -> List.assq sock others) others' in
		encode_obj [
			key_read,encode_array read;
			key_write,encode_array write;
			key_others,encode_array others;
		]
	)

	let send = vifun3 (fun vthis buf pos len ->
		let this = this vthis in
		let buf = decode_bytes buf in
		let pos = decode_int pos in
		let len = decode_int len in
		vint (catch_unix_error Unix.send this buf pos len [])
	)

	let sendChar = vifun1 (fun vthis char ->
		let this = this vthis in
		let char = decode_int char in
		ignore(catch_unix_error Unix.send this (Bytes.make 1 (char_of_int char)) 0 1 []);
		VNull
	)

	let setFastSend = vifun1 (fun vthis b ->
		let this = this vthis in
		let b = decode_bool b in
		catch_unix_error Unix.setsockopt this TCP_NODELAY b;
		vnull
	)

	let setBroadcast = vifun1 (fun vthis b ->
		let this = this vthis in
		let b = decode_bool b in
		catch_unix_error Unix.setsockopt this SO_BROADCAST b;
		vnull
	)

	let setTimeout = vifun1 (fun vthis timeout ->
		let this = this vthis in
		let timeout = match timeout with VNull -> 0. | VInt32 i -> Int32.to_float i | VFloat f -> f | _ -> unexpected_value timeout "number" in
		let timeout = timeout *. 1000. in
		catch_unix_error (fun () ->
			Unix.setsockopt_float this SO_RCVTIMEO timeout;
			Unix.setsockopt_float this SO_SNDTIMEO timeout;
		) ();
		vnull
	)

	let shutdown = vifun2 (fun vthis read write ->
		let this = this vthis in
		let mode = match read,write with
			| VTrue,VTrue -> Unix.SHUTDOWN_ALL
			| VTrue,_ -> SHUTDOWN_RECEIVE
			| _,VTrue -> SHUTDOWN_SEND
			| _ -> exc_string "Nothing to shut down"
		in
		catch_unix_error Unix.shutdown this mode;
		vnull
	)
end

module StdStd = struct
	let is' = vfun2 (fun v t -> match t with
		| VNull -> vfalse
		| VPrototype proto -> vbool (is v proto.ppath)
		| _ -> vfalse
	)

	let instance = vfun2 (fun v t -> match t with
		| VPrototype proto ->
			if is v proto.ppath then v else vnull
		| _ -> vfalse
	)

	let string = vfun1 (fun v -> match v with
		| VString _ -> v
		| _ -> vstring (s_value 0 v)
	)

	let int = vfun1 (fun v ->
		try vint (int_of_float (num v)) with _ -> vnull
	)

	let parseInt = vfun1 (fun v ->
		try vint32 (Numeric.parse_int (decode_string v)) with _ -> vnull
	)

	let parseFloat = vfun1 (fun v ->
		try vfloat (Numeric.parse_float (decode_string v)) with _ -> vnull
	)

	let random = vfun1 (fun v ->
		let v = decode_int v in
		vint (Random.State.int random (if v <= 0 then 1 else v))
	);
end

module StdString = struct
	let this vthis = match vthis with
		| VString s -> s
		| v -> unexpected_value v "string"

	let charAt = vifun1 (fun vthis index ->
		let this = this vthis in
		let i = decode_int index in
		if i < 0 || i >= this.slength then encode_string ""
		else vstring (from_char_code (char_at this i))
	)

	let charCodeAt = vifun1 (fun vthis index ->
		let this = this vthis in
		let i = decode_int index in
		if i < 0 || i >= this.slength then vnull
		else vint (char_at this i)
	)

	let fromCharCode = vfun1 (fun i ->
		let i = decode_int i in
		try
			vstring (from_char_code i)
		with
		| Not_found ->
			vnull
	)

	let indexOf = vifun2 (fun vthis str startIndex ->
		let str = this str in
		let this = this vthis in
		let i = default_int startIndex 0 in
		try
			if str.slength = 0 then
				vint (max 0 (min i this.slength))
			else begin
				let i =
					if i >= this.slength then raise Not_found
					else if i < 0 then max (this.slength + i) 0
					else i
				in
				let b = get_offset this i in
				let offset,_,_ = find_substring this str false i b in
				vint offset
			end
		with Not_found ->
			vint (-1)
	)

	let lastIndexOf = vifun2 (fun vthis str startIndex ->
		let str = this str in
		let this = this vthis in
		try
			if str.slength = 0 then begin
				let i = default_int startIndex this.slength in
				vint (max 0 (min i this.slength))
			end else begin
				let i = default_int startIndex (this.slength - str.slength) in
				let i = if i < 0 then raise Not_found else if i >= this.slength - str.slength then this.slength - str.slength else i in
				let b = get_offset this i in
				let offset,_,_ = find_substring this str true i b in
				vint offset
			end
		with Not_found ->
			vint (-1)
	)

	let split = vifun1 (fun vthis delimiter ->
		let this = this vthis in
		let s = this.sstring in
		let delimiter = decode_vstring delimiter in
		let bl_delimiter = String.length delimiter.sstring in
		let bl_this = String.length s in
		let encode_range pos length clength =
			let s = String.sub s pos length in
			vstring (create_with_length s clength)
		in
		if bl_delimiter = 0 then begin
			let acc = DynArray.create () in
			UTF8.iter (fun uc ->
				DynArray.add acc (vstring (create_with_length (UTF8.init 1 (fun _ -> uc)) 1));
			) s;
			encode_array (DynArray.to_list acc)
		end else if bl_delimiter > bl_this then
			encode_array [encode_range 0 bl_this this.slength]
		else begin
			let acc = DynArray.create () in
			let f = find_substring this delimiter false in
			let rec loop c_index b_index =
				try
					let c_offset,b_offset,next = f c_index b_index in
					DynArray.add acc (encode_range b_index (b_offset - b_index) (c_offset - c_index));
					loop (c_offset + delimiter.slength) next;
				with Not_found ->
					DynArray.add acc (encode_range b_index (bl_this - b_index) (this.slength - c_index))
			in
			loop 0 0;
			encode_array_instance (EvalArray.create (DynArray.to_array acc))
		end
	)

	let substr = vifun2 (fun vthis pos len ->
		let this = this vthis in
		let cl_this = this.slength in
		let c_pos = decode_int pos in
		if c_pos >= cl_this then
			encode_string ""
		else begin
			let c_pos = if c_pos < 0 then begin
				let c_pos = this.slength + c_pos in
				if c_pos < 0 then 0 else c_pos
			end else c_pos in
			begin
				let c_len = match len with
					| VNull -> (cl_this - c_pos)
					| VInt32 i -> Int32.to_int i
					| _ -> unexpected_value len "int"
				in
				let c_len =
					if c_len < 0 then cl_this + c_len - c_pos
					else if c_len > cl_this - c_pos then cl_this - c_pos
					else c_len
				in
				vstring (substr this c_pos c_len);
			end
		end
	)

	let substring = vifun2 (fun vthis startIndex endIndex ->
		let this = this vthis in
		let c_first = decode_int startIndex in
		let cl_this = this.slength in
		let c_last = default_int endIndex cl_this in
		let c_first = if c_first < 0 then 0 else c_first in
		let c_last = if c_last < 0 then 0 else c_last in
		let c_first,c_last = if c_first > c_last then c_last,c_first else c_first,c_last in
		let c_last = if c_last > cl_this then cl_this else c_last in
		if c_first > cl_this || c_first = c_last then
			encode_string ""
		else begin
			begin
				let b_offset1 = get_offset this c_first in
				let c_len = c_last - c_first in
				let b_len =
					if c_last = cl_this then String.length this.sstring - b_offset1
					else (UTF8.move this.sstring b_offset1 c_len) - b_offset1
				in
				vstring (create_with_length (String.sub this.sstring b_offset1 b_len) c_len)
			end
		end
	)

	let toLowerCase = vifun0 (fun vthis ->
		let this = this vthis in
		vstring (case_map this false)
	)

	let toString = vifun0 (fun vthis -> vthis)

	let toUpperCase = vifun0 (fun vthis ->
		let this = this vthis in
		vstring (case_map this true)
	)

	let cca = charCodeAt
end

module StdStringBuf = struct
	let this vthis = match vthis with
		| VInstance {ikind = IBuffer sb} -> sb
		| v -> unexpected_value v "string"

	let add = vifun1 (fun vthis x ->
		let this = this vthis in
		let s = match x with
			| VString s -> s
			| _ -> create_ascii (value_string x)
		in
		VStringBuffer.add_string this s;
		vnull;
	)

	let addChar = vifun1 (fun vthis c ->
		let this = this vthis in
		let i = decode_int c in
		Buffer.add_string this.bbuffer (string_of_char_code i);
		this.blength <- this.blength + 1;
		vnull
	)

	let addSub = vifun3 (fun vthis s pos len ->
		let this = this vthis in
		let s = decode_vstring s in
		let c_pos = decode_int pos in
		let c_len = match len with
			| VNull -> String.length s.sstring - c_pos
			| VInt32 i -> Int32.to_int i
			| _ -> unexpected_value len "int"
		in
		if c_len > 0 then begin
			let b_offset1 = get_offset s c_pos in
			let b_offset2 = UTF8.move s.sstring b_offset1 c_len in
			VStringBuffer.add_substring this s b_offset1 (b_offset2 - b_offset1) c_len;
		end;
		vnull
	)

	let get_length = vifun0 (fun vthis ->
		let this = this vthis in
		vint this.blength
	)

	let toString = vifun0 (fun vthis ->
		let this = this vthis in
		let s = VStringBuffer.contents this in
		vstring s
	)
end

module StdStringTools = struct
	let url_encode s =
		let b = Buffer.create 0 in
		Common.url_encode s (Buffer.add_char b);
		Buffer.contents b

	let fastCodeAt = StdString.charCodeAt

	let replace = vfun3 (fun s sub by ->
		let by = decode_vstring by in
		let sub = decode_vstring sub in
		let s' = decode_vstring s in
		let bl_s = String.length s'.sstring in
		let buf = UTF8.Buf.create bl_s in
		let replace_count = ref 0 in
		let create () =
			vstring (create_with_length (UTF8.Buf.contents buf) (s'.slength + by.slength * !replace_count - sub.slength * !replace_count))
		in
		if sub.slength = 0 then begin
			if by.slength = 0 then
				s
			else begin
				UTF8.iter (fun uc ->
					UTF8.Buf.add_char buf uc;
					(* don't add for the final char *)
					if !replace_count <> s'.slength - 1 then begin
						UTF8.Buf.add_string buf by.sstring;
						incr replace_count;
					end
				) s'.sstring;
				create ();
			end
		end else begin
			let f = find_substring s' sub false in
			let rec loop c_index b_index =
				try
					let c_offset,b_offset,next = f c_index b_index in
					UTF8.Buf.add_string buf (String.sub s'.sstring b_index (b_offset - b_index));
					UTF8.Buf.add_string buf by.sstring;
					incr replace_count;
					loop (c_offset + sub.slength) next;
				with Not_found ->
					UTF8.Buf.add_string buf (String.sub s'.sstring b_index (bl_s - b_index));
			in
			loop 0 0;
			create()
		end
	)

	let urlEncode = vfun1 (fun s ->
		let s = decode_string s in
		encode_string (url_encode s)
	)

	let urlDecode = vfun1 (fun s ->
		let s = decode_string s in
		let b = VStringBuffer.create () in
		let add s =
			VStringBuffer.add_string b s
		in
		let len = String.length s in
		let decode c =
			match c with
			| '0'..'9' -> Some (int_of_char c - int_of_char '0')
			| 'a'..'f' -> Some (int_of_char c - int_of_char 'a' + 10)
			| 'A'..'F' -> Some (int_of_char c - int_of_char 'A' + 10)
			| _ -> None
		in
		let decode_hex i =
			let p1 = (try decode (String.get s i) with _ -> None) in
			let p2 = (try decode (String.get s (i + 1)) with _ -> None) in
			match p1, p2 with
			| Some c1, Some c2 ->
				Some (((c1 lsl 4) lor c2))
			| _ ->
				None
		in
		let expect_hex i =
			match String.unsafe_get s i with
			| '%' ->
				begin match decode_hex (i + 1) with
				| None -> exc_string "Malformed"
				| Some c -> c
				end
			| _ -> exc_string "Malformed"
		in
		let rec loop i =
			if i = len then () else
			let c = String.unsafe_get s i in
			match c with
			| '%' ->
				begin match decode_hex (i + 1) with
				| Some c ->
					if c < 0x80 then begin
						add (create_ascii (String.make 1 (char_of_int c)));
						loop (i + 3)
					end else if c < 0xE0 then begin
						let c2 = expect_hex (i + 3) in
						add (from_char_code (((c land 0x3F) lsl 6) lor (c2 land 0x7F)));
						loop (i + 6)
					end else if c < 0xF0 then begin
						let c2 = expect_hex (i + 3) in
						let c3 = expect_hex (i + 6) in
						add (from_char_code (((c land 0x1F) lsl 12) lor ((c2 land 0x7F) lsl 6) lor (c3 land 0x7F)));
						loop (i + 9)
					end else
						let c2 = expect_hex (i + 3) in
						let c3 = expect_hex (i + 6) in
						let c4 = expect_hex (i + 9) in
						let k = ((c land 0x0F) lsl 18) lor ((c2 land 0x7F) lsl 12) lor ((c3 land 0x7F) lsl 6) lor (c4 land 0x7F) in
						add (from_char_code k);
						loop (i + 12)
				| None ->
					loop (i + 1)
				end;
			| '+' ->
				add (create_ascii (String.make 1 ' '));
				loop (i + 1)
			| c ->
				add (create_ascii (String.make 1 c));
				loop (i + 1)
		in
		loop 0;
		vstring (VStringBuffer.contents b)
	)
end

module StdSys = struct
	open MacroApi
	open Common

	let args = vfun0 (fun () ->
		encode_array (List.map create_unknown ((get_ctx()).curapi.MacroApi.get_com()).sys_args)
	)

	let _command = vfun1 (fun cmd ->
		let cmd = decode_string cmd in
		vint (((get_ctx()).curapi.get_com()).run_command cmd)
	)

	let cpuTime = vfun0 (fun () -> vfloat (Sys.time()))

	let environment = vfun0 (fun () ->
		let env = catch_unix_error Unix.environment() in
		let h = StringHashtbl.create () in
		Array.iter(fun s ->
			let k, v = ExtString.String.split s "=" in
			StringHashtbl.add h (create_ascii k) (create_unknown v)
		) env;
		encode_string_map_direct h
	)

	let exit = vfun1 (fun code ->
		(* TODO: Borrowed from interp.ml *)
		if (get_ctx()).curapi.use_cache() then raise (Error.Fatal_error ("",Globals.null_pos));
		raise (Sys_exit(decode_int code));
	)

	let getChar = vfun1 (fun echo ->
		let echo = decode_bool echo in
		vint (Extc.getch echo)
	)

	let getCwd = vfun0 (fun () ->
		let dir = catch_unix_error Unix.getcwd() in
		let l = String.length dir in
		if l = 0 then
			encode_string "./"
		else match dir.[l - 1] with
		| '/' | '\\' ->
			create_unknown dir
		| _ ->
			create_unknown (dir ^ "/")
	)

	let getEnv = vfun1 (fun s ->
		let s = decode_string s in
		try create_unknown (catch_unix_error Unix.getenv s) with _ -> vnull
	)

	let print = vfun1 (fun v ->
		let ctx = get_ctx() in
		let com = ctx.curapi.get_com() in
		com.print (value_string v);
		vnull
	)

	let println = vfun1 (fun v ->
		let ctx = get_ctx() in
		let com = ctx.curapi.get_com() in
		com.print (value_string v ^ "\n");
		vnull
	)

	let programPath = vfun0 (fun () ->
		let ctx = get_ctx() in
		let com = ctx.curapi.get_com() in
		match com.main_class with
		| None -> assert false
		| Some p ->
			match ctx.curapi.get_type (s_type_path p) with
			| Some(Type.TInst (c, _)) -> create_unknown (Extc.get_full_path c.Type.cl_pos.Globals.pfile)
			| _ -> assert false
	)

	let putEnv = vfun2 (fun s v ->
		let s = decode_string s in
		let v = decode_string v in
		catch_unix_error Unix.putenv s v;
		vnull
	)

	let setCwd = vfun1 (fun s ->
		catch_unix_error Unix.chdir (decode_string s);
		vnull
	)

	let setTimeLocale = vfun1 (fun _ -> vfalse)

<<<<<<< HEAD
	let sleep = vfun1 (fun f -> Thread.delay (num f); vnull)
=======
	let sleep = vfun1 (fun f -> ignore(catch_unix_error Unix.select [] [] [] (num f)); vnull)
>>>>>>> 69b79b7e

	let stderr = vfun0 (fun () ->
		encode_instance key_sys_io_FileOutput ~kind:(IOutChannel stderr)
	)

	let stdin = vfun0 (fun () ->
		encode_instance key_sys_io_FileInput ~kind:(IInChannel(stdin,ref false))
	)

	let stdout = vfun0 (fun () ->
		encode_instance key_sys_io_FileOutput ~kind:(IOutChannel stdout)
	)

	let systemName =
		let cached_sys_name = ref None in
		vfun0 (fun () ->
			let s = match Sys.os_type with
				| "Unix" ->
					(match !cached_sys_name with
					| Some n -> n
					| None ->
						let ic = catch_unix_error Unix.open_process_in "uname" in
						let uname = (match input_line ic with
							| "Darwin" -> "Mac"
							| n -> n
						) in
						close_in ic;
						cached_sys_name := Some uname;
						uname)
				| "Win32" | "Cygwin" -> "Windows"
				| s -> s
			in
			encode_string s
		)

	let time = vfun0 (fun () -> vfloat (catch_unix_error Unix.gettimeofday()))
end

module StdThread = struct
	let this vthis = match vthis with
		| VInstance {ikind = IThread thread} -> thread
		| _ -> unexpected_value vthis "Thread"

	let delay = vfun1 (fun f ->
		Thread.delay (num f);
		vnull
	)

	let exit = vfun0 (fun () ->
		Thread.exit();
		vnull
	)

	let id = vifun0 (fun vthis ->
		vint (Thread.id (this vthis).tthread)
	)

	let join = vfun1 (fun thread ->
		Thread.join (this thread).tthread;
		vnull
	)

	let kill = vifun0 (fun vthis ->
		Thread.kill (this vthis).tthread;
		vnull
	)

	let self = vfun0 (fun () ->
		let eval = get_eval (get_ctx()) in
		encode_instance key_eval_vm_Thread ~kind:(IThread eval.thread)
	)

	let readMessage = vifun1 (fun vthis blocking ->
		let this = this vthis in
		if not (Queue.is_empty this.tqueue) then
			Queue.pop this.tqueue
		else if blocking <> VTrue then
			vnull
		else begin
			let event = Event.receive this.tchannel in
			ignore(Event.sync event);
			Queue.pop this.tqueue
		end
	)

	let sendMessage = vifun1 (fun vthis msg ->
		let this = this vthis in
		Queue.add msg this.tqueue;
		ignore(Event.poll (Event.send this.tchannel msg));
		vnull
	)

	let yield = vfun0 (fun () ->
		Thread.yield();
		vnull
	)
end

module StdTls = struct
	let this vthis = match vthis with
		| VInstance {ikind = ITls i} -> i
		| _ -> unexpected_value vthis "Thread"

	let get_value = vifun0 (fun vthis ->
		let this = this vthis in
		try
			let id = Thread.id (Thread.self()) in
			let eval = IntMap.find id (get_ctx()).evals in
			IntMap.find this eval.thread.tstorage
		with Not_found ->
			vnull
	)

	let set_value = vifun1 (fun vthis v ->
		let this = this vthis in
		let eval = get_eval (get_ctx()) in
		eval.thread.tstorage <- IntMap.add this v eval.thread.tstorage;
		v
	)
end

module StdType = struct
	open Ast

	let create_enum v constr params =
		let vf = field v constr in
		match vf,params with
			| VEnumValue _,VNull -> vf
			| VEnumValue _,VArray va when va.alength = 0 -> vf
			| VFunction _,VArray va -> call_value vf (EvalArray.to_list va)
			| _ -> unexpected_value params "array"

	let allEnums = vfun1 (fun v ->
		match v with
		| VPrototype ({pkind = PEnum names} as proto) ->
			begin try
				let l = ExtList.List.filter_map (fun (s,_) ->
					try
						begin match proto_field_direct proto (hash s) with
							| VEnumValue _ as v -> Some v
							| _ -> None
						end
					with Not_found ->
						None
				) names in
				encode_array l
			with Not_found ->
				vnull
			end
		| _ ->
			vnull
	)

	let createEmptyInstance = vfun1 (fun v ->
		match v with
		| VPrototype {pkind = PClass _; ppath = path} ->
			begin try
				(Hashtbl.find (get_ctx()).builtins.empty_constructor_builtins path) ()
			with Not_found ->
				encode_instance path
			end
		| _ -> vnull
	)

	let createEnum = vfun3 (fun e constr params ->
		let constr = hash (decode_vstring constr).sstring in
		create_enum e constr params
	)

	let createEnumIndex = vfun3 (fun e index params ->
		let index = decode_int index in
		match e with
		| VPrototype {pkind = PEnum names} ->
			begin try
				create_enum e (hash (fst (List.nth names index))) params
			with Not_found ->
				vnull
			end
		| _ ->
			vnull
	)

	let createInstance = vfun2 (fun v vl ->
		match v with
		| VPrototype {pkind = PClass _; ppath = path} ->
			let ctx = get_ctx() in
			begin try
				let f = get_special_instance_constructor_raise ctx path in
				f (decode_array vl)
			with Not_found ->
				let vthis = encode_instance path in
				let fnew = get_instance_constructor ctx path null_pos in
				ignore(call_value_on vthis (Lazy.force fnew) (decode_array vl));
				vthis
			end
		| _ ->
			unexpected_value v "Class"
	)

	let enumConstructor = vfun1 (fun v -> match v with
		| VEnumValue ve ->
			begin try
				begin match (get_static_prototype_raise (get_ctx()) ve.epath).pkind with
					| PEnum names -> encode_string (fst (List.nth names ve.eindex))
					| _ -> raise Not_found
				end
			with Not_found ->
				vnull
			end
		| v -> unexpected_value v "enum value"
	)

	let enumEq = vfun2 (fun a b ->
		let rec weird_eq a b = match a,b with
			| VEnumValue a,VEnumValue b -> a == b || a.eindex = b.eindex && arrays_equal weird_eq a.eargs b.eargs && a.epath = b.epath
			| _ -> equals a b
		in
		vbool (weird_eq a b)
	)

	let enumIndex = vfun1 (fun v -> match v with
		| VEnumValue ev -> (try vint32 (Int32.of_int ev.eindex) with Not_found -> vnull)
		| v -> unexpected_value v "enum value"
	)

	let enumParameters = vfun1 (fun v -> match v with
		| VEnumValue ev ->
			let va = EvalArray.create ev.eargs in
			VArray va
		| v -> unexpected_value v "enum value"
	)

	let getClass = vfun1 (fun v ->
		match v with
		| VInstance ({iproto = {pkind = PInstance}} as vi) -> get_static_prototype_as_value (get_ctx()) vi.iproto.ppath null_pos
		| VString _ -> get_static_prototype_as_value (get_ctx()) key_String null_pos
		| VArray _ -> get_static_prototype_as_value (get_ctx()) key_Array null_pos
		| VVector _ -> get_static_prototype_as_value (get_ctx()) key_eval_Vector null_pos
		| _ -> vnull
	)

	let getClassFields = vfun1 (fun v ->
		match v with
		| VPrototype {pkind = PClass _;pnames = names} ->
			encode_array (IntMap.fold (fun name _ acc -> (encode_string (rev_hash name)) :: acc) names []);
		| _ ->
			vnull
	)

	let getClassName = vfun1 (fun v ->
		match v with
		| VPrototype {pkind = PClass _; ppath = path} -> encode_string (rev_hash path)
		| _ -> vnull
	)

	let getEnum = vfun1 (fun v ->
		match v with
		| VEnumValue ve -> get_static_prototype_as_value (get_ctx()) ve.epath null_pos
		| _ -> vnull
	)

	let getEnumConstructs = vfun1 (fun v ->
		match v with
		| VPrototype {pkind = PEnum names} ->
			begin try
				encode_array (List.map (fun (n,_) -> encode_string n) names)
			with Not_found ->
				vnull
			end
		| _ ->
			vnull
	)

	let getEnumName = vfun1 (fun v ->
		match v with
		| VPrototype {pkind = PEnum _; ppath = path} -> encode_string (rev_hash path)
		| _ -> vnull
	)

	let getInstanceFields = vfun1 (fun v ->
		match v with
		| VPrototype proto ->
			begin try
				let rec loop acc proto =
					let acc = match proto.pparent with
						| None -> acc
						| Some proto -> loop acc proto
					in
					let acc = IntMap.fold (fun name _ acc -> IntMap.add name 0 acc) proto.pinstance_names acc in
					IntMap.fold (fun name _ acc -> IntMap.add name 0 acc) proto.pnames acc
				in
				let proto = get_instance_prototype (get_ctx()) proto.ppath null_pos in
				encode_array (List.map (fun i -> encode_string (rev_hash i)) (ptmap_keys (loop IntMap.empty proto)))
			with Not_found ->
				vnull
			end
		| _ ->
			vnull
	)

	let getSuperClass = vfun1 (fun v ->
		match v with
		| VPrototype {pkind = PClass _; pparent = Some proto} -> proto.pvalue
		| _ -> vnull
	)

	let resolveClass = vfun1 (fun v ->
		let name = (decode_vstring v).sstring in
		try (get_static_prototype_raise (get_ctx()) (hash name)).pvalue with Not_found -> vnull
	)

	let resolveEnum = vfun1 (fun v ->
		let name = (decode_vstring v).sstring in
		try
			let proto = get_static_prototype_raise (get_ctx()) (hash name) in
			begin match proto.pkind with
				| PEnum _ -> proto.pvalue
				| _ -> vnull
			end
		with Not_found ->
			vnull
	)

	let typeof = vfun1 (fun v ->
		let ctx = (get_ctx()) in
		let rec loop v = match v with
			| VNull -> 0,[||]
			| VInt32 _ -> 1,[||]
			| VFloat _ -> 2,[||]
			| VTrue | VFalse -> 3,[||]
			| VInstance vi -> 6,[|get_static_prototype_as_value ctx vi.iproto.ppath null_pos|]
			| VString _ -> 6,[|get_static_prototype_as_value ctx key_String null_pos|]
			| VArray _ -> 6,[|get_static_prototype_as_value ctx key_Array null_pos|]
			| VVector _ -> 6,[|get_static_prototype_as_value ctx key_eval_Vector null_pos|]
			| VObject _ | VPrototype _ ->
				4,[||]
			| VFunction _
			| VFieldClosure _ ->
				5,[||]
			| VEnumValue ve ->
				7,[|get_static_prototype_as_value ctx ve.epath null_pos|]
			| VLazy f ->
				loop (!f())
		in
		let i,vl = loop v in
		encode_enum_value key_ValueType i vl None
	)
end

module StdUncompress = struct
	open Extc

	let this vthis = match vthis with
		| VInstance {ikind = IZip zip} -> zip
		| _ -> unexpected_value vthis "Uncompress"

	let close = vifun0 (fun vthis ->
		zlib_inflate_end (this vthis).z;
		vnull
	)

	let execute = vifun4 (fun vthis src srcPos dst dstPos ->
		StdCompress.exec zlib_inflate vthis src srcPos dst dstPos
	)

	let run = vfun2 (fun src bufsize ->
		let src = decode_bytes src in
		let bufsize = default_int bufsize (1 lsl 16) in
		let zip = zlib_inflate_init () in
		let buf = Buffer.create 0 in
		let tmp = Bytes.make bufsize (char_of_int 0) in
		let rec loop pos =
			let r = zlib_inflate zip (Bytes.unsafe_to_string src) pos (Bytes.length src - pos) tmp 0 bufsize Z_SYNC_FLUSH in
			Buffer.add_subbytes buf tmp 0 r.z_wrote;
			if not r.z_finish then loop (pos + r.z_read)
		in
		loop 0;
		encode_bytes (Bytes.unsafe_of_string (Buffer.contents buf))
	)

	let setFlushMode = StdCompress.setFlushMode
end

module StdUtf8 = struct
	let this vthis = match vthis with
		| VInstance {ikind = IUtf8 buf} -> buf
		| v -> unexpected_value v "string"

	let addChar = vifun1 (fun vthis c ->
		UTF8.Buf.add_char (this vthis) (UChar.uchar_of_int (decode_int c));
		vnull
	)

	let charCodeAt = StdString.charCodeAt

	let compare = vfun2 (fun a b ->
		let a = decode_string a in
		let b = decode_string b in
		vint (Pervasives.compare a b)
	)

	let decode = vfun1 (fun s ->
		let s = decode_string s in
		let buf = Bytes.create (UTF8.length s) in
		let i = ref 0 in
		UTF8.iter (fun uc ->
			Bytes.unsafe_set buf !i (UChar.char_of uc);
			incr i
		) s;
		let s = Bytes.unsafe_to_string buf in
		create_unknown s
	)

	let encode = vfun1 (fun s ->
		let s = decode_string s in
		create_unknown (UTF8.init (String.length s) (fun i -> UChar.of_char s.[i]))
	)

	let iter = vfun2 (fun s f ->
		let s = decode_string s in
		UTF8.iter (fun uc -> ignore(call_value f [vint (UChar.int_of_uchar uc)])) s;
		vnull
	)

	let length = vfun1 (fun s ->
		let s = decode_vstring s in
		vint (s.slength)
	)

	let sub = StdString.substr

	let toString = vifun0 (fun vthis ->
		let this = this vthis in
		vstring (create_ascii ((UTF8.Buf.contents this)))
	)

	let validate = vfun1 (fun s ->
		let s = decode_string s in
		try
			UTF8.validate s;
			vtrue
		with UTF8.Malformed_code ->
			vfalse
	)
end

let init_fields builtins path static_fields instance_fields =
	let map (name,v) = (hash name,v) in
	let path = path_hash path in
	builtins.static_builtins <- IntMap.add path (List.map map static_fields) builtins.static_builtins;
	builtins.instance_builtins <- IntMap.add path (List.map map instance_fields) builtins.instance_builtins

let init_maps builtins =
	init_fields builtins (["haxe";"ds"],"IntMap") [] [
		"copy",StdIntMap.copy;
		"exists",StdIntMap.exists;
		"get",StdIntMap.get;
		"iterator",StdIntMap.iterator;
		"keys",StdIntMap.keys;
		"keyValueIterator",StdIntMap.keyValueIterator;
		"remove",StdIntMap.remove;
		"set",StdIntMap.set;
		"toString",StdIntMap.toString;
	];
	init_fields builtins (["haxe";"ds"],"ObjectMap") [] [
		"copy",StdObjectMap.copy;
		"exists",StdObjectMap.exists;
		"get",StdObjectMap.get;
		"iterator",StdObjectMap.iterator;
		"keys",StdObjectMap.keys;
		"keyValueIterator",StdObjectMap.keyValueIterator;
		"remove",StdObjectMap.remove;
		"set",StdObjectMap.set;
		"toString",StdObjectMap.toString;
	];
	init_fields builtins (["haxe";"ds"],"StringMap") [] [
		"copy",StdStringMap.copy;
		"exists",StdStringMap.exists;
		"get",StdStringMap.get;
		"iterator",StdStringMap.iterator;
		"keys",StdStringMap.keys;
		"keyValueIterator",StdStringMap.keyValueIterator;
		"remove",StdStringMap.remove;
		"set",StdStringMap.set;
		"toString",StdStringMap.toString;
	]

let init_constructors builtins =
	let add = Hashtbl.add builtins.constructor_builtins in
	add key_Array (fun _ -> encode_array_instance (EvalArray.create [||]));
	add key_eval_Vector
		(fun vl ->
			match vl with
			| [size] ->
				encode_vector_instance (Array.make (decode_int size) vnull)
			| _ -> assert false
		);
	add key_Date
		(fun vl ->
			begin match List.map decode_int vl with
			| [y;m;d;h;mi;s] ->
				let f = catch_unix_error (fun () ->
					let t = Unix.localtime 0. in
					Unix.mktime {t with tm_sec=s;tm_min=mi;tm_hour=h;tm_mday=d;tm_mon=m;tm_year=y - 1900}
				) () in
				encode_instance key_Date ~kind:(IDate (fst f))
			| _ -> assert false
			end
		);
	add key_EReg
		(fun vl -> match vl with
			| [r;opt] -> encode_instance key_EReg ~kind:(StdEReg.create (decode_string r) (decode_string opt))
			| _ -> assert false
		);
	add key_String
		(fun vl -> match vl with
			| [s] -> s
			| _ -> assert false
		);
	add key_StringBuf (fun _ -> encode_instance key_StringBuf ~kind:(IBuffer (VStringBuffer.create())));
	add key_haxe_Utf8
		(fun vl -> match vl with
			| [size] -> encode_instance key_haxe_Utf8 ~kind:(IUtf8 (UTF8.Buf.create (default_int size 0)))
			| _ -> assert false
		);
	add key_haxe_ds_StringMap (fun _ -> encode_string_map_direct (StringHashtbl.create ()));
	add key_haxe_ds_IntMap (fun _ -> encode_int_map_direct (IntHashtbl.create ()));
	add key_haxe_ds_ObjectMap (fun _ -> encode_object_map_direct (Obj.magic (ValueHashtbl.create 0)));
	add key_haxe_io_BytesBuffer (fun _ -> encode_instance key_haxe_io_BytesBuffer ~kind:(IOutput (Buffer.create 0)));
	add key_haxe_io_Bytes
		(fun vl -> match vl with
			| [length;b] ->
				let length = decode_int length in
				let b = decode_bytes b in
				let blit_length = if length > Bytes.length b then Bytes.length b else length in
				let b' = Bytes.create length in
				Bytes.blit b 0 b' 0 blit_length;
				encode_bytes b'
			| _ ->
				assert false
		);
	add key_sys_io__Process_NativeProcess
		(fun vl -> match vl with
			| [cmd;args] ->
				let cmd = decode_string cmd in
				let args = match args with
					| VNull -> None
					| VArray va -> Some (Array.map decode_string va.avalues)
					| _ -> unexpected_value args "array"
				in
				encode_instance key_sys_io__Process_NativeProcess ~kind:(IProcess (try Process.run cmd args with Failure msg -> exc_string msg))
			| _ -> assert false
		);
	add key_sys_net__Socket_NativeSocket
		(fun _ ->
			encode_instance key_sys_net__Socket_NativeSocket ~kind:(ISocket ((catch_unix_error Unix.socket Unix.PF_INET Unix.SOCK_STREAM) 0))
		);
	add key_haxe_zip_Compress
		(fun vl -> match vl with
			| [level] ->
				let level = decode_int level in
				let z = Extc.zlib_deflate_init level in
				encode_instance key_haxe_zip_Compress ~kind:(IZip { z = z; z_flush = Extc.Z_NO_FLUSH })
			| _ -> assert false
		);
	add key_haxe_zip_Uncompress
		(fun vl -> match vl with
			| [windowBits] ->
				let windowBits = default_int windowBits 15 in
				let z = Extc.zlib_inflate_init2 windowBits in
				encode_instance key_haxe_zip_Uncompress ~kind:(IZip { z = z; z_flush = Extc.Z_NO_FLUSH })
			| _ -> assert false
		);
	add key_eval_vm_Thread
		(fun vl -> match vl with
			| [f] ->
				let ctx = get_ctx() in
				if ctx.is_macro then exc_string "Creating threads in macros is not supported";
<<<<<<< HEAD
				let f thread =
					let new_eval = {
						env = null_env;
						thread = thread;
					} in
					let thread = Thread.self() in
					let id = Thread.id thread in
					ctx.evals <- IntMap.add id new_eval ctx.evals;
					Thread.yield();
=======
				let f () =
					let id = Thread.id (Thread.self()) in
					let new_eval = {env = null_env} in
					ctx.evals <- IntMap.add id new_eval ctx.evals;
>>>>>>> 69b79b7e
					try
						ignore(call_value f []);
					with RunTimeException(v,stack,p) ->
						let msg = get_exc_error_message ctx v stack p in
						prerr_endline msg
				in
				let thread = {
					tthread = Obj.magic ();
					tchannel = Event.new_channel ();
					tqueue = Queue.create ();
					tstorage = IntMap.empty;
				} in
				thread.tthread <- Thread.create f thread;
				encode_instance key_eval_vm_Thread ~kind:(IThread thread)
			| _ -> assert false
		);
	add key_eval_vm_Mutex
		(fun _ ->
			encode_instance key_eval_vm_Mutex ~kind:(IMutex (Mutex.create ()))
		);
	add key_eval_vm_Lock
		(fun _ ->
			let ch = Event.new_channel () in
			let lock = {
				lcounter = 0;
				lchannel = ch;
			} in
			encode_instance key_eval_vm_Lock ~kind:(ILock lock)
		);
	let tls_counter = ref (-1) in
	add key_eval_vm_Tls
		(fun _ ->
			incr tls_counter;
			encode_instance key_eval_vm_Tls ~kind:(ITls !tls_counter)
		);
	add key_eval_vm_Deque
		(fun _ ->
			let deque = {
				dvalues = [];
				dchannel = Event.new_channel();
			} in
			encode_instance key_eval_vm_Deque ~kind:(IDeque deque)
		)

let init_empty_constructors builtins =
	let h = builtins.empty_constructor_builtins in
	Hashtbl.add h key_Array (fun () -> encode_array_instance (EvalArray.create [||]));
	Hashtbl.add h key_eval_Vector (fun () -> encode_vector_instance (Array.make 0 vnull));
	Hashtbl.add h key_Date (fun () -> encode_instance key_Date ~kind:(IDate 0.));
	Hashtbl.add h key_EReg (fun () -> encode_instance key_EReg ~kind:(IRegex {r = Pcre.regexp ""; r_rex_string = create_ascii "~//"; r_global = false; r_string = ""; r_groups = [||]}));
	Hashtbl.add h key_String (fun () -> encode_string "");
	Hashtbl.add h key_haxe_Utf8 (fun () -> encode_instance key_haxe_Utf8 ~kind:(IUtf8 (UTF8.Buf.create 0)));
	Hashtbl.add h key_haxe_ds_StringMap (fun () -> encode_instance key_haxe_ds_StringMap ~kind:(IStringMap (StringHashtbl.create ())));
	Hashtbl.add h key_haxe_ds_IntMap (fun () -> encode_instance key_haxe_ds_IntMap ~kind:(IIntMap (IntHashtbl.create ())));
	Hashtbl.add h key_haxe_ds_ObjectMap (fun () -> encode_instance key_haxe_ds_ObjectMap ~kind:(IObjectMap (Obj.magic (ValueHashtbl.create 0))));
	Hashtbl.add h key_haxe_io_BytesBuffer (fun () -> encode_instance key_haxe_io_BytesBuffer ~kind:(IOutput (Buffer.create 0)))

let init_standard_library builtins =
	init_constructors builtins;
	init_empty_constructors builtins;
	init_maps builtins;
	init_fields builtins ([],"Array") [] [
		"concat",StdArray.concat;
		"copy",StdArray.copy;
		"filter",StdArray.filter;
		"indexOf",StdArray.indexOf;
		"insert",StdArray.insert;
		"iterator",StdArray.iterator;
		"join",StdArray.join;
		"lastIndexOf",StdArray.lastIndexOf;
		"map",StdArray.map;
		"pop",StdArray.pop;
		"push",StdArray.push;
		"remove",StdArray.remove;
		"resize",StdArray.resize;
		"reverse",StdArray.reverse;
		"shift",StdArray.shift;
		"slice",StdArray.slice;
		"sort",StdArray.sort;
		"splice",StdArray.splice;
		"toString",StdArray.toString;
		"unshift",StdArray.unshift;
	];
	init_fields builtins (["eval"],"Vector") [
		"fromArrayCopy",StdEvalVector.fromArrayCopy;
	] [
		"blit",StdEvalVector.blit;
		"toArray",StdEvalVector.toArray;
		"copy",StdEvalVector.copy;
		"join",StdEvalVector.join;
		"map",StdEvalVector.map;
	];
	init_fields builtins (["haxe";"io"],"Bytes") [
		"alloc",StdBytes.alloc;
		"fastGet",StdBytes.fastGet;
		"ofData",StdBytes.ofData;
		"ofString",StdBytes.ofString;
		"ofHex",StdBytes.ofHex;
	] [
		"blit",StdBytes.blit;
		"compare",StdBytes.compare;
		"fill",StdBytes.fill;
		"get",StdBytes.get;
		"getData",StdBytes.getData;
		"getDouble",StdBytes.getDouble;
		"getFloat",StdBytes.getFloat;
		"getInt32",StdBytes.getInt32;
		"getInt64",StdBytes.getInt64;
		"getString",StdBytes.getString;
		"getUInt16",StdBytes.getUInt16;
		"set",StdBytes.set;
		"setDouble",StdBytes.setDouble;
		"setFloat",StdBytes.setFloat;
		"setInt32",StdBytes.setInt32;
		"setInt64",StdBytes.setInt64;
		"setUInt16",StdBytes.setUInt16;
		"sub",StdBytes.sub;
		"toHex",StdBytes.toHex;
		"toString",StdBytes.toString;
	];
	init_fields builtins (["haxe";"io"],"BytesBuffer") [] [
		"get_length",StdBytesBuffer.get_length;
		"addByte",StdBytesBuffer.addByte;
		"add",StdBytesBuffer.add;
		"addString",StdBytesBuffer.addString;
		"addInt32",StdBytesBuffer.addInt32;
		"addInt64",StdBytesBuffer.addInt64;
		"addFloat",StdBytesBuffer.addFloat;
		"addDouble",StdBytesBuffer.addDouble;
		"addBytes",StdBytesBuffer.addBytes;
		"getBytes",StdBytesBuffer.getBytes;
	];
	init_fields builtins (["haxe"],"CallStack") [
		"getCallStack",StdCallStack.getCallStack;
		"getExceptionStack",StdCallStack.getExceptionStack;
	] [];
	init_fields builtins (["haxe";"zip"],"Compress") [
		"run",StdCompress.run;
	] [
		"close",StdCompress.close;
		"execute",StdCompress.execute;
		"setFlushMode",StdCompress.setFlushMode;
	];
	init_fields builtins (["eval";"vm"],"Context") [
		"addBreakpoint",StdContext.addBreakpoint;
		"breakHere",StdContext.breakHere;
		"callMacroApi",StdContext.callMacroApi;
		"loadPlugin",StdContext.loadPlugin;
	] [];
	init_fields builtins (["haxe";"crypto"],"Crc32") [
		"make",StdCrc32.make;
	] [];
	init_fields builtins ([],"Date") [
		"fromString",StdDate.fromString;
		"fromTime",StdDate.fromTime;
		"now",StdDate.now;
	] [
		"getDate",StdDate.getDate;
		"getDay",StdDate.getDay;
		"getFullYear",StdDate.getFullYear;
		"getHours",StdDate.getHours;
		"getMinutes",StdDate.getMinutes;
		"getMonth",StdDate.getMonth;
		"getSeconds",StdDate.getSeconds;
		"getTime",StdDate.getTime;
		"toString",StdDate.toString;
	];
	init_fields builtins (["eval";"vm"],"Deque") [] [
		"add",StdDeque.add;
		"push",StdDeque.push;
		"pop",StdDeque.pop;
	];
	init_fields builtins ([],"EReg") [
		"escape",StdEReg.escape;
	] [
		"map",StdEReg.map;
		"match",StdEReg.match';
		"matched",StdEReg.matched;
		"matchedLeft",StdEReg.matchedLeft;
		"matchedPos",StdEReg.matchedPos;
		"matchedRight",StdEReg.matchedRight;
		"matchSub",StdEReg.matchSub;
		"replace",StdEReg.replace;
		"split",StdEReg.split;
	];
	init_fields builtins (["sys";"io"],"File") [
		"append",StdFile.append;
		"getBytes",StdFile.getBytes;
		"getContent",StdFile.getContent;
		"read",StdFile.read;
		"saveBytes",StdFile.saveBytes;
		"saveContent",StdFile.saveContent;
		"update",StdFile.update;
		"write",StdFile.write;
	] [];
	init_fields builtins (["sys";"io"],"FileInput") [] [
		"close",StdFileInput.close;
		"eof",StdFileInput.eof;
		"seek",StdFileInput.seek;
		"tell",StdFileInput.tell;
		"readByte",StdFileInput.readByte;
		"readBytes",StdFileInput.readBytes;
	];
	init_fields builtins (["sys";"io"],"FileOutput") [] [
		"close",StdFileOutput.close;
		"flush",StdFileOutput.flush;
		"seek",StdFileOutput.seek;
		"tell",StdFileOutput.tell;
		"writeByte",StdFileOutput.writeByte;
		"writeBytes",StdFileOutput.writeBytes;
	];
	init_fields builtins (["haxe";"io"],"FPHelper") [
		"doubleToI64",StdFPHelper.doubleToI64;
		"floatToI32",StdFPHelper.floatToI32;
		"i32ToFloat",StdFPHelper.i32ToFloat;
		"i64ToDouble",StdFPHelper.i64ToDouble;
	] [];
	init_fields builtins (["sys"],"FileSystem") [
		"createDirectory",StdFileSystem.createDirectory;
		"deleteFile",StdFileSystem.deleteFile;
		"deleteDirectory",StdFileSystem.deleteDirectory;
		"exists",StdFileSystem.exists;
		"fullPath",StdFileSystem.fullPath;
		"isDirectory",StdFileSystem.isDirectory;
		"rename",StdFileSystem.rename;
		"readDirectory",StdFileSystem.readDirectory;
		"stat",StdFileSystem.stat;
	] [];
	init_fields builtins (["eval";"vm"],"Gc") [
		"allocated_bytes",StdGc.allocated_bytes;
		"compact",StdGc.compact;
		"counters",StdGc.counters;
		"finalise",StdGc.finalise;
		"finalise_release",StdGc.finalise_release;
		"full_major",StdGc.full_major;
		"get",StdGc.get;
		"major",StdGc.major;
		"major_slice",StdGc.major_slice;
		"minor",StdGc.minor;
		"print_stat",StdGc.print_stat;
		"quick_stat",StdGc.quick_stat;
		"set",StdGc.set;
		"stat",StdGc.stat;
	] [];
	init_fields builtins (["sys";"net"],"Host") [
		"localhost",StdHost.localhost;
		"hostReverse",StdHost.hostReverse;
		"hostToString",StdHost.hostToString;
		"resolve",StdHost.resolve;
	] [];
	init_fields builtins (["eval";"vm"],"Lock") [] [
		"release",StdLock.release;
		"wait",StdLock.wait;
	];
	init_fields builtins (["haxe"],"Log") [
		"trace",StdLog.trace;
	] [];
	init_fields builtins ([],"Math") [
		"NaN",StdMath.nan;
		"NEGATIVE_INFINITY",StdMath.negative_infinity;
		"PI",StdMath.pi;
		"POSITIVE_INFINITY",StdMath.positive_infinity;
		"abs",StdMath.abs;
		"acos",StdMath.acos;
		"asin",StdMath.asin;
		"atan",StdMath.atan;
		"atan2",StdMath.atan2;
		"ceil",StdMath.ceil;
		"cos",StdMath.cos;
		"exp",StdMath.exp;
		"fceil",StdMath.fceil;
		"ffloor",StdMath.ffloor;
		"floor",StdMath.floor;
		"fround",StdMath.fround;
		"isFinite",StdMath.isFinite;
		"isNaN",StdMath.isNaN;
		"log",StdMath.log;
		"max",StdMath.max;
		"min",StdMath.min;
		"pow",StdMath.pow;
		"random",StdMath.random;
		"round",StdMath.round;
		"sin",StdMath.sin;
		"sqrt",StdMath.sqrt;
		"tan",StdMath.tan;
	] [];
	init_fields builtins (["haxe";"crypto"],"Md5") [
		"encode",StdMd5.encode;
		"make",StdMd5.make;
	] [];
	init_fields builtins (["eval";"vm"],"Mutex") [] [
		"acquire",StdMutex.acquire;
		"tryAcquire",StdMutex.tryAcquire;
		"release",StdMutex.release;
	];
	init_fields builtins (["sys";"io";"_Process"],"NativeProcess") [ ] [
		"close",StdNativeProcess.close;
		"exitCode",StdNativeProcess.exitCode;
		"getPid",StdNativeProcess.getPid;
		"kill",StdNativeProcess.kill;
		"readStderr",StdNativeProcess.readStderr;
		"readStdout",StdNativeProcess.readStdout;
		"closeStdin",StdNativeProcess.closeStdin;
		"writeStdin",StdNativeProcess.writeStdin;
	];
	init_fields builtins ([],"Reflect") [
		"callMethod",StdReflect.callMethod;
		"compare",StdReflect.compare;
		"compareMethods",StdReflect.compareMethods;
		"copy",StdReflect.copy;
		"deleteField",StdReflect.deleteField;
		"field",StdReflect.field';
		"fields",StdReflect.fields;
		"getProperty",StdReflect.getProperty;
		"hasField",StdReflect.hasField;
		"isEnumValue",StdReflect.isEnumValue;
		"isFunction",StdReflect.isFunction;
		"isObject",StdReflect.isObject;
		"makeVarArgs",StdReflect.makeVarArgs;
		"setField",StdReflect.setField;
		"setProperty",StdReflect.setProperty;
	] [];
	init_fields builtins (["haxe"],"Resource") [
		"listNames",StdResource.listNames;
		"getString",StdResource.getString;
		"getBytes",StdResource.getBytes;
	] [];
	init_fields builtins (["haxe";"crypto"],"Sha1") [
		"encode",StdSha1.encode;
		"make",StdSha1.make;
	] [];
	init_fields builtins (["sys";"net";"_Socket"],"NativeSocket") [
		"select",StdSocket.select;
	] [
		"accept",StdSocket.accept;
		"bind",StdSocket.bind;
		"close",StdSocket.close;
		"connect",StdSocket.connect;
		"host",StdSocket.host;
		"listen",StdSocket.listen;
		"peer",StdSocket.peer;
		"receive",StdSocket.receive;
		"receiveChar",StdSocket.receiveChar;
		"send",StdSocket.send;
		"sendChar",StdSocket.sendChar;
		"setFastSend",StdSocket.setFastSend;
		"setBroadcast", StdSocket.setBroadcast;
		"setTimeout",StdSocket.setTimeout;
		"shutdown",StdSocket.shutdown;
	];
	init_fields builtins ([],"Std") [
		"instance",StdStd.instance;
		"int",StdStd.int;
		"is",StdStd.is';
		"parseFloat",StdStd.parseFloat;
		"parseInt",StdStd.parseInt;
		"string",StdStd.string;
		"random",StdStd.random;
	] [];
	init_fields builtins ([],"String") [
		"fromCharCode",StdString.fromCharCode;
	] [
		"charAt",StdString.charAt;
		"charCodeAt",StdString.charCodeAt;
		"indexOf",StdString.indexOf;
		"lastIndexOf",StdString.lastIndexOf;
		"split",StdString.split;
		"substr",StdString.substr;
		"substring",StdString.substring;
		"toLowerCase",StdString.toLowerCase;
		"toString",StdString.toString;
		"toUpperCase",StdString.toUpperCase;
		"cca",StdString.cca;
	];
	init_fields builtins ([],"StringBuf") [] [
		"add",StdStringBuf.add;
		"addChar",StdStringBuf.addChar;
		"addSub",StdStringBuf.addSub;
		"get_length",StdStringBuf.get_length;
		"toString",StdStringBuf.toString;
	];
	init_fields builtins ([],"StringTools") [
		"fastCodeAt",StdStringTools.fastCodeAt;
		"replace",StdStringTools.replace;
		"urlEncode",StdStringTools.urlEncode;
		"urlDecode",StdStringTools.urlDecode;
	] [];
	init_fields builtins ([],"Sys") [
		"args",StdSys.args;
		"_command",StdSys._command;
		"cpuTime",StdSys.cpuTime;
		"environment",StdSys.environment;
		"exit",StdSys.exit;
		"getChar",StdSys.getChar;
		"getCwd",StdSys.getCwd;
		"getEnv",StdSys.getEnv;
		"print",StdSys.print;
		"println",StdSys.println;
		"programPath",StdSys.programPath;
		"putEnv",StdSys.putEnv;
		"setCwd",StdSys.setCwd;
		"setTimeLocale",StdSys.setTimeLocale;
		"sleep",StdSys.sleep;
		"stderr",StdSys.stderr;
		"stdin",StdSys.stdin;
		"stdout",StdSys.stdout;
		"systemName",StdSys.systemName;
		"time",StdSys.time;
	] [];
	init_fields builtins (["eval";"vm"],"Thread") [
		"delay",StdThread.delay;
		"exit",StdThread.exit;
		"join",StdThread.join;
		"self",StdThread.self;
		"yield",StdThread.yield;
	] [
		"id",StdThread.id;
		"kill",StdThread.kill;
		"readMessage",StdThread.readMessage;
		"sendMessage",StdThread.sendMessage;
	];
	init_fields builtins (["eval";"vm"],"Tls") [] [
		"get_value",StdTls.get_value;
		"set_value",StdTls.set_value;
	];
	init_fields builtins ([],"Type") [
		"allEnums",StdType.allEnums;
		"createEmptyInstance",StdType.createEmptyInstance;
		"createEnum",StdType.createEnum;
		"createEnumIndex",StdType.createEnumIndex;
		"createInstance",StdType.createInstance;
		"enumConstructor",StdType.enumConstructor;
		"enumEq",StdType.enumEq;
		"enumIndex",StdType.enumIndex;
		"enumParameters",StdType.enumParameters;
		"getClass",StdType.getClass;
		"getClassFields",StdType.getClassFields;
		"getClassName",StdType.getClassName;
		"getEnum",StdType.getEnum;
		"getEnumConstructs",StdType.getEnumConstructs;
		"getEnumName",StdType.getEnumName;
		"getInstanceFields",StdType.getInstanceFields;
		"getSuperClass",StdType.getSuperClass;
		"resolveClass",StdType.resolveClass;
		"resolveEnum",StdType.resolveEnum;
		"typeof",StdType.typeof;
	] [];
	init_fields builtins (["haxe";"zip"],"Uncompress") [
		"run",StdUncompress.run;
	] [
		"close",StdUncompress.close;
		"execute",StdUncompress.execute;
		"setFlushMode",StdUncompress.setFlushMode;
	];
	init_fields builtins (["haxe"],"Utf8") [
		"charCodeAt",StdUtf8.charCodeAt;
		"compare",StdUtf8.compare;
		"decode",StdUtf8.decode;
		"encode",StdUtf8.encode;
		"iter",StdUtf8.iter;
		"length",StdUtf8.length;
		"sub",StdUtf8.sub;
		"validate",StdUtf8.validate;
	] [
		"addChar",StdUtf8.addChar;
		"toString",StdUtf8.toString;
	]<|MERGE_RESOLUTION|>--- conflicted
+++ resolved
@@ -2553,11 +2553,7 @@
 
 	let setTimeLocale = vfun1 (fun _ -> vfalse)
 
-<<<<<<< HEAD
 	let sleep = vfun1 (fun f -> Thread.delay (num f); vnull)
-=======
-	let sleep = vfun1 (fun f -> ignore(catch_unix_error Unix.select [] [] [] (num f)); vnull)
->>>>>>> 69b79b7e
 
 	let stderr = vfun0 (fun () ->
 		encode_instance key_sys_io_FileOutput ~kind:(IOutChannel stderr)
@@ -3136,22 +3132,10 @@
 			| [f] ->
 				let ctx = get_ctx() in
 				if ctx.is_macro then exc_string "Creating threads in macros is not supported";
-<<<<<<< HEAD
 				let f thread =
-					let new_eval = {
-						env = null_env;
-						thread = thread;
-					} in
-					let thread = Thread.self() in
-					let id = Thread.id thread in
+					let id = Thread.id (Thread.self()) in
+					let new_eval = {env = null_env; thread = thread} in
 					ctx.evals <- IntMap.add id new_eval ctx.evals;
-					Thread.yield();
-=======
-				let f () =
-					let id = Thread.id (Thread.self()) in
-					let new_eval = {env = null_env} in
-					ctx.evals <- IntMap.add id new_eval ctx.evals;
->>>>>>> 69b79b7e
 					try
 						ignore(call_value f []);
 					with RunTimeException(v,stack,p) ->
