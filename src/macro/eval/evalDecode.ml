(*
	The Haxe Compiler
	Copyright (C) 2005-2019  Haxe Foundation

	This program is free software; you can redistribute it and/or
	modify it under the terms of the GNU General Public License
	as published by the Free Software Foundation; either version 2
	of the License, or (at your option) any later version.

	This program is distributed in the hope that it will be useful,
	but WITHOUT ANY WARRANTY; without even the implied warranty of
	MERCHANTABILITY or FITNESS FOR A PARTICULAR PURPOSE.  See the
	GNU General Public License for more details.

	You should have received a copy of the GNU General Public License
	along with this program; if not, write to the Free Software
	Foundation, Inc., 51 Franklin Street, Fifth Floor, Boston, MA  02110-1301, USA.
 *)

open Globals
open EvalValue
open EvalExceptions

let decode_object v = match vresolve v with
	| VObject o -> o
	| _ -> unexpected_value v "object"

let decode_enum v = match v with
	| VEnumValue ev -> ev.eindex,Array.to_list ev.eargs
	| _ -> unexpected_value v "enum"

let decode_enum_with_pos v = match v with
	| VEnumValue ev -> (ev.eindex,Array.to_list ev.eargs),(match ev.enpos with None -> null_pos | Some p -> p)
	| _ -> unexpected_value v "enum"

let decode_instance v = match v with
	| VInstance vi -> vi
	| _ -> unexpected_value v "instance"

let decode_array v = match v with
	| VArray va -> EvalArray.to_list va
	| _ -> unexpected_value v "array"

let decode_vector v = match v with
	| VVector vv -> vv
	| _ -> unexpected_value v "vector"

let decode_varray v = match v with
	| VArray va -> va
	| _ -> unexpected_value v "array"

let decode_string v = match v with
	| VString s -> s.sstring
	| _ -> unexpected_value v "string"

let decode_vstring v = match v with
	| VString s -> s
	| _ -> unexpected_value v "string"

let decode_native_string v = match v with
	| VNativeString s -> s
	| _ -> unexpected_value v "native string"

<<<<<<< HEAD
=======
let decode_handle v = match v with
	| VHandle h -> h
	| _ -> unexpected_value v "handle"

>>>>>>> 6dc7876f
let decode_bytes v = match v with
	| VInstance {ikind=IBytes s} -> s
	| _ -> unexpected_value v "string"

let decode_i32 v = match v with
	| VInt32 i -> i
	| VFloat f -> (Int32.of_float f)
	| _ -> unexpected_value v "int"

let decode_int v = match v with
	| VInt32 i -> Int32.to_int i
	| VFloat f -> int_of_float f
	| _ -> unexpected_value v "int"

let decode_float v = match v with
	| VFloat f -> f
	| _ -> unexpected_value v "float"

let decode_bool v = match v with
	| VTrue -> true
	| VFalse -> false
	| _ -> unexpected_value v "bool"

let default_int v vd = match v with
	| VNull -> vd
	| VInt32 i -> Int32.to_int i
	| VFloat f -> int_of_float f
	| _ -> unexpected_value v "int"

let decode_unsafe v = match v with
	| VInstance {ikind = IRef o} -> o
	| _ -> unexpected_value v "unsafe"

let decode_lazytype v = match v with
	| VInstance {ikind=ILazyType(t,_)} -> t
	| _ -> unexpected_value v "lazy type"

let decode_tdecl v = match v with
	| VInstance {ikind=ITypeDecl t} -> t
	| _ -> unexpected_value v "type declaration"

let decode_pos v = match v with
	| VInstance {ikind=IPos p} -> p
	| _ -> raise MacroApi.Invalid_expr (* maybe_decode_pos relies on this being raised *)

let rec decode_ref v : 'a = match v with
	| VInstance {ikind=IRef r} -> Obj.obj r
	| _ -> unexpected_value v "unsafe"

let num = function
	| VInt32 i -> Int32.to_float i
	| VFloat f -> f
	| v -> unexpected_value v "number"

let decode_option decode_value v =
	match decode_enum v with
	| 0, [v] -> Some (decode_value v)
	| 1, [] -> None
	| _ -> unexpected_value v "haxe.ds.Option"

let decode_optional decode_value v =
	if v = VNull then None
	else Some (decode_value v)<|MERGE_RESOLUTION|>--- conflicted
+++ resolved
@@ -61,13 +61,10 @@
 	| VNativeString s -> s
 	| _ -> unexpected_value v "native string"
 
-<<<<<<< HEAD
-=======
 let decode_handle v = match v with
 	| VHandle h -> h
 	| _ -> unexpected_value v "handle"
 
->>>>>>> 6dc7876f
 let decode_bytes v = match v with
 	| VInstance {ikind=IBytes s} -> s
 	| _ -> unexpected_value v "string"
