--- conflicted
+++ resolved
@@ -213,9 +213,6 @@
 			incr cache_length;
 			f()
 	in
-<<<<<<< HEAD
-	let cache_count = ref 0 in
-=======
 	let custom_count = ref 0 in
 	(* Custom format: enumerate custom entities as name_char0, name_char1 etc. *)
 	let custom_name name_char =
@@ -225,7 +222,6 @@
 			incr custom_count
 		)
 	in
->>>>>>> 6dc7876f
 	let rec loop v = match v with
 		| VNull -> addc 'n'
 		| VTrue -> addc 't'
@@ -354,18 +350,9 @@
 		| VPrototype _ ->
 			die "" __LOC__
 		| VFunction _ | VFieldClosure _ ->
-<<<<<<< HEAD
-			(* Custom format: enumerate functions as F0, F1 etc. *)
-			cache v (fun () ->
-				addc 'F';
-				add (string_of_int !cache_count);
-				incr cache_count
-			)
-=======
 			custom_name 'F'
 		| VHandle _ ->
 			custom_name 'H'
->>>>>>> 6dc7876f
 		| VLazy f ->
 			loop (!f())
 	and loop_fields fields =
