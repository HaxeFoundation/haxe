(*
	The Haxe Compiler
	Copyright (C) 2005-2019  Haxe Foundation

	This program is free software; you can redistribute it and/or
	modify it under the terms of the GNU General Public License
	as published by the Free Software Foundation; either version 2
	of the License, or (at your option) any later version.

	This program is distributed in the hope that it will be useful,
	but WITHOUT ANY WARRANTY; without even the implied warranty of
	MERCHANTABILITY or FITNESS FOR A PARTICULAR PURPOSE.  See the
	GNU General Public License for more details.

	You should have received a copy of the GNU General Public License
	along with this program; if not, write to the Free Software
	Foundation, Inc., 51 Franklin Street, Fifth Floor, Boston, MA  02110-1301, USA.
 *)

open Globals
open Ast
open Type
open Common
open EvalValue
open EvalContext
open EvalPrototype
open EvalExceptions
open EvalJit
open EvalJitContext
open EvalPrinting
open EvalMisc
open EvalHash
open EvalEncode
open EvalField
open MacroApi

(* Create *)

let sid = ref (-1)

let stdlib = ref None
let debug = ref None

let create com api is_macro =
	let t = Timer.timer [(if is_macro then "macro" else "interp");"create"] in
	incr sid;
	let builtins = match !stdlib with
		| None ->
			let builtins = {
				static_builtins = IntMap.empty;
				instance_builtins = IntMap.empty;
				constructor_builtins = Hashtbl.create 0;
				empty_constructor_builtins = Hashtbl.create 0;
			} in
			EvalStdLib.init_standard_library builtins;
			stdlib := Some builtins;
			builtins
		| Some (builtins) ->
			builtins
	in
	let debug = match !debug with
		| None ->
			let support_debugger = Common.defined com Define.EvalDebugger in
			let socket =
				try
					if not support_debugger then raise Exit;
					let fail msg =
						print_endline msg;
						raise Exit
					in
					let s = Common.defined_value com Define.EvalDebugger in
					let host,port = try ExtString.String.split s ":" with _ -> fail "Invalid host format, expected host:port" in
					let port = try int_of_string port with _ -> fail "Invalid port, expected int" in
					Some (try
						let socket = Socket.create host port in
						{
							socket = socket;
							connection = EvalDebugSocket.make_connection socket;
						};
					with exc ->
						fail (Printexc.to_string exc)
					)
				with _ ->
					None
			in
			let debug' = {
				breakpoints = Hashtbl.create 0;
				function_breakpoints = Hashtbl.create 0;
				support_debugger = support_debugger;
				debug_state = DbgStart;
				breakpoint = EvalDebugMisc.make_breakpoint 0 0 BPDisabled BPAny None;
				caught_types = Hashtbl.create 0;
				debug_socket = socket;
				exception_mode = CatchUncaught;
				caught_exception = vnull;
				last_return = None;
				debug_context = new eval_debug_context;
			} in
			debug := Some debug';
			debug'
		| Some debug ->
			debug
	in
	let detail_times = Common.defined com Define.EvalTimes in
	let eval = {
<<<<<<< HEAD
		environments = DynArray.make 32;
		environment_offset = 0;
		thread = {
			tthread = Thread.self();
			tchannel = Event.new_channel();
			tqueue = Queue.create ();
			tstorage = IntMap.empty;
		}
=======
		env = null_env;
>>>>>>> d9448f1c
	} in
	let rec ctx = {
		ctx_id = !sid;
		is_macro = is_macro;
		debug = debug;
		detail_times = detail_times;
		curapi = api;
		builtins = builtins;
		type_cache = IntMap.empty;
		overrides = Hashtbl.create 0;
		had_error = false;
		(* prototypes *)
		string_prototype = fake_proto key_String;
		array_prototype = fake_proto key_Array;
		vector_prototype = fake_proto key_eval_Vector;
		static_prototypes = IntMap.empty;
		instance_prototypes = IntMap.empty;
		constructors = IntMap.empty;
		get_object_prototype = get_object_prototype;
		static_inits = IntMap.empty;
		(* eval *)
		toplevel = 	vobject {
			ofields = [||];
			oproto = fake_proto key_eval_toplevel;
		};
		eval = eval;
		evals = IntMap.singleton 0 eval;
		exception_stack = [];
	} in
	t();
	ctx

(* API for macroContext.ml *)

let call_path ctx path f vl api =
	if ctx.had_error then
		None
	else begin
		let old = ctx.curapi in
		ctx.curapi <- api;
		let path = match List.rev path with
			| [] -> assert false
			| name :: path -> List.rev path,name
		in
		catch_exceptions ctx ~final:(fun () -> ctx.curapi <- old) (fun () ->
			let vtype = get_static_prototype_as_value ctx (path_hash path) api.pos in
			let vfield = field vtype (hash f) in
			let p = api.pos in
			let info = create_env_info true p.pfile EKEntrypoint (Hashtbl.create 0) in
			let env = push_environment ctx info 0 0 in
			env.env_leave_pmin <- p.pmin;
			env.env_leave_pmax <- p.pmax;
			let v = call_value_on vtype vfield vl in
			pop_environment ctx env;
			v
		) api.pos
	end

let value_signature v =
	let buf = Buffer.create 0 in
	let add s = Buffer.add_string buf s in
	let addc c = Buffer.add_char buf c in
	let scache = Hashtbl.create 0 in
	let adds s =
		try
			let i = Hashtbl.find scache s in
			addc 'R';
			add (string_of_int i)
		with Not_found ->
			Hashtbl.add scache s (Hashtbl.length scache);
			addc 'y';
			let s = EvalStdLib.StdStringTools.url_encode s in
			add (string_of_int (String.length s));
			addc ':';
			add s
	in
	let cache = ValueHashtbl.create 0 in
	let cache_length = ref 0 in
	let cache v f =
		try
			let i = ValueHashtbl.find cache v in
			addc 'r';
			add (string_of_int i)
		with Not_found ->
			let i = !cache_length in
			ValueHashtbl.add cache v i;
			incr cache_length;
			f()
	in
	let function_count = ref 0 in
	let rec loop v = match v with
		| VNull -> addc 'n'
		| VTrue -> addc 't'
		| VFalse -> addc 'f'
		| VInt32 i when i = Int32.zero -> addc 'z'
		| VInt32 i ->
			addc 'i';
			add (Int32.to_string i)
		| VFloat f ->
			if f = neg_infinity then addc 'm'
			else if f = infinity then addc 'p'
			else if f <> f then addc 'k'
			else begin
				addc 'd';
				add (string_of_float f)
			end
		| VEnumValue ve ->
			cache v (fun () ->
				addc 'j';
				adds (rev_hash ve.epath);
				addc ':';
				add (string_of_int ve.eindex);
				addc ':';
				add (string_of_int (Array.length ve.eargs));
				Array.iter loop ve.eargs;
			)
		| VObject o ->
			cache v (fun () ->
				addc 'o';
				let fields = object_fields o in
				loop_fields fields;
				addc 'g'
			)
		| VInstance {ikind = IDate f} ->
			cache v (fun () ->
				addc 'v';
				add ((s_date f).sstring)
			)
		| VInstance {ikind = IStringMap map} ->
			cache v (fun() ->
				addc 'b';
				StringHashtbl.iter (fun s (_,value) ->
					adds s;
					loop value
				) map;
				addc 'h'
			)
		| VInstance {ikind = IIntMap map} ->
			cache v (fun () ->
				addc 'q';
				IntHashtbl.iter (fun i value ->
					addc ':';
					add (string_of_int i);
					loop value
				) map;
				addc 'h'
			)
		| VInstance {ikind = IObjectMap map} ->
			cache v (fun() ->
				addc 'M';
				ValueHashtbl.iter (fun key value ->
					loop key;
					loop value
				) (Obj.magic map);
				addc 'h'
			)
		| VInstance {ikind = IBytes b} ->
			cache v (fun () ->
				addc 's';
				let base64_chars = [|
					'A';'B';'C';'D';'E';'F';'G';'H';'I';'J';'K';'L';'M';'N';'O';'P';
					'Q';'R';'S';'T';'U';'V';'W';'X';'Y';'Z';'a';'b';'c';'d';'e';'f';
					'g';'h';'i';'j';'k';'l';'m';'n';'o';'p';'q';'r';'s';'t';'u';'v';
					'w';'x';'y';'z';'0';'1';'2';'3';'4';'5';'6';'7';'8';'9';'%';':'
				|] in
				let s = Bytes.unsafe_to_string (Base64.str_encode ~tbl:(base64_chars) (Bytes.unsafe_to_string b)) in
				add (string_of_int (String.length s));
				addc ':';
				add s
			)
		| VInstance i ->
			cache v (fun () ->
				addc 'c';
				adds (rev_hash i.iproto.ppath);
				let fields = instance_fields i in
				loop_fields fields;
				addc 'g';
			)
		| VString s ->
			adds s.sstring
		| VArray {avalues = a} | VVector a ->
			cache v (fun () ->
				addc 'a';
				let nulls null_count =
					if null_count > 0 then begin
						addc 'u';
						add (string_of_int null_count);
					end
				in
				let rec loop2 null_count vl = match vl with
					| VNull :: vl -> loop2 (null_count + 1) vl
					| v :: vl ->
						nulls null_count;
						loop v;
						loop2 0 vl
					| [] ->
						nulls null_count
				in
				loop2 0 (Array.to_list a);
				addc 'h'
			)
		| VPrototype {pkind = PClass _; ppath = path} ->
			addc 'A';
			adds (rev_hash path)
		| VPrototype {pkind = PEnum _; ppath = path} ->
			addc 'B';
			adds (rev_hash path)
		| VPrototype _ ->
			assert false
		| VFunction _ | VFieldClosure _ ->
			(* Custom format: enumerate functions as F0, F1 etc. *)
			cache v (fun () ->
				addc 'F';
				add (string_of_int !function_count);
				incr function_count
			)
		| VLazy f ->
			loop (!f())
	and loop_fields fields =
		List.iter (fun (name,v) ->
			adds (rev_hash name);
			loop v;
		) fields
	in
	loop v;
	Digest.string (Buffer.contents buf)

let prepare_callback v n =
	match v with
	| VFunction _ | VFieldClosure _ ->
		let ctx = get_ctx() in
		(fun args -> match catch_exceptions ctx (fun() -> call_value v args) null_pos with
			| Some v -> v
			| None -> vnull)
	| _ ->
		raise Invalid_expr

let init ctx = ()

let setup get_api =
	let api = get_api (fun() -> (get_ctx()).curapi.get_com()) (fun() -> (get_ctx()).curapi) in
	List.iter (fun (n,v) -> match v with
		| VFunction(f,b) ->
			let f vl = try
				f vl
			with
			| Sys_error msg | Failure msg | Invalid_argument msg ->
				exc_string msg
			| MacroApi.Invalid_expr ->
				exc_string "Invalid expression"
			in
			let v = VFunction (f,b) in
			Hashtbl.replace EvalStdLib.macro_lib n v
		| _ -> assert false
	) api;
	Globals.macro_platform := Globals.Eval

let do_reuse ctx api =
	ctx.curapi <- api;
	IntMap.iter (fun _ (proto,delays) -> List.iter (fun f -> f proto) delays) ctx.static_inits

let set_error ctx b =
	(* TODO: Have to reset this somewhere if running compilation server. But where... *)
	ctx.had_error <- b

let add_types ctx types ready =
	ignore(catch_exceptions ctx (fun () -> ignore(add_types ctx types ready)) null_pos)

let compiler_error msg pos =
	let vi = encode_instance key_haxe_macro_Error in
	match vi with
	| VInstance i ->
		set_instance_field i key_message (EvalString.create_unknown msg);
		set_instance_field i key_pos (encode_pos pos);
		exc vi
	| _ ->
		assert false

let rec value_to_expr v p =
	let path i =
		let mt = IntMap.find i (get_ctx()).type_cache in
		let make_path t =
			let rec loop = function
				| [] -> assert false
				| [name] -> (EConst (Ident name),p)
				| name :: l -> (EField (loop l,name),p)
			in
			let t = t_infos t in
			loop (List.rev (if t.mt_module.m_path = t.mt_path then fst t.mt_path @ [snd t.mt_path] else fst t.mt_module.m_path @ [snd t.mt_module.m_path;snd t.mt_path]))
		in
		make_path mt
	in
	match vresolve v with
	| VNull -> (EConst (Ident "null"),p)
	| VTrue -> (EConst (Ident "true"),p)
	| VFalse -> (EConst (Ident "false"),p)
	| VInt32 i -> (EConst (Int (Int32.to_string i)),p)
	| VFloat f -> haxe_float f p
	| VString s -> (EConst (String s.sstring),p)
	| VArray va -> (EArrayDecl (List.map (fun v -> value_to_expr v p) (EvalArray.to_list va)),p)
	| VObject o -> (EObjectDecl (List.map (fun (k,v) ->
			let n = rev_hash k in
			((n,p,(if Lexer.is_valid_identifier n then NoQuotes else DoubleQuotes)),(value_to_expr v p))
		) (object_fields o)),p)
	| VEnumValue e ->
		let epath =
			let proto = get_static_prototype_raise (get_ctx()) e.epath in
			let expr = path e.epath in
			let name = match proto.pkind with
				| PEnum names -> fst (List.nth names e.eindex)
				| _ -> assert false
			in
			(EField (expr, name), p)
		in
		begin
			match e.eargs with
			| [||] -> epath
			| _ ->
				let args = List.map (fun v -> value_to_expr v p) (Array.to_list e.eargs) in
				(ECall (epath, args), p)
		end

	| _ -> exc_string ("Cannot convert " ^ (value_string v) ^ " to expr")

let encode_obj = encode_obj_s

let field v f = field v (EvalHash.hash f)

let value_string = value_string

let exc_string = exc_string

let eval_expr ctx e = eval_expr ctx EKToplevel e

let handle_decoding_error f v t =
	let line = ref 1 in
	let errors = ref [] in
	let error msg v =
		errors := (msg,!line) :: !errors;
		f (Printf.sprintf "%s <- %s" (value_string v) msg)
	in
	let rec loop tabs t v =
		match t with
		| TAnon an ->
			f "{";
			PMap.iter (fun _ cf ->
				incr line;
				f (Printf.sprintf "\n%s%s: " (tabs ^ "\t") cf.cf_name);
				try
					let vf = field_raise v (EvalHash.hash cf.cf_name) in
					begin match vf with
					| VNull when not (is_explicit_null cf.cf_type) -> error "expected value" vf
					| _ -> loop (tabs ^ "\t") cf.cf_type vf
					end
				with Not_found ->
					if not (is_explicit_null cf.cf_type) then error "expected value" VNull
					else f "null"
			) an.a_fields;
			incr line;
			f (Printf.sprintf "\n%s}" tabs)
		| TInst({cl_path=[],"Array"},[t1]) ->
			begin match v with
				| VArray va ->
					f "[";
					let _ = List.fold_left (fun first v ->
						if not first then f ", ";
						loop tabs t1 v;
						false
					) true (EvalArray.to_list va) in
					f "]"
				| _ -> error "expected Array" v
			end
		| TInst({cl_path=[],"String"},_) ->
			begin match v with
				| VString _ -> f (value_string v)
				| _ -> error "expected String" v
			end
		| TAbstract({a_path=[],"Null"},[t1]) ->
			if v = VNull then f "null" else loop tabs t1 v
		| TAbstract({a_path=[],"Bool"},_) ->
			begin match v with
				| VTrue -> f "true"
				| VFalse -> f "false"
				| _ -> error "expected Bool" v
			end
		| TAbstract({a_path=[],("Int" | "Float")},_) ->
			begin match v with
				| VInt32 _ | VFloat _ -> f (value_string v)
				| _ -> error "expected Bool" v
			end
		| TType(t,tl) ->
			loop tabs (apply_params t.t_params tl t.t_type) v
		| TAbstract({a_path=["haxe";"macro"],"Position"},_) ->
			begin match v with
				| VInstance {ikind=IPos _} -> f "#pos"
				| _ -> error "expected Position" v
			end
		| TEnum(en,_) ->
			begin match v with
				| VEnumValue ev ->
					let ef = PMap.find (List.nth en.e_names ev.eindex) en.e_constrs in
					f ef.ef_name;
					let rec loop2 first tl vl = match tl,vl with
						| _,[] -> ()
						| [],_ -> ()
						| (_,_,t) :: tl,v :: vl ->
							if not first then f ", ";
							loop tabs t v;
							loop2 false tl vl
					in
					begin match follow ef.ef_type,Array.to_list ev.eargs with
						| _,[] ->
							()
						| TFun(tl,_),vl ->
							 f "(";
							loop2 true tl vl;
							f ")"
						| _ -> ()
					end
				| _ -> error "expected enum value" v
			end
		| TInst _ | TAbstract _ | TFun _ ->
			(* TODO: might need some more of these, not sure *)
			assert false
		| TMono r ->
			begin match !r with
				| None -> ()
				| Some t -> loop tabs t v
			end
		| TLazy r ->
			loop tabs (lazy_type r) v
		| TDynamic _ ->
			()
	in
	loop "" t v;
	!errors

let get_api_call_pos () =
	let eval = get_eval (get_ctx()) in
	let env = eval.env in
	let env = match env.env_parent with
		| None -> env
		| Some env -> env
	in
	{ pfile = rev_hash env.env_info.pfile; pmin = env.env_leave_pmin; pmax = env.env_leave_pmax }<|MERGE_RESOLUTION|>--- conflicted
+++ resolved
@@ -103,18 +103,13 @@
 	in
 	let detail_times = Common.defined com Define.EvalTimes in
 	let eval = {
-<<<<<<< HEAD
-		environments = DynArray.make 32;
-		environment_offset = 0;
+		env = null_env;
 		thread = {
 			tthread = Thread.self();
 			tchannel = Event.new_channel();
 			tqueue = Queue.create ();
 			tstorage = IntMap.empty;
 		}
-=======
-		env = null_env;
->>>>>>> d9448f1c
 	} in
 	let rec ctx = {
 		ctx_id = !sid;
