(*
	The Haxe Compiler
	Copyright (C) 2005-2019  Haxe Foundation

	This program is free software; you can redistribute it and/or
	modify it under the terms of the GNU General Public License
	as published by the Free Software Foundation; either version 2
	of the License, or (at your option) any later version.

	This program is distributed in the hope that it will be useful,
	but WITHOUT ANY WARRANTY; without even the implied warranty of
	MERCHANTABILITY or FITNESS FOR A PARTICULAR PURPOSE.  See the
	GNU General Public License for more details.

	You should have received a copy of the GNU General Public License
	along with this program; if not, write to the Free Software
	Foundation, Inc., 51 Franklin Street, Fifth Floor, Boston, MA  02110-1301, USA.
 *)
open Extlib_leftovers
open Globals
open Type
open EvalValue
open EvalContext
open EvalField
open EvalHash
open EvalString

let rbropen = create_ascii "{"
let rbrclose = create_ascii "}"
let rbkopen = create_ascii "["
let rbkclose = create_ascii "]"
let rpopen = create_ascii "("
let rpclose = create_ascii ")"
let rcolon = create_ascii ":"
let rgt = create_ascii ">"
let rstop = create_ascii "<...>"
let rnull = create_ascii "null"
let rcomma = create_ascii ","
let rtrue = create_ascii "true"
let rfalse = create_ascii "false"
let rfun = create_ascii "#fun"
let rclosure = create_ascii "#closure"
<<<<<<< HEAD
let rdescriptor = create_ascii "#descriptor"
=======
let rhandle = create_ascii "#handle"
>>>>>>> 6dc7876f

let s_date d =
	let open Unix in
	let t = localtime d in
	create_ascii (Printf.sprintf "%.4d-%.2d-%.2d %.2d:%.2d:%.2d" (t.tm_year + 1900) (t.tm_mon + 1) t.tm_mday t.tm_hour t.tm_min t.tm_sec)

let s_hash key = create_ascii (EvalHash.rev_hash key)

let rec s_object depth o =
	let fields = object_fields o in
	let buf = Buffer.create 0 in
	Buffer.add_string buf "{";
	List.iteri (fun i (k,v) ->
		if i > 0 then Buffer.add_string buf ", ";
		Buffer.add_string buf (rev_hash k);
		Buffer.add_string buf ": ";
		Buffer.add_string buf (s_value depth v).sstring;
	) fields;
	Buffer.add_string buf "}";
	let s = Buffer.contents buf in
	create_with_length s (try UTF8.length s with _ -> String.length s)

and s_array depth va =
	join empty_string [
		rbkopen;
		EvalArray.join va (s_value depth) rcomma;
		rbkclose;
	]

and s_vector depth vv =
	join empty_string [
		rbkopen;
		EvalArray.join (EvalArray.create vv) (s_value depth) rcomma;
		rbkclose;
	]

and s_enum_ctor_name ve =
	try
		begin match (get_static_prototype_raise (get_ctx()) ve.epath).pkind with
			| PEnum names -> (try fst (List.nth names ve.eindex) with _ -> "#unknown")
			| _ -> raise Not_found
		end
	with Not_found -> "#unknown"

and s_enum_value depth ve =
	let name = s_enum_ctor_name ve in
	match ve.eargs with
	| [||] -> create_ascii name
	| vl ->
		join empty_string [
			create_ascii name;
			rpopen;
			join rcomma (Array.to_list (Array.map (s_value (depth + 1)) vl));
			rpclose;
		]

and s_proto_kind proto = match proto.pkind with
	| PClass _ -> join empty_string [create_ascii "Class<"; s_hash proto.ppath; rgt]
	| PEnum _ -> join empty_string [create_ascii "Enum<"; s_hash proto.ppath; rgt]
	| PInstance | PObject -> die "" __LOC__

and s_value depth v =
	let call_to_string () =
		let vf = field_raise v EvalHash.key_toString in
		s_value (depth + 1) (call_value_on v vf [])
	in
	if depth > 5 then rstop
	else match v with
	| VNull -> rnull
	| VInt32 i32 -> create_ascii(Int32.to_string i32)
	| VInt64 i -> create_ascii(Signed.Int64.to_string i)
	| VUInt64 u -> create_ascii(Unsigned.UInt64.to_string u)
	| VTrue -> rtrue
	| VFalse -> rfalse
	| VFloat f ->
		let s = Numeric.float_repres f in
		let len = String.length s in
		create_ascii (if String.unsafe_get s (len - 1) = '.' then String.sub s 0 (len - 1) else s)
	| VFunction (f,_) -> rfun
	| VFieldClosure _ -> rclosure
	| VHandle _ -> rhandle
	| VEnumValue ve -> s_enum_value depth ve
	| VString s -> s
	| VNativeString s -> create_unknown_vstring s
	| VArray va -> s_array (depth + 1) va
	| VVector vv -> s_vector (depth + 1) vv
	| VInstance {ikind=IDate d} -> s_date d
	| VInstance {ikind=IPos p} -> create_ascii ("#pos(" ^ Lexer.get_error_pos (Printf.sprintf "%s:%d:") p ^ ")") (* STODO: not ascii? *)
	| VInstance {ikind=IRegex r} -> r.r_rex_string
	| VInstance i -> (try call_to_string () with Not_found -> s_hash i.iproto.ppath)
	| VObject o -> (try call_to_string () with Not_found -> s_object (depth + 1) o)
	| VLazy f -> s_value depth (!f())
	| VPrototype proto ->
		try
			call_to_string()
		with Not_found ->
			s_proto_kind proto

and call_value_on vthis v vl =
	match v with
	| VFunction(f,b) ->
		let vl = if not b then vthis :: vl else vl in
		call_function f vl
	| VFieldClosure(v1,f) -> call_function f (v1 :: vl)
	| _ -> exc_string ("Cannot call " ^ (value_string v))

and value_string v =
	(s_value 0 v).sstring<|MERGE_RESOLUTION|>--- conflicted
+++ resolved
@@ -40,11 +40,7 @@
 let rfalse = create_ascii "false"
 let rfun = create_ascii "#fun"
 let rclosure = create_ascii "#closure"
-<<<<<<< HEAD
-let rdescriptor = create_ascii "#descriptor"
-=======
 let rhandle = create_ascii "#handle"
->>>>>>> 6dc7876f
 
 let s_date d =
 	let open Unix in
