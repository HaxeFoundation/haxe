(*
	The Haxe Compiler
	Copyright (C) 2005-2018  Haxe Foundation

	This program is free software; you can redistribute it and/or
	modify it under the terms of the GNU General Public License
	as published by the Free Software Foundation; either version 2
	of the License, or (at your option) any later version.

	This program is distributed in the hope that it will be useful,
	but WITHOUT ANY WARRANTY; without even the implied warranty of
	MERCHANTABILITY or FITNESS FOR A PARTICULAR PURPOSE.  See the
	GNU General Public License for more details.

	You should have received a copy of the GNU General Public License
	along with this program; if not, write to the Free Software
	Foundation, Inc., 51 Franklin Street, Fifth Floor, Boston, MA  02110-1301, USA.
 *)

open Ast
open Globals
open Reification
open DisplayTypes.DisplayMode
open DisplayPosition

type error_msg =
	| Unexpected of token
	| Duplicate_default
	| Missing_semicolon
	| Unclosed_macro
	| Unimplemented
	| Missing_type
	| Custom of string

type decl_flag =
	| DPrivate
	| DExtern
	| DFinal

type type_decl_completion_mode =
	| TCBeforePackage
	| TCAfterImport
	| TCAfterType

type syntax_completion =
	| SCComment
	| SCClassRelation
	| SCInterfaceRelation
	| SCTypeDecl of type_decl_completion_mode
	| SCAfterTypeFlag of decl_flag list

exception Error of error_msg * pos
exception TypePath of string list * (string * bool) option * bool (* in import *) * pos
exception SyntaxCompletion of syntax_completion * pos

let error_msg = function
	| Unexpected t -> "Unexpected "^(s_token t)
	| Duplicate_default -> "Duplicate default"
	| Missing_semicolon -> "Missing ;"
	| Unclosed_macro -> "Unclosed macro"
	| Unimplemented -> "Not implemented for current platform"
	| Missing_type -> "Missing type declaration"
	| Custom s -> s

let syntax_completion kind p =
	raise (SyntaxCompletion(kind,p))

let error m p = raise (Error (m,p))
let display_error : (error_msg -> pos -> unit) ref = ref (fun _ _ -> assert false)

let special_identifier_files : (string,string) Hashtbl.t = Hashtbl.create 0

let decl_flag_to_class_flag (flag,p) = match flag with
	| DPrivate -> HPrivate
	| DExtern -> HExtern
	| DFinal -> HFinal

let decl_flag_to_enum_flag (flag,p) = match flag with
	| DPrivate -> EPrivate
	| DExtern -> EExtern
	| DFinal -> error (Custom "final on enums is not allowed") p

let decl_flag_to_abstract_flag (flag,p) = match flag with
	| DPrivate -> AbPrivate
	| DExtern -> AbExtern
	| DFinal -> error (Custom "final on abstracts is not allowed") p

module TokenCache = struct
	let cache = ref (DynArray.create ())
	let add (token : (token * pos)) = DynArray.add (!cache) token
	let get index = DynArray.get (!cache) index
	let clear () =
		let old_cache = !cache in
		cache := DynArray.create ();
		(fun () -> cache := old_cache)
end

(* Global state *)

let in_display = ref false
let use_doc = ref false
let was_auto_triggered = ref false
let display_mode = ref DMNone
let in_macro = ref false
let had_resume = ref false
<<<<<<< HEAD
let code_ref = ref (Sedlexing.Utf8.from_string "")
=======
let delayed_syntax_completion : (syntax_completion * pos) option ref = ref None
>>>>>>> 7f81a613

let reset_state () =
	in_display := false;
	use_doc := false;
	was_auto_triggered := false;
	display_mode := DMNone;
	display_position := null_pos;
	in_macro := false;
	had_resume := false;
<<<<<<< HEAD
	code_ref := Sedlexing.Utf8.from_string ""
=======
	delayed_syntax_completion := None
>>>>>>> 7f81a613

(* Per-file state *)

let in_display_file = ref false
let last_doc : (string * int) option ref = ref None

let last_token s =
	let n = Stream.count s in
	TokenCache.get (if n = 0 then 0 else n - 1)

let last_pos s = pos (last_token s)

let get_doc s =
	(* do the peek first to make sure we fetch the doc *)
	match Stream.peek s with
	| None -> None
	| Some (tk,p) ->
		match !last_doc with
		| None -> None
		| Some (d,pos) ->
			last_doc := None;
			if pos = p.pmin then Some d else None

let serror() = raise (Stream.Error "")

let magic_display_field_name = " - display - "
let magic_type_path = { tpackage = []; tname = ""; tparams = []; tsub = None }

let delay_syntax_completion kind p =
	delayed_syntax_completion := Some(kind,p)

let type_path sl in_import p = match sl with
	| n :: l when n.[0] >= 'A' && n.[0] <= 'Z' -> raise (TypePath (List.rev l,Some (n,false),in_import,p));
	| _ -> raise (TypePath (List.rev sl,None,in_import,p))

let would_skip_display_position p1 s =
	if !in_display_file then match Stream.npeek 1 s with
		| [ (_,p2) ] -> encloses_display_position (punion p1 p2)
		| _ -> false
	else false

let cut_pos_at_display p = { p with pmax = !display_position.pmax }

let is_dollar_ident e = match fst e with
	| EConst (Ident n) when starts_with n '$' ->
		true
	| _ ->
		false

let rev_concat s sl = String.concat s (List.rev sl)

let precedence op =
	let left = true and right = false in
	match op with
	| OpIn -> 0, right
	| OpMod -> 1, left
	| OpMult | OpDiv -> 2, left
	| OpAdd | OpSub -> 3, left
	| OpShl | OpShr | OpUShr -> 4, left
	| OpOr | OpAnd | OpXor -> 5, left
	| OpEq | OpNotEq | OpGt | OpLt | OpGte | OpLte -> 6, left
	| OpInterval -> 7, left
	| OpBoolAnd -> 8, left
	| OpBoolOr -> 9, left
	| OpArrow -> 10, right
	| OpAssign | OpAssignOp _ -> 11, right

let is_not_assign = function
	| OpAssign | OpAssignOp _ -> false
	| _ -> true

let swap op1 op2 =
	let p1, left1 = precedence op1 in
	let p2, _ = precedence op2 in
	left1 && p1 <= p2

let rec make_binop op e ((v,p2) as e2) =
	match v with
	| EBinop (_op,_e,_e2) when swap op _op ->
		let _e = make_binop op e _e in
		EBinop (_op,_e,_e2) , punion (pos _e) (pos _e2)
	| ETernary (e1,e2,e3) when is_not_assign op ->
		let e = make_binop op e e1 in
		ETernary (e,e2,e3) , punion (pos e) (pos e3)
	| _ ->
		EBinop (op,e,e2) , punion (pos e) (pos e2)

let rec make_unop op ((v,p2) as e) p1 =
	let neg s =
		if s.[0] = '-' then String.sub s 1 (String.length s - 1) else "-" ^ s
	in
	match v with
	| EBinop (bop,e,e2) -> EBinop (bop, make_unop op e p1 , e2) , (punion p1 p2)
	| ETernary (e1,e2,e3) -> ETernary (make_unop op e1 p1 , e2, e3), punion p1 p2
	| EConst (Int i) when op = Neg -> EConst (Int (neg i)),punion p1 p2
	| EConst (Float j) when op = Neg -> EConst (Float (neg j)),punion p1 p2
	| _ -> EUnop (op,Prefix,e), punion p1 p2

let rec make_meta name params ((v,p2) as e) p1 =
	match v with
	| EBinop ((OpAssign | OpAssignOp _),_,_) -> EMeta((name,params,p1),e),punion p1 p2
	| EBinop (bop,e,e2) -> EBinop (bop, make_meta name params e p1 , e2) , (punion p1 p2)
	| ETernary (e1,e2,e3) -> ETernary (make_meta name params e1 p1 , e2, e3), punion p1 p2
	| _ -> EMeta((name,params,p1),e),punion p1 p2

let make_is e (t,p_t) p p_is =
	let e_is = EField((EConst(Ident "Std"),null_pos),"is"),p_is in
	let e2 = expr_of_type_path (t.tpackage,t.tname) p_t in
	ECall(e_is,[e;e2]),p

let next_token s = match Stream.peek s with
	| Some (Eof,p) ->
		(Eof,{p with pmax = max_int})
	| Some tk -> tk
	| None ->
		let last_pos = pos (last_token s) in
		(Eof,{last_pos with pmax = max_int})

let next_pos s = pos (next_token s)

let punion_next p1 s =
	let _,p2 = next_token s in
	{
		pfile = p1.pfile;
		pmin = p1.pmin;
		pmax = p2.pmax - 1;
	}

let mk_null_expr p = (EConst(Ident "null"),p)

let mk_display_expr e dk = (EDisplay(e,dk),(pos e))

let is_completion () =
	!display_mode = DMDefault

let is_signature_display () =
	!display_mode = DMSignature

let check_resume p fyes fno =
	if is_completion () && !in_display_file && p.pmax = !display_position.pmin then begin
		had_resume := true;
		fyes()
	end else
		fno()

let check_resume_range p s fyes fno =
	if is_completion () && !in_display_file then begin
		let pnext = next_pos s in
		if p.pmin < !display_position.pmin && pnext.pmin >= !display_position.pmax then
			fyes pnext
		else
			fno()
	end else
		fno()

let check_type_decl_flag_completion mode flags s =
	if not !in_display_file then raise Stream.Failure;
	let check_type_completion () = match Stream.peek s with
		(* If there's an identifier coming up, it's probably an incomplete type
			declaration. Let's just raise syntax completion in that case because
			the parser would fail otherwise anyway. *)
		| Some((Const(Ident _),p)) -> syntax_completion (SCTypeDecl mode) p
		| _ -> raise Stream.Failure
	in
	match flags with
	| [] -> check_type_completion()
	| (_,p) :: _ ->
		if would_skip_display_position p s then begin
			let flags = List.map fst flags in
			syntax_completion (SCAfterTypeFlag flags) p
		end;
		check_type_completion()

let check_type_decl_completion mode pmax s =
	if !in_display_file then begin
		let pmin = match Stream.peek s with
			| Some (Eof,_) | None -> max_int
			| Some tk -> (pos tk).pmin
		in
		(* print_endline (Printf.sprintf "(%i <= %i) (%i >= %i)" pmax !display_position.pmin pmin !display_position.pmax); *)
		if pmax <= !display_position.pmin && pmin >= !display_position.pmax then
			delay_syntax_completion (SCTypeDecl mode) !display_position
	end

let check_signature_mark e p1 p2 =
	if not (is_signature_display()) then e
	else begin
		let p = punion p1 p2 in
		if true || not !was_auto_triggered then begin (* TODO: #6383 *)
			if encloses_position_gt !display_position p then (mk_display_expr e DKMarked)
			else e
		end else begin
			if !display_position.pmin = p1.pmax then (mk_display_expr e DKMarked)
			else e
		end
	end<|MERGE_RESOLUTION|>--- conflicted
+++ resolved
@@ -103,11 +103,8 @@
 let display_mode = ref DMNone
 let in_macro = ref false
 let had_resume = ref false
-<<<<<<< HEAD
 let code_ref = ref (Sedlexing.Utf8.from_string "")
-=======
 let delayed_syntax_completion : (syntax_completion * pos) option ref = ref None
->>>>>>> 7f81a613
 
 let reset_state () =
 	in_display := false;
@@ -117,11 +114,8 @@
 	display_position := null_pos;
 	in_macro := false;
 	had_resume := false;
-<<<<<<< HEAD
-	code_ref := Sedlexing.Utf8.from_string ""
-=======
+	code_ref := Sedlexing.Utf8.from_string "";
 	delayed_syntax_completion := None
->>>>>>> 7f81a613
 
 (* Per-file state *)
 
