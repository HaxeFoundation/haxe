--- conflicted
+++ resolved
@@ -129,7 +129,7 @@
 		Const (Float (literal, Some suffix))
 	| None ->
 		Const (Float (s, None))
-	
+
 let init file =
 	let f = make_file file in
 	cur := f;
@@ -348,25 +348,16 @@
 	| Plus (Chars " \t") -> token lexbuf
 	| "\r\n" -> newline lexbuf; token lexbuf
 	| '\n' | '\r' -> newline lexbuf; token lexbuf
-<<<<<<< HEAD
-	| "0x", Plus hex_digits -> mk lexbuf (Const (Int (lexeme lexbuf)))
-	| integer -> mk lexbuf (Const (Int (lexeme lexbuf)))
-	| integer, '.', Plus integer_digits -> mk lexbuf (Const (Float (lexeme lexbuf)))
-	| '.', Plus integer_digits -> mk lexbuf (Const (Float (lexeme lexbuf)))
-	| integer, ('e'|'E'), Opt ('+'|'-'), Plus integer_digits -> mk lexbuf (Const (Float (lexeme lexbuf)))
-	| integer, '.', Star digit, ('e'|'E'), Opt ('+'|'-'), Plus integer_digits -> mk lexbuf (Const (Float (lexeme lexbuf)))
-=======
-	| "0x", Plus ('0'..'9'|'a'..'f'|'A'..'F'), Opt integer_suffix ->
+	| "0x", Plus hex_digits, Opt integer_suffix ->
 		mk lexbuf (split_int_suffix (lexeme lexbuf))
 	| integer, Opt integer_suffix ->
 		mk lexbuf (split_int_suffix (lexeme lexbuf))
 	| integer, float_suffix ->
 		mk lexbuf (split_float_suffix (lexeme lexbuf))
-	| integer, '.', Plus '0'..'9', Opt float_suffix -> mk lexbuf (split_float_suffix (lexeme lexbuf))
-	| '.', Plus '0'..'9', Opt float_suffix -> mk lexbuf (split_float_suffix (lexeme lexbuf))
-	| integer, ('e'|'E'), Opt ('+'|'-'), Plus '0'..'9', Opt float_suffix -> mk lexbuf (split_float_suffix (lexeme lexbuf))
-	| integer, '.', Star '0'..'9', ('e'|'E'), Opt ('+'|'-'), Plus '0'..'9', Opt float_suffix -> mk lexbuf (split_float_suffix (lexeme lexbuf))
->>>>>>> 4d07ebbd
+	| integer, '.', Plus integer_digits, Opt float_suffix -> mk lexbuf (split_float_suffix (lexeme lexbuf))
+	| '.', Plus integer_digits, Opt float_suffix -> mk lexbuf (split_float_suffix (lexeme lexbuf))
+	| integer, ('e'|'E'), Opt ('+'|'-'), Plus integer_digits, Opt float_suffix -> mk lexbuf (split_float_suffix (lexeme lexbuf))
+	| integer, '.', Star digit, ('e'|'E'), Opt ('+'|'-'), Plus integer_digits, Opt float_suffix -> mk lexbuf (split_float_suffix (lexeme lexbuf))
 	| integer, "..." ->
 		let s = lexeme lexbuf in
 		mk lexbuf (IntInterval (String.sub s 0 (String.length s - 3)))
