(*
	The Haxe Compiler
	Copyright (C) 2005-2019  Haxe Foundation

	This program is free software; you can redistribute it and/or
	modify it under the terms of the GNU General Public License
	as published by the Free Software Foundation; either version 2
	of the License, or (at your option) any later version.

	This program is distributed in the hope that it will be useful,
	but WITHOUT ANY WARRANTY; without even the implied warranty of
	MERCHANTABILITY or FITNESS FOR A PARTICULAR PURPOSE.  See the
	GNU General Public License for more details.

	You should have received a copy of the GNU General Public License
	along with this program; if not, write to the Free Software
	Foundation, Inc., 51 Franklin Street, Fifth Floor, Boston, MA  02110-1301, USA.
 *)

open Globals
open Ast
open Type
open Common
open AnalyzerConfig
open AnalyzerTypes
open AnalyzerTypes.BasicBlock
open AnalyzerTypes.Graph
open AnalyzerTexpr
open OptimizerTexpr

(*
	Transforms an expression to a graph, and a graph back to an expression. This module relies on TexprFilter being
	run first.

	The created graph is intact and can immediately be transformed back to an expression, or used for analysis first.
*)

let rec func ctx bb tf t p =
	let g = ctx.graph in
	let create_node kind t p =
		let bb = Graph.create_node g kind t p in
		bb.bb_loop_groups <- ctx.loop_stack;
		bb
	in
	let bb_root = create_node (BKFunctionBegin tf) tf.tf_expr.etype tf.tf_expr.epos in
	let bb_exit = create_node BKFunctionEnd tf.tf_expr.etype tf.tf_expr.epos in
	let coroutine = match follow t with
		| TFun(_,_,true) -> Some (
			alloc_var VGenerated "_hx_result" t_dynamic p,
			alloc_var VGenerated "_hx_error" t_dynamic p
		)
		| _ -> None
	in
	add_function g tf t p bb_root coroutine;
	add_cfg_edge bb bb_root CFGFunction;
	let bb_breaks = ref [] in
	let bb_continue = ref None in
	let b_try_stack = ref [] in
	let begin_loop bb_loop_pre bb_continue' =
		let old = !bb_breaks,!bb_continue in
		bb_breaks := [];
		bb_continue := Some bb_continue';
		let id = ctx.loop_counter in
		g.g_loops <- IntMap.add id bb_loop_pre g.g_loops;
		ctx.loop_stack <- id :: ctx.loop_stack;
		bb_continue'.bb_loop_groups <- id :: bb_continue'.bb_loop_groups;
		ctx.loop_counter <- id + 1;
		(fun () ->
			let breaks = !bb_breaks in
			bb_breaks := fst old;
			bb_continue := snd old;
			ctx.loop_stack <- List.tl ctx.loop_stack;
			breaks;
		)
	in
	let begin_try b =
		b_try_stack := b :: !b_try_stack;
		(fun () ->
			b_try_stack := List.tl !b_try_stack
		)
	in
	let add_terminator bb term =
		bb.bb_terminator <- term;
		close_node bb;
		g.g_unreachable
	in
	let check_unbound_call s el =
		if s = "$ref" then begin match el with
			| [{eexpr = TLocal v}] -> add_var_flag v VCaptured
			| _ -> ()
		end;
		if is_unbound_call_that_might_have_side_effects s el then ctx.has_unbound <- true;
	in
	let no_void t p =
		if ExtType.is_void (follow t) then Error.raise_typing_error "Cannot use Void as value" p
	in
	let push_name s =
		ctx.name_stack <- s :: ctx.name_stack;
		(fun () -> ctx.name_stack <- List.tl ctx.name_stack)
	in
	let check_ref v e = if ExtType.has_reference_semantics v.v_type then match (Texpr.skip e).eexpr with
		| TLocal v' -> add_var_flag v' VCaptured
		| _ -> ()
	in
	let rec value' bb e = match e.eexpr with
		| TLocal _ | TIdent _ ->
			bb,e
		| TBinop(OpAssign,({eexpr = TLocal v} as e1),e2) ->
			block_element bb e,e1
		| TBlock [e1] ->
			value bb e1
		| TBlock _ | TIf _ | TSwitch _ | TTry _ ->
			bind_to_temp bb e
		| TCall({eexpr = TIdent s},el) when is_really_unbound s ->
			check_unbound_call s el;
			bb,e
		| TCall(e1,el) ->
			call bb e e1 el
		| TBinop(OpAssignOp op,({eexpr = TArray(e1,e2)} as ea),e3) ->
			array_assign_op bb op e ea e1 e2 e3
		| TBinop(OpAssignOp op,({eexpr = TField(e1,fa)} as ef),e2) ->
			field_assign_op bb op e ef e1 fa e2
		| TBinop((OpAssign | OpAssignOp _) as op,e1,e2) ->
			let bb,e1 = value bb e1 in
			let bb,e2 = value bb e2 in
			bb,{e with eexpr = TBinop(op,e1,e2)}
		| TBinop(op,e1,e2) ->
			let bb,e1,e2 = match ordered_value_list bb [e1;e2] with
				| bb,[e1;e2] -> bb,e1,e2
				| _ -> die "" __LOC__
			in
			bb,{e with eexpr = TBinop(op,e1,e2)}
		| TUnop(op,flag,e1) ->
			let bb,e1 = value bb e1 in
			bb,{e with eexpr = TUnop(op,flag,e1)}
		| TArrayDecl el ->
			let bb,el = ordered_value_list bb el in
			bb,{e with eexpr = TArrayDecl el}
		| TObjectDecl fl ->
			let el = List.map snd fl in
			let bb,el = ordered_value_list bb el in
			bb,{e with eexpr = TObjectDecl (List.map2 (fun (s,_) e -> s,e) fl el)}
		| TField({eexpr = TTypeExpr _},fa) ->
			bb,e
		| TField(e1,fa) ->
			let bb,e1 = value bb e1 in
			bb,{e with eexpr = TField(e1,fa)}
		| TArray(e1,e2) ->
			let bb,e1,e2 = match ordered_value_list bb [e1;e2] with
				| bb,[e1;e2] -> bb,e1,e2
				| _ -> die "" __LOC__
			in
			bb,{e with eexpr = TArray(e1,e2)}
		| TMeta(m,e1) ->
			let bb,e1 = value bb e1 in
			bb,{e with eexpr = TMeta(m,e1)}
		| TParenthesis e1 ->
			let bb,e1 = value bb e1 in
			bb,{e with eexpr = TParenthesis e1}
		| TCast(e1,mto) ->
			let bb,e1 = value bb e1 in
			bb,{e with eexpr = TCast(e1,mto)}
		| TNew(c,tl,el) ->
			let bb,el = ordered_value_list bb el in
			bb,{e with eexpr = TNew(c,tl,el)}
		| TEnumParameter(e1,ef,ei) ->
			let bb,e1 = value bb e1 in
			bb,{e with eexpr = TEnumParameter(e1,ef,ei)}
		| TEnumIndex e1 ->
			let bb,e1 = value bb e1 in
			bb,{e with eexpr = TEnumIndex e1}
		| TFunction tf ->
			let bb_func,bb_func_end = func ctx bb tf e.etype e.epos in
			let e_fun = mk (TConst (TString "fun")) t_dynamic p in
			let econst = mk (TConst (TInt (Int32.of_int bb_func.bb_id))) ctx.com.basic.tint e.epos in
			let ec = mk (TCall(e_fun,[econst])) t_dynamic p in
			let bb_next = create_node BKNormal bb.bb_type bb.bb_pos in
			add_cfg_edge bb bb_next CFGGoto;
			set_syntax_edge bb (SEMerge bb_next);
			close_node bb;
			add_cfg_edge bb_func_end bb_next CFGGoto;
			bb_next,ec
		| TConst _ | TTypeExpr _ ->
			bb,e
		| TThrow _ | TReturn _ | TBreak | TContinue ->
			let bb = block_element bb e in
			bb,mk (TConst TNull) t_dynamic e.epos
		| TVar _ | TFor _ | TWhile _ ->
			Error.raise_typing_error "Cannot use this expression as value" e.epos
	and value bb e =
		let bb,e = value' bb e in
		no_void e.etype e.epos;
		bb,e
	and ordered_value_list bb el =
		let might_be_affected,collect_modified_locals = create_affection_checker() in
		let rec can_be_optimized e = match e.eexpr with
			| TBinop _ | TArray _ | TCall _ -> true
			| TParenthesis e1 -> can_be_optimized e1
			| _ -> false
		in
		let _,el = List.fold_left (fun (had_side_effect,acc) e ->
			if had_side_effect then
				(true,(might_be_affected e || has_side_effect e,can_be_optimized e,e) :: acc)
			else begin
				let had_side_effect = has_side_effect e in
				if had_side_effect then collect_modified_locals e;
				let opt = can_be_optimized e in
				(had_side_effect || opt,(false,opt,e) :: acc)
			end
		) (false,[]) (List.rev el) in
		let bb,values = List.fold_left (fun (bb,acc) (aff,opt,e) ->
			if bb == g.g_unreachable then
				bb,acc
			else begin
				let bb,value = if aff || opt then bind_to_temp bb e else value bb e in
				bb,(value :: acc)
			end
		) (bb,[]) el in
		bb,List.rev values
	and bind_to_temp ?(v=None) bb e =
		let is_probably_not_affected e e1 fa = match fa with
			| FAnon cf | FInstance (_,_,cf) | FStatic (_,cf) | FClosure (_,cf) when cf.cf_kind = Method MethNormal -> true
			| FStatic(_,{cf_kind = Method MethDynamic}) -> false
			| FEnum _ -> true
			| FDynamic ("cca" | "__Index" | "__s") -> true (* This is quite retarded, but we have to deal with this somehow... *)
			| _ -> match follow e.etype,follow e1.etype with
				| TFun _,TInst _ -> false
				| TFun _,_ -> true (* We don't know what's going on here, don't create a temp var (see #5082). *)
				| _ -> false
		in
		let rec loop fl e = match e.eexpr with
			| TField(e1,fa) when is_probably_not_affected e e1 fa ->
				loop ((fun e' -> {e with eexpr = TField(e',fa)}) :: fl) e1
			| TField(e1,fa) ->
				let fa = match fa with
					| FInstance(c,tl,({cf_kind = Method _ } as cf)) -> FClosure(Some(c,tl),cf)
					| _ -> fa
				in
				fl,{e with eexpr = TField(e1,fa)}
			| _ ->
				fl,e
		in
		let fl,e = loop [] e in
		let rec loop e = match e.eexpr with
			| TLocal v -> v.v_name
			| TArray(e1,_) | TField(e1,_) | TParenthesis e1 | TCast(e1,None) | TMeta(_,e1) -> loop e1
			| _ -> match ctx.name_stack with
				| s :: _ -> s
				| [] -> ctx.temp_var_name
		in
		let v = match v with Some v -> v | None -> alloc_var VGenerated (loop e) e.etype e.epos in
		let bb = declare_var_and_assign bb v e e.epos in
		let e = {e with eexpr = TLocal v} in
		let e = List.fold_left (fun e f -> f e) e fl in
		bb,e
	and declare_var_and_assign bb v e p =
		no_void v.v_type p;
		(* TODO: this section shouldn't be here because it can be handled as part of the normal value processing *)
		let rec loop bb e = match e.eexpr with
			| TParenthesis e1 ->
				loop bb e1
			| TBlock el ->
				let rec loop2 bb el = match el with
					| [e] ->
						bb,e
					| e1 :: el ->
						let bb = block_element bb e1 in
						if bb == g.g_unreachable then raise Exit;
						loop2 bb el
					| [] ->
						die "" __LOC__
				in
				let bb,e = loop2 bb el in
				loop bb e
			| _ ->
				bb,e
		in
		let generate bb e =
			let ev = mk (TLocal v) v.v_type p in
			let was_assigned = ref false in
			let assign e =
				if not !was_assigned then begin
					was_assigned := true;
					add_texpr bb (mk (TVar(v,None)) ctx.com.basic.tvoid ev.epos);
				end;
				mk (TBinop(OpAssign,ev,e)) ev.etype ev.epos
			in
			let close = push_name v.v_name in
			let bb = try
				block_element_plus bb (map_values assign e) (fun e -> mk (TVar(v,Some e)) ctx.com.basic.tvoid ev.epos)
			with Exit ->
				let bb,e = value bb e in
				add_texpr bb (mk (TVar(v,Some e)) ctx.com.basic.tvoid ev.epos);
				bb
			in
			close();
			bb
		in
		try
			let bb,e = loop bb e in
			generate bb e
		with Exit ->
			g.g_unreachable
	and block_element_plus bb (e,efinal) f =
		let bb = block_element bb e in
		let bb = match efinal with
			| Some e when bb != g.g_unreachable -> block_element bb (f e)
			| _ -> bb
		in
		bb
	and block_element_value bb e f =
		let e,efinal = map_values f e in
		block_element_plus bb (e,efinal) f
	and call bb e e1 el =
		let bb = ref bb in
		let check e t = match e.eexpr with
			| TLocal v when ExtType.has_reference_semantics t ->
				add_var_flag v VCaptured;
				e
			| _ ->
				if ExtType.has_variable_semantics t then begin
					let v = alloc_var VGenerated "tmp" t e.epos in
					let bb',e = bind_to_temp ~v:(Some v) !bb e in
					bb := bb';
					e
				end else
					e
		in
		let el = Codegen.UnificationCallback.check_call check el e1.etype in
		let bb,el = ordered_value_list !bb (e1 :: el) in
		match el with
			| efun :: el ->
				let is_coroutine efun =
					match follow efun.etype with
					| TFun(_,_,true) -> true
					| _ -> false
				in
				(match coroutine with
					| Some (vresult,_) when is_coroutine efun ->
						let bb_next = create_node BKNormal e1.etype e1.epos in
						add_cfg_edge bb bb_next CFGGoto;
						let syntax_edge = SESuspend (
							{
								efun = efun;
								args = el;
								pos = e.epos;
							},
							bb_next
						) in
						set_syntax_edge bb syntax_edge;
						close_node bb;
						let eresult = Texpr.Builder.make_local vresult e.epos in
						let eresult = mk_cast eresult e.etype e.epos in
						bb_next,eresult
					| _ ->
						bb,{e with eexpr = TCall (efun,el)}
				)
			| _ ->
				die "" __LOC__
	and array_assign_op bb op e ea e1 e2 e3 =
		let bb,e1 = bind_to_temp bb e1 in
		let bb,e2 = bind_to_temp bb e2 in
		let ea = {ea with eexpr = TArray(e1,e2)} in
		let bb,e4 = bind_to_temp bb ea in
		let bb,e3 = bind_to_temp bb e3 in
		let eop = {e with eexpr = TBinop(op,e4,e3)} in
		add_texpr bb {e with eexpr = TBinop(OpAssign,ea,eop)};
		bb,ea
	and field_assign_op bb op e ef e1 fa e2 =
		let bb,e1 = match fa with
			| FInstance(c,_,_) | FClosure(Some(c,_),_) when is_stack_allocated c -> bb,e1
			| _ -> bind_to_temp bb e1
		in
		let ef = {ef with eexpr = TField(e1,fa)} in
		let bb,e3 = bind_to_temp bb ef in
		let bb,e2 = bind_to_temp bb e2 in
		let eop = {e with eexpr = TBinop(op,e3,e2)} in
		add_texpr bb {e with eexpr = TBinop(OpAssign,ef,eop)};
		bb,ef
	and block_element bb e = match e.eexpr with
		(* variables *)
		| TVar(v,None) ->
			add_texpr bb e;
			bb
		| TVar(v,Some e1) ->
			check_ref v e1;
			declare_var_and_assign bb v e1 e.epos
		| TBinop(OpAssign,({eexpr = TLocal v} as e1),e2) ->
			check_ref v e2;
			let assign e =
				mk (TBinop(OpAssign,e1,e)) e.etype e.epos
			in
			let close = push_name v.v_name in
			let bb = try
				block_element_value bb e2 assign
			with Exit ->
				let bb,e2 = value bb e2 in
				add_texpr bb {e with eexpr = TBinop(OpAssign,e1,e2)};
				bb
			in
			close();
			bb
		(* branching *)
		| TMeta((Meta.MergeBlock,_,_),{eexpr = TBlock el}) ->
			block_el bb el
		| TBlock [] when (ExtType.is_void (follow e.etype)) ->
			bb
		| TBlock el ->
			let bb_sub = create_node BKSub e.etype e.epos in
			add_cfg_edge bb bb_sub CFGGoto;
			close_node bb;
			let bb_sub_next = block_el bb_sub el in
			if bb_sub_next != g.g_unreachable then begin
				let bb_next = create_node BKNormal bb.bb_type bb.bb_pos in
				set_syntax_edge bb (SESubBlock(bb_sub,bb_next));
				add_cfg_edge bb_sub_next bb_next CFGGoto;
				close_node bb_sub_next;
				bb_next;
			end else begin
				set_syntax_edge bb (SEMerge bb_sub);
				close_node bb_sub_next;
				bb_sub_next
			end
		| TIf(e1,e2,None) ->
			let bb,e1 = bind_to_temp bb e1 in
			if bb == g.g_unreachable then
				bb
			else begin
				let bb_then = create_node BKConditional e2.etype e2.epos in
				bb.bb_terminator <- TermCondBranch e1;
				add_cfg_edge bb bb_then (CFGCondBranch (mk (TConst (TBool true)) ctx.com.basic.tbool e2.epos));
				let bb_then_next = block bb_then e2 in
				let bb_next = create_node BKNormal bb.bb_type bb.bb_pos in
				set_syntax_edge bb (SEIfThen(bb_then,bb_next,e.epos));
				add_cfg_edge bb bb_next CFGCondElse;
				close_node bb;
				add_cfg_edge bb_then_next bb_next CFGGoto;
				close_node bb_then_next;
				bb_next
			end
		| TIf(e1,e2,Some e3) ->
			let bb,e1 = bind_to_temp bb e1 in
			if bb == g.g_unreachable then
				bb
			else begin
				let bb_then = create_node BKConditional e2.etype e2.epos in
				let bb_else = create_node BKConditional e3.etype e3.epos in
				bb.bb_terminator <- TermCondBranch e1;
				add_cfg_edge bb bb_then (CFGCondBranch (mk (TConst (TBool true)) ctx.com.basic.tbool e2.epos));
				add_cfg_edge bb bb_else CFGCondElse;
				close_node bb;
				let bb_then_next = block bb_then e2 in
				let bb_else_next = block bb_else e3 in
				if bb_then_next == g.g_unreachable && bb_else_next == g.g_unreachable then begin
					set_syntax_edge bb (SEIfThenElse(bb_then,bb_else,g.g_unreachable,e.etype,e.epos));
					g.g_unreachable
				end else begin
					let bb_next = create_node BKNormal bb.bb_type bb.bb_pos in
					set_syntax_edge bb (SEIfThenElse(bb_then,bb_else,bb_next,e.etype,e.epos));
					add_cfg_edge bb_then_next bb_next CFGGoto;
					add_cfg_edge bb_else_next bb_next CFGGoto;
					close_node bb_then_next;
					close_node bb_else_next;
					bb_next
				end
			end
		| TSwitch switch ->
			let is_exhaustive = is_exhaustive switch in
			let bb,e1 = bind_to_temp bb switch.switch_subject in
			bb.bb_terminator <- TermCondBranch e1;
			let reachable = ref [] in
			let make_case e =
				let bb_case = create_node BKConditional e.etype e.epos in
				let bb_case_next = block bb_case e in
				if bb_case_next != g.g_unreachable then
					reachable := bb_case_next :: !reachable;
				close_node bb_case_next;
				bb_case
			in
			let cases = List.map (fun case ->
				let bb_case = make_case case.case_expr in
				List.iter (fun e -> add_cfg_edge bb bb_case (CFGCondBranch e)) case.case_patterns;
				case.case_patterns,bb_case
			) switch.switch_cases in
			let def = match switch.switch_default with
				| None ->
					None
				| Some e ->
					let bb_case = make_case e in
					add_cfg_edge bb bb_case (CFGCondElse);
					Some (bb_case)
			in
			let ss = { ss_cases = cases;ss_default = def;ss_pos = e.epos;ss_next = g.g_unreachable; ss_exhaustive = is_exhaustive} in
			if is_exhaustive && !reachable = [] then begin
				set_syntax_edge bb (SESwitch ss);
				close_node bb;
				g.g_unreachable;
			end else begin
				let bb_next = create_node BKNormal bb.bb_type bb.bb_pos in
				if not is_exhaustive then add_cfg_edge bb bb_next CFGGoto;
				List.iter (fun bb -> add_cfg_edge bb bb_next CFGGoto) !reachable;
				set_syntax_edge bb (SESwitch {ss with ss_next = bb_next});
				close_node bb;
				bb_next
			end
		| TWhile(e1,e2,NormalWhile) ->
			let bb_loop_pre = create_node BKLoopHead e1.etype e1.epos in
			add_cfg_edge bb bb_loop_pre CFGGoto;
			set_syntax_edge bb (SEMerge bb_loop_pre);
			close_node bb;
			let close = begin_loop bb bb_loop_pre in
			let bb_loop_body = create_node BKNormal e2.etype e2.epos in
			let bb_loop_body_next = block bb_loop_body e2 in
			let bb_breaks = close() in
			let bb_next = if bb_breaks = [] then begin
				(* The loop appears to be infinite, let's assume that something within it throws.
				   Otherwise DCE's mark-pass won't see its body and removes everything. *)
				add_cfg_edge bb_loop_body bb_exit CFGMaybeThrow;
				g.g_unreachable
			end else
				create_node BKNormal bb.bb_type bb.bb_pos
			in
			List.iter (fun bb -> add_cfg_edge bb bb_next CFGGoto) bb_breaks;
			set_syntax_edge bb_loop_pre (SEWhile(bb_loop_body,bb_next,e.epos));
			bb_loop_pre.bb_terminator <- TermCondBranch e1;
			if bb_loop_body_next != g.g_unreachable then add_cfg_edge bb_loop_body_next bb_loop_pre CFGGoto;
			add_cfg_edge bb_loop_pre bb_loop_body CFGGoto;
			close_node bb_loop_body_next;
			close_node bb_loop_pre;
			bb_next;
		| TTry(e1,catches) ->
			let bb_try = create_node BKNormal e1.etype e1.epos in
			let bb_exc = create_node BKException t_dynamic e.epos in
			add_cfg_edge bb bb_try CFGGoto;
			let close = begin_try bb_exc in
			let bb_try_next = block bb_try e1 in
			close();
			(* We always want to keep catch-blocks, so let's add a pseudo CFG edge if it's unreachable. *)
			if bb_exc.bb_incoming = [] then add_cfg_edge (if bb_try_next == g.g_unreachable then bb_try else bb_try_next) bb_exc CFGMaybeThrow;
			let is_reachable = ref (not (bb_try_next == g.g_unreachable)) in
			let catches = List.map (fun (v,e) ->
				let bb_catch = create_node (BKCatch v) e.etype e.epos in
				add_cfg_edge bb_exc bb_catch CFGGoto;
				let bb_catch_next = block bb_catch e in
				is_reachable := !is_reachable || (not (bb_catch_next == g.g_unreachable));
				v,bb_catch,bb_catch_next
			) catches in
			let bb_next = if !is_reachable then create_node BKNormal bb.bb_type bb.bb_pos else g.g_unreachable in
			let catches = List.map (fun (v,bb_catch,bb_catch_next) ->
				if bb_catch_next != g.g_unreachable then add_cfg_edge bb_catch_next bb_next CFGGoto;
				close_node bb_catch_next;
				v,bb_catch
			) catches in
			set_syntax_edge bb (SETry(bb_try,bb_exc,catches,bb_next,e.epos));
			if bb_try_next != g.g_unreachable then add_cfg_edge bb_try_next bb_next CFGGoto;
			close_node bb_try_next;
			close_node bb_exc;
			close_node bb;
			bb_next
		(* control flow *)
		| TReturn None ->
			add_cfg_edge bb bb_exit CFGGoto;
			add_terminator bb (TermReturn e.epos)
		| TReturn (Some e1) when ExtType.is_void (follow e1.etype) ->
			let bb = block_element bb e1 in
			block_element bb (mk (TReturn None) t_dynamic e.epos)
		| TReturn (Some e1) ->
			begin try
				let mk_return e1 = mk (TReturn (Some e1)) t_dynamic e1.epos in
				block_element_value bb e1 mk_return
			with Exit ->
				let bb,e1 = value bb e1 in
				add_cfg_edge bb bb_exit CFGGoto;
				add_terminator bb (TermReturnValue(e1,e.epos))
			end
		| TBreak ->
			bb_breaks := bb :: !bb_breaks;
			add_terminator bb (TermBreak e.epos)
		| TContinue ->
			begin match !bb_continue with
				| Some bb_continue -> add_cfg_edge bb bb_continue CFGGoto
				| _ -> die "" __LOC__
			end;
			add_terminator bb (TermContinue e.epos)
		| TThrow e1 ->
			begin try
				let mk_throw e1 =
					mk (TThrow e1) t_dynamic e.epos
				in
				block_element_value bb e1 mk_throw
			with Exit ->
				let bb,e1 = value bb e1 in
				begin match !b_try_stack with
					| [] -> add_cfg_edge bb bb_exit CFGGoto
					| _ -> List.iter (fun bb_exc -> add_cfg_edge bb bb_exc CFGGoto) !b_try_stack;
				end;
				add_terminator bb (TermThrow(e1,e.epos))
			end
		(* side_effects *)
		| TCall({eexpr = TIdent s},el) when is_really_unbound s ->
			check_unbound_call s el;
			add_texpr bb e;
			bb
		| TCall(e1,el) ->
			let bb,e = call bb e e1 el in
			add_texpr bb e;
			bb
		| TNew(c,tl,el) ->
			let bb,el = ordered_value_list bb el in
			add_texpr bb {e with eexpr = TNew(c,tl,el)};
			bb
		| TCast(e1,Some mt) ->
			let bb,e1 = value bb e1 in
			add_texpr bb {e with eexpr = TCast(e1,Some mt)};
			bb
		| TBinop(OpAssignOp op,({eexpr = TArray(e1,e2)} as ea),e3) ->
			let bb,_ = array_assign_op bb op e ea e1 e2 e3 in
			bb
		| TBinop(OpAssignOp op,({eexpr = TField(e1,fa)} as ef),e2) ->
			let bb,_ = field_assign_op bb op e ef e1 fa e2 in
			bb
		| TBinop(OpAssign,({eexpr = TArray(e1,e2)} as ea),e3) ->
			let bb,e1,e2,e3 = match ordered_value_list bb [e1;e2;e3] with
				| bb,[e1;e2;e3] -> bb,e1,e2,e3
				| _ -> die "" __LOC__
			in
			add_texpr bb {e with eexpr = TBinop(OpAssign,{ea with eexpr = TArray(e1,e2)},e3)};
			bb
		| TBinop((OpAssign | OpAssignOp _ as op),e1,e2) ->
			let bb,e1 = value bb e1 in
			let bb,e2 = value bb e2 in
			add_texpr bb {e with eexpr = TBinop(op,e1,e2)};
			bb
		| TUnop((Increment | Decrement as op),flag,e1) ->
			let bb,e1 = value bb e1 in
			add_texpr bb {e with eexpr = TUnop(op,flag,e1)};
			bb
		| TLocal _ when not ctx.config.AnalyzerConfig.local_dce ->
			add_texpr bb e;
			bb
		| TField (e1,fa) when has_side_effect e ->
			let bb,e1 = value bb e1 in
			add_texpr bb {e with eexpr = TField(e1,fa)};
			bb
		(* no-side-effect *)
		| TEnumParameter _ | TEnumIndex _ | TFunction _ | TConst _ | TTypeExpr _ | TLocal _ | TIdent _ ->
			bb
		(* no-side-effect composites *)
		| TParenthesis e1 | TMeta(_,e1) | TCast(e1,None) | TField(e1,_) | TUnop(_,_,e1) ->
			block_element bb e1
		| TArray(e1,e2) | TBinop(_,e1,e2) ->
			let bb = block_element bb e1 in
			block_element bb e2
		| TArrayDecl el ->
			block_el bb el
		| TObjectDecl fl ->
			block_el bb (List.map snd fl)
		| TFor _ | TWhile(_,_,DoWhile) ->
			die "" __LOC__
	and block_el bb el =
		match !b_try_stack with
		| [] ->
			let rec loop bb el = match el with
				| [] -> bb
				| e :: el ->
					let bb = block_element bb e in
					if bb == g.g_unreachable then bb else loop bb el
			in
			loop bb el
		| bbl ->
			let rec loop bb el = match el with
				| [] -> bb
				| e :: el ->
					let bb = if not (can_throw e) then
						block_element bb e
					else begin
						let bb' = create_node BKNormal e.etype e.epos in
						add_cfg_edge bb bb' CFGGoto;
						List.iter (fun bb_exc -> add_cfg_edge bb bb_exc CFGMaybeThrow) bbl;
						set_syntax_edge bb (SEMerge bb');
						close_node bb;
						block_element bb' e
					end in
					if bb == g.g_unreachable then bb else loop bb el
			in
			loop bb el
	and block bb e =
		let el = match e.eexpr with
			| TBlock el -> el
			| _ -> [e]
		in
		block_el bb el
	in
	let bb_last = block bb_root tf.tf_expr in
	close_node bb_last;
	add_cfg_edge bb_last bb_exit CFGGoto; (* implied return *)
	close_node bb_exit;
	bb_root,bb_exit

let from_tfunction ctx tf t p =
	let g = ctx.graph in
	let bb_func,bb_exit = func ctx g.g_root tf t p in
	ctx.entry <- bb_func;
	close_node g.g_root;
	g.g_exit <- bb_exit

let rec block_to_texpr_el ctx bb =
	if bb.bb_dominator == ctx.graph.g_unreachable then
		[]
	else begin
		let block bb = block_to_texpr ctx bb in
		let live bb = not ctx.did_optimize || not ctx.config.local_dce || has_block_flag bb BlockDce in
		let if_live bb = if live bb then Some bb else None in
		let rec loop bb se =
			let get_terminator() = match bb.bb_terminator with
				| TermCondBranch e1 -> e1
				| _ -> die "" __LOC__
			in
			match se with
			| SESubBlock(bb_sub,bb_next) ->
				Some bb_next,Some (block bb_sub)
			| SEMerge bb_next ->
				Some bb_next,None
			| SENone ->
				None,terminator_to_texpr_maybe bb.bb_terminator
			| SETry(bb_try,_,bbl,bb_next,p) ->
				if_live bb_next,Some (mk (TTry(block bb_try,List.map (fun (v,bb) -> v,block bb) bbl)) ctx.com.basic.tvoid p)
			| SEIfThen(bb_then,bb_next,p) ->
				if_live bb_next,Some (mk (TIf(get_terminator(),block bb_then,None)) ctx.com.basic.tvoid p)
			| SEIfThenElse(bb_then,bb_else,bb_next,t,p) ->
				if_live bb_next,Some (mk (TIf(get_terminator(),block bb_then,Some (block bb_else))) t p)
			| SEWhile(bb_body,bb_next,p) ->
				let e2 = block bb_body in
				if_live bb_next,Some (mk (TWhile(get_terminator(),e2,NormalWhile)) ctx.com.basic.tvoid p)
<<<<<<< HEAD
			| SESwitch(bbl,bo,bb_next,p) ->
				Some bb_next,Some (mk (TSwitch(get_terminator(),List.map (fun (el,bb) -> el,block bb) bbl,Option.map block bo)) ctx.com.basic.tvoid p)
			| SESuspend _ ->
				assert false
=======
			| SESwitch ss ->
				let cases = List.map (fun (el,bb) -> {
					case_patterns = el;
					case_expr = block bb
				}) ss.ss_cases in
				let switch = mk_switch (get_terminator()) cases (Option.map block ss.ss_default) ss.ss_exhaustive in
				Some ss.ss_next,Some (mk (TSwitch switch) ctx.com.basic.tvoid ss.ss_pos)
>>>>>>> 3b864891
		in
		let bb_next,e_term = loop bb bb.bb_syntax_edge in
		let el = DynArray.to_list bb.bb_el in
		let el = match e_term with
			| None -> el
			| Some e -> el @ [e]
		in
		let el = match bb_next with
			| None -> el
			| Some bb -> el @ (block_to_texpr_el ctx bb)
		in
		el
	end

and block_to_texpr ctx bb =
	assert(bb.bb_closed);
	let el = block_to_texpr_el ctx bb in
	let e = mk (TBlock el) bb.bb_type bb.bb_pos in
	e

and block_to_texpr_coroutine ctx bb vcontinuation vresult verror p =
	assert(bb.bb_closed);

	let open Texpr.Builder in
	let com = ctx.com in

	declare_var ctx.graph vresult bb;
	declare_var ctx.graph verror bb;

	let eerror = make_local verror null_pos in

	let mk_int i = make_int com.basic i null_pos in

	let mk_assign estate eid =
		mk (TBinop (OpAssign,estate,eid)) eid.etype null_pos
	in

	let vstate = alloc_var VGenerated "_hx_state" com.basic.tint p in
	declare_var ctx.graph vstate bb;
	let estate = make_local vstate p in
	let set_state id = mk_assign estate (mk_int id) in

	let vexcstate = alloc_var VGenerated "_hx_exceptionState" com.basic.tint p in
	declare_var ctx.graph vexcstate bb;
	let eexcstate = make_local vexcstate p in
	let set_excstate id = mk_assign eexcstate (mk_int id) in

	let tstatemachine = tfun [t_dynamic; t_dynamic] com.basic.tvoid in
	let vstatemachine = alloc_var VGenerated "_hx_stateMachine" tstatemachine p in
	declare_var ctx.graph vstatemachine bb;
	let estatemachine = make_local vstatemachine p in

	let get_next_state_id =
		let counter = ref 0 in
		fun () -> (let id = !counter in incr counter; id)
	in

	let get_rethrow_state_id =
		let rethrow_state_id = ref (-1) in
		fun () -> begin
			if !rethrow_state_id = (-1) then rethrow_state_id := get_next_state_id ();
			!rethrow_state_id;
		end
	in

	let mk_continuation_call eresult p =
		let econtinuation = make_local vcontinuation p in
		mk (TCall (econtinuation, [eresult; make_null t_dynamic p])) com.basic.tvoid p
	in
	let mk_continuation_call_error eerror p =
		let econtinuation = make_local vcontinuation p in
		mk (TCall (econtinuation, [make_null t_dynamic p; eerror])) com.basic.tvoid p
	in

	let mk_suspending_call call =
		let p = call.pos in

		(* lose Coroutine<T> type for the called function not to confuse further filters and generators *)
		let tcoroutine = tfun [t_dynamic; t_dynamic] com.basic.tvoid in
		let tfun = match follow call.efun.etype with
			| TFun (args, ret, true) ->
				let tcontinuation = tfun [ret; t_dynamic] com.basic.tvoid in
				let args = args @ [("",false,tcontinuation)] in
				TFun (args, tcoroutine, false)
			| _ ->
				die "Unexpected coroutine type" __LOC__
		in
		let efun = { call.efun with etype = tfun } in
		let args = call.args @ [ estatemachine ] in
		let ecreatecoroutine = mk (TCall (efun, args)) tcoroutine call.pos in
		let enull = make_null t_dynamic p in
		mk (TCall (ecreatecoroutine, [enull; enull])) com.basic.tvoid call.pos
	in

	(* TODO: stolen from exceptions.ml. we should really figure out the filter ordering here *)
	let std_is e t =
		let std_cls =
			(* TODO: load it? *)
			match (try List.find (fun t -> t_path t = ([],"Std")) com.types with Not_found -> die "" __LOC__) with
			| TClassDecl cls -> cls
			| _ -> die "" __LOC__
		in
		let isOfType_field =
			try PMap.find "isOfType" std_cls.cl_statics
			with Not_found -> die "" __LOC__
		in
		let type_expr = mk (TTypeExpr (module_type_of_type t)) t_dynamic null_pos in
		let isOfType_expr = Typecore.make_static_field_access std_cls isOfType_field isOfType_field.cf_type null_pos in
		mk (TCall (isOfType_expr, [e; type_expr])) com.basic.tbool null_pos
	in


	let states = ref [] in

	let exc_states = ref [] in

	(* TODO: maybe merge this into block_to_texpr somehow, and only introduce new states when there is a suspension point *)
	print_endline "---";
	let rec loop bb state_id back_state_id current_el while_loop exc_state_id_getter =
		let p = bb.bb_pos in
		(* TODO: only do this in the end, avoid unnecessary List.rev *)
		let el = DynArray.to_list bb.bb_el in

		let ereturn = mk (TReturn None) com.basic.tvoid p in

		let add_state el =
			states := (state_id,mk (TBlock el) com.basic.tvoid null_pos) :: !states
		in
		let get_cond_branch () = match bb.bb_terminator with TermCondBranch e -> e | _ -> die "" __LOC__ in

		match bb.bb_syntax_edge with
		| SESuspend (call, bb_next) ->
			let next_state_id = get_next_state_id () in
			print_endline (Printf.sprintf "suspend cur:%d,next:%d,back:%d" state_id next_state_id back_state_id);
			loop bb_next next_state_id back_state_id [] while_loop exc_state_id_getter;
			let ecallcoroutine = mk_suspending_call call in
			let esetstate = set_state next_state_id in
			add_state (current_el @ el @ [esetstate; ecallcoroutine; ereturn])

		| SENone ->
			print_endline (Printf.sprintf "none cur:%d,back:%d" state_id back_state_id);
			(match bb.bb_terminator with
			| TermBreak _ -> (* todo use pos *)
				let _,next_state_id = Option.get while_loop in
				let esetstate = set_state next_state_id in
				add_state (current_el @ el @ [esetstate])
			| TermContinue _ -> (* todo use pos *)
				let body_state_id,_ = Option.get while_loop in
				let esetstate = set_state body_state_id in
				add_state (current_el @ el @ [esetstate])
			| TermReturn _ | TermReturnValue _ -> (* todo use pos *)
				let esetstate = set_state (-1) in
				let eresult = match bb.bb_terminator with
					| TermReturnValue (e,_) -> e
					| _ -> make_null t_dynamic p
				in
				let ecallcontinuation = mk_continuation_call eresult p in
				add_state (current_el @ el @ [esetstate; ecallcontinuation; ereturn])
			| TermNone when back_state_id = -1 ->
				let esetstate = set_state (-1) in
				let ecallcontinuation = mk_continuation_call (make_null t_dynamic p) p in
				add_state (current_el @ el @ [esetstate; ecallcontinuation; ereturn])
			| TermNone ->
				add_state (current_el @ el @ [set_state back_state_id])
			| TermThrow (e,p) ->
				let ethrow = mk (TThrow e) t_dynamic p in
				add_state (current_el @ el @ [ethrow])
			| TermCondBranch _ ->
				die "unexpected TermCondBranch" __LOC__)

		| SEMerge bb_next ->
			print_endline (Printf.sprintf "merge cur:%d,back:%d" state_id back_state_id);
			loop bb_next state_id back_state_id (current_el @ el) while_loop exc_state_id_getter

		| SESubBlock (bb_sub,bb_next) ->
			let sub_state_id = get_next_state_id () in
			let next_state_id = get_next_state_id () in
			print_endline (Printf.sprintf "sub cur:%d,sub:%d,next:%d,back:%d" state_id sub_state_id next_state_id back_state_id);
			loop bb_next next_state_id back_state_id [] while_loop exc_state_id_getter;
			loop bb_sub sub_state_id next_state_id [] while_loop exc_state_id_getter;
			add_state (current_el @ el @ [set_state sub_state_id])

		| SEIfThen (bb_then,bb_next,p) ->
			let econd = get_cond_branch () in
			let then_state_id = get_next_state_id () in
			let next_state_id = get_next_state_id () in
			print_endline (Printf.sprintf "if-then cur:%d,then:%d,next:%d,back:%d" state_id then_state_id next_state_id back_state_id);
			loop bb_then then_state_id next_state_id [] while_loop exc_state_id_getter;
			loop bb_next next_state_id back_state_id [] while_loop exc_state_id_getter;
			let eif = mk (TIf (econd, set_state then_state_id, Some (set_state next_state_id))) com.basic.tint p in
			add_state (current_el @ el @ [eif])

		| SEIfThenElse (bb_then,bb_else,bb_next,t,p) ->
			let econd = get_cond_branch () in
			let then_state_id = get_next_state_id () in
			let else_state_id = get_next_state_id () in
			let next_state_id = get_next_state_id () in
			print_endline (Printf.sprintf "if-then-else cur:%d,then:%d,else:%d,next:%d,back:%d" state_id then_state_id else_state_id next_state_id back_state_id);
			loop bb_then then_state_id next_state_id [] while_loop exc_state_id_getter;
			loop bb_else else_state_id next_state_id [] while_loop exc_state_id_getter;
			loop bb_next next_state_id back_state_id [] while_loop exc_state_id_getter;
			let eif = mk (TIf (econd, set_state then_state_id, Some (set_state else_state_id))) com.basic.tint p in
			add_state (current_el @ el @ [eif])

		| SESwitch (cases,bb_default,bb_next,p) ->
			let esubj = get_cond_branch () in
			let next_state_id = get_next_state_id () in
			print_endline (Printf.sprintf "switch cur:%d,next:%d,back:%d" state_id next_state_id back_state_id);
			let ecases = List.map (fun (patterns,bb) ->
				(* TODO: variable capture and other fancy things O_o *)
				let case_state_id = get_next_state_id () in
				print_endline (Printf.sprintf "  case %d" case_state_id);
				loop bb case_state_id next_state_id [] while_loop exc_state_id_getter;
				patterns, set_state case_state_id
			) cases in
			let default_state_id = match bb_default with
				| Some bb ->
					let default_state_id = get_next_state_id () in
					loop bb default_state_id next_state_id [] while_loop exc_state_id_getter;
					default_state_id
				| None ->
					next_state_id
			in
			print_endline (Printf.sprintf "  default %d" default_state_id);
			let eswitch = mk (TSwitch (esubj,ecases,Some (set_state default_state_id))) com.basic.tvoid p in
			loop bb_next next_state_id back_state_id [] while_loop exc_state_id_getter;
			add_state (current_el @ el @ [eswitch])

		| SEWhile (bb_body, bb_next, p) ->
			let body_state_id = get_next_state_id () in
			let next_state_id = get_next_state_id () in
			print_endline (Printf.sprintf "while cur:%d,body:%d,next:%d,back:%d" state_id body_state_id next_state_id back_state_id);
			let new_while_loop = Some (body_state_id,next_state_id) in
			(* TODO: next is empty? *)
			loop bb_body body_state_id body_state_id [] new_while_loop exc_state_id_getter;
			loop bb_next next_state_id back_state_id [] while_loop exc_state_id_getter;
			add_state (current_el @ el @ [set_state body_state_id]);

		| SETry (bb_try,_,catches,bb_next,p) ->
			let try_state_id = get_next_state_id () in
			let new_exc_state_id = get_next_state_id () in
			let next_state_id = get_next_state_id () in
			print_endline (Printf.sprintf "try cur:%d,try:%d,catch:%d,next:%d,back:%d" state_id try_state_id new_exc_state_id next_state_id back_state_id);
			loop bb_try try_state_id next_state_id [set_excstate new_exc_state_id] while_loop (fun () -> new_exc_state_id); (* TODO: add test for nested try/catch *)
			let esetexcstate = set_excstate (exc_state_id_getter ()) in
			let catch_case =
				let erethrow = mk (TThrow eerror) t_dynamic null_pos in
				let eif =
					List.fold_left (fun enext (vcatch,bb_catch) ->
						let catch_state_id = get_next_state_id () in
						let ecatchvar = mk (TVar (vcatch, Some eerror)) com.basic.tvoid null_pos in
						loop bb_catch catch_state_id next_state_id [esetexcstate; ecatchvar] while_loop exc_state_id_getter;

						(* TODO: exceptions filter... *)
						match follow vcatch.v_type with
						| TDynamic _ ->
							set_state catch_state_id (* no next *)
						| t ->
							let etypecheck = std_is (make_local verror null_pos) vcatch.v_type in
							mk (TIf (etypecheck, set_state catch_state_id, Some enext)) com.basic.tvoid null_pos
					) erethrow catches
				in
				(new_exc_state_id, eif)
			in
			exc_states := catch_case :: !exc_states;
			loop bb_next next_state_id back_state_id [esetexcstate (* TODO: test propagation after try/catch *)] while_loop exc_state_id_getter;
			add_state (current_el @ el @ [set_state try_state_id])
	in
	loop bb (get_next_state_id ()) (-1) [] None get_rethrow_state_id;

	let states = !states @ !exc_states in

	(* TODO: this (and the coroutine transform in general) should probably be run before captured vars handling *)
	(* very ugly, but seems to work: extract locals that are used across states *)
	let var_usages = Hashtbl.create 5 in
	begin
		let use v state_id =
			let m = try
				Hashtbl.find var_usages v.v_id
			with Not_found ->
				let m = Hashtbl.create 1 in
				Hashtbl.add var_usages v.v_id m;
				m
			in
			Hashtbl.replace m state_id true
		in
		List.iter (fun (state_id, expr) ->
			let rec loop e =
				match e.eexpr with
				| TVar (v, eo) ->
					Option.may loop eo;
					use v state_id;
				| TLocal v ->
					use v state_id;
				| _ ->
					Type.iter loop e
			in
			loop expr
		) states;
	end;
	let states, decls = begin
		let is_used_across_states v_id =
			let m = Hashtbl.find var_usages v_id in
			(Hashtbl.length m) > 1
		in
		let rec loop cases cases_acc decls =
			match cases with
			| (id,expr) :: rest ->
				let decls = ref decls in
				let expr = begin
					let rec loop e =
						match e.eexpr with
						| TVar (v, eo) when is_used_across_states v.v_id ->
							decls := v :: !decls;
							let elocal = make_local v e.epos in
							(match eo with
							| None -> elocal
							| Some einit -> mk (TBinop (OpAssign,elocal,einit)) v.v_type e.epos)
						| _ ->
							Type.map_expr loop e
					in
					loop expr
				end in
				loop rest ((id,expr) :: cases_acc) !decls
			| [] ->
				List.rev cases_acc, decls
		in
		loop states [] []
	end in

	(* TODO:
		we can optimize while and switch in some cases:
		 - if there's only one state (no suspensions) - don't wrap into while/switch, don't introduce state var
	*)

	let rethrow_state_id = get_rethrow_state_id () in
	let rethrow_state = (rethrow_state_id, mk (TThrow eerror) com.basic.tvoid null_pos) in
	let states = states @ [rethrow_state] in

	let ethrow = mk (TBlock [
		set_state rethrow_state_id;
		mk (TThrow (make_string com.basic "Invalid coroutine state" p)) com.basic.tvoid p
	]) com.basic.tvoid null_pos
	in

	let eswitch = mk (TSwitch (estate, List.map (fun (id,e) -> [mk_int id], e) states, Some ethrow)) com.basic.tvoid p in

	let etry = mk (TTry (
		eswitch,
		[
			let vcaught = alloc_var VGenerated "e" t_dynamic null_pos in
			declare_var ctx.graph vcaught bb;
			(vcaught, mk (TIf (
				mk (TBinop (OpEq, estate, mk_int rethrow_state_id)) com.basic.tbool null_pos,
				mk (TBlock [
					mk_assign eexcstate (mk_int rethrow_state_id);
					mk_continuation_call_error (make_local vcaught null_pos) null_pos;
					mk (TReturn None) com.basic.tvoid null_pos;
				]) com.basic.tvoid null_pos,
				Some (mk (TBlock [
					mk_assign estate eexcstate;
					mk_assign eerror (make_local vcaught null_pos);
				]) com.basic.tvoid null_pos)
			)) com.basic.tvoid null_pos)
		]
	)) com.basic.tvoid null_pos in

	let eloop = mk (TWhile (make_bool com.basic true p, etry, DoWhile)) com.basic.tvoid p in

	let eif = mk (TIf (
		mk (TBinop (
			OpNotEq,
			eerror,
			make_null verror.v_type p
		)) com.basic.tbool p,
		mk_assign estate eexcstate,
		None
	)) com.basic.tvoid p in

	let estatemachine_def = mk (TFunction {
		tf_args = [(vresult,None); (verror,None)];
		tf_type = com.basic.tvoid;
		tf_expr = mk (TBlock [eif; eloop]) com.basic.tvoid null_pos
	}) tstatemachine p in

	let state_var = mk (TVar (vstate, Some (make_int com.basic 0 p))) com.basic.tvoid p in
	let excstate_var = mk (TVar (vexcstate, Some (make_int com.basic rethrow_state_id p))) com.basic.tvoid p in
	let shared_vars = List.map (fun v -> mk (TVar (v,None)) com.basic.tvoid null_pos) decls in
	let shared_vars = List.rev (excstate_var :: state_var :: shared_vars) in

	mk (TBlock (shared_vars @ [
		mk (TVar (vstatemachine, Some estatemachine_def)) com.basic.tvoid p;
		mk (TReturn (Some estatemachine)) com.basic.tvoid p;
	])) com.basic.tvoid p

and func ctx i =
	let tfi = Hashtbl.find ctx.graph.g_functions i in
	let tf = tfi.tf_tf in
	let bb = tfi.tf_bb in
	let p = tfi.tf_pos in
	let e,tf_args,tf_type =
		match tfi.tf_coroutine with
		| Some (vresult,verror) ->
			let vcontinuation = alloc_var VGenerated "_hx_continuation" (tfun [tf.tf_type; t_dynamic] ctx.com.basic.tvoid) p in
			declare_var ctx.graph vcontinuation bb;
			let e = block_to_texpr_coroutine ctx bb vcontinuation vresult verror p in
			let tf_args = tf.tf_args @ [(vcontinuation,None)] in
			let sm_type = tfun [t_dynamic; t_dynamic] ctx.com.basic.tvoid in
			e, tf_args, sm_type
		| None ->
			block_to_texpr ctx bb, tf.tf_args, tf.tf_type
	in
	let rec loop e = match e.eexpr with
		| TLocal v ->
			{e with eexpr = TLocal (get_var_origin ctx.graph v)}
		| TVar(v,eo) ->
			let eo = Option.map loop eo in
			let v' = get_var_origin ctx.graph v in
			{e with eexpr = TVar(v',eo)}
		| TBinop(OpAssign,e1,({eexpr = TBinop(op,e2,e3)} as e4)) when target_handles_assign_ops ctx.com e3 ->
			let e1 = loop e1 in
			let e2 = loop e2 in
			let e3 = loop e3 in
			let is_valid_assign_op = function
				| OpAdd | OpMult | OpDiv | OpSub | OpAnd
				| OpOr | OpXor | OpShl | OpShr | OpUShr | OpMod ->
					true
				| OpAssignOp _ | OpInterval | OpArrow | OpIn | OpNullCoal | OpAssign | OpEq
				| OpNotEq | OpGt | OpGte | OpLt | OpLte | OpBoolAnd | OpBoolOr ->
					false
			in
			begin match e1.eexpr,e2.eexpr with
				| TLocal v1,TLocal v2 when v1 == v2 && not (has_var_flag v1 VCaptured) && is_valid_assign_op op ->
					begin match op,e3.eexpr with
						| (OpAdd|OpSub) as op,TConst (TInt i32) when Int32.to_int i32 = 1 && ExtType.is_numeric (Abstract.follow_with_abstracts v1.v_type) ->
							let op = match op with
								| OpAdd -> Increment
								| OpSub -> Decrement
								| _ -> die "" __LOC__
							in
							{e with eexpr = TUnop(op,Prefix,e1)}
						| _ -> {e with eexpr = TBinop(OpAssignOp op,e1,e3)}
					end
				| _ ->
					{e with eexpr = TBinop(OpAssign,e1,{e4 with eexpr = TBinop(op,e2,e3)})}
			end
		| TCall({eexpr = TConst (TString "fun")},[{eexpr = TConst (TInt i32)}]) ->
			func ctx (Int32.to_int i32)
		| TCall({eexpr = TIdent s},_) when is_really_unbound s ->
			e
		| _ ->
			Type.map_expr loop e
	in
	let e = loop e in
	mk (TFunction {tf with tf_args = tf_args; tf_type = tf_type; tf_expr = e}) tfi.tf_t p

let to_texpr ctx =
	func ctx ctx.entry.bb_id<|MERGE_RESOLUTION|>--- conflicted
+++ resolved
@@ -732,12 +732,6 @@
 			| SEWhile(bb_body,bb_next,p) ->
 				let e2 = block bb_body in
 				if_live bb_next,Some (mk (TWhile(get_terminator(),e2,NormalWhile)) ctx.com.basic.tvoid p)
-<<<<<<< HEAD
-			| SESwitch(bbl,bo,bb_next,p) ->
-				Some bb_next,Some (mk (TSwitch(get_terminator(),List.map (fun (el,bb) -> el,block bb) bbl,Option.map block bo)) ctx.com.basic.tvoid p)
-			| SESuspend _ ->
-				assert false
-=======
 			| SESwitch ss ->
 				let cases = List.map (fun (el,bb) -> {
 					case_patterns = el;
@@ -745,7 +739,8 @@
 				}) ss.ss_cases in
 				let switch = mk_switch (get_terminator()) cases (Option.map block ss.ss_default) ss.ss_exhaustive in
 				Some ss.ss_next,Some (mk (TSwitch switch) ctx.com.basic.tvoid ss.ss_pos)
->>>>>>> 3b864891
+			| SESuspend _ ->
+				assert false
 		in
 		let bb_next,e_term = loop bb bb.bb_syntax_edge in
 		let el = DynArray.to_list bb.bb_el in
@@ -950,7 +945,7 @@
 			let eif = mk (TIf (econd, set_state then_state_id, Some (set_state else_state_id))) com.basic.tint p in
 			add_state (current_el @ el @ [eif])
 
-		| SESwitch (cases,bb_default,bb_next,p) ->
+		| SESwitch switch ->
 			let esubj = get_cond_branch () in
 			let next_state_id = get_next_state_id () in
 			print_endline (Printf.sprintf "switch cur:%d,next:%d,back:%d" state_id next_state_id back_state_id);
@@ -959,9 +954,9 @@
 				let case_state_id = get_next_state_id () in
 				print_endline (Printf.sprintf "  case %d" case_state_id);
 				loop bb case_state_id next_state_id [] while_loop exc_state_id_getter;
-				patterns, set_state case_state_id
-			) cases in
-			let default_state_id = match bb_default with
+				{case_patterns = patterns;case_expr = set_state case_state_id}
+			) switch.ss_cases in
+			let default_state_id = match switch.ss_default with
 				| Some bb ->
 					let default_state_id = get_next_state_id () in
 					loop bb default_state_id next_state_id [] while_loop exc_state_id_getter;
@@ -970,8 +965,9 @@
 					next_state_id
 			in
 			print_endline (Printf.sprintf "  default %d" default_state_id);
-			let eswitch = mk (TSwitch (esubj,ecases,Some (set_state default_state_id))) com.basic.tvoid p in
-			loop bb_next next_state_id back_state_id [] while_loop exc_state_id_getter;
+			let eswitch = mk_switch esubj ecases (Some (set_state default_state_id)) true in
+			let eswitch = mk (TSwitch eswitch) com.basic.tvoid p in
+			loop switch.ss_next next_state_id back_state_id [] while_loop exc_state_id_getter;
 			add_state (current_el @ el @ [eswitch])
 
 		| SEWhile (bb_body, bb_next, p) ->
@@ -1091,7 +1087,11 @@
 	]) com.basic.tvoid null_pos
 	in
 
-	let eswitch = mk (TSwitch (estate, List.map (fun (id,e) -> [mk_int id], e) states, Some ethrow)) com.basic.tvoid p in
+	let switch =
+		let cases = List.map (fun (id,e) -> {case_patterns = [mk_int id];case_expr = e}) states in
+		mk_switch estate cases (Some ethrow) true
+	in
+	let eswitch = mk (TSwitch switch) com.basic.tvoid p in
 
 	let etry = mk (TTry (
 		eswitch,
