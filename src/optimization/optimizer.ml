(*
	The Haxe Compiler
	Copyright (C) 2005-2019  Haxe Foundation

	This program is free software; you can redistribute it and/or
	modify it under the terms of the GNU General Public License
	as published by the Free Software Foundation; either version 2
	of the License, or (at your option) any later version.

	This program is distributed in the hope that it will be useful,
	but WITHOUT ANY WARRANTY; without even the implied warranty of
	MERCHANTABILITY or FITNESS FOR A PARTICULAR PURPOSE.  See the
	GNU General Public License for more details.

	You should have received a copy of the GNU General Public License
	along with this program; if not, write to the Free Software
	Foundation, Inc., 51 Franklin Street, Fifth Floor, Boston, MA  02110-1301, USA.
 *)

open Ast
open Type
open Common
open Typecore
open OptimizerTexpr
open Error
open Globals
open Inline

(* ---------------------------------------------------------------------- *)
(* SANITIZE *)

(*
	makes sure that when an AST get generated to source code, it will not
	generate expressions that evaluate differently. It is then necessary to
	add parenthesises around some binary expressions when the AST does not
	correspond to the natural operand priority order for the platform
*)

(*
	this is the standard C++ operator precedence, which is also used by both JS and PHP
*)
let standard_precedence op =
	let left = true and right = false in
	match op with
	| OpIn -> 4, right
	| OpMult | OpDiv | OpMod -> 5, left
	| OpAdd | OpSub -> 6, left
	| OpShl | OpShr | OpUShr -> 7, left
	| OpLt | OpLte | OpGt | OpGte -> 8, left
	| OpEq | OpNotEq -> 9, left
	| OpAnd -> 10, left
	| OpXor -> 11, left
	| OpOr -> 12, left
	| OpInterval -> 13, right (* haxe specific *)
	| OpBoolAnd -> 14, left
	| OpBoolOr -> 15, left
	| OpArrow -> 16, left
	| OpNullCoal -> 17, right
	| OpAssignOp OpAssign -> 18, right (* mimics ?: *)
	| OpAssign | OpAssignOp _ -> 19, right

let rec need_parent e =
	match e.eexpr with
	| TConst _ | TLocal _ | TArray _ | TField _ | TEnumParameter _ | TEnumIndex _ | TParenthesis _
	| TCall _ | TNew _ | TTypeExpr _ | TObjectDecl _ | TArrayDecl _ | TIdent _ -> false
	| TCast (e,None) | TMeta(_,e) -> need_parent e
	| TCast _ | TThrow _ | TReturn _ | TTry _ | TSwitch _ | TFor _ | TIf _ | TWhile _ | TBinop _ | TContinue | TBreak
	| TBlock _ | TVar _ | TFunction _ | TUnop _ -> true

let sanitize_expr com e =
	let parent e =
		match e.eexpr with
		| TParenthesis _ -> e
		| _ -> mk (TParenthesis e) e.etype e.epos
	in
	let block e =
		match e.eexpr with
		| TBlock _ -> e
		| _ -> mk (TBlock [e]) e.etype e.epos
	in
	let complex e =
		(* complex expressions are the one that once generated to source consists in several expressions  *)
		match e.eexpr with
		| TVar _	(* needs to be put into blocks *)
		| TFor _	(* a temp var is needed for holding iterator *)
		| TCall ({ eexpr = TIdent "__js__" },_) (* we never know *)
			-> block e
		| _ -> e
	in
	(* tells if the printed expresssion ends with an if without else *)
	let rec has_if e =
		match e.eexpr with
		| TIf (_,_,None) -> true
		| TWhile (_,e,NormalWhile) -> has_if e
		| TFor (_,_,e) -> has_if e
		| _ -> false
	in
	match e.eexpr with
	| TConst TNull ->
		if com.config.pf_static && not (is_nullable e.etype) then begin
			let rec loop t = match follow t with
				| TMono _ -> () (* in these cases the null will cast to default value *)
				| TFun _ -> () (* this is a bit a particular case, maybe flash-specific actually *)
				(* TODO: this should use get_underlying_type, but we do not have access to Codegen here.  *)
				| TAbstract(a,tl) when not (Meta.has Meta.CoreType a.a_meta) -> loop (apply_params a.a_params tl a.a_this)
				| _ -> com.error ("On static platforms, null can't be used as basic type " ^ s_type (print_context()) e.etype) e.epos
			in
			loop e.etype
		end;
		e
	| TBinop (op,e1,e2) ->
		let swap op1 op2 =
			let p1, left1 = standard_precedence op1 in
			let p2, _ = standard_precedence op2 in
			left1 && p1 <= p2
		in
		let rec loop ee left =
			match ee.eexpr with
			| TBinop (op2,_,_) -> if left then not (swap op2 op) else swap op op2
			| TIf _ -> if left then not (swap (OpAssignOp OpAssign) op) else swap op (OpAssignOp OpAssign)
			| TCast (e,None) | TMeta (_,e) -> loop e left
			| TConst (TInt i) when not left ->
				(match op with
					| OpAdd | OpSub -> (Int32.to_int i) < 0
					| _ -> false
				)
			| TConst (TFloat flt) when not left ->
				(match op with
					| OpAdd | OpSub -> String.get flt 0 = '-'
					| _ -> false
				)
			| _ -> false
		in
		let e1 = if loop e1 true then parent e1 else e1 in
		let e2 = if loop e2 false then parent e2 else e2 in
		{ e with eexpr = TBinop (op,e1,e2) }
	| TUnop (Not,Prefix,{ eexpr = (TUnop (Not,Prefix,e1)) | (TParenthesis { eexpr = TUnop (Not,Prefix,e1) }) })
		when ExtType.is_bool (Abstract.follow_with_abstracts_without_null e1.etype) ->
		e1
	| TUnop (op,mode,e1) ->
		let rec loop ee =
			match ee.eexpr with
			| TConst (TInt i) when op = Neg && (Int32.to_int i) < 0 -> parent e1
			| TConst (TFloat flt) when op = Neg && String.get flt 0 = '-' -> parent e1
			| TBinop _ | TIf _ | TUnop _ -> parent e1
			| TCast (e,None) | TMeta (_, e) -> loop e
			| _ -> e1
		in
		{ e with eexpr = TUnop (op,mode,loop e1)}
	| TIf (e1,e2,eelse) ->
		let e1 = parent e1 in
		let e2 = (if (eelse <> None && has_if e2) || (match e2.eexpr with TIf _ -> true | _ -> false) then block e2 else complex e2) in
		let eelse = (match eelse with None -> None | Some e -> Some (complex e)) in
		{ e with eexpr = TIf (e1,e2,eelse) }
	| TWhile (e1,e2,flag) ->
		let e1 = parent e1 in
		let e2 = complex e2 in
		{ e with eexpr = TWhile (e1,e2,flag) }
	| TFor (v,e1,e2) ->
		let e2 = complex e2 in
		{ e with eexpr = TFor (v,e1,e2) }
	| TFunction f ->
		let f = (match f.tf_expr.eexpr with
			| TBlock exprs ->
				if ExtType.is_void (follow f.tf_type) then
					match List.rev exprs with
					| { eexpr = TReturn None } :: rest -> { f with tf_expr = { f.tf_expr with eexpr = TBlock (List.rev rest) } }
					| _ -> f
				else
					f
			| _ -> { f with tf_expr = block f.tf_expr }
		) in
		{ e with eexpr = TFunction f }
	| TCall (e2,args) ->
		if need_parent e2 then { e with eexpr = TCall(parent e2,args) } else e
	| TEnumParameter (e2,ef,i) ->
		if need_parent e2 then { e with eexpr = TEnumParameter(parent e2,ef,i) } else e
	| TEnumIndex e2 ->
		if need_parent e2 then { e with eexpr = TEnumIndex(parent e2) } else e
	| TField (e2,f) ->
		if need_parent e2 then { e with eexpr = TField(parent e2,f) } else e
	| TArray (e1,e2) ->
		if need_parent e1 then { e with eexpr = TArray(parent e1,e2) } else e
	| TTry (e1,catches) ->
		let e1 = block e1 in
		let catches = List.map (fun (v,e) -> v, block e) catches in
		{ e with eexpr = TTry (e1,catches) }
	| TSwitch switch ->
		let e1 = parent switch.switch_subject in
		let cases = List.map (fun case -> {case with case_expr = complex case.case_expr}) switch.switch_cases in
		let def = Option.map complex switch.switch_default in
		let switch = { switch with
			switch_subject = e1;
			switch_cases = cases;
			switch_default = def;
		} in
		{ e with eexpr = TSwitch switch }
	| _ ->
		e

let reduce_expr com e =
	match e.eexpr with
	| TSwitch switch ->
		List.iter (fun case ->
			List.iter (fun e ->
				match e.eexpr with
				| TCall ({ eexpr = TField (_,FEnum _) },_) -> raise_typing_error "Not-constant enum in switch cannot be matched" e.epos
				| _ -> ()
			) case.case_patterns
		) switch.switch_cases;
		e
	| TBlock l ->
		(match List.rev l with
		| [] -> e
		| ec :: l ->
			(* remove all no-ops : not-final constants in blocks *)
			match List.filter (fun e -> match e.eexpr with
				| TConst _
				| TBlock []
				| TObjectDecl [] ->
					false
				| _ ->
					true
			) l with
			| [] -> ec
			| l -> { e with eexpr = TBlock (List.rev (ec :: l)) })
	| TParenthesis ec ->
		{ ec with epos = e.epos }
	| TTry (e,[]) ->
		e
	| _ ->
		e

let rec sanitize com e =
	sanitize_expr com (reduce_expr com (Type.map_expr (sanitize com) e))

(* ---------------------------------------------------------------------- *)
(* REDUCE *)

let check_enum_construction_args el i =
	let b,_ = List.fold_left (fun (b,i') e ->
		(b && (i' = i || not (has_side_effect e))),i' + 1
	) (true,0) el in
	b

let rec extract_constant_value e = match e.eexpr with
	| TConst (TInt _ | TFloat _ | TString _ | TBool _ | TNull) ->
		Some e
	| TConst (TThis | TSuper) ->
		None
	| TField(_,FStatic(c,({cf_kind = Var {v_write = AccNever}} as cf))) ->
		begin match cf.cf_expr with
		| Some e ->
			(* Don't care about inline, if we know the value it makes no difference. *)
			extract_constant_value e
		| None ->
			None
		end
	| TField(_,FEnum _) ->
		Some e
	| TParenthesis e1 ->
		extract_constant_value e1
	| _ ->
		None

let check_constant_switch switch =
	let rec loop e1 cases = match cases with
		| case :: cases ->
			(* Map everything first so that we find unknown things eagerly. *)
			let el = List.map (fun e2 -> match extract_constant_value e2 with
				| Some e2 -> e2
				| None -> raise Exit
			) case.case_patterns in
			if List.exists (fun e2 ->
				Texpr.equal e1 e2
			) el then
				Some case.case_expr
			else
				loop e1 cases
		| [] ->
			begin match switch.switch_default with
			| None -> None
			| Some e -> Some e
			end
	in
	let is_empty e = match e.eexpr with
		| TBlock [] -> true
		| _ -> false
	in
	let is_empty_def () = match switch.switch_default with
		| None -> true
		| Some e -> is_empty e
in
	match Texpr.skip switch.switch_subject with
		| {eexpr = TConst ct} as e1 when (match ct with TSuper | TThis -> false | _ -> true) ->
			begin try
				loop e1 switch.switch_cases
			with Exit ->
				None
			end
		| _ ->
			if List.for_all (fun case -> is_empty case.case_expr) switch.switch_cases && is_empty_def() then
				Some switch.switch_subject
			else
				None

let reduce_control_flow com e = match e.eexpr with
	| TIf ({ eexpr = TConst (TBool t) },e1,e2) ->
		(if t then e1 else match e2 with None -> { e with eexpr = TBlock [] } | Some e -> e)
	| TWhile ({ eexpr = TConst (TBool false) },sub,flag) ->
		(match flag with
		| NormalWhile -> { e with eexpr = TBlock [] } (* erase sub *)
		| DoWhile -> e) (* we cant remove while since sub can contain continue/break *)
	| TSwitch switch ->
		begin match check_constant_switch switch with
		| Some e -> e
		| None -> e
		end
	| TBinop (op,e1,e2) ->
		optimize_binop e op e1 e2
	| TUnop (op,flag,esub) ->
		optimize_unop e op flag esub
	| TCall ({ eexpr = TField (o,FClosure (c,cf)) } as f,el) ->
		let fmode = (match c with None -> FAnon cf | Some (c,tl) -> FInstance (c,tl,cf)) in
		{ e with eexpr = TCall ({ f with eexpr = TField (o,fmode) },el) }
	| TEnumParameter({eexpr = TCall({eexpr = TField(_,FEnum(_,ef1))},el)},ef2,i)
	| TEnumParameter({eexpr = TParenthesis {eexpr = TCall({eexpr = TField(_,FEnum(_,ef1))},el)}},ef2,i)
		when ef1 == ef2 && check_enum_construction_args el i ->
		(try List.nth el i with Failure _ -> e)
	| TCast(e1,None) ->
		(* TODO: figure out what's wrong with these targets *)
		let require_cast = match com.platform with
			| Cpp | Flash -> true
			| Java -> defined com Define.Jvm
			| Cs -> defined com Define.EraseGenerics || defined com Define.FastCast
			| _ -> false
		in
		Texpr.reduce_unsafe_casts ~require_cast e e.etype
	| _ ->
		e

let inline_stack = new_rec_stack()

let rec reduce_loop ctx e =
	let e = Type.map_expr (reduce_loop ctx) e in
	sanitize_expr ctx.com (match e.eexpr with
	| TCall(e1,el) ->
		begin match Texpr.skip e1 with
			| { eexpr = TFunction func } as ef ->
				let cf = mk_field "" ef.etype e.epos null_pos in
				let ethis = mk (TConst TThis) t_dynamic e.epos in
<<<<<<< HEAD
				let rt = (match follow ef.etype with TFun (_,rt,_) -> rt | _ -> die "" __LOC__) in
				let inl = (try type_inline ctx cf func ethis el rt None e.epos ~self_calling_closure:true false with Error (Custom _,_) -> None) in
=======
				let rt = (match follow ef.etype with TFun (_,rt) -> rt | _ -> die "" __LOC__) in
				let inl = (try type_inline ctx cf func ethis el rt None e.epos ~self_calling_closure:true false with Error { err_message = Custom _ } -> None) in
>>>>>>> 3b864891
				(match inl with
				| None -> reduce_expr ctx e
				| Some e -> reduce_loop ctx e)
			| {eexpr = TField(ef,(FStatic(cl,cf) | FInstance(cl,_,cf)))} when needs_inline ctx (has_class_flag cl CExtern) cf && not (rec_stack_memq cf inline_stack) ->
				begin match cf.cf_expr with
				| Some {eexpr = TFunction tf} ->
					let config = inline_config (Some cl) cf el e.etype in
<<<<<<< HEAD
					let rt = (match follow e1.etype with TFun (_,rt,_) -> rt | _ -> die "" __LOC__) in
					let inl = (try type_inline ctx cf tf ef el rt config e.epos false with Error (Custom _,_) -> None) in
=======
					let rt = (match follow e1.etype with TFun (_,rt) -> rt | _ -> die "" __LOC__) in
					let inl = (try type_inline ctx cf tf ef el rt config e.epos false with Error { err_message = Custom _ } -> None) in
>>>>>>> 3b864891
					(match inl with
					| None -> reduce_expr ctx e
					| Some e ->
						rec_stack_default inline_stack cf (fun cf' -> cf' == cf) (fun () -> reduce_loop ctx e) e)
				| _ ->
					reduce_expr ctx e
				end
			| { eexpr = TField ({ eexpr = TTypeExpr (TClassDecl c) },field) } ->
				(match api_inline ctx c (field_name field) el e.epos with
				| None -> reduce_expr ctx e
				| Some e -> reduce_loop ctx e)
			| _ ->
				reduce_expr ctx e
		end
	| _ ->
		reduce_expr ctx (reduce_control_flow ctx.com e))

let reduce_expression ctx e =
	if ctx.com.foptimize then
		(* We go through rec_stack_default here so that the current field is on inline_stack. This prevents self-recursive
		   inlining (#7569). *)
		rec_stack_default inline_stack ctx.curfield (fun cf' -> cf' == ctx.curfield) (fun () -> reduce_loop ctx e) e
	else
		e

let rec make_constant_expression ctx ?(concat_strings=false) e =
	let e = reduce_loop ctx e in
	match e.eexpr with
	| TConst _ -> Some e
	| TField({eexpr = TTypeExpr _},FEnum _) -> Some e
	| TBinop ((OpAdd|OpSub|OpMult|OpDiv|OpMod|OpShl|OpShr|OpUShr|OpOr|OpAnd|OpXor) as op,e1,e2) -> (match make_constant_expression ctx e1,make_constant_expression ctx e2 with
		| Some ({eexpr = TConst (TString s1)}), Some ({eexpr = TConst (TString s2)}) when concat_strings ->
			Some (mk (TConst (TString (s1 ^ s2))) ctx.com.basic.tstring (punion e1.epos e2.epos))
		| Some e1, Some e2 -> Some (mk (TBinop(op, e1, e2)) e.etype e.epos)
		| _ -> None)
	| TUnop((Neg | NegBits) as op,Prefix,e1) -> (match make_constant_expression ctx e1 with
		| Some e1 -> Some (mk (TUnop(op,Prefix,e1)) e.etype e.epos)
		| None -> None)
	| TCast (e1, None) ->
		(match make_constant_expression ctx e1 with
		| None -> None
		| Some e1 -> Some {e with eexpr = TCast(e1,None)})
	| TParenthesis e1 ->
		begin match make_constant_expression ctx ~concat_strings e1 with
			| None -> None
			| Some e1 -> Some {e with eexpr = TParenthesis e1}
		end
	| TMeta(m,e1) ->
		begin match make_constant_expression ctx ~concat_strings e1 with
			| None -> None
			| Some e1 -> Some {e with eexpr = TMeta(m,e1)}
		end
	| TTypeExpr _ -> Some e
	(* try to inline static function calls *)
	(* Disabled for now, see #4254. *)
(* 	| TCall ({ etype = TFun(_,ret); eexpr = TField (_,FStatic (c,cf)) },el) ->
		(try
			let func = match cf.cf_expr with Some ({eexpr = TFunction func}) -> func | _ -> raise Not_found in
			let ethis = mk (TConst TThis) t_dynamic e.epos in
			let inl = (try type_inline ctx cf func ethis el ret None e.epos false with Error (Custom _,_) -> None) in
			(match inl with
			| None -> None
			| Some e -> make_constant_expression ctx e)
		with Not_found -> None) *)
	| _ -> None<|MERGE_RESOLUTION|>--- conflicted
+++ resolved
@@ -349,13 +349,8 @@
 			| { eexpr = TFunction func } as ef ->
 				let cf = mk_field "" ef.etype e.epos null_pos in
 				let ethis = mk (TConst TThis) t_dynamic e.epos in
-<<<<<<< HEAD
 				let rt = (match follow ef.etype with TFun (_,rt,_) -> rt | _ -> die "" __LOC__) in
-				let inl = (try type_inline ctx cf func ethis el rt None e.epos ~self_calling_closure:true false with Error (Custom _,_) -> None) in
-=======
-				let rt = (match follow ef.etype with TFun (_,rt) -> rt | _ -> die "" __LOC__) in
 				let inl = (try type_inline ctx cf func ethis el rt None e.epos ~self_calling_closure:true false with Error { err_message = Custom _ } -> None) in
->>>>>>> 3b864891
 				(match inl with
 				| None -> reduce_expr ctx e
 				| Some e -> reduce_loop ctx e)
@@ -363,13 +358,8 @@
 				begin match cf.cf_expr with
 				| Some {eexpr = TFunction tf} ->
 					let config = inline_config (Some cl) cf el e.etype in
-<<<<<<< HEAD
 					let rt = (match follow e1.etype with TFun (_,rt,_) -> rt | _ -> die "" __LOC__) in
-					let inl = (try type_inline ctx cf tf ef el rt config e.epos false with Error (Custom _,_) -> None) in
-=======
-					let rt = (match follow e1.etype with TFun (_,rt) -> rt | _ -> die "" __LOC__) in
 					let inl = (try type_inline ctx cf tf ef el rt config e.epos false with Error { err_message = Custom _ } -> None) in
->>>>>>> 3b864891
 					(match inl with
 					| None -> reduce_expr ctx e
 					| Some e ->
