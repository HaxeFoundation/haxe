--- conflicted
+++ resolved
@@ -29,11 +29,8 @@
 	php : fixed checking floats for equality (#4260)
 	php : throw if invalid json string supplied to Json.parse() (#4592)
 	php : fixed ssl connections (#4581)
-<<<<<<< HEAD
 	php : fixed writing bytes containing zero byte to MySQL & SQLite (#4489)
-=======
 	php : fixed call()() cases for PHP5 (#5569)
->>>>>>> 96bcbfd8
 
 2016-11-29: 3.4.0-RC1
 
