--- conflicted
+++ resolved
@@ -34,11 +34,7 @@
     - 7z x "opam64.tar.xz" -so | 7z x -aoa -si -ttar
     - '%CYG_ROOT%/bin/bash -lc "cd \"$OLDPWD\" && bash opam64/install.sh"'
     - '%CYG_ROOT%/bin/bash -lc "opam init mingw \"https://github.com/fdopen/opam-repository-mingw.git\" --comp 4.02.3+mingw32c --switch 4.02.3+mingw32c --auto-setup --yes"'
-<<<<<<< HEAD
-    - '%CYG_ROOT%/bin/bash -lc "opam install camlp4 ocamlfind rope ptmap --yes"'
-=======
-    - '%CYG_ROOT%/bin/bash -lc "opam install camlp4 sedlex ocamlfind --yes"'
->>>>>>> 10027db6
+    - '%CYG_ROOT%/bin/bash -lc "opam install camlp4 ocamlfind sedlex rope ptmap --yes"'
     # Install neko
     - choco install neko --prerelease --ignore-dependencies -s 'https://ci.appveyor.com/nuget/neko' -y
     - choco install chocolatey-core.extension php --ignore-dependencies -y
