--- conflicted
+++ resolved
@@ -13,12 +13,8 @@
         HXBUILDS_AWS_SECRET_ACCESS_KEY:
           secure: ewwkKcjnSKl/Vtrz1SXmI6XKk1ENmJDyzm5YaR2wi03foRhTke29TvymB21rDTSl
     matrix:
-<<<<<<< HEAD
-        - TEST: "neko,python,cs,java,php7,macro"
-=======
         - ARCH: 64
-          TEST: "neko,python,cs,java,php7,php,macro"
->>>>>>> 66df92ea
+          TEST: "neko,python,cs,java,php7,macro"
           DEPLOY_NIGHTLIES: 1
         - ARCH: 64
           TEST: "cpp"
