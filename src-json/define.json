--- conflicted
+++ resolved
@@ -22,19 +22,10 @@
 		"platforms": ["cpp"]
 	},
 	{
-<<<<<<< HEAD
-		"name": "As3",
-		"define": "as3",
-		"doc": "Defined when outputting flash9 as3 source code."
-	},
-	{
 		"name": "Asys",
 		"define": "asys",
 		"doc": "Defined for all platforms that support the libuv-based asys package."
 	},
-	{
-=======
->>>>>>> 2fe59160
 		"name": "CheckXmlProxy",
 		"define": "check_xml_proxy",
 		"doc": "Check the used fields of the XML proxy."
