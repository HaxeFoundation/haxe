--- conflicted
+++ resolved
@@ -35,14 +35,9 @@
 	{
 		"name": "Annotation",
 		"metadata": ":annotation",
-<<<<<<< HEAD
-		"doc": "Annotation (`@interface`) definitions on `--java-lib` imports will be annotated with this metadata. Has no effect on types compiled by Haxe.",
-		"platforms": ["jvm"],
-=======
 		"doc": "Marks a class as a Java annotation",
 		"params": ["Retention policy"],
-		"platforms": ["java"],
->>>>>>> b24f35d4
+		"platforms": ["jvm"],
 		"targets": ["TClass"]
 	},
 	{
@@ -526,7 +521,6 @@
 		"metadata": ":java.default",
 		"doc": "Equivalent to the default modifier of the Java language",
 		"platforms": ["jvm"],
-		"params": [],
 		"targets": ["TClassField"]
 	},
 	{
