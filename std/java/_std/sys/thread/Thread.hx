/*
 * Copyright (C)2005-2019 Haxe Foundation
 *
 * Permission is hereby granted, free of charge, to any person obtaining a
 * copy of this software and associated documentation files (the "Software"),
 * to deal in the Software without restriction, including without limitation
 * the rights to use, copy, modify, merge, publish, distribute, sublicense,
 * and/or sell copies of the Software, and to permit persons to whom the
 * Software is furnished to do so, subject to the following conditions:
 *
 * The above copyright notice and this permission notice shall be included in
 * all copies or substantial portions of the Software.
 *
 * THE SOFTWARE IS PROVIDED "AS IS", WITHOUT WARRANTY OF ANY KIND, EXPRESS OR
 * IMPLIED, INCLUDING BUT NOT LIMITED TO THE WARRANTIES OF MERCHANTABILITY,
 * FITNESS FOR A PARTICULAR PURPOSE AND NONINFRINGEMENT. IN NO EVENT SHALL THE
 * AUTHORS OR COPYRIGHT HOLDERS BE LIABLE FOR ANY CLAIM, DAMAGES OR OTHER
 * LIABILITY, WHETHER IN AN ACTION OF CONTRACT, TORT OR OTHERWISE, ARISING
 * FROM, OUT OF OR IN CONNECTION WITH THE SOFTWARE OR THE USE OR OTHER
 * DEALINGS IN THE SOFTWARE.
 */

package sys.thread;

import java.Lib;
<<<<<<< HEAD
import java.util.concurrent.atomic.AtomicInteger;

@:coreApi
abstract Thread(NativeThread) {
	inline function new(t:NativeThread) {
=======
import java.lang.Runnable;
import java.util.WeakHashMap;
import java.util.Collections;
import java.lang.Thread as JavaThread;
import java.lang.System;
import java.StdTypes.Int64 as Long;
import java.util.concurrent.atomic.AtomicInteger;
import java.util.concurrent.LinkedBlockingDeque;

abstract Thread(HaxeThread) from HaxeThread {
	public var events(get,never):EventLoop;

	inline function new(t:HaxeThread) {
>>>>>>> 67ab67cf
		this = t;
	}

	public static inline function create(job:()->Void):Thread {
		return HaxeThread.create(job, false);
	}

	public static inline function current():Thread {
		return HaxeThread.get(JavaThread.currentThread());
	}

	public static inline function runWithEventLoop(job:()->Void):Void {
		HaxeThread.runWithEventLoop(job);
	}

	public static inline function createWithEventLoop(job:()->Void):Thread {
		return HaxeThread.create(job, true);
	}

	public static inline function readMessage(block:Bool):Dynamic {
		return current().getHandle().readMessage(block);
	}

	public inline function sendMessage(msg:Dynamic):Void {
		this.sendMessage(msg);
	}

<<<<<<< HEAD
	public function scheduleEvent(event:()->Void):Void {
		this.events.add(event);
	}

	public function schedulePromisedEvent(event:()->Void):Void {
		this.events.add(event);
		this.promisedEvents.decrementAndGet();
	}

	public function promiseEvent():Void {
		this.promisedEvents.incrementAndGet();
	}

	private inline function getHandle():NativeThread {
		return this;
	}

	@:keep
	private static function processEvents():Void {
		current().getHandle().processEvents();
=======
	inline function getHandle():HaxeThread {
		return this;
	}

	function get_events():EventLoop {
		if(this.events == null)
			throw new NoEventLoopException();
		return this.events;
	}

	@:keep
	static function initEventLoop() {
		@:privateAccess HaxeThread.get(JavaThread.currentThread()).events = new EventLoop();
	}

	@:keep //TODO: keep only if events are actually used
	static function processEvents():Void {
		current().getHandle().events.loop();
>>>>>>> 67ab67cf
	}
}

private class HaxeThread {
	static final nativeThreads = Collections.synchronizedMap(new WeakHashMap<JavaThread,HaxeThread>());
	static final mainJavaThread = JavaThread.currentThread();
	static final mainHaxeThread = new HaxeThread();

	public final messages = new LinkedBlockingDeque<Dynamic>();

	public var events(default,null):Null<EventLoop>;

	public static function create(job:()->Void, withEventLoop:Bool):HaxeThread {
		var hx = new HaxeThread();
		if(withEventLoop)
			hx.events = new EventLoop();
		var thread = new NativeHaxeThread(hx, job, withEventLoop);
		thread.setDaemon(true);
		thread.start();
		return hx;
	}

	public static function get(javaThread:JavaThread):HaxeThread {
		if(javaThread == mainJavaThread) {
			return mainHaxeThread;
		} else if(javaThread is NativeHaxeThread) {
			return (cast javaThread:NativeHaxeThread).haxeThread;
		} else {
			switch nativeThreads.get(javaThread) {
				case null:
					var hx = new HaxeThread();
					nativeThreads.put(javaThread, hx);
					return hx;
				case hx:
					return hx;
			}
		}
	}

<<<<<<< HEAD
	public var messages:Deque<Dynamic>;
	public var events:Deque<()->Void>;
	public var promisedEvents = new AtomicInteger();

	public function new() {
		this.messages = new Deque();
		this.events = new Deque();
=======
	public static function runWithEventLoop(job:()->Void):Void {
		var thread = get(JavaThread.currentThread());
		if(thread.events == null) {
			thread.events = new EventLoop();
			try {
				job();
				thread.events.loop();
				thread.events = null;
			} catch(e) {
				thread.events = null;
				throw e;
			}
		} else {
			job();
		}
>>>>>>> 67ab67cf
	}

	function new() {}

	public function sendMessage(msg:Dynamic):Void {
		messages.add(msg);
	}

<<<<<<< HEAD
	public function processEvents() {
		while(true) {
			switch events.pop(threadObject.promisedEvents.intValue() > 0) {
				case null: break;
				case event: event();
			}
		}
=======
	public function readMessage(block:Bool):Dynamic {
		return block ? messages.take() : messages.poll();
>>>>>>> 67ab67cf
	}
}

private class NativeHaxeThread extends java.lang.Thread {
	public final haxeThread:HaxeThread;
	final withEventLoop:Bool;

	public function new(haxeThread:HaxeThread, job:()->Void, withEventLoop:Bool) {
		super(new Job(job));
		this.haxeThread = haxeThread;
		this.withEventLoop = withEventLoop;
	}

<<<<<<< HEAD
	@:overload override public function run():Void {
		runFunction();
		threadObject.processEvents();
=======
	override overload public function run() {
		super.run();
		if(withEventLoop)
			haxeThread.events.loop();
>>>>>>> 67ab67cf
	}
}

#if jvm
private abstract Job(Runnable) from Runnable to Runnable {
	public inline function new(job:()->Void) {
		this = cast job;
	}
}
#else
private class Job implements Runnable {
	final job:()->Void;

	public function new(job:()->Void) {
		this.job = job;
	}

	public function run() {
		job();
	}
}
#end<|MERGE_RESOLUTION|>--- conflicted
+++ resolved
@@ -23,13 +23,6 @@
 package sys.thread;
 
 import java.Lib;
-<<<<<<< HEAD
-import java.util.concurrent.atomic.AtomicInteger;
-
-@:coreApi
-abstract Thread(NativeThread) {
-	inline function new(t:NativeThread) {
-=======
 import java.lang.Runnable;
 import java.util.WeakHashMap;
 import java.util.Collections;
@@ -43,7 +36,6 @@
 	public var events(get,never):EventLoop;
 
 	inline function new(t:HaxeThread) {
->>>>>>> 67ab67cf
 		this = t;
 	}
 
@@ -71,28 +63,6 @@
 		this.sendMessage(msg);
 	}
 
-<<<<<<< HEAD
-	public function scheduleEvent(event:()->Void):Void {
-		this.events.add(event);
-	}
-
-	public function schedulePromisedEvent(event:()->Void):Void {
-		this.events.add(event);
-		this.promisedEvents.decrementAndGet();
-	}
-
-	public function promiseEvent():Void {
-		this.promisedEvents.incrementAndGet();
-	}
-
-	private inline function getHandle():NativeThread {
-		return this;
-	}
-
-	@:keep
-	private static function processEvents():Void {
-		current().getHandle().processEvents();
-=======
 	inline function getHandle():HaxeThread {
 		return this;
 	}
@@ -111,7 +81,6 @@
 	@:keep //TODO: keep only if events are actually used
 	static function processEvents():Void {
 		current().getHandle().events.loop();
->>>>>>> 67ab67cf
 	}
 }
 
@@ -151,15 +120,6 @@
 		}
 	}
 
-<<<<<<< HEAD
-	public var messages:Deque<Dynamic>;
-	public var events:Deque<()->Void>;
-	public var promisedEvents = new AtomicInteger();
-
-	public function new() {
-		this.messages = new Deque();
-		this.events = new Deque();
-=======
 	public static function runWithEventLoop(job:()->Void):Void {
 		var thread = get(JavaThread.currentThread());
 		if(thread.events == null) {
@@ -175,7 +135,6 @@
 		} else {
 			job();
 		}
->>>>>>> 67ab67cf
 	}
 
 	function new() {}
@@ -184,18 +143,8 @@
 		messages.add(msg);
 	}
 
-<<<<<<< HEAD
-	public function processEvents() {
-		while(true) {
-			switch events.pop(threadObject.promisedEvents.intValue() > 0) {
-				case null: break;
-				case event: event();
-			}
-		}
-=======
 	public function readMessage(block:Bool):Dynamic {
 		return block ? messages.take() : messages.poll();
->>>>>>> 67ab67cf
 	}
 }
 
@@ -209,16 +158,10 @@
 		this.withEventLoop = withEventLoop;
 	}
 
-<<<<<<< HEAD
-	@:overload override public function run():Void {
-		runFunction();
-		threadObject.processEvents();
-=======
 	override overload public function run() {
 		super.run();
 		if(withEventLoop)
 			haxeThread.events.loop();
->>>>>>> 67ab67cf
 	}
 }
 
