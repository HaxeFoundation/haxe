--- conflicted
+++ resolved
@@ -131,14 +131,9 @@
 
 	public function push(x:T):Int {
 		var length = length;
-<<<<<<< HEAD
-		if (length >= __a.length) {
-			var newLen = (length << 1) + 1;
-=======
 		if (length >= __a.length)
 		{
 			var newLen = length == 0 ? __hx_defaultCapacity : (length << 1);
->>>>>>> 2985c9d8
 			var newarr = new NativeArray(newLen);
 			System.arraycopy(__a, 0, newarr, 0, __a.length);
 
