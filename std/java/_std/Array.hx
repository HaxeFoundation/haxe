--- conflicted
+++ resolved
@@ -419,23 +419,13 @@
 		return new haxe.iterators.ArrayIterator(this);
 	}
 
-<<<<<<< HEAD
-	public inline function keyValueIterator() : ArrayKeyValueIterator<T>
-	{
+	public inline function keyValueIterator() : ArrayKeyValueIterator<T> {
 		return new ArrayKeyValueIterator(this);
 	}
 
-	public function resize( len : Int ) : Void
-	{
-		if (length < len)
-		{
-			if (__a.length < len)
-			{
-=======
 	public function resize(len:Int):Void {
 		if (length < len) {
 			if (__a.length < len) {
->>>>>>> 6b7db025
 				var newArr = new NativeArray<T>(len);
 				if (length > 0)
 					System.arraycopy(__a, 0, newArr, 0, length);
