/*
 * Copyright (C)2005-2019 Haxe Foundation
 *
 * Permission is hereby granted, free of charge, to any person obtaining a
 * copy of this software and associated documentation files (the "Software"),
 * to deal in the Software without restriction, including without limitation
 * the rights to use, copy, modify, merge, publish, distribute, sublicense,
 * and/or sell copies of the Software, and to permit persons to whom the
 * Software is furnished to do so, subject to the following conditions:
 *
 * The above copyright notice and this permission notice shall be included in
 * all copies or substantial portions of the Software.
 *
 * THE SOFTWARE IS PROVIDED "AS IS", WITHOUT WARRANTY OF ANY KIND, EXPRESS OR
 * IMPLIED, INCLUDING BUT NOT LIMITED TO THE WARRANTIES OF MERCHANTABILITY,
 * FITNESS FOR A PARTICULAR PURPOSE AND NONINFRINGEMENT. IN NO EVENT SHALL THE
 * AUTHORS OR COPYRIGHT HOLDERS BE LIABLE FOR ANY CLAIM, DAMAGES OR OTHER
 * LIABILITY, WHETHER IN AN ACTION OF CONTRACT, TORT OR OTHERWISE, ARISING
 * FROM, OUT OF OR IN CONNECTION WITH THE SOFTWARE OR THE USE OR OTHER
 * DEALINGS IN THE SOFTWARE.
 */

import java.internal.Function;
import java.internal.HxObject;
import java.internal.Runtime;
import java.Boot;

@:coreApi class Reflect {
	public static function hasField(o:Dynamic, field:String):Bool {
		if (Std.is(o, IHxObject)) {
			return untyped (o : IHxObject).__hx_getField(field, false, true, false) != Runtime.undefined;
		}
		return Runtime.slowHasField(o, field);
	}

	@:keep
	public static function field(o:Dynamic, field:String):Dynamic {
		if (Std.is(o, IHxObject)) {
			return untyped (o : IHxObject).__hx_getField(field, false, false, false);
		}
		return Runtime.slowGetField(o, field, false);
	}

	@:keep
	public static function setField(o:Dynamic, field:String, value:Dynamic):Void {
		if (Std.is(o, IHxObject)) {
			untyped (o : IHxObject).__hx_setField(field, value, false);
		} else {
			Runtime.slowSetField(o, field, value);
		}
	}

<<<<<<< HEAD
	public static function getProperty(o:Dynamic, field:String):Dynamic {
=======
	public static function getProperty( o : Dynamic, field : String ) : Dynamic
	{
		if (o == null || field == null) {
			return null;
		}
>>>>>>> 2985c9d8
		if (Std.is(o, IHxObject)) {
			return untyped (o : IHxObject).__hx_getField(field, false, false, true);
		}
		if (Runtime.slowHasField(o, "get_" + field)) {
			return Runtime.slowCallField(o, "get_" + field, null);
		}
		return Runtime.slowGetField(o, field, false);
	}

	public static function setProperty(o:Dynamic, field:String, value:Dynamic):Void {
		if (Std.is(o, IHxObject)) {
			untyped (o : IHxObject).__hx_setField(field, value, true);
		} else if (Runtime.slowHasField(o, "set_" + field)) {
			Runtime.slowCallField(o, "set_" + field, java.NativeArray.make(value));
		} else {
			Runtime.slowSetField(o, field, value);
		}
	}

	public static function callMethod(o:Dynamic, func:haxe.Constraints.Function, args:Array<Dynamic>):Dynamic {
		var args = java.Lib.nativeArray(args, true);
		return untyped (func : Function).__hx_invokeDynamic(args);
	}

	@:keep
	public static function fields(o:Dynamic):Array<String> {
		if (Std.is(o, IHxObject)) {
			var ret:Array<String> = [];
			untyped (o : IHxObject).__hx_getFields(ret);
			return ret;
		} else if (Std.is(o, java.lang.Class)) {
			return Type.getClassFields(cast o);
		} else {
			return [];
		}
	}

	public static function isFunction(f:Dynamic):Bool {
		return Std.is(f, Function);
	}

	public static function compare<T>(a:T, b:T):Int {
		return Runtime.compare(a, b);
	}

	@:access(java.internal.Closure)
	public static function compareMethods(f1:Dynamic, f2:Dynamic):Bool {
		if (f1 == f2) {
			return true;
		}
		if (Std.is(f1, Closure) && Std.is(f2, Closure)) {
			var f1c:Closure = cast f1;
			var f2c:Closure = cast f2;
			return Runtime.refEq(f1c.obj, f2c.obj) && f1c.field == f2c.field;
		}
		return false;
	}

	public static function isObject(v:Dynamic):Bool {
		return v != null
			&& !(Std.is(v, HxEnum)
				|| Std.is(v, Function)
				|| Std.is(v, java.lang.Enum)
				|| Std.is(v, java.lang.Number)
				|| Std.is(v, java.lang.Boolean.BooleanClass));
	}

	public static function isEnumValue(v:Dynamic):Bool {
		return v != null && (Std.is(v, HxEnum) || Std.is(v, java.lang.Enum));
	}

	public static function deleteField(o:Dynamic, field:String):Bool {
		return (Std.is(o, DynamicObject) && (o : DynamicObject).__hx_deleteField(field));
	}

<<<<<<< HEAD
	public static function copy<T>(o:T):T {
		var o2:Dynamic = {};
		for (f in Reflect.fields(o))
			Reflect.setField(o2, f, Reflect.field(o, f));
=======
	public static function copy<T>( o : Null<T> ) : Null<T>
	{
		if(o == null) return null;
		var o2 : Dynamic = {};
		for( f in Reflect.fields(o) )
			Reflect.setField(o2,f,Reflect.field(o,f));
>>>>>>> 2985c9d8
		return cast o2;
	}

	@:overload(function(f:Array<Dynamic>->Void):Dynamic {})
	public static function makeVarArgs(f:Array<Dynamic>->Dynamic):Dynamic {
		return new VarArgsFunction(f);
	}
}<|MERGE_RESOLUTION|>--- conflicted
+++ resolved
@@ -50,15 +50,11 @@
 		}
 	}
 
-<<<<<<< HEAD
-	public static function getProperty(o:Dynamic, field:String):Dynamic {
-=======
 	public static function getProperty( o : Dynamic, field : String ) : Dynamic
 	{
 		if (o == null || field == null) {
 			return null;
 		}
->>>>>>> 2985c9d8
 		if (Std.is(o, IHxObject)) {
 			return untyped (o : IHxObject).__hx_getField(field, false, false, true);
 		}
@@ -134,19 +130,12 @@
 		return (Std.is(o, DynamicObject) && (o : DynamicObject).__hx_deleteField(field));
 	}
 
-<<<<<<< HEAD
-	public static function copy<T>(o:T):T {
-		var o2:Dynamic = {};
-		for (f in Reflect.fields(o))
-			Reflect.setField(o2, f, Reflect.field(o, f));
-=======
 	public static function copy<T>( o : Null<T> ) : Null<T>
 	{
 		if(o == null) return null;
 		var o2 : Dynamic = {};
 		for( f in Reflect.fields(o) )
 			Reflect.setField(o2,f,Reflect.field(o,f));
->>>>>>> 2985c9d8
 		return cast o2;
 	}
 
