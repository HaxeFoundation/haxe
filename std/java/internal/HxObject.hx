--- conflicted
+++ resolved
@@ -47,14 +47,10 @@
 	@:skipReflection var __hx_length:Int;
 	@:skipReflection var __hx_length_f:Int;
 
-<<<<<<< HEAD
-	@:overload public function new() {
-=======
 	@:skipReflection static var __hx_toString_depth = 0;
 
 	@:overload public function new()
 	{
->>>>>>> 51b10b5f
 		this.__hx_fields = new java.NativeArray(0);
 		this.__hx_dynamics = new java.NativeArray(0);
 		this.__hx_fields_f = new java.NativeArray(0);
@@ -178,9 +174,6 @@
 		return untyped fn.__hx_invokeDynamic(dynargs);
 	}
 
-<<<<<<< HEAD
-	public function toString():String {
-=======
 	public function toString():String
 	{
 		if (__hx_toString_depth >= 5) {
@@ -198,7 +191,6 @@
 	}
 
 	function __hx_toString() {
->>>>>>> 51b10b5f
 		var ts = this.__hx_getField("toString", false, false, false);
 		if (ts != null)
 			return ts();
