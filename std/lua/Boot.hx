/*
 * Copyright (C)2005-2019 Haxe Foundation
 *
 * Permission is hereby granted, free of charge, to any person obtaining a
 * copy of this software and associated documentation files (the "Software"),
 * to deal in the Software without restriction, including without limitation
 * the rights to use, copy, modify, merge, publish, distribute, sublicense,
 * and/or sell copies of the Software, and to permit persons to whom the
 * Software is furnished to do so, subject to the following conditions:
 *
 * The above copyright notice and this permission notice shall be included in
 * all copies or substantial portions of the Software.
 *
 * THE SOFTWARE IS PROVIDED "AS IS", WITHOUT WARRANTY OF ANY KIND, EXPRESS OR
 * IMPLIED, INCLUDING BUT NOT LIMITED TO THE WARRANTIES OF MERCHANTABILITY,
 * FITNESS FOR A PARTICULAR PURPOSE AND NONINFRINGEMENT. IN NO EVENT SHALL THE
 * AUTHORS OR COPYRIGHT HOLDERS BE LIABLE FOR ANY CLAIM, DAMAGES OR OTHER
 * LIABILITY, WHETHER IN AN ACTION OF CONTRACT, TORT OR OTHERWISE, ARISING
 * FROM, OUT OF OR IN CONNECTION WITH THE SOFTWARE OR THE USE OR OTHER
 * DEALINGS IN THE SOFTWARE.
 */

package lua;

import haxe.Constraints.Function;


@:dox(hide)
class Boot {

	// Used temporarily for bind()
	static var _:Dynamic;
	static var _fid = 0;

	// A max stack size to respect for unpack operations
	public static var MAXSTACKSIZE (default, null) = 1000;

	public static var platformBigEndian = NativeStringTools.byte(NativeStringTools.dump(function(){}),7) > 0;

	static var hiddenFields : Table<String,Bool> = untyped __lua__("{__id__=true, hx__closures=true, super=true, prototype=true, __fields__=true, __ifields__=true, __class__=true, __properties__=true}");



	static function __unhtml(s : String)
		return s.split("&").join("&amp;").split("<").join("&lt;").split(">").join("&gt;");

	/*
	   Indicates if the given object is a class.
	*/
	static inline public function isClass(o:Dynamic) : Bool {
		if (Lua.type(o) != "table") return false;
		else return untyped __define_feature__("lua.Boot.isClass", o.__name__);
	}

	/*
	   Indicates if the given object is a enum.
	*/
	static inline public function isEnum(e:Dynamic) : Bool {
		if (Lua.type(e) != "table") return false;
		else return untyped __define_feature__("lua.Boot.isEnum", e.__ename__);
	}

	/*
	   Returns the class of a given object, and defines the getClass feature
	   for the given class.
	*/
	static inline public function getClass(o:Dynamic) : Class<Dynamic> {
		if (Std.is(o, Array)) return Array;
		else if (Std.is(o, String)) return String;
		else {
			var cl = untyped __define_feature__("lua.Boot.getClass", o.__class__);
			if (cl != null) return cl;
			else return null;
		}
	}

	/*
	   Indicates if the given object is an instance of the given Type
	*/
	@:ifFeature("typed_catch")
	private static function __instanceof(o : Dynamic, cl : Dynamic) {
		if( cl == null ) return false;

		switch( cl ) {
			case Int:
				return (Lua.type(o) == "number" &&  clamp(o) == o);
			case Float:
				return Lua.type(o) == "number";
			case Bool:
				return Lua.type(o) == "boolean";
			case String:
				return Lua.type(o) == "string";
			case Thread:
				return Lua.type(o) == "thread";
			case UserData:
				return Lua.type(o) == "userdata";
			case Array:
				return isArray(o);
			case Table:
				return Lua.type(o) == "table";
			case Dynamic:
				return true;
			default: {
				if ( o!= null &&  Lua.type(o)  == "table" && Lua.type(cl) == "table"){
					if (extendsOrImplements(getClass(o), cl)) return true;
					// We've exhausted standard inheritance checks.  Check for simple Class/Enum eqauality
					// Also, do not use isClass/isEnum here, perform raw checks
					untyped __feature__("Class.*",if( cl == Class && o.__name__ != null ) return true);
					untyped __feature__("Enum.*",if( cl == Enum && o.__ename__ != null ) return true);
					// last chance, is it an enum instance?
					return o.__enum__ == cl;
				} else {
					return false;
				}
			}
		}
	}
	static function isArray(o:Dynamic) : Bool {
		return Lua.type(o) == "table"
			&& untyped o.__enum__ == null
			&& Lua.getmetatable(o) != null
			&& Lua.getmetatable(o).__index == untyped Array.prototype;
	}

	/*
	   Indicates if the given object inherits from the given class
	*/
	static function inheritsFrom(o:Dynamic, cl:Class<Dynamic>) : Bool {
		while (Lua.getmetatable(o) != null && Lua.getmetatable(o).__index != null){
			if (Lua.getmetatable(o).__index == untyped cl.prototype) return true;
			o = Lua.getmetatable(o).__index;
		}
		return false;
	}

	@:ifFeature("typed_cast")
	private static function __cast(o : Dynamic, t : Dynamic) {
<<<<<<< HEAD
		if (o == null) return null;
		else if (__instanceof(o, t)) return o;
=======
		if (o == null || __instanceof(o, t)) return o;
>>>>>>> 80f42bdc
		else throw "Cannot cast " +Std.string(o) + " to " +Std.string(t);
	}

	/*
	   Helper method to generate a string representation of an enum
	*/
	static function printEnum(o:Array<Dynamic>, s : String){
		if (o.length == 2){
			return o[0];
		} else {
			// parameterized enums are arrays
			var str = o[0] + "(";
			s += "\t";
			for (i in 2...o.length){
				if( i != 2 )
					str += "," + __string_rec(o[i],s);
				else
					str += __string_rec(o[i],s);
			}
			return str + ")";
		}
	}

	/*
	   Helper method to generate a string representation of a class
	*/
	static inline function printClass(c:Table<String,Dynamic>, s : String) : String {
		return '{${printClassRec(c,'',s)}}';
	}

	/*
	   Helper method to generate a string representation of a class
	*/
	static function printClassRec(c:Table<String,Dynamic>, result='', s : String) : String {
		var f = Boot.__string_rec;
		untyped __lua__("for k,v in pairs(c) do if result ~= '' then result = result .. ', ' end result = result .. k .. ':' .. f(v, s.. '\t') end");
		return result;
	}

	/*
	   Generate a string representation for arbitrary object.
	*/
	@:ifFeature("has_enum")
	static function __string_rec(o : Dynamic, s:String = "") {
		return switch(untyped __type__(o)){
			case "nil": "null";
			case "number" : {
				if (o == std.Math.POSITIVE_INFINITY) "Infinity";
				else if (o == std.Math.NEGATIVE_INFINITY) "-Infinity";
				else if (o == 0) "0";
				else if (o != o) "NaN";
				else untyped tostring(o);
			}
			case "boolean" : untyped tostring(o);
			case "string"  : o;
			case "userdata": {
				var mt = lua.Lua.getmetatable(o);
				if (mt != null && mt.__tostring != null){
					lua.Lua.tostring(o);
				} else {
					"<userdata>";
				}
			}
			case "function": "<function>";
			case "thread"  : "<thread>";
			case "table": {
			    if (o.__enum__ != null) printEnum(o,s);
				else if (o.toString != null && !isArray(o)) o.toString();
				else if (isArray(o)) {
					var o2 : Array<Dynamic> = untyped o;
					if (s.length > 5) "[...]"
					else '[${[for (i in o2) __string_rec(i,s+1)].join(",")}]';
				}
				else if (o.__class__ != null) printClass(o,s+"\t");
				else {
					var fields = fieldIterator(o);
					var buffer:Table<Int,String> = Table.create();
					var first = true;
					Table.insert(buffer,"{ ");
					for (f in fields){
						if (first) first = false;
						else Table.insert(buffer,", ");
						Table.insert(buffer,'${Std.string(f)} : ${untyped Std.string(o[f])}');
					}
					Table.insert(buffer, " }");
					Table.concat(buffer, "");
				}
			};
			default : {
				throw "Unknown Lua type";
				null;
			}
		}

	}

	/*
	   Define an array from the given table
	*/
	public inline static function defArray<T>(tab: Table<Int,T>, ?length : Int) : Array<T> {
		if (length == null){
			length = TableTools.maxn(tab);
			if (length > 0){
				var head = tab[1];
				Table.remove(tab, 1);
				tab[0] =  head;
				return untyped _hx_tab_array(tab, length);
			} else {
				return [];
			}
		} else {
			return untyped _hx_tab_array(tab, length);
		}
	}

	/*
	   Create a Haxe object from the given table structure
	*/
	public inline static function tableToObject<T>(t:Table<String,T>) : Dynamic<T> {
		return untyped _hx_o(t);
	}

	/*
	   Get Date object as string representation
	*/
	public static function dateStr( date : std.Date ) : String {
		var m = date.getMonth() + 1;
		var d = date.getDate();
		var h = date.getHours();
		var mi = date.getMinutes();
		var s = date.getSeconds();
		return date.getFullYear()
			+"-"+(if( m < 10 ) "0"+m else ""+m)
			+"-"+(if( d < 10 ) "0"+d else ""+d)
			+" "+(if( h < 10 ) "0"+h else ""+h)
			+":"+(if( mi < 10 ) "0"+mi else ""+mi)
			+":"+(if( s < 10 ) "0"+s else ""+s);
	}

	/*
	   A 32 bit clamp function for numbers
	*/
	public inline static function clamp(x:Float){
		return untyped __define_feature__("lua.Boot.clamp", _hx_bit_clamp(x));
	}

	/*
	   Create a standard date object from a lua string representation
	*/
	public static function strDate( s : String ) : std.Date {
		switch( s.length ) {
		case 8: // hh:mm:ss
			var k = s.split(":");
			var t = lua.Os.time({
				year  : 0,
				month : 1,
				day   : 1,
				hour  : Lua.tonumber(k[0]),
				min   : Lua.tonumber(k[1]),
				sec   : Lua.tonumber(k[2])
			});
			return std.Date.fromTime(t);
		case 10: // YYYY-MM-DD
			var k = s.split("-");
			return new std.Date(Lua.tonumber(k[0]), Lua.tonumber(k[1]) - 1, Lua.tonumber(k[2]),0,0,0);
		case 19: // YYYY-MM-DD hh:mm:ss
			var k = s.split(" ");
			var y = k[0].split("-");
			var t = k[1].split(":");
			return new std.Date(cast y[0],Lua.tonumber(y[1]) - 1, Lua.tonumber(y[2]),Lua.tonumber(t[0]),Lua.tonumber(t[1]),Lua.tonumber(t[2]));
		default:
			throw "Invalid date format : " + s;
		}
	}

	/*
	  Helper method to determine if class cl1 extends, implements, or otherwise equals cl2
	*/
	public static function extendsOrImplements(cl1 : Class<Dynamic>, cl2 : Class<Dynamic>) : Bool {
		if (cl1 == null || cl2 == null) return false;
		else if (cl1 == cl2) return true;
		else if (untyped cl1.__interfaces__ != null) {
			var intf = untyped cl1.__interfaces__;
			for (i in 1...( TableTools.maxn(intf) + 1)){
				// check each interface, including extended interfaces
				if (extendsOrImplements(intf[i], cl2)) return true;
			}
		}
		// check standard inheritance
		return extendsOrImplements(untyped cl1.__super__, cl2);
	}


	/*
		Returns a shell escaped version of "cmd" along with any args
	*/
	public static function shellEscapeCmd(cmd : String, ?args : Array<String>){
		if (args != null) {
			switch (Sys.systemName()) {
				case "Windows":
					cmd = [
						for (a in [StringTools.replace(cmd, "/", "\\")].concat(args))
						StringTools.quoteWinArg(a, true)
					].join(" ");
				case _:
					cmd = [cmd].concat(args).map(StringTools.quoteUnixArg).join(" ");
			}
		}
		return cmd;
	}

	/*
	   Returns a temp file path that can be used for reading and writing
	*/
	public static function tempFile() : String {
		switch (Sys.systemName()){
			case "Windows" : return haxe.io.Path.join([Os.getenv("TMP"), Os.tmpname()]);
			default : return Os.tmpname();
		}
	}

	public static function fieldIterator( o : Table<String,Dynamic>) : Iterator<String> {
		if (Lua.type(o) != "table") {
			return  {
				next : function() return null,
				hasNext : function() return false
			}
		}
		var tbl : Table<String,String> =  cast (untyped o.__fields__ != null) ?  o.__fields__ : o;
		var cur = Lua.pairs(tbl).next;
		var next_valid = function(tbl, val){
			while (hiddenFields[untyped val] != null){
				val = cur(tbl, val).index;
			}
			return val;
		}
		var cur_val = next_valid(tbl, cur(tbl, null).index);
		return {
			next : function(){
				var ret = cur_val;
				cur_val = next_valid(tbl, cur(tbl, cur_val).index);
				return ret;
			},
			hasNext : function() return cur_val !=  null
		}
	}

	static var os_patterns = [
		'Windows' => ['windows','^mingw','^cygwin'],
		'Linux'   => ['linux'],
		'Mac'     => ['mac','darwin','osx'],
		'BSD'     => ['bsd$'],
		'Solaris' => ['SunOS']
	];

	public static function systemName() : String {
		var os : String = null;
		if (untyped jit != null && untyped jit.os != null ){
			os = untyped jit.os;
			os = os.toLowerCase();
		} else {
			var popen_status : Bool = false;
			var popen_result : lua.FileHandle = null;
			untyped __lua__("popen_status, popen_result = pcall(_G.io.popen, '')");
			if (popen_status) {
				popen_result.close();
				os = lua.Io.popen('uname -s','r').read('*l').toLowerCase();
			} else {
				os = lua.Os.getenv('OS').toLowerCase();
			}

		}

		for (k in os_patterns.keys()){
			for (p in os_patterns.get(k)) {
				if (lua.NativeStringTools.match(os,p) != null){
					return k;
				}
			}
		}

		return null;
	}
}<|MERGE_RESOLUTION|>--- conflicted
+++ resolved
@@ -135,12 +135,7 @@
 
 	@:ifFeature("typed_cast")
 	private static function __cast(o : Dynamic, t : Dynamic) {
-<<<<<<< HEAD
-		if (o == null) return null;
-		else if (__instanceof(o, t)) return o;
-=======
 		if (o == null || __instanceof(o, t)) return o;
->>>>>>> 80f42bdc
 		else throw "Cannot cast " +Std.string(o) + " to " +Std.string(t);
 	}
 
