--- conflicted
+++ resolved
@@ -190,14 +190,9 @@
 		Generate a string representation for arbitrary object.
 	**/
 	@:ifFeature("has_enum")
-<<<<<<< HEAD
-	static function __string_rec(o:Dynamic, s:String = "") {
-		return switch (untyped __type__(o)) {
-=======
 	static function __string_rec(o : Dynamic, s:String = "") {
 		if(s.length >= 5) return "<...>";
 		return switch(untyped __type__(o)){
->>>>>>> 51b10b5f
 			case "nil": "null";
 			case "number": {
 					if (o == std.Math.POSITIVE_INFINITY)
@@ -224,34 +219,6 @@
 			case "function": "<function>";
 			case "thread": "<thread>";
 			case "table": {
-<<<<<<< HEAD
-					if (o.__enum__ != null)
-						printEnum(o, s);
-					else if (o.toString != null && !isArray(o))
-						o.toString();
-					else if (isArray(o)) {
-						var o2:Array<Dynamic> = untyped o;
-						if (s.length > 5)
-							"[...]"
-						else
-							'[${[for (i in o2) __string_rec(i, s + 1)].join(",")}]';
-					} else if (o.__class__ != null)
-						printClass(o, s + "\t");
-					else {
-						var fields = fieldIterator(o);
-						var buffer:Table<Int, String> = Table.create();
-						var first = true;
-						Table.insert(buffer, "{ ");
-						for (f in fields) {
-							if (first)
-								first = false;
-							else
-								Table.insert(buffer, ", ");
-							Table.insert(buffer, '${Std.string(f)} : ${untyped Std.string(o[f])}');
-						}
-						Table.insert(buffer, " }");
-						Table.concat(buffer, "");
-=======
 			    if (o.__enum__ != null) printEnum(o,s);
 				else if (o.toString != null && !isArray(o)) o.toString();
 				else if (isArray(o)) {
@@ -269,7 +236,6 @@
 						if (first) first = false;
 						else Table.insert(buffer,", ");
 						Table.insert(buffer,'${Std.string(f)} : ${untyped __string_rec(o[f], s+"\t")}');
->>>>>>> 51b10b5f
 					}
 				};
 			default: {
