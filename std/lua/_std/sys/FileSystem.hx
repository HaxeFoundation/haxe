/*
 * Copyright (C)2005-2019 Haxe Foundation
 *
 * Permission is hereby granted, free of charge, to any person obtaining a
 * copy of this software and associated documentation files (the "Software"),
 * to deal in the Software without restriction, including without limitation
 * the rights to use, copy, modify, merge, publish, distribute, sublicense,
 * and/or sell copies of the Software, and to permit persons to whom the
 * Software is furnished to do so, subject to the following conditions:
 *
 * The above copyright notice and this permission notice shall be included in
 * all copies or substantial portions of the Software.
 *
 * THE SOFTWARE IS PROVIDED "AS IS", WITHOUT WARRANTY OF ANY KIND, EXPRESS OR
 * IMPLIED, INCLUDING BUT NOT LIMITED TO THE WARRANTIES OF MERCHANTABILITY,
 * FITNESS FOR A PARTICULAR PURPOSE AND NONINFRINGEMENT. IN NO EVENT SHALL THE
 * AUTHORS OR COPYRIGHT HOLDERS BE LIABLE FOR ANY CLAIM, DAMAGES OR OTHER
 * LIABILITY, WHETHER IN AN ACTION OF CONTRACT, TORT OR OTHERWISE, ARISING
 * FROM, OUT OF OR IN CONNECTION WITH THE SOFTWARE OR THE USE OR OTHER
 * DEALINGS IN THE SOFTWARE.
 */

package sys;

import lua.Io;
import lua.Os;
import lua.Lib;
import lua.Table;
import haxe.io.Path;
import lua.lib.luv.fs.FileSystem as LFileSystem;

class FileSystem {
	public static function exists(path:String):Bool {
		if (path == null)
			return false;
		else {
			var res = LFileSystem.stat(path);
			return res.result != null;
		}
	}

	public inline static function rename(path:String, newPath:String):Void {
		var ret = Os.rename(path, newPath);
		if (!ret.success) {
			throw ret.message;
		}
	}

	public inline static function stat(path:String):FileStat {
		var ls = LFileSystem.stat(path);
		if (ls.result == null)
			throw ls.message;
		var l = ls.result;
		return {
			gid: l.gid,
			uid: l.uid,
			rdev: l.rdev,
			size: l.size,
			nlink: l.nlink,
			mtime: Date.fromTime(l.mtime.sec + l.mtime.nsec / 1000000),
			mode: l.mode,
			ino: l.ino,
			dev: l.dev,
			ctime: Date.fromTime(l.ctime.sec + l.ctime.nsec / 1000000),
			atime: Date.fromTime(l.atime.sec + l.atime.nsec / 1000000)
		};
	}

<<<<<<< HEAD
	public inline static function fullPath(relPath:String):String {
		return Path.normalize(absolutePath(relPath));
=======
	public inline static function fullPath( relPath : String ) : String {
		return LFileSystem.realpath(Path.normalize(absolutePath(relPath)));
>>>>>>> 2985c9d8
	}

	public inline static function absolutePath(relPath:String):String {
		if (haxe.io.Path.isAbsolute(relPath)) {
			return relPath;
		}
		var pwd = lua.lib.luv.Misc.cwd();
		if (pwd == null)
			return relPath;
		return Path.join([pwd, relPath]);
	}

	public inline static function deleteFile(path:String):Void {
		var ret = lua.Os.remove(path);
		if (!ret.success) {
			throw ret.message;
		}
	}

	public inline static function readDirectory(path:String):Array<String> {
		var scandir = LFileSystem.scandir(path);

		var itr = function() {
			var next = LFileSystem.scandir_next(scandir).name;
			return next;
		}
		return lua.Lib.fillArray(itr);
	}

	public inline static function isDirectory(path:String):Bool {
		var result = LFileSystem.stat(path).result;
		if (result == null)
			return false;
		else
			return result.type == "directory";
	}

	public inline static function deleteDirectory(path:String):Void {
		var ret = LFileSystem.rmdir(path);
		if (ret.result == null) {
			throw ret.message;
		}
	}

	public static function createDirectory(path:String):Void {
		var path = haxe.io.Path.addTrailingSlash(path);
		var _p = null;
		var parts = [];
		while (path != (_p = haxe.io.Path.directory(path))) {
			parts.unshift(path);
			path = _p;
		}
		for (part in parts) {
			if (part.charCodeAt(part.length - 1) != ":".code && !exists(part) && !LFileSystem.mkdir(part, 511).result)
				throw "Could not create directory:" + part;
		}
	}
}<|MERGE_RESOLUTION|>--- conflicted
+++ resolved
@@ -66,13 +66,8 @@
 		};
 	}
 
-<<<<<<< HEAD
-	public inline static function fullPath(relPath:String):String {
-		return Path.normalize(absolutePath(relPath));
-=======
 	public inline static function fullPath( relPath : String ) : String {
 		return LFileSystem.realpath(Path.normalize(absolutePath(relPath)));
->>>>>>> 2985c9d8
 	}
 
 	public inline static function absolutePath(relPath:String):String {
