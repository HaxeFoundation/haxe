--- conflicted
+++ resolved
@@ -26,13 +26,8 @@
 	}
 
 	@:pure
-<<<<<<< HEAD
-	public static function field(o:Dynamic, field:String):Dynamic {
-		return try o[cast field] catch (e:Dynamic) null;
-=======
 	public static function field( o : Dynamic, field : String ) : Dynamic {
 		try return o[cast field] catch( e : Dynamic ) return null;
->>>>>>> 51b10b5f
 	}
 
 	public inline static function setField(o:Dynamic, field:String, value:Dynamic):Void {
