/*
 * Copyright (C)2005-2019 Haxe Foundation
 *
 * Permission is hereby granted, free of charge, to any person obtaining a
 * copy of this software and associated documentation files (the "Software"),
 * to deal in the Software without restriction, including without limitation
 * the rights to use, copy, modify, merge, publish, distribute, sublicense,
 * and/or sell copies of the Software, and to permit persons to whom the
 * Software is furnished to do so, subject to the following conditions:
 *
 * The above copyright notice and this permission notice shall be included in
 * all copies or substantial portions of the Software.
 *
 * THE SOFTWARE IS PROVIDED "AS IS", WITHOUT WARRANTY OF ANY KIND, EXPRESS OR
 * IMPLIED, INCLUDING BUT NOT LIMITED TO THE WARRANTIES OF MERCHANTABILITY,
 * FITNESS FOR A PARTICULAR PURPOSE AND NONINFRINGEMENT. IN NO EVENT SHALL THE
 * AUTHORS OR COPYRIGHT HOLDERS BE LIABLE FOR ANY CLAIM, DAMAGES OR OTHER
 * LIABILITY, WHETHER IN AN ACTION OF CONTRACT, TORT OR OTHERWISE, ARISING
 * FROM, OUT OF OR IN CONNECTION WITH THE SOFTWARE OR THE USE OR OTHER
 * DEALINGS IN THE SOFTWARE.
 */

package haxe.io;

typedef Float64ArrayData = js.lib.Float64Array;

@:coreApi
abstract Float64Array(Float64ArrayData) {
<<<<<<< HEAD
	public static inline var BYTES_PER_ELEMENT = 4;
=======

	public static inline var BYTES_PER_ELEMENT = 8;
	public var length(get,never) : Int;
	public var view(get,never) : ArrayBufferView;
>>>>>>> 51b10b5f

	public var length(get, never):Int;
	public var view(get, never):ArrayBufferView;

	public inline function new(elements:Int):Void {
		this = new Float64ArrayData(elements);
	}

	inline function get_length():Int {
		return this.length;
	}

	public inline function get_view():ArrayBufferView {
		return ArrayBufferView.fromData(this);
	}

	@:arrayAccess public inline function get(index:Int):Float {
		return this[index];
	}

	@:arrayAccess public inline function set(index:Int, value:Float):Float {
		return this[index] = value;
	}

	public inline function sub(begin:Int, ?length:Int):Float64Array {
		return fromData(this.subarray(begin, length == null ? this.length : begin + length));
	}

	public inline function subarray(?begin:Int, ?end:Int):Float64Array {
		return fromData(this.subarray(begin, end));
	}

	public inline function getData():Float64ArrayData {
		return this;
	}

	public static inline function fromData(d:Float64ArrayData):Float64Array {
		return cast d;
	}

	public static function fromArray(a:Array<Float>, pos:Int = 0, ?length:Int):Float64Array {
		if (length == null)
			length = a.length - pos;
		if (pos < 0 || length < 0 || pos + length > a.length)
			throw Error.OutsideBounds;
		if (pos == 0 && length == a.length)
			return fromData(new Float64ArrayData(a));
		var i = new Float64Array(a.length);
		for (idx in 0...length)
			i[idx] = a[idx + pos];
		return i;
	}

	public static function fromBytes(bytes:haxe.io.Bytes, bytePos:Int = 0, ?length:Int):Float64Array {
		if (length == null)
			length = (bytes.length - bytePos) >> 3;
		return fromData(new Float64ArrayData(bytes.getData(), bytePos, length));
	}
}<|MERGE_RESOLUTION|>--- conflicted
+++ resolved
@@ -26,14 +26,10 @@
 
 @:coreApi
 abstract Float64Array(Float64ArrayData) {
-<<<<<<< HEAD
-	public static inline var BYTES_PER_ELEMENT = 4;
-=======
 
 	public static inline var BYTES_PER_ELEMENT = 8;
 	public var length(get,never) : Int;
 	public var view(get,never) : ArrayBufferView;
->>>>>>> 51b10b5f
 
 	public var length(get, never):Int;
 	public var view(get, never):ArrayBufferView;
