--- conflicted
+++ resolved
@@ -55,11 +55,7 @@
 	}
 
 	@:pure static inline function fromCharCode( code : Int ) : String {
-<<<<<<< HEAD
-		return js.Syntax.code("String.fromCodePoint({0})",code);
-=======
 		return untyped __define_feature__('String.fromCharCode', js.Syntax.code("String.fromCodePoint({0})", code));
->>>>>>> 6cf3aded
 	}
 
 	static function __init__() : Void {
