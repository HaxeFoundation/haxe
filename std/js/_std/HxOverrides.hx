--- conflicted
+++ resolved
@@ -142,27 +142,6 @@
 			};
 		}
 
-<<<<<<< HEAD
-	@:ifFeature("String.iterator")
-	static function strIter(s:String):StringIterator {
-		return new StringIterator(s);
-	}
-
-	@:ifFeature("String.keyValueIterator")
-	static function strKVIter(s:String):StringKeyValueIterator {
-		return new StringKeyValueIterator(s);
-	}
-
-	static function __init__()
-		untyped {
-			#if (js_es < 5)
-			__feature__('HxOverrides.indexOf',
-				if (Array.prototype.indexOf) __js__("HxOverrides").indexOf = function(a, o, i) return Array.prototype.indexOf.call(a, o, i));
-			__feature__('HxOverrides.lastIndexOf',
-				if (Array.prototype.lastIndexOf) __js__("HxOverrides").lastIndexOf = function(a, o, i) return Array.prototype.lastIndexOf.call(a, o, i));
-			#end
-		}
-=======
 	static function __init__() untyped {
 #if (js_es < 5)
 		__feature__('HxOverrides.indexOf', if( Array.prototype.indexOf ) __js__("HxOverrides").indexOf = function(a,o,i) return Array.prototype.indexOf.call(a, o, i));
@@ -170,5 +149,4 @@
 #end
 	}
 
->>>>>>> 51b10b5f
 }