/*
 * Copyright (C)2005-2019 Haxe Foundation
 *
 * Permission is hereby granted, free of charge, to any person obtaining a
 * copy of this software and associated documentation files (the "Software"),
 * to deal in the Software without restriction, including without limitation
 * the rights to use, copy, modify, merge, publish, distribute, sublicense,
 * and/or sell copies of the Software, and to permit persons to whom the
 * Software is furnished to do so, subject to the following conditions:
 *
 * The above copyright notice and this permission notice shall be included in
 * all copies or substantial portions of the Software.
 *
 * THE SOFTWARE IS PROVIDED "AS IS", WITHOUT WARRANTY OF ANY KIND, EXPRESS OR
 * IMPLIED, INCLUDING BUT NOT LIMITED TO THE WARRANTIES OF MERCHANTABILITY,
 * FITNESS FOR A PARTICULAR PURPOSE AND NONINFRINGEMENT. IN NO EVENT SHALL THE
 * AUTHORS OR COPYRIGHT HOLDERS BE LIABLE FOR ANY CLAIM, DAMAGES OR OTHER
 * LIABILITY, WHETHER IN AN ACTION OF CONTRACT, TORT OR OTHERWISE, ARISING
 * FROM, OUT OF OR IN CONNECTION WITH THE SOFTWARE OR THE USE OR OTHER
 * DEALINGS IN THE SOFTWARE.
 */
package js;

<<<<<<< HEAD
@:deprecated typedef Set<T> = js.lib.Set<T>;
=======
import js.Map.MapEntry;

/**
	The `js.Set` object lets you store unique values of any type, whether 
	primitive values or object references.
	
	Documentation [Set](https://developer.mozilla.org/en-US/docs/Web/JavaScript/Reference/Global_Objects/Set) by [Mozilla Contributors](https://developer.mozilla.org/en-US/docs/Web/JavaScript/Reference/Global_Objects/Set$history), licensed under [CC-BY-SA 2.5](https://creativecommons.org/licenses/by-sa/2.5/).
**/
@:native("Set")
extern class Set<T> {
	/** 
		The number of values in the `js.Set` object. 
	**/
	var size(default,null):Int;

	/**
		If an iterable object is passed, all of its elements will be added to 
		the new `js.Set`. 
	**/
	@:pure function new(?iterable:Any);

	/**
		Returns a boolean asserting whether an element is present with the given
		value in the `js.Set` object or not.
	**/
	@:pure function has(value:T):Bool;

	/**
		Appends a new element with the given value to the `js.Set` object. 
		Returns the `js.Set` object.
	**/
	function add(value:T):Set<T>;

	/**
		Removes the element associated to the value and returns the value that
		`has(value)` would have previously returned. 
		`has(value)` will return `false` afterwards.
	**/
	function delete(value:T):Bool;

	/**
		Removes all elements from the `js.Set` object.
	**/
	function clear():Void;

	/**
		Calls `callback` once for each key-value pair present in the `js.Set` 
		object, in insertion order. 
		
		If a `thisArg` parameter is provided to forEach, it will be used as the
		`this` value for each callback.
	**/
	function forEach(callback:(value:T, key:T, set:Set<T>)->Void, ?thisArg:Any):Void;

	/**
		Returns a new `JsIterator` object that contains the keys for each element 
		in the `js.Set` object in insertion order.
	**/
	function keys():JsIterator<T>;

	/**
		Returns a new `JsIterator` object that contains the values for each 
		element in the `js.Set` object in insertion order.
	**/
	function values():JsIterator<T>;

	/**
		Returns a new `JsIterator` object that contains an array of 
		`[value, value]` for each element in the `js.Set` object, in insertion 
		order. 
		This is kept similar to the `js.Map` object, so that each entry has the 
		same value for its key and value here.
	**/
	function entries():JsIterator<MapEntry<T,T>>;
}
>>>>>>> 67698ab5
<|MERGE_RESOLUTION|>--- conflicted
+++ resolved
@@ -21,82 +21,4 @@
  */
 package js;
 
-<<<<<<< HEAD
-@:deprecated typedef Set<T> = js.lib.Set<T>;
-=======
-import js.Map.MapEntry;
-
-/**
-	The `js.Set` object lets you store unique values of any type, whether 
-	primitive values or object references.
-	
-	Documentation [Set](https://developer.mozilla.org/en-US/docs/Web/JavaScript/Reference/Global_Objects/Set) by [Mozilla Contributors](https://developer.mozilla.org/en-US/docs/Web/JavaScript/Reference/Global_Objects/Set$history), licensed under [CC-BY-SA 2.5](https://creativecommons.org/licenses/by-sa/2.5/).
-**/
-@:native("Set")
-extern class Set<T> {
-	/** 
-		The number of values in the `js.Set` object. 
-	**/
-	var size(default,null):Int;
-
-	/**
-		If an iterable object is passed, all of its elements will be added to 
-		the new `js.Set`. 
-	**/
-	@:pure function new(?iterable:Any);
-
-	/**
-		Returns a boolean asserting whether an element is present with the given
-		value in the `js.Set` object or not.
-	**/
-	@:pure function has(value:T):Bool;
-
-	/**
-		Appends a new element with the given value to the `js.Set` object. 
-		Returns the `js.Set` object.
-	**/
-	function add(value:T):Set<T>;
-
-	/**
-		Removes the element associated to the value and returns the value that
-		`has(value)` would have previously returned. 
-		`has(value)` will return `false` afterwards.
-	**/
-	function delete(value:T):Bool;
-
-	/**
-		Removes all elements from the `js.Set` object.
-	**/
-	function clear():Void;
-
-	/**
-		Calls `callback` once for each key-value pair present in the `js.Set` 
-		object, in insertion order. 
-		
-		If a `thisArg` parameter is provided to forEach, it will be used as the
-		`this` value for each callback.
-	**/
-	function forEach(callback:(value:T, key:T, set:Set<T>)->Void, ?thisArg:Any):Void;
-
-	/**
-		Returns a new `JsIterator` object that contains the keys for each element 
-		in the `js.Set` object in insertion order.
-	**/
-	function keys():JsIterator<T>;
-
-	/**
-		Returns a new `JsIterator` object that contains the values for each 
-		element in the `js.Set` object in insertion order.
-	**/
-	function values():JsIterator<T>;
-
-	/**
-		Returns a new `JsIterator` object that contains an array of 
-		`[value, value]` for each element in the `js.Set` object, in insertion 
-		order. 
-		This is kept similar to the `js.Map` object, so that each entry has the 
-		same value for its key and value here.
-	**/
-	function entries():JsIterator<MapEntry<T,T>>;
-}
->>>>>>> 67698ab5
+@:deprecated typedef Set<T> = js.lib.Set<T>;