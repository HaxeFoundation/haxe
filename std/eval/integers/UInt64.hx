--- conflicted
+++ resolved
@@ -18,10 +18,6 @@
 
 	/**
 		Parse the given string value to an unsigned integer.
-<<<<<<< HEAD
-
-=======
->>>>>>> a990a0d5
 		Throws if the given string is not a valid representation of an unsigned
 		integer.
 	**/
