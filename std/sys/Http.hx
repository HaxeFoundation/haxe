--- conflicted
+++ resolved
@@ -171,11 +171,7 @@
 					uri = "";
 				else
 					uri += "&";
-<<<<<<< HEAD
-				uri += StringTools.urlEncode(p.name) + "=" + StringTools.urlEncode(p.value);
-=======
 				uri += StringTools.urlEncode(p.name)+"="+StringTools.urlEncode('${p.value}');
->>>>>>> 51b10b5f
 			}
 		}
 
