/*
 * Copyright (C)2005-2019 Haxe Foundation
 *
 * Permission is hereby granted, free of charge, to any person obtaining a
 * copy of this software and associated documentation files (the "Software"),
 * to deal in the Software without restriction, including without limitation
 * the rights to use, copy, modify, merge, publish, distribute, sublicense,
 * and/or sell copies of the Software, and to permit persons to whom the
 * Software is furnished to do so, subject to the following conditions:
 *
 * The above copyright notice and this permission notice shall be included in
 * all copies or substantial portions of the Software.
 *
 * THE SOFTWARE IS PROVIDED "AS IS", WITHOUT WARRANTY OF ANY KIND, EXPRESS OR
 * IMPLIED, INCLUDING BUT NOT LIMITED TO THE WARRANTIES OF MERCHANTABILITY,
 * FITNESS FOR A PARTICULAR PURPOSE AND NONINFRINGEMENT. IN NO EVENT SHALL THE
 * AUTHORS OR COPYRIGHT HOLDERS BE LIABLE FOR ANY CLAIM, DAMAGES OR OTHER
 * LIABILITY, WHETHER IN AN ACTION OF CONTRACT, TORT OR OTHERWISE, ARISING
 * FROM, OUT OF OR IN CONNECTION WITH THE SOFTWARE OR THE USE OR OTHER
 * DEALINGS IN THE SOFTWARE.
 */

<<<<<<< HEAD
=======
import haxe.iterators.StringIterator;
import haxe.iterators.StringKeyValueIterator;

>>>>>>> 51b10b5f
#if cpp
using cpp.NativeString;
#end

/**
	This class provides advanced methods on Strings. It is ideally used with
	`using StringTools` and then acts as an [extension](https://haxe.org/manual/lf-static-extension.html)
	to the `String` class.

	If the first argument to any of the methods is null, the result is
	unspecified.
**/
class StringTools {
	/**
		Encode an URL by using the standard format.
	**/
	#if (!java && !cpp && !lua && !eval) inline #end public static function urlEncode(s:String):String {
		#if flash
		return untyped __global__["encodeURIComponent"](s);
		#elseif neko
		return untyped new String(_urlEncode(s.__s));
		#elseif js
		return untyped encodeURIComponent(s);
		#elseif cpp
		return untyped s.__URLEncode();
		#elseif java
		return postProcessUrlEncode(java.net.URLEncoder.encode(s, "UTF-8"));
		#elseif cs
		return untyped cs.system.Uri.EscapeDataString(s);
		#elseif python
		return python.lib.urllib.Parse.quote(s, "");
		#elseif hl
		var len = 0;
		var b = @:privateAccess s.bytes.urlEncode(len);
		return @:privateAccess String.__alloc__(b, len);
		#elseif lua
		s = lua.NativeStringTools.gsub(s, "\n", "\r\n");
		s = lua.NativeStringTools.gsub(s, "([^%w %-%_%.%~])", function(c) {
			return lua.NativeStringTools.format("%%%02X", lua.NativeStringTools.byte(c) + '');
		});
		s = lua.NativeStringTools.gsub(s, " ", "+");
		return s;
		#else
		return null;
		#end
	}

	#if java
	private static function postProcessUrlEncode(s:String):String {
		var ret = new StringBuf();
		var i = 0, len = s.length;
		while (i < len) {
			switch (_charAt(s, i++)) {
				case '+'.code:
					ret.add('%20');
				case '%'.code if (i <= len - 2):
					var c1 = _charAt(s, i++), c2 = _charAt(s, i++);
					switch [c1, c2] {
						case ['2'.code, '1'.code]:
							ret.addChar('!'.code);
						case ['2'.code, '7'.code]:
							ret.addChar('\''.code);
						case ['2'.code, '8'.code]:
							ret.addChar('('.code);
						case ['2'.code, '9'.code]:
							ret.addChar(')'.code);
						case ['7'.code, 'E'.code] | ['7'.code, 'e'.code]:
							ret.addChar('~'.code);
						case _:
							ret.addChar('%'.code);
							ret.addChar(cast c1);
							ret.addChar(cast c2);
					}
				case var chr:
					ret.addChar(cast chr);
			}
		}
		return ret.toString();
	}
	#end

	/**
		Decode an URL using the standard format.
	**/
	#if (!java && !cpp && !lua && !eval) inline #end public static function urlDecode(s:String):String {
		#if flash
		return untyped __global__["decodeURIComponent"](s.split("+").join(" "));
		#elseif neko
		return untyped new String(_urlDecode(s.__s));
		#elseif js
		return untyped decodeURIComponent(s.split("+").join(" "));
		#elseif cpp
		return untyped s.__URLDecode();
		#elseif java
		try
			return java.net.URLDecoder.decode(s, "UTF-8")
		catch (e:Dynamic)
			throw e;
		#elseif cs
		return untyped cs.system.Uri.UnescapeDataString(s);
		#elseif python
		return python.lib.urllib.Parse.unquote(s);
		#elseif hl
		var len = 0;
		var b = @:privateAccess s.bytes.urlDecode(len);
		return @:privateAccess String.__alloc__(b, len);
		#elseif lua
		s = lua.NativeStringTools.gsub(s, "+", " ");
		s = lua.NativeStringTools.gsub(s, "%%(%x%x)", function(h) {
			return lua.NativeStringTools.char(lua.Lua.tonumber(h, 16));
		});
		s = lua.NativeStringTools.gsub(s, "\r\n", "\n");
		return s;
		#else
		return null;
		#end
	}

	/**
		Escapes HTML special characters of the string `s`.

		The following replacements are made:

		- `&` becomes `&amp`;
		- `<` becomes `&lt`;
		- `>` becomes `&gt`;

		If `quotes` is true, the following characters are also replaced:

		- `"` becomes `&quot`;
		- `'` becomes `&#039`;
	**/
	public static function htmlEscape(s:String, ?quotes:Bool):String {
		var buf = new StringBuf();
		for (code in new haxe.iterators.StringIteratorUnicode(s)) {
			switch (code) {
				case '&'.code:
					buf.add("&amp;");
				case '<'.code:
					buf.add("&lt;");
				case '>'.code:
					buf.add("&gt;");
				case '"'.code if (quotes):
					buf.add("&quot;");
				case '\''.code if (quotes):
					buf.add("&#039;");
				case _:
					buf.addChar(code);
			}
		}
		return buf.toString();
	}

	/**
		Unescapes HTML special characters of the string `s`.

		This is the inverse operation to htmlEscape, i.e. the following always
		holds: `htmlUnescape(htmlEscape(s)) == s`

		The replacements follow:

		- `&amp;` becomes `&`
		- `&lt;` becomes `<`
		- `&gt;` becomes `>`
		- `&quot;` becomes `"`
		- `&#039;` becomes `'`
	**/
	public static function htmlUnescape(s:String):String {
		return s.split("&gt;")
			.join(">")
			.split("&lt;")
			.join("<")
			.split("&quot;")
			.join('"')
			.split("&#039;")
			.join("'")
			.split("&amp;")
			.join("&");
	}

	/**
		Returns `true` if `s` contains `value` and  `false` otherwise.

		When `value` is `null`, the result is unspecified.
	**/
	public static inline function contains(s:String, value:String):Bool {
		return s.indexOf(value) != -1;
	}

	/**
		Tells if the string `s` starts with the string `start`.

		If `start` is `null`, the result is unspecified.

		If `start` is the empty String `""`, the result is true.
	**/
	public static #if (cs || java || python) inline #end function startsWith(s:String, start:String):Bool {
		#if java
		return (cast s : java.NativeString).startsWith(start);
		#elseif cs
		return untyped s.StartsWith(start);
		#elseif cpp
		if (s.length < start.length)
			return false;
		var p0 = s.c_str();
		var p1 = start.c_str();
		for (i in 0...start.length)
			if (p0.at(i) != p1.at(i))
				return false;
		return true;
		#elseif hl
		return @:privateAccess (s.length >= start.length && s.bytes.compare(0, start.bytes, 0, start.length << 1) == 0);
		#elseif python
		return python.NativeStringTools.startswith(s, start);
		#else
		return (s.length >= start.length && s.lastIndexOf(start, 0) == 0);
		#end
	}

	/**
		Tells if the string `s` ends with the string `end`.

		If `end` is `null`, the result is unspecified.

		If `end` is the empty String `""`, the result is true.
	**/
	public static #if (cs || java || python) inline #end function endsWith(s:String, end:String):Bool {
		#if java
		return (cast s : java.NativeString).endsWith(end);
		#elseif cs
		return untyped s.EndsWith(end);
		#elseif cpp
		if (s.length < end.length)
			return false;
		var p0 = s.c_str().add(s.length - end.length);
		var p1 = end.c_str();
		for (i in 0...end.length)
			if (p0.at(i) != p1.at(i))
				return false;
		return true;
		#elseif hl
		var elen = end.length;
		var slen = s.length;
		return @:privateAccess (slen >= elen && s.bytes.compare((slen - elen) << 1, end.bytes, 0, elen << 1) == 0);
		#elseif python
		return python.NativeStringTools.endswith(s, end);
		#else
		var elen = end.length;
		var slen = s.length;
		return (slen >= elen && s.indexOf(end, (slen - elen)) == (slen - elen));
		#end
	}

	/**
		Tells if the character in the string `s` at position `pos` is a space.

		A character is considered to be a space character if its character code
		is 9,10,11,12,13 or 32.

		If `s` is the empty String `""`, or if pos is not a valid position within
		`s`, the result is false.
	**/
	public static function isSpace(s:String, pos:Int):Bool {
		#if (python || lua)
		if (s.length == 0 || pos < 0 || pos >= s.length)
			return false;
		#end
		var c = s.charCodeAt(pos);
		return (c > 8 && c < 14) || c == 32;
	}

	/**
		Removes leading space characters of `s`.

		This function internally calls `isSpace()` to decide which characters to
		remove.

		If `s` is the empty String `""` or consists only of space characters, the
		result is the empty String `""`.
	**/
	public #if cs inline #end static function ltrim(s:String):String {
		#if cs
		return untyped s.TrimStart();
		#else
		var l = s.length;
		var r = 0;
		while (r < l && isSpace(s, r)) {
			r++;
		}
		if (r > 0)
			return s.substr(r, l - r);
		else
			return s;
		#end
	}

	/**
		Removes trailing space characters of `s`.

		This function internally calls `isSpace()` to decide which characters to
		remove.

		If `s` is the empty String `""` or consists only of space characters, the
		result is the empty String `""`.
	**/
	public #if cs inline #end static function rtrim(s:String):String {
		#if cs
		return untyped s.TrimEnd();
		#else
		var l = s.length;
		var r = 0;
		while (r < l && isSpace(s, l - r - 1)) {
			r++;
		}
		if (r > 0) {
			return s.substr(0, l - r);
		} else {
			return s;
		}
		#end
	}

	/**
		Removes leading and trailing space characters of `s`.

		This is a convenience function for `ltrim(rtrim(s))`.
	**/
	public #if (cs || java) inline #end static function trim(s:String):String {
		#if cs
		return untyped s.Trim();
		#elseif java
		return (cast s : java.NativeString).trim();
		#else
		return ltrim(rtrim(s));
		#end
	}

	/**
		Concatenates `c` to `s` until `s.length` is at least `l`.

		If `c` is the empty String `""` or if `l` does not exceed `s.length`,
		`s` is returned unchanged.

		If `c.length` is 1, the resulting String length is exactly `l`.

		Otherwise the length may exceed `l`.

		If `c` is null, the result is unspecified.
	**/
	public static function lpad(s:String, c:String, l:Int):String {
		if (c.length <= 0)
			return s;

		var buf = new StringBuf();
		l -= s.length;
		while (buf.length < l) {
			buf.add(c);
		}
		buf.add(s);
		return buf.toString();
	}

	/**
		Appends `c` to `s` until `s.length` is at least `l`.

		If `c` is the empty String `""` or if `l` does not exceed `s.length`,
		`s` is returned unchanged.

		If `c.length` is 1, the resulting String length is exactly `l`.

		Otherwise the length may exceed `l`.

		If `c` is null, the result is unspecified.
	**/
	public static function rpad(s:String, c:String, l:Int):String {
		if (c.length <= 0)
			return s;

		var buf = new StringBuf();
		buf.add(s);
		while (buf.length < l) {
			buf.add(c);
		}
		return buf.toString();
	}

	/**
		Replace all occurrences of the String `sub` in the String `s` by the
		String `by`.

		If `sub` is the empty String `""`, `by` is inserted after each character
		of `s` except the last one. If `by` is also the empty String `""`, `s`
		remains unchanged.

		If `sub` or `by` are null, the result is unspecified.
	**/
	public static function replace(s:String, sub:String, by:String):String {
		#if java
		if (sub.length == 0)
			return s.split(sub).join(by);
		else
			return (cast s : java.NativeString).replace(sub, by);
		#elseif cs
		if (sub.length == 0)
			return s.split(sub).join(by);
		else
			return untyped s.Replace(sub, by);
		#else
		return s.split(sub).join(by);
		#end
	}

	/**
		Encodes `n` into a hexadecimal representation.

		If `digits` is specified, the resulting String is padded with "0" until
		its `length` equals `digits`.
	**/
	public static function hex(n:Int, ?digits:Int) {
		#if flash
		var n:UInt = n;
		var s:String = untyped n.toString(16);
		s = s.toUpperCase();
		#else
		var s = "";
		var hexChars = "0123456789ABCDEF";
		do {
			s = hexChars.charAt(n & 15) + s;
			n >>>= 4;
		} while (n > 0);
		#end
		#if python
		if (digits != null && s.length < digits) {
			var diff = digits - s.length;
			for (_ in 0...diff) {
				s = "0" + s;
			}
		}
		#else
		if (digits != null)
			while (s.length < digits)
				s = "0" + s;
		#end
		return s;
	}

	/**
		Returns the character code at position `index` of String `s`, or an
		end-of-file indicator at if `position` equals `s.length`.

		This method is faster than `String.charCodeAt()` on some platforms, but
		the result is unspecified if `index` is negative or greater than
		`s.length`.

		End of file status can be checked by calling `StringTools.isEof()` with
		the returned value as argument.

		This operation is not guaranteed to work if `s` contains the `\0`
		character.
	**/
	public static #if !eval inline #end function fastCodeAt(s:String, index:Int):Int {
		#if neko
		return untyped __dollar__sget(s.__s, index);
		#elseif cpp
		return untyped s.cca(index);
		#elseif flash
		return untyped s.cca(index);
		#elseif java
		return (index < s.length) ? cast(_charAt(s, index), Int) : -1;
		#elseif cs
		return (cast(index, UInt) < s.length) ? cast(s[index], Int) : -1;
		#elseif js
		return (cast s).charCodeAt(index);
		#elseif python
		return if (index >= s.length) -1 else python.internal.UBuiltins.ord(python.Syntax.arrayAccess(s, index));
		#elseif hl
		return @:privateAccess s.bytes.getUI16(index << 1);
		#elseif lua
		#if lua_vanilla
		return lua.NativeStringTools.byte(s, index + 1);
		#else
		return lua.lib.luautf8.Utf8.byte(s, index + 1);
		#end
		#else
		return untyped s.cca(index);
		#end
	}

	/**
		Returns an iterator of the char codes.

		Note that char codes may differ across platforms because of different
		internal encoding of strings in different runtimes.
		For the consistent cross-platform UTF8 char codes see `haxe.iterators.StringIteratorUnicode`.
	**/
	public static inline function iterator( s : String ) : StringIterator {
		return new StringIterator(s);
	}

	/**
		Returns an iterator of the char indexes and codes.

		Note that char codes may differ across platforms because of different
		internal encoding of strings in different of runtimes.
		For the consistent cross-platform UTF8 char codes see `haxe.iterators.StringKeyValueIteratorUnicode`.
	**/
	public static inline function keyValueIterator( s : String ) : StringKeyValueIterator {
		return new StringKeyValueIterator(s);
	}

	/**
		Tells if `c` represents the end-of-file (EOF) character.
	**/
	@:noUsing public static inline function isEof(c:Int):Bool {
		#if (flash || cpp || hl)
		return c == 0;
		#elseif js
		return c != c; // fast NaN
		#elseif (neko || lua || eval)
		return c == null;
		#elseif (cs || java || python)
		return c == -1;
		#else
		return false;
		#end
	}

	/**
		Returns a String that can be used as a single command line argument
		on Unix.
		The input will be quoted, or escaped if necessary.
	**/
	@:noCompletion
	@:deprecated('StringTools.quoteUnixArg() is deprecated. Use haxe.SysTools.quoteUnixArg() instead.')
	public static function quoteUnixArg(argument:String):String {
		return inline haxe.SysTools.quoteUnixArg(argument);
	}

	/**
		Character codes of the characters that will be escaped by `quoteWinArg(_, true)`.
	**/
	@:noCompletion
	@:deprecated('StringTools.winMetaCharacters is deprecated. Use haxe.SysTools.winMetaCharacters instead.')
	public static var winMetaCharacters:Array<Int> = cast haxe.SysTools.winMetaCharacters;

	/**
		Returns a String that can be used as a single command line argument
		on Windows.
		The input will be quoted, or escaped if necessary, such that the output
		will be parsed as a single argument using the rule specified in
		http://msdn.microsoft.com/en-us/library/ms880421

		Examples:
		```haxe
		quoteWinArg("abc") == "abc";
		quoteWinArg("ab c") == '"ab c"';
		```
	**/
	@:noCompletion
	@:deprecated('StringTools.quoteWinArg() is deprecated. Use haxe.SysTools.quoteWinArg() instead.')
	public static function quoteWinArg(argument:String, escapeMetaCharacters:Bool):String {
		return inline haxe.SysTools.quoteWinArg(argument, escapeMetaCharacters);
	}

	#if java
	private static inline function _charAt(str:String, idx:Int):java.StdTypes.Char16
		return (cast str : java.NativeString).charAt(idx);
	#end

	#if neko
	private static var _urlEncode = neko.Lib.load("std", "url_encode", 1);
	private static var _urlDecode = neko.Lib.load("std", "url_decode", 1);
	#end

	#if utf16
	static inline var MIN_SURROGATE_CODE_POINT = 65536;

	static inline function utf16CodePointAt(s:String, index:Int):Int {
		var c = StringTools.fastCodeAt(s, index);
		if (c >= 0xD800 && c <= 0xDBFF) {
			c = ((c - 0xD7C0) << 10) | (StringTools.fastCodeAt(s, index + 1) & 0x3FF);
		}
		return c;
	}
	#end
}<|MERGE_RESOLUTION|>--- conflicted
+++ resolved
@@ -20,12 +20,9 @@
  * DEALINGS IN THE SOFTWARE.
  */
 
-<<<<<<< HEAD
-=======
 import haxe.iterators.StringIterator;
 import haxe.iterators.StringKeyValueIterator;
 
->>>>>>> 51b10b5f
 #if cpp
 using cpp.NativeString;
 #end
