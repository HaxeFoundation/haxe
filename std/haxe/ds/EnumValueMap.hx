--- conflicted
+++ resolved
@@ -28,7 +28,6 @@
 /**
 	EnumValueMap allows mapping of enum value keys to arbitrary values.
 **/
-<<<<<<< HEAD
 class EnumValueMap<K:EnumValue, V> implements IMap<K, V> {
 	var enums:Array<K> = [];
 	var values:Array<V> = [];
@@ -36,43 +35,17 @@
 	public function new() {}
 
 	public function get(k:K):Null<V> {
-		for(index => e in enums) {
-			if(equalEnums(e, k)) {
+		for (index => e in enums) {
+			if (equalEnums(e, k)) {
 				return values[index];
 			}
 		}
 		return null;
-=======
-class EnumValueMap<K:EnumValue, V> extends haxe.ds.BalancedTree<K, V> implements haxe.Constraints.IMap<K, V> {
-	override function compare(k1:EnumValue, k2:EnumValue):Int {
-		var d = k1.getIndex() - k2.getIndex();
-		if (d != 0)
-			return d;
-		#if hl
-		var a1 = @:privateAccess Type._enumParameters(k1);
-		var a2 = @:privateAccess Type._enumParameters(k2);
-		var ld = a1.length - a2.length;
-		if (ld != 0)
-			return ld;
-		for (i in 0...a1.length) {
-			var d = compareArg(a1[i], a2[i]);
-			if (d != 0)
-				return d;
-		}
-		return 0;
-		#else
-		var p1 = k1.getParameters();
-		var p2 = k2.getParameters();
-		if (p1.length == 0 && p2.length == 0)
-			return 0;
-		return compareArgs(p1, p2);
-		#end
->>>>>>> d4040dfd
 	}
 
 	public function set(k:K, v:V):Void {
-		for(index => e in enums) {
-			if(equalEnums(e, k)) {
+		for (index => e in enums) {
+			if (equalEnums(e, k)) {
 				values[index] = v;
 				return;
 			}
@@ -82,8 +55,8 @@
 	}
 
 	public function exists(k:K):Bool {
-		for(e in enums) {
-			if(equalEnums(e, k)) {
+		for (e in enums) {
+			if (equalEnums(e, k)) {
 				return true;
 			}
 		}
@@ -91,8 +64,8 @@
 	}
 
 	public function remove(k:K):Bool {
-		for(index => e in enums) {
-			if(equalEnums(e, k)) {
+		for (index => e in enums) {
+			if (equalEnums(e, k)) {
 				enums.splice(index, 1);
 				values.splice(index, 1);
 				return true;
@@ -121,7 +94,7 @@
 	}
 
 	public function toString():String {
-		var pairs = [for(i => e in enums) Std.string(e) + ' => ' + Std.string(values[i])];
+		var pairs = [for (i => e in enums) Std.string(e) + ' => ' + Std.string(values[i])];
 		return '[' + pairs.join(', ') + ']';
 	}
 
@@ -131,7 +104,7 @@
 	}
 
 	static function equal(v1:Dynamic, v2:Dynamic):Bool {
-		if(v1 == v2)
+		if (v1 == v2)
 			return true;
 
 		return switch [Type.typeof(v1), Type.typeof(v2)] {
@@ -145,22 +118,22 @@
 	}
 
 	static function equalEnums(e1:EnumValue, e2:EnumValue) {
-		if(e1 == e2)
+		if (e1 == e2)
 			return true;
 
-		if(Type.enumIndex(e1) != Type.enumIndex(e2))
+		if (Type.enumIndex(e1) != Type.enumIndex(e2))
 			return false;
 
-		if(Type.getEnum(e1) != Type.getEnum(e2))
+		if (Type.getEnum(e1) != Type.getEnum(e2))
 			return false;
 
 		var params1 = Type.enumParameters(e1);
 		var params2 = Type.enumParameters(e2);
-		if(params1.length != params2.length)
+		if (params1.length != params2.length)
 			return false;
 
-		for(i => v1 in params1) {
-			if(!equal(v1, params2[i]))
+		for (i => v1 in params1) {
+			if (!equal(v1, params2[i]))
 				return false;
 		}
 
@@ -168,14 +141,14 @@
 	}
 
 	static function equalArrays(a1:Array<Dynamic>, a2:Array<Dynamic>):Bool {
-		if(a1 == a2)
+		if (a1 == a2)
 			return true;
 
-		if(a1.length != a2.length)
+		if (a1.length != a2.length)
 			return false;
 
-		for(i => v1 in a1) {
-			if(!equal(v1, a2[i]))
+		for (i => v1 in a1) {
+			if (!equal(v1, a2[i]))
 				return false;
 		}
 		return true;
