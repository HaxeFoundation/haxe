/*
 * Copyright (C)2005-2019 Haxe Foundation
 *
 * Permission is hereby granted, free of charge, to any person obtaining a
 * copy of this software and associated documentation files (the "Software"),
 * to deal in the Software without restriction, including without limitation
 * the rights to use, copy, modify, merge, publish, distribute, sublicense,
 * and/or sell copies of the Software, and to permit persons to whom the
 * Software is furnished to do so, subject to the following conditions:
 *
 * The above copyright notice and this permission notice shall be included in
 * all copies or substantial portions of the Software.
 *
 * THE SOFTWARE IS PROVIDED "AS IS", WITHOUT WARRANTY OF ANY KIND, EXPRESS OR
 * IMPLIED, INCLUDING BUT NOT LIMITED TO THE WARRANTIES OF MERCHANTABILITY,
 * FITNESS FOR A PARTICULAR PURPOSE AND NONINFRINGEMENT. IN NO EVENT SHALL THE
 * AUTHORS OR COPYRIGHT HOLDERS BE LIABLE FOR ANY CLAIM, DAMAGES OR OTHER
 * LIABILITY, WHETHER IN AN ACTION OF CONTRACT, TORT OR OTHERWISE, ARISING
 * FROM, OUT OF OR IN CONNECTION WITH THE SOFTWARE OR THE USE OR OTHER
 * DEALINGS IN THE SOFTWARE.
 */

package haxe;

<<<<<<< HEAD
#if target.threaded
import sys.thread.Thread;
=======
#if (target.threaded && !cppia)
import sys.thread.Thread;
import sys.thread.EventLoop;
>>>>>>> 67ab67cf
#end

/**
	The `Timer` class allows you to create asynchronous timers on platforms that
	support events.

	The intended usage is to create an instance of the `Timer` class with a given
	interval, set its `run()` method to a custom function to be invoked and
	eventually call `stop()` to stop the `Timer`.

	Note that a running `Timer` may or may not prevent the program to exit
	automatically when `main()` returns.

	It is also possible to extend this class and override its `run()` method in
	the child class.
**/
class Timer {
	#if (flash || js)
	private var id:Null<Int>;
<<<<<<< HEAD
	#elseif target.threaded
	var eventHandler:EventHandler;
	#elseif (java && !jvm)
	private var timer:java.util.Timer;
	private var task:java.util.TimerTask;
=======
	#elseif (target.threaded && !cppia)
	var thread:Thread;
	var eventHandler:EventHandler;
>>>>>>> 67ab67cf
	#else
	private var event:MainLoop.MainEvent;
	#end

	/**
		Creates a new timer that will run every `time_ms` milliseconds.

		After creating the Timer instance, it calls `this.run` repeatedly,
		with delays of `time_ms` milliseconds, until `this.stop` is called.

		The first invocation occurs after `time_ms` milliseconds, not
		immediately.

		The accuracy of this may be platform-dependent.
	**/
	public function new(time_ms:Int) {
		#if flash
		var me = this;
		id = untyped __global__["flash.utils.setInterval"](function() {
			me.run();
		}, time_ms);
		#elseif js
		var me = this;
		id = untyped setInterval(function() me.run(), time_ms);
<<<<<<< HEAD
		#elseif target.threaded
		eventHandler = Thread.repeatEvent(() -> this.run(), time_ms);
		#elseif (java && !jvm)
		timer = new java.util.Timer();
		timer.scheduleAtFixedRate(task = new TimerTask(this), haxe.Int64.ofInt(time_ms), haxe.Int64.ofInt(time_ms));
=======
		#elseif (target.threaded && !cppia)
		thread = Thread.current();
		eventHandler = thread.events.repeat(() -> this.run(), time_ms);
>>>>>>> 67ab67cf
		#else
		var dt = time_ms / 1000;
		event = MainLoop.add(function() {
			@:privateAccess event.nextRun += dt;
			run();
		});
		event.delay(dt);
		#end
	}

	/**
		Stops `this` Timer.

		After calling this method, no additional invocations of `this.run`
		will occur.

		It is not possible to restart `this` Timer once stopped.
	**/
	public function stop() {
		#if (flash || js)
		if (id == null)
			return;
		#if flash
		untyped __global__["flash.utils.clearInterval"](id);
		#elseif js
		untyped clearInterval(id);
		#end
		id = null;
<<<<<<< HEAD
		#elseif target.threaded
		Thread.cancelEvent(eventHandler);
		#elseif (java && !jvm)
		if (timer != null) {
			timer.cancel();
			timer = null;
		}
		task = null;
=======
		#elseif (target.threaded && !cppia)
		thread.events.cancel(eventHandler);
>>>>>>> 67ab67cf
		#else
		if (event != null) {
			event.stop();
			event = null;
		}
		#end
	}

	/**
		This method is invoked repeatedly on `this` Timer.

		It can be overridden in a subclass, or rebound directly to a custom
		function:

		```haxe
		var timer = new haxe.Timer(1000); // 1000ms delay
		timer.run = function() { ... }
		```

		Once bound, it can still be rebound to different functions until `this`
		Timer is stopped through a call to `this.stop`.
	**/
	public dynamic function run() {}

	/**
		Invokes `f` after `time_ms` milliseconds.

		This is a convenience function for creating a new Timer instance with
		`time_ms` as argument, binding its `run()` method to `f` and then stopping
		`this` Timer upon the first invocation.

		If `f` is `null`, the result is unspecified.
	**/
	public static function delay(f:Void->Void, time_ms:Int) {
		var t = new haxe.Timer(time_ms);
		t.run = function() {
			t.stop();
			f();
		};
		return t;
	}

	/**
		Measures the time it takes to execute `f`, in seconds with fractions.

		This is a convenience function for calculating the difference between
		`Timer.stamp()` before and after the invocation of `f`.

		The difference is passed as argument to `Log.trace()`, with `"s"` appended
		to denote the unit. The optional `pos` argument is passed through.

		If `f` is `null`, the result is unspecified.
	**/
	public static function measure<T>(f:Void->T, ?pos:PosInfos):T {
		var t0 = stamp();
		var r = f();
		Log.trace((stamp() - t0) + "s", pos);
		return r;
	}

	/**
		Returns a timestamp, in seconds with fractions.

		The value itself might differ depending on platforms, only differences
		between two values make sense.
	**/
	public static inline function stamp():Float {
		#if flash
		return flash.Lib.getTimer() / 1000;
		#elseif js
		#if nodejs
		var hrtime = js.Syntax.code('process.hrtime()'); // [seconds, remaining nanoseconds]
		return hrtime[0] + hrtime[1] / 1e9;
		#else
		return @:privateAccess HxOverrides.now() / 1000;
		#end
		#elseif cpp
		return untyped __global__.__time_stamp();
		#elseif python
		return Sys.cpuTime();
		#elseif sys
		return Sys.time();
		#else
		return 0;
		#end
	}
}<|MERGE_RESOLUTION|>--- conflicted
+++ resolved
@@ -22,14 +22,9 @@
 
 package haxe;
 
-<<<<<<< HEAD
-#if target.threaded
-import sys.thread.Thread;
-=======
 #if (target.threaded && !cppia)
 import sys.thread.Thread;
 import sys.thread.EventLoop;
->>>>>>> 67ab67cf
 #end
 
 /**
@@ -49,17 +44,9 @@
 class Timer {
 	#if (flash || js)
 	private var id:Null<Int>;
-<<<<<<< HEAD
-	#elseif target.threaded
-	var eventHandler:EventHandler;
-	#elseif (java && !jvm)
-	private var timer:java.util.Timer;
-	private var task:java.util.TimerTask;
-=======
 	#elseif (target.threaded && !cppia)
 	var thread:Thread;
 	var eventHandler:EventHandler;
->>>>>>> 67ab67cf
 	#else
 	private var event:MainLoop.MainEvent;
 	#end
@@ -84,17 +71,9 @@
 		#elseif js
 		var me = this;
 		id = untyped setInterval(function() me.run(), time_ms);
-<<<<<<< HEAD
-		#elseif target.threaded
-		eventHandler = Thread.repeatEvent(() -> this.run(), time_ms);
-		#elseif (java && !jvm)
-		timer = new java.util.Timer();
-		timer.scheduleAtFixedRate(task = new TimerTask(this), haxe.Int64.ofInt(time_ms), haxe.Int64.ofInt(time_ms));
-=======
 		#elseif (target.threaded && !cppia)
 		thread = Thread.current();
 		eventHandler = thread.events.repeat(() -> this.run(), time_ms);
->>>>>>> 67ab67cf
 		#else
 		var dt = time_ms / 1000;
 		event = MainLoop.add(function() {
@@ -123,19 +102,8 @@
 		untyped clearInterval(id);
 		#end
 		id = null;
-<<<<<<< HEAD
-		#elseif target.threaded
-		Thread.cancelEvent(eventHandler);
-		#elseif (java && !jvm)
-		if (timer != null) {
-			timer.cancel();
-			timer = null;
-		}
-		task = null;
-=======
 		#elseif (target.threaded && !cppia)
 		thread.events.cancel(eventHandler);
->>>>>>> 67ab67cf
 		#else
 		if (event != null) {
 			event.stop();
