--- conflicted
+++ resolved
@@ -23,15 +23,6 @@
 package haxe.display;
 
 /**
-<<<<<<< HEAD
-	Position in a text document expressed as zero-based line and character offset.
-**/
-typedef Position = {
-	/**
-		Line position in a document (zero-based).
-	**/
-	var line:Int;
-=======
     Position in a text document expressed as 1-based line and character offset.
 **/
 typedef Position = {
@@ -39,7 +30,6 @@
         Line position in a document (1-based).
     **/
     var line:Int;
->>>>>>> 51b10b5f
 
 	/**
 		Character offset on a line in a document (1-based).
@@ -48,11 +38,7 @@
 }
 
 /**
-<<<<<<< HEAD
-	A range in a text document expressed as (zero-based) start and end positions.
-=======
     A range in a text document expressed as (1-based) start and end positions.
->>>>>>> 51b10b5f
 **/
 typedef Range = {
 	/**
