/*
 * Copyright (C)2005-2018 Haxe Foundation
 *
 * Permission is hereby granted, free of charge, to any person obtaining a
 * copy of this software and associated documentation files (the "Software"),
 * to deal in the Software without restriction, including without limitation
 * the rights to use, copy, modify, merge, publish, distribute, sublicense,
 * and/or sell copies of the Software, and to permit persons to whom the
 * Software is furnished to do so, subject to the following conditions:
 *
 * The above copyright notice and this permission notice shall be included in
 * all copies or substantial portions of the Software.
 *
 * THE SOFTWARE IS PROVIDED "AS IS", WITHOUT WARRANTY OF ANY KIND, EXPRESS OR
 * IMPLIED, INCLUDING BUT NOT LIMITED TO THE WARRANTIES OF MERCHANTABILITY,
 * FITNESS FOR A PARTICULAR PURPOSE AND NONINFRINGEMENT. IN NO EVENT SHALL THE
 * AUTHORS OR COPYRIGHT HOLDERS BE LIABLE FOR ANY CLAIM, DAMAGES OR OTHER
 * LIABILITY, WHETHER IN AN ACTION OF CONTRACT, TORT OR OTHERWISE, ARISING
 * FROM, OUT OF OR IN CONNECTION WITH THE SOFTWARE OR THE USE OR OTHER
 * DEALINGS IN THE SOFTWARE.
 */
package haxe.format;

/**
	An implementation of JSON parser in Haxe.

	This class is used by `haxe.Json` when native JSON implementation
	is not available.

	@see https://haxe.org/manual/std-Json-parsing.html
**/
class JsonParser {

	/**
		Parses given JSON-encoded `str` and returns the resulting object.

		JSON objects are parsed into anonymous structures and JSON arrays
		are parsed into `Array<Dynamic>`.

		If given `str` is not valid JSON, an exception will be thrown.

		If `str` is null, the result is unspecified.
	**/
	static public inline function parse(str : String) : Dynamic {
		return new JsonParser(str).doParse();
	}

	var str : String;
	var pos : Int;

	function new( str : String ) {
		this.str = str;
		this.pos = 0;
	}

	function doParse() : Dynamic {
		var result = parseRec();
		var c;
		while( !StringTools.isEof(c = nextChar()) ) {
			switch( c ) {
				case ' '.code, '\r'.code, '\n'.code, '\t'.code:
					// allow trailing whitespace
				default:
					invalidChar();
			}
		}
		return result;
	}

	function parseRec() : Dynamic {
		while( true ) {
			var c = nextChar();
			switch( c ) {
			case ' '.code, '\r'.code, '\n'.code, '\t'.code:
				// loop
			case '{'.code:
				var obj = {}, field = null, comma : Null<Bool> = null;
				while( true ) {
					var c = nextChar();
					switch( c ) {
					case ' '.code, '\r'.code, '\n'.code, '\t'.code:
						// loop
					case '}'.code:
						if( field != null || comma == false )
							invalidChar();
						return obj;
					case ':'.code:
						if( field == null )
							invalidChar();
						Reflect.setField(obj,field,parseRec());
						field = null;
						comma = true;
					case ','.code:
						if( comma ) comma = false else invalidChar();
					case '"'.code:
						if( field != null || comma ) invalidChar();
						field = parseString();
					default:
						invalidChar();
					}
				}
			case '['.code:
				var arr = [], comma : Null<Bool> = null;
				while( true ) {
					var c = nextChar();
					switch( c ) {
					case ' '.code, '\r'.code, '\n'.code, '\t'.code:
						// loop
					case ']'.code:
						if( comma == false ) invalidChar();
						return arr;
					case ','.code:
						if( comma ) comma = false else invalidChar();
					default:
						if( comma ) invalidChar();
						pos--;
						arr.push(parseRec());
						comma = true;
					}
				}
			case 't'.code:
				var save = pos;
				if( nextChar() != 'r'.code || nextChar() != 'u'.code || nextChar() != 'e'.code ) {
					pos = save;
					invalidChar();
				}
				return true;
			case 'f'.code:
				var save = pos;
				if( nextChar() != 'a'.code || nextChar() != 'l'.code || nextChar() != 's'.code || nextChar() != 'e'.code ) {
					pos = save;
					invalidChar();
				}
				return false;
			case 'n'.code:
				var save = pos;
				if( nextChar() != 'u'.code || nextChar() != 'l'.code || nextChar() != 'l'.code ) {
					pos = save;
					invalidChar();
				}
				return null;
			case '"'.code:
				return parseString();
			case '0'.code, '1'.code,'2'.code,'3'.code,'4'.code,'5'.code,'6'.code,'7'.code,'8'.code,'9'.code,'-'.code:
				return parseNumber(c);
			default:
				invalidChar();
			}
		}
	}

	function parseString() {
		var start = pos;
		var buf = null;
		while( true ) {
			var c = nextChar();
			if( c == '"'.code )
				break;
			if( c == '\\'.code ) {
				if (buf == null) {
					buf = new StringBuf();
				}
				buf.addSub(str,start, pos - start - 1);
				c = nextChar();
				switch( c ) {
				case "r".code: buf.addChar("\r".code);
				case "n".code: buf.addChar("\n".code);
				case "t".code: buf.addChar("\t".code);
				case "b".code: buf.addChar(8);
				case "f".code: buf.addChar(12);
				case "/".code, '\\'.code, '"'.code: buf.addChar(c);
				case 'u'.code:
					var uc = Std.parseInt("0x" + str.substr(pos, 4));
					pos += 4;
<<<<<<< HEAD
					#if (neko || php || (cpp&&!hxcpp_smart_strings) || eval)
=======
					#if (neko || php || (cpp&&!hxcpp_smart_strings) || lua || eval)
>>>>>>> 50e4bc66
					if( uc <= 0x7F )
						buf.addChar(uc);
					else if( uc <= 0x7FF ) {
						buf.addChar(0xC0 | (uc >> 6));
						buf.addChar(0x80 | (uc & 63));
					} else if( uc <= 0xFFFF ) {
						buf.addChar(0xE0 | (uc >> 12));
						buf.addChar(0x80 | ((uc >> 6) & 63));
						buf.addChar(0x80 | (uc & 63));
					} else {
						buf.addChar(0xF0 | (uc >> 18));
						buf.addChar(0x80 | ((uc >> 12) & 63));
						buf.addChar(0x80 | ((uc >> 6) & 63));
						buf.addChar(0x80 | (uc & 63));
					}
					#else
					buf.addChar(uc);
					#end
				default:
					throw "Invalid escape sequence \\" + String.fromCharCode(c) + " at position " + (pos - 1);
				}
				start = pos;
			}
<<<<<<< HEAD
			#if (neko || (cpp&&!hxcpp_smart_strings) )
=======
			#if (neko || php || (cpp&&!hxcpp_smart_strings) )
>>>>>>> 50e4bc66
			// ensure utf8 chars are not cut
			else if( c >= 0x80 ) {
				pos++;
				if( c >= 0xFC ) pos += 4;
				else if( c >= 0xF8 ) pos += 3;
				else if( c >= 0xF0 ) pos += 2;
				else if( c >= 0xE0 ) pos++;
			}
			#end
			else if( StringTools.isEof(c) )
				throw "Unclosed string";
		}
		if (buf == null) {
			return str.substr(start, pos - start - 1);
		}
		else {
			buf.addSub(str,start, pos - start - 1);
			return buf.toString();
		}
	}

	inline function parseNumber( c : Int ) : Dynamic {
		var start = pos - 1;
		var minus = c == '-'.code, digit = !minus, zero = c == '0'.code;
		var point = false, e = false, pm = false, end = false;
		while( true ) {
			c = nextChar();
			switch( c ) {
				case '0'.code :
					if (zero && !point) invalidNumber(start);
					if (minus) {
						minus = false; zero = true;
					}
					digit = true;
				case '1'.code,'2'.code,'3'.code,'4'.code,'5'.code,'6'.code,'7'.code,'8'.code,'9'.code :
					if (zero && !point) invalidNumber(start);
					if (minus) minus = false;
					digit = true; zero = false;
				case '.'.code :
					if (minus || point || e) invalidNumber(start);
					digit = false; point = true;
				case 'e'.code, 'E'.code :
					if (minus || zero || e) invalidNumber(start);
					digit = false; e = true;
				case '+'.code, '-'.code :
					if (!e || pm) invalidNumber(start);
					digit = false; pm = true;
				default :
					if (!digit) invalidNumber(start);
					pos--;
					end = true;
			}
			if (end) break;
		}

		var f = Std.parseFloat(str.substr(start, pos - start));
		var i = Std.int(f);
		return if( i == f ) i else f;
	}

	inline function nextChar() {
		return StringTools.fastCodeAt(str,pos++);
	}

	function invalidChar() {
		pos--; // rewind
		throw "Invalid char "+StringTools.fastCodeAt(str,pos)+" at position "+pos;
	}

	function invalidNumber( start : Int ) {
		throw "Invalid number at position "+start+": " + str.substr(start, pos - start);
	}
}<|MERGE_RESOLUTION|>--- conflicted
+++ resolved
@@ -172,11 +172,7 @@
 				case 'u'.code:
 					var uc = Std.parseInt("0x" + str.substr(pos, 4));
 					pos += 4;
-<<<<<<< HEAD
-					#if (neko || php || (cpp&&!hxcpp_smart_strings) || eval)
-=======
 					#if (neko || php || (cpp&&!hxcpp_smart_strings) || lua || eval)
->>>>>>> 50e4bc66
 					if( uc <= 0x7F )
 						buf.addChar(uc);
 					else if( uc <= 0x7FF ) {
@@ -200,11 +196,7 @@
 				}
 				start = pos;
 			}
-<<<<<<< HEAD
-			#if (neko || (cpp&&!hxcpp_smart_strings) )
-=======
 			#if (neko || php || (cpp&&!hxcpp_smart_strings) )
->>>>>>> 50e4bc66
 			// ensure utf8 chars are not cut
 			else if( c >= 0x80 ) {
 				pos++;
