/*
 * Copyright (C)2005-2016 Haxe Foundation
 *
 * Permission is hereby granted, free of charge, to any person obtaining a
 * copy of this software and associated documentation files (the "Software"),
 * to deal in the Software without restriction, including without limitation
 * the rights to use, copy, modify, merge, publish, distribute, sublicense,
 * and/or sell copies of the Software, and to permit persons to whom the
 * Software is furnished to do so, subject to the following conditions:
 *
 * The above copyright notice and this permission notice shall be included in
 * all copies or substantial portions of the Software.
 *
 * THE SOFTWARE IS PROVIDED "AS IS", WITHOUT WARRANTY OF ANY KIND, EXPRESS OR
 * IMPLIED, INCLUDING BUT NOT LIMITED TO THE WARRANTIES OF MERCHANTABILITY,
 * FITNESS FOR A PARTICULAR PURPOSE AND NONINFRINGEMENT. IN NO EVENT SHALL THE
 * AUTHORS OR COPYRIGHT HOLDERS BE LIABLE FOR ANY CLAIM, DAMAGES OR OTHER
 * LIABILITY, WHETHER IN AN ACTION OF CONTRACT, TORT OR OTHERWISE, ARISING
 * FROM, OUT OF OR IN CONNECTION WITH THE SOFTWARE OR THE USE OR OTHER
 * DEALINGS IN THE SOFTWARE.
 */
package haxe.crypto;

/**
    Creates a Sha1 of a String.
*/
class Sha1 {

	public static function encode( s:String ) : String {
		#if (php || php7)
		return untyped __call__("sha1", s);
		#else
		var sh = new Sha1();
		var h = sh.doEncode(str2blks(s));
		return sh.hex(h);
		#end
	}

	public static function make( b : haxe.io.Bytes ) : haxe.io.Bytes {
		#if (php || php7)
		return haxe.io.Bytes.ofData(haxe.io.BytesData.ofString(untyped __call__("sha1", b.getData().toString(), true)));
		#else
		var h = new Sha1().doEncode(bytes2blks(b));
		var out = haxe.io.Bytes.alloc(20);
		var p = 0;
		for( i in 0...5 ) {
			out.set(p++,h[i]>>>24);
			out.set(p++,(h[i]>>16)&0xFF);
			out.set(p++,(h[i]>>8)&0xFF);
			out.set(p++,h[i]&0xFF);
		}
		return out;
		#end
	}

	#if !(php || php7)

	function new() {
	}

	function doEncode( x : Array<Int> ) : Array<Int> {
		var w = new Array<Int>();

		var a = 0x67452301;
		var b = 0xEFCDAB89;
		var c = 0x98BADCFE;
		var d = 0x10325476;
		var e = 0xC3D2E1F0;

		var i = 0;
		while( i < x.length ) {
			var olda = a;
			var oldb = b;
			var oldc = c;
			var oldd = d;
			var olde = e;

			var j = 0;
			while( j < 80 ) {
				if(j < 16)
					w[j] = x[i + j];
				else
					w[j] = rol(w[j-3] ^ w[j-8] ^ w[j-14] ^ w[j-16], 1);
				var t = rol(a, 5) + ft(j, b, c, d) + e + w[j] + kt(j);
				e = d;
				d = c;
				c = rol(b, 30);
				b = a;
				a = t;
				j++;
			}
			a += olda;
			b += oldb;
			c += oldc;
			d += oldd;
			e += olde;
			i += 16;
		}
		return [a,b,c,d,e];
	}


	/*
		Convert a string to a sequence of 16-word blocks, stored as an array.
		Append padding bits and the length, as described in the SHA1 standard.
	 */
	static function str2blks( s :String ) : Array<Int> {
#if !(neko || cpp || php || php7)
		var s = haxe.io.Bytes.ofString(s);
#end
		var nblk = ((s.length + 8) >> 6) + 1;
		var blks = new Array<Int>();

		for (i in 0...nblk*16)
			blks[i] = 0;
		for (i in 0...s.length){
			var p = i >> 2;
<<<<<<< HEAD
			blks[p] |= #if !(neko || cpp || php || php7) s.get(i) #else s.charCodeAt(i) #end << (24 - ((i & 3) << 3));
=======
			blks[p] |= #if !(neko || cpp || php) s.get(i) #else StringTools.fastCodeAt(s,i) #end << (24 - ((i & 3) << 3));
>>>>>>> 0ac60af4
		}
		var i = s.length;
		var p = i >> 2;
		blks[p] |= 0x80 << (24 - ((i & 3) << 3));
		blks[nblk * 16 - 1] = s.length * 8;
		return blks;
	}

	static function bytes2blks( b : haxe.io.Bytes ) : Array<Int> {
		var nblk = ((b.length + 8) >> 6) + 1;
		var blks = new Array<Int>();

		for (i in 0...nblk*16)
			blks[i] = 0;
		for (i in 0...b.length){
			var p = i >> 2;
			blks[p] |= b.get(i) << (24 - ((i & 3) << 3));
		}
		var i = b.length;
		var p = i >> 2;
		blks[p] |= 0x80 << (24 - ((i & 3) << 3));
		blks[nblk * 16 - 1] = b.length * 8;
		return blks;
	}

	/**
		Bitwise rotate a 32-bit number to the left
	 */
	inline function rol( num : Int, cnt : Int ) : Int {
		return (num << cnt) | (num >>> (32 - cnt));
	}

	/**
		Perform the appropriate triplet combination function for the current iteration
	*/
	function ft( t : Int, b : Int, c : Int, d : Int ) : Int {
		if ( t < 20 ) return (b & c) | ((~b) & d);
		if ( t < 40 ) return b ^ c ^ d;
		if ( t < 60 ) return (b & c) | (b & d) | (c & d);
		return b ^ c ^ d;
	}

	/**
		Determine the appropriate additive constant for the current iteration
	*/
	function kt( t : Int ) : Int {
		if( t < 20)
			return 0x5A827999;
		if ( t < 40)
			return 0x6ED9EBA1;
		if (t < 60)
			return 0x8F1BBCDC;
		return 0xCA62C1D6;
	}

	function hex( a : Array<Int> ){
		var str = "";
		for( num in a ) {
			str += StringTools.hex(num, 8);
		}
		return str.toLowerCase();
	}

	#end

}<|MERGE_RESOLUTION|>--- conflicted
+++ resolved
@@ -115,11 +115,7 @@
 			blks[i] = 0;
 		for (i in 0...s.length){
 			var p = i >> 2;
-<<<<<<< HEAD
-			blks[p] |= #if !(neko || cpp || php || php7) s.get(i) #else s.charCodeAt(i) #end << (24 - ((i & 3) << 3));
-=======
-			blks[p] |= #if !(neko || cpp || php) s.get(i) #else StringTools.fastCodeAt(s,i) #end << (24 - ((i & 3) << 3));
->>>>>>> 0ac60af4
+			blks[p] |= #if !(neko || cpp || php || php7) s.get(i) #else StringTools.fastCodeAt(s,i) #end << (24 - ((i & 3) << 3));
 		}
 		var i = s.length;
 		var p = i >> 2;
