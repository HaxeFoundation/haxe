/*
 * Copyright (C)2005-2016 Haxe Foundation
 *
 * Permission is hereby granted, free of charge, to any person obtaining a
 * copy of this software and associated documentation files (the "Software"),
 * to deal in the Software without restriction, including without limitation
 * the rights to use, copy, modify, merge, publish, distribute, sublicense,
 * and/or sell copies of the Software, and to permit persons to whom the
 * Software is furnished to do so, subject to the following conditions:
 *
 * The above copyright notice and this permission notice shall be included in
 * all copies or substantial portions of the Software.
 *
 * THE SOFTWARE IS PROVIDED "AS IS", WITHOUT WARRANTY OF ANY KIND, EXPRESS OR
 * IMPLIED, INCLUDING BUT NOT LIMITED TO THE WARRANTIES OF MERCHANTABILITY,
 * FITNESS FOR A PARTICULAR PURPOSE AND NONINFRINGEMENT. IN NO EVENT SHALL THE
 * AUTHORS OR COPYRIGHT HOLDERS BE LIABLE FOR ANY CLAIM, DAMAGES OR OTHER
 * LIABILITY, WHETHER IN AN ACTION OF CONTRACT, TORT OR OTHERWISE, ARISING
 * FROM, OUT OF OR IN CONNECTION WITH THE SOFTWARE OR THE USE OR OTHER
 * DEALINGS IN THE SOFTWARE.
 */
package haxe.crypto;

/**
	Creates a MD5 of a String.
**/
class Md5 {

	public static function encode( s : String ) : String {
		#if neko
			return untyped new String(base_encode(make_md5(s.__s),"0123456789abcdef".__s));
		#elseif php
			return untyped __call__("md5", s);
		#else
			var m = new Md5();
			var h = m.doEncode(str2blks(s));
			return m.hex(h);
		#end
	}

	public static function make( b : haxe.io.Bytes ) : haxe.io.Bytes {
		#if neko
			return haxe.io.Bytes.ofData(make_md5(b.getData()));
		#elseif php
			return haxe.io.Bytes.ofData( haxe.io.BytesData.ofString(untyped __call__("md5", b.getData().toString(), true)));
		#else
			var h = new Md5().doEncode(bytes2blks(b));
			var out = haxe.io.Bytes.alloc(16);
			var p = 0;
			for( i in 0...4 ) {
				out.set(p++,h[i]&0xFF);
				out.set(p++,(h[i]>>8)&0xFF);
				out.set(p++,(h[i]>>16)&0xFF);
				out.set(p++,h[i]>>>24);
			}
			return out;
		#end
	}

	#if neko
	static var base_encode = neko.Lib.load("std","base_encode",2);
	static var make_md5 = neko.Lib.load("std","make_md5",1);
	#elseif !php

/*
 * A JavaScript implementation of the RSA Data Security, Inc. MD5 Message
 * Digest Algorithm, as defined in RFC 1321.
 * Copyright (C) Paul Johnston 1999 - 2000.
 * Updated by Greg Holt 2000 - 2001.
 * See http://pajhome.org.uk/site/legal.html for details.
 */

	function new() {
	}

	function bitOR(a, b){
		var lsb = (a & 0x1) | (b & 0x1);
		var msb31 = (a >>> 1) | (b >>> 1);
		return (msb31 << 1) | lsb;
	}

	function bitXOR(a, b){
		var lsb = (a & 0x1) ^ (b & 0x1);
		var msb31 = (a >>> 1) ^ (b >>> 1);
		return (msb31 << 1) | lsb;
	}

	function bitAND(a, b){
		var lsb = (a & 0x1) & (b & 0x1);
		var msb31 = (a >>> 1) & (b >>> 1);
		return (msb31 << 1) | lsb;
	}

	function addme(x, y) {
		var lsw = (x & 0xFFFF)+(y & 0xFFFF);
		var msw = (x >> 16)+(y >> 16)+(lsw >> 16);
		return (msw << 16) | (lsw & 0xFFFF);
	}

	function hex( a : Array<Int> ){
		var str = "";
		var hex_chr = "0123456789abcdef";
		for( num in a )
			for( j in 0...4 )
				str += hex_chr.charAt((num >> (j * 8 + 4)) & 0x0F) +
							 hex_chr.charAt((num >> (j * 8)) & 0x0F);
		return str;
	}

	static function bytes2blks( b : haxe.io.Bytes ){
		var nblk = ((b.length + 8) >> 6) + 1;
		var blks = new Array();

		//preallocate size
		var blksSize = nblk * 16;
		#if (neko || cs || cpp || java)
		blks[blksSize - 1] = 0;
		#end

		#if !(cpp || cs) //C++ and C# will already initialize them with zeroes.
		for( i in 0...blksSize ) blks[i] = 0;
		#end

		var i = 0;
		while( i < b.length ) {
			blks[i >> 2] |= b.get(i) << ((((b.length << 3) + i) & 3) << 3);
			i++;
		}
		blks[i >> 2] |= 0x80 << (((b.length * 8 + i) % 4) * 8);
		var l = b.length * 8;
		var k = nblk * 16 - 2;
		blks[k] = (l & 0xFF);
		blks[k] |= ((l >>> 8) & 0xFF) << 8;
		blks[k] |= ((l >>> 16) & 0xFF) << 16;
		blks[k] |= ((l >>> 24) & 0xFF) << 24;
		return blks;
	}

	static function str2blks( str : String ){
#if !(neko || cpp || php)
		var str = haxe.io.Bytes.ofString(str);
#end
		var nblk = ((str.length + 8) >> 6) + 1;
		var blks = new Array();

		//preallocate size
		var blksSize = nblk * 16;
		#if (neko || cs || cpp || java)
		blks[blksSize - 1] = 0;
		#end

		#if !(cpp || cs) //C++ and C# will already initialize them with zeroes.
		for( i in 0...blksSize ) blks[i] = 0;
		#end

		var i = 0;
<<<<<<< HEAD
		var max = str.length;
		var l = max * 8;
		while( i < max ) {
			blks[i >> 2] |= StringTools.fastCodeAt(str, i) << (((l + i) % 4) * 8);
=======
		while( i < str.length ) {
			blks[i >> 2] |= #if !(neko || cpp || php) str.get(i) #else str.charCodeAt(i) #end << (((str.length * 8 + i) % 4) * 8);
>>>>>>> 6ab6dab2
			i++;
		}
		blks[i >> 2] |= 0x80 << (((l + i) % 4) * 8);
		var k = nblk * 16 - 2;
		blks[k] = (l & 0xFF);
		blks[k] |= ((l >>> 8) & 0xFF) << 8;
		blks[k] |= ((l >>> 16) & 0xFF) << 16;
		blks[k] |= ((l >>> 24) & 0xFF) << 24;
		return blks;
	}

	function rol(num, cnt){
		return (num << cnt) | (num >>> (32 - cnt));
	}

	function cmn(q, a, b, x, s, t){
		return addme(rol((addme(addme(a, q), addme(x, t))), s), b);
	}

	function ff(a, b, c, d, x, s, t){
		return cmn(bitOR(bitAND(b, c), bitAND((~b), d)), a, b, x, s, t);
	}

	function gg(a, b, c, d, x, s, t){
		return cmn(bitOR(bitAND(b, d), bitAND(c, (~d))), a, b, x, s, t);
	}

	function hh(a, b, c, d, x, s, t){
		return cmn(bitXOR(bitXOR(b, c), d), a, b, x, s, t);
	}

	function ii(a, b, c, d, x, s, t){
		return cmn(bitXOR(c, bitOR(b, (~d))), a, b, x, s, t);
	}

	function doEncode( x : Array<Int> ) : Array<Int> {

		var a =  1732584193;
		var b = -271733879;
		var c = -1732584194;
		var d =  271733878;

		var step;

		var i = 0;
		while( i < x.length )  {
			var olda = a;
			var oldb = b;
			var oldc = c;
			var oldd = d;

			step = 0;
			a = ff(a, b, c, d, x[i+ 0], 7 , -680876936);
			d = ff(d, a, b, c, x[i+ 1], 12, -389564586);
			c = ff(c, d, a, b, x[i+ 2], 17,  606105819);
			b = ff(b, c, d, a, x[i+ 3], 22, -1044525330);
			a = ff(a, b, c, d, x[i+ 4], 7 , -176418897);
			d = ff(d, a, b, c, x[i+ 5], 12,  1200080426);
			c = ff(c, d, a, b, x[i+ 6], 17, -1473231341);
			b = ff(b, c, d, a, x[i+ 7], 22, -45705983);
			a = ff(a, b, c, d, x[i+ 8], 7 ,  1770035416);
			d = ff(d, a, b, c, x[i+ 9], 12, -1958414417);
			c = ff(c, d, a, b, x[i+10], 17, -42063);
			b = ff(b, c, d, a, x[i+11], 22, -1990404162);
			a = ff(a, b, c, d, x[i+12], 7 ,  1804603682);
			d = ff(d, a, b, c, x[i+13], 12, -40341101);
			c = ff(c, d, a, b, x[i+14], 17, -1502002290);
			b = ff(b, c, d, a, x[i+15], 22,  1236535329);
			a = gg(a, b, c, d, x[i+ 1], 5 , -165796510);
			d = gg(d, a, b, c, x[i+ 6], 9 , -1069501632);
			c = gg(c, d, a, b, x[i+11], 14,  643717713);
			b = gg(b, c, d, a, x[i+ 0], 20, -373897302);
			a = gg(a, b, c, d, x[i+ 5], 5 , -701558691);
			d = gg(d, a, b, c, x[i+10], 9 ,  38016083);
			c = gg(c, d, a, b, x[i+15], 14, -660478335);
			b = gg(b, c, d, a, x[i+ 4], 20, -405537848);
			a = gg(a, b, c, d, x[i+ 9], 5 ,  568446438);
			d = gg(d, a, b, c, x[i+14], 9 , -1019803690);
			c = gg(c, d, a, b, x[i+ 3], 14, -187363961);
			b = gg(b, c, d, a, x[i+ 8], 20,  1163531501);
			a = gg(a, b, c, d, x[i+13], 5 , -1444681467);
			d = gg(d, a, b, c, x[i+ 2], 9 , -51403784);
			c = gg(c, d, a, b, x[i+ 7], 14,  1735328473);
			b = gg(b, c, d, a, x[i+12], 20, -1926607734);
			a = hh(a, b, c, d, x[i+ 5], 4 , -378558);
			d = hh(d, a, b, c, x[i+ 8], 11, -2022574463);
			c = hh(c, d, a, b, x[i+11], 16,  1839030562);
			b = hh(b, c, d, a, x[i+14], 23, -35309556);
			a = hh(a, b, c, d, x[i+ 1], 4 , -1530992060);
			d = hh(d, a, b, c, x[i+ 4], 11,  1272893353);
			c = hh(c, d, a, b, x[i+ 7], 16, -155497632);
			b = hh(b, c, d, a, x[i+10], 23, -1094730640);
			a = hh(a, b, c, d, x[i+13], 4 ,  681279174);
			d = hh(d, a, b, c, x[i+ 0], 11, -358537222);
			c = hh(c, d, a, b, x[i+ 3], 16, -722521979);
			b = hh(b, c, d, a, x[i+ 6], 23,  76029189);
			a = hh(a, b, c, d, x[i+ 9], 4 , -640364487);
			d = hh(d, a, b, c, x[i+12], 11, -421815835);
			c = hh(c, d, a, b, x[i+15], 16,  530742520);
			b = hh(b, c, d, a, x[i+ 2], 23, -995338651);
			a = ii(a, b, c, d, x[i+ 0], 6 , -198630844);
			d = ii(d, a, b, c, x[i+ 7], 10,  1126891415);
			c = ii(c, d, a, b, x[i+14], 15, -1416354905);
			b = ii(b, c, d, a, x[i+ 5], 21, -57434055);
			a = ii(a, b, c, d, x[i+12], 6 ,  1700485571);
			d = ii(d, a, b, c, x[i+ 3], 10, -1894986606);
			c = ii(c, d, a, b, x[i+10], 15, -1051523);
			b = ii(b, c, d, a, x[i+ 1], 21, -2054922799);
			a = ii(a, b, c, d, x[i+ 8], 6 ,  1873313359);
			d = ii(d, a, b, c, x[i+15], 10, -30611744);
			c = ii(c, d, a, b, x[i+ 6], 15, -1560198380);
			b = ii(b, c, d, a, x[i+13], 21,  1309151649);
			a = ii(a, b, c, d, x[i+ 4], 6 , -145523070);
			d = ii(d, a, b, c, x[i+11], 10, -1120210379);
			c = ii(c, d, a, b, x[i+ 2], 15,  718787259);
			b = ii(b, c, d, a, x[i+ 9], 21, -343485551);

			a = addme(a, olda);
			b = addme(b, oldb);
			c = addme(c, oldc);
			d = addme(d, oldd);

			i += 16;
		}
		return [a,b,c,d];
	}

	#end


}<|MERGE_RESOLUTION|>--- conflicted
+++ resolved
@@ -154,15 +154,10 @@
 		#end
 
 		var i = 0;
-<<<<<<< HEAD
 		var max = str.length;
 		var l = max * 8;
 		while( i < max ) {
-			blks[i >> 2] |= StringTools.fastCodeAt(str, i) << (((l + i) % 4) * 8);
-=======
-		while( i < str.length ) {
-			blks[i >> 2] |= #if !(neko || cpp || php) str.get(i) #else str.charCodeAt(i) #end << (((str.length * 8 + i) % 4) * 8);
->>>>>>> 6ab6dab2
+			blks[i >> 2] |= #if !(neko || cpp || php) str.get(i) #else StringTools.fastCodeAt(str, i) #end << (((l + i) % 4) * 8);
 			i++;
 		}
 		blks[i >> 2] |= 0x80 << (((l + i) % 4) * 8);
