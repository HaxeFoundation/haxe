--- conflicted
+++ resolved
@@ -97,20 +97,6 @@
 		#if flash
 		return try b.readUnsignedByte() catch (e:Dynamic) throw new Eof();
 		#else
-<<<<<<< HEAD
-		if (this.len == 0)
-			throw new Eof();
-		len--;
-		#if neko
-		return untyped __dollar__sget(b, pos++);
-		#elseif cpp
-		return untyped b[pos++];
-		#elseif java
-		return untyped b[pos++] & 0xFF;
-		#else
-		return b[pos++];
-		#end
-=======
 			if( this.len == 0 )
 				throw new Eof();
 			len--;
@@ -127,7 +113,6 @@
 			#else
 			return b[pos++];
 			#end
->>>>>>> 2985c9d8
 		#end
 	}
 
