/*
 * Copyright (C)2005-2019 Haxe Foundation
 *
 * Permission is hereby granted, free of charge, to any person obtaining a
 * copy of this software and associated documentation files (the "Software"),
 * to deal in the Software without restriction, including without limitation
 * the rights to use, copy, modify, merge, publish, distribute, sublicense,
 * and/or sell copies of the Software, and to permit persons to whom the
 * Software is furnished to do so, subject to the following conditions:
 *
 * The above copyright notice and this permission notice shall be included in
 * all copies or substantial portions of the Software.
 *
 * THE SOFTWARE IS PROVIDED "AS IS", WITHOUT WARRANTY OF ANY KIND, EXPRESS OR
 * IMPLIED, INCLUDING BUT NOT LIMITED TO THE WARRANTIES OF MERCHANTABILITY,
 * FITNESS FOR A PARTICULAR PURPOSE AND NONINFRINGEMENT. IN NO EVENT SHALL THE
 * AUTHORS OR COPYRIGHT HOLDERS BE LIABLE FOR ANY CLAIM, DAMAGES OR OTHER
 * LIABILITY, WHETHER IN AN ACTION OF CONTRACT, TORT OR OTHERWISE, ARISING
 * FROM, OUT OF OR IN CONNECTION WITH THE SOFTWARE OR THE USE OR OTHER
 * DEALINGS IN THE SOFTWARE.
 */

package haxe.io;

class BytesBuffer {
	#if neko
	var b:Dynamic; // neko string buffer
	#elseif flash
	var b:flash.utils.ByteArray;
	#elseif cpp
	var b:BytesData;
	#elseif cs
	var b:cs.system.io.MemoryStream;
	#elseif java
<<<<<<< HEAD
	var b:java.io.ByteArrayOutputStream;
=======
	var b : java.io.ByteArrayOutputStream;
	#elseif python
	var b : python.Bytearray;
>>>>>>> 2985c9d8
	#else
	var b:Array<Int>;
	#end

	/**
		The length of the buffer in bytes.
	**/
	public var length(get, never):Int;

	public function new() {
		#if neko
		b = untyped StringBuf.__make();
		#elseif flash
		b = new flash.utils.ByteArray();
		b.endian = flash.utils.Endian.LITTLE_ENDIAN;
		#elseif cpp
		b = new BytesData();
		#elseif cs
		b = new cs.system.io.MemoryStream();
		#elseif java
		b = new java.io.ByteArrayOutputStream();
		#elseif python
		b = new python.Bytearray();
		#else
		b = new Array();
		#end
	}

	inline function get_length():Int {
		#if neko
		return untyped __dollar__ssize(StringBuf.__to_string(b));
		#elseif cs
		return haxe.Int64.toInt(b.Length);
		#elseif java
		return b.size();
		#else
		return b.length;
		#end
	}

	public inline function addByte(byte:Int) {
		#if neko
		untyped StringBuf.__add_char(b, byte);
		#elseif flash
		b.writeByte(byte);
		#elseif cpp
		b.push(untyped byte);
		#elseif cs
		b.WriteByte(cast byte);
		#elseif java
		b.write(byte);
		#elseif python
		b.append(byte);
		#else
		b.push(byte);
		#end
	}

	public inline function add(src:Bytes) {
		#if neko
		untyped StringBuf.__add(b, src.getData());
		#elseif flash
		b.writeBytes(src.getData());
		#elseif cs
		b.Write(src.getData(), 0, src.length);
		#elseif java
		b.write(src.getData(), 0, src.length);
		#elseif js
		var b1 = b;
		var b2 = @:privateAccess src.b;
		for (i in 0...src.length)
			b.push(b2[i]);
		#elseif python
		b.extend(src.getData());
		#else
		var b1 = b;
		var b2 = src.getData();
		for (i in 0...src.length)
			b.push(b2[i]);
		#end
	}

	public inline function addString(v:String, ?encoding:Encoding) {
		#if neko
		untyped StringBuf.__add(b, v.__s);
		#elseif flash
<<<<<<< HEAD
		if (encoding == RawNative)
			b.writeMultiByte(v, "unicode")
		else
			b.writeUTFBytes(v);
=======
		if( encoding == RawNative ) b.writeMultiByte(v, "unicode") else b.writeUTFBytes(v);
		#elseif python
		b.extend(new python.Bytearray(v, "UTF-8"));
>>>>>>> 2985c9d8
		#else
		add(Bytes.ofString(v, encoding));
		#end
	}

	public #if flash inline #end function addInt32(v:Int) {
		#if flash
		b.writeUnsignedInt(v);
		#else
		addByte(v & 0xFF);
		addByte((v >> 8) & 0xFF);
		addByte((v >> 16) & 0xFF);
		addByte(v >>> 24);
		#end
	}

	public #if flash inline #end function addInt64(v:haxe.Int64) {
		addInt32(v.low);
		addInt32(v.high);
	}

	public inline function addFloat(v:Float) {
		#if flash
		b.writeFloat(v);
		#else
		addInt32(FPHelper.floatToI32(v));
		#end
	}

	public inline function addDouble(v:Float) {
		#if flash
		b.writeDouble(v);
		#else
		addInt64(FPHelper.doubleToI64(v));
		#end
	}

	public inline function addBytes(src:Bytes, pos:Int, len:Int) {
		#if !neko
		if (pos < 0 || len < 0 || pos + len > src.length)
			throw Error.OutsideBounds;
		#end
		#if neko
		try
			untyped StringBuf.__add_sub(b, src.getData(), pos, len)
		catch (e:Dynamic)
			throw Error.OutsideBounds;
		#elseif flash
		if (len > 0)
			b.writeBytes(src.getData(), pos, len);
		#elseif cs
		b.Write(src.getData(), pos, len);
		#elseif java
		b.write(src.getData(), pos, len);
		#elseif js
		var b1 = b;
		var b2 = @:privateAccess src.b;
		for (i in pos...pos + len)
			b.push(b2[i]);
		#elseif python
		b.extend(python.Syntax.code("{0}[{1}:{2}]", src.getData(), pos, pos + len));
		#else
		var b1 = b;
		var b2 = src.getData();
		for (i in pos...pos + len)
			b.push(b2[i]);
		#end
	}

	/**
		Returns either a copy or a reference of the current bytes.
		Once called, the buffer should no longer be used.
	**/
<<<<<<< HEAD
	public function getBytes():Bytes
		untyped {
			#if neko
			var str = StringBuf.__to_string(b);
			var bytes = new Bytes(__dollar__ssize(str), str);
			#elseif flash
			var bytes = new Bytes(b.length, b);
			b.position = 0;
			#elseif cs
			var buf = b.GetBuffer();
			var bytes = new Bytes(cast b.Length, buf);
			#elseif java
			var buf = b.toByteArray();
			var bytes = new Bytes(buf.length, buf);
			#elseif python
			var buf = new python.Bytearray(b);
			var bytes = new Bytes(buf.length, buf);
			#elseif js
			var bytes = new Bytes(new js.lib.Uint8Array(b).buffer);
			#else
			var bytes = new Bytes(b.length, b);
			#end
			b = null;
			return bytes;
		}
=======
	public function getBytes() : Bytes untyped {
		#if neko
		var str = StringBuf.__to_string(b);
		var bytes = new Bytes(__dollar__ssize(str),str);
		#elseif flash
		var bytes = new Bytes(b.length,b);
		b.position = 0;
		#elseif cs
		var buf = b.GetBuffer();
		var bytes = new Bytes(cast b.Length, buf);
		#elseif java
		var buf = b.toByteArray();
		var bytes = new Bytes(buf.length, buf);
		#elseif python
		var bytes = new Bytes(b.length, b);
		#elseif js
		var bytes = new Bytes(new js.lib.Uint8Array(b).buffer);
		#else
		var bytes = new Bytes(b.length,b);
		#end
		b = null;
		return bytes;
	}

>>>>>>> 2985c9d8
}<|MERGE_RESOLUTION|>--- conflicted
+++ resolved
@@ -32,13 +32,9 @@
 	#elseif cs
 	var b:cs.system.io.MemoryStream;
 	#elseif java
-<<<<<<< HEAD
-	var b:java.io.ByteArrayOutputStream;
-=======
 	var b : java.io.ByteArrayOutputStream;
 	#elseif python
 	var b : python.Bytearray;
->>>>>>> 2985c9d8
 	#else
 	var b:Array<Int>;
 	#end
@@ -125,16 +121,9 @@
 		#if neko
 		untyped StringBuf.__add(b, v.__s);
 		#elseif flash
-<<<<<<< HEAD
-		if (encoding == RawNative)
-			b.writeMultiByte(v, "unicode")
-		else
-			b.writeUTFBytes(v);
-=======
 		if( encoding == RawNative ) b.writeMultiByte(v, "unicode") else b.writeUTFBytes(v);
 		#elseif python
 		b.extend(new python.Bytearray(v, "UTF-8"));
->>>>>>> 2985c9d8
 		#else
 		add(Bytes.ofString(v, encoding));
 		#end
@@ -208,33 +197,6 @@
 		Returns either a copy or a reference of the current bytes.
 		Once called, the buffer should no longer be used.
 	**/
-<<<<<<< HEAD
-	public function getBytes():Bytes
-		untyped {
-			#if neko
-			var str = StringBuf.__to_string(b);
-			var bytes = new Bytes(__dollar__ssize(str), str);
-			#elseif flash
-			var bytes = new Bytes(b.length, b);
-			b.position = 0;
-			#elseif cs
-			var buf = b.GetBuffer();
-			var bytes = new Bytes(cast b.Length, buf);
-			#elseif java
-			var buf = b.toByteArray();
-			var bytes = new Bytes(buf.length, buf);
-			#elseif python
-			var buf = new python.Bytearray(b);
-			var bytes = new Bytes(buf.length, buf);
-			#elseif js
-			var bytes = new Bytes(new js.lib.Uint8Array(b).buffer);
-			#else
-			var bytes = new Bytes(b.length, b);
-			#end
-			b = null;
-			return bytes;
-		}
-=======
 	public function getBytes() : Bytes untyped {
 		#if neko
 		var str = StringBuf.__to_string(b);
@@ -259,5 +221,4 @@
 		return bytes;
 	}
 
->>>>>>> 2985c9d8
 }