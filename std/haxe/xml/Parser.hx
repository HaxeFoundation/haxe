/*
 * Copyright (C)2005-2018 Haxe Foundation
 *
 * Permission is hereby granted, free of charge, to any person obtaining a
 * copy of this software and associated documentation files (the "Software"),
 * to deal in the Software without restriction, including without limitation
 * the rights to use, copy, modify, merge, publish, distribute, sublicense,
 * and/or sell copies of the Software, and to permit persons to whom the
 * Software is furnished to do so, subject to the following conditions:
 *
 * The above copyright notice and this permission notice shall be included in
 * all copies or substantial portions of the Software.
 *
 * THE SOFTWARE IS PROVIDED "AS IS", WITHOUT WARRANTY OF ANY KIND, EXPRESS OR
 * IMPLIED, INCLUDING BUT NOT LIMITED TO THE WARRANTIES OF MERCHANTABILITY,
 * FITNESS FOR A PARTICULAR PURPOSE AND NONINFRINGEMENT. IN NO EVENT SHALL THE
 * AUTHORS OR COPYRIGHT HOLDERS BE LIABLE FOR ANY CLAIM, DAMAGES OR OTHER
 * LIABILITY, WHETHER IN AN ACTION OF CONTRACT, TORT OR OTHERWISE, ARISING
 * FROM, OUT OF OR IN CONNECTION WITH THE SOFTWARE OR THE USE OR OTHER
 * DEALINGS IN THE SOFTWARE.
 */
package haxe.xml;

using StringTools;

/* poor'man enum : reduce code size + a bit faster since inlined */
extern private class S {
	public static inline var IGNORE_SPACES 	= 0;
	public static inline var BEGIN			= 1;
	public static inline var BEGIN_NODE		= 2;
	public static inline var TAG_NAME		= 3;
	public static inline var BODY			= 4;
	public static inline var ATTRIB_NAME	= 5;
	public static inline var EQUALS			= 6;
	public static inline var ATTVAL_BEGIN	= 7;
	public static inline var ATTRIB_VAL		= 8;
	public static inline var CHILDS			= 9;
	public static inline var CLOSE			= 10;
	public static inline var WAIT_END		= 11;
	public static inline var WAIT_END_RET	= 12;
	public static inline var PCDATA			= 13;
	public static inline var HEADER			= 14;
	public static inline var COMMENT		= 15;
	public static inline var DOCTYPE		= 16;
	public static inline var CDATA			= 17;
	public static inline var ESCAPE			= 18;
}

class XmlParserException
{
	/**
	 * the XML parsing error message
	 */
	public var message:String;

	/**
	 * the line number at which the XML parsing error occurred
	 */
	public var lineNumber:Int;

	/**
	 * the character position in the reported line at which the parsing error occurred
	 */
	public var positionAtLine:Int;

	/**
	 * the character position in the XML string at which the parsing error occurred
	 */
	public var position:Int;

	/**
	 * the invalid XML string
	 */
	public var xml:String;

	public function new(message:String, xml:String, position:Int)
	{
		this.xml = xml;
		this.message = message;
		this.position = position;
		lineNumber = 1;
		positionAtLine = 0;

		for( i in 0...position)
		{
			var c = xml.fastCodeAt(i);
			if (c == '\n'.code) {
				lineNumber++;
				positionAtLine = 0;
			} else {
				if (c != '\r'.code) positionAtLine++;
			}
		}
	}

	public function toString():String
	{
		return Type.getClassName(Type.getClass(this)) + ": " + message + " at line " + lineNumber + " char " + positionAtLine;
	}
}

class Parser
{
	static var escapes = {
		var h = new haxe.ds.StringMap();
		h.set("lt", "<");
		h.set("gt", ">");
		h.set("amp", "&");
		h.set("quot", '"');
		h.set("apos", "'");
		h;
	}

	/**
	 * Parses the String into an XML Document. Set strict parsing to true in order to enable a strict check of XML attributes and entities.
	 *
	 * @throws haxe.xml.XmlParserException
	 */
	static public function parse(str:String, strict = false)
	{
		var doc = Xml.createDocument();
		doParse(str, strict, 0, doc);
		return doc;
	}

	static function doParse(str:String, strict:Bool, p:Int = 0, ?parent:Xml):Int
	{
		var xml:Xml = null;
		var state = S.BEGIN;
		var next = S.BEGIN;
		var aname = null;
		var start = 0;
		var nsubs = 0;
		var nbrackets = 0;
		var c = str.fastCodeAt(p);
		var buf = new StringBuf();
		// need extra state because next is in use
		var escapeNext = S.BEGIN;
		var attrValQuote = -1;
		inline function addChild(xml:Xml) {
			parent.addChild(xml);
			nsubs++;
		}
		while (!StringTools.isEof(c))
		{
			switch(state)
			{
				case S.IGNORE_SPACES:
					switch(c)
					{
						case
							'\n'.code,
							'\r'.code,
							'\t'.code,
							' '.code:
						default:
							state = next;
							continue;
					}
				case S.BEGIN:
					switch(c)
					{
						case '<'.code:
							state = S.IGNORE_SPACES;
							next = S.BEGIN_NODE;
						default:
							start = p;
							state = S.PCDATA;
							continue;
					}
				case S.PCDATA:
					if (c == '<'.code)
					{
						buf.addSub(str, start, p - start);
						var child = Xml.createPCData(buf.toString());
						buf = new StringBuf();
						addChild(child);
						state = S.IGNORE_SPACES;
						next = S.BEGIN_NODE;
					} else if (c == '&'.code) {
						buf.addSub(str, start, p - start);
						state = S.ESCAPE;
						escapeNext = S.PCDATA;
						start = p + 1;
					}
				case S.CDATA:
					if (c == ']'.code && str.fastCodeAt(p + 1) == ']'.code && str.fastCodeAt(p + 2) == '>'.code)
					{
						var child = Xml.createCData(str.substr(start, p - start));
						addChild(child);
						p += 2;
						state = S.BEGIN;
					}
				case S.BEGIN_NODE:
					switch(c)
					{
						case '!'.code:
							if (str.fastCodeAt(p + 1) == '['.code)
							{
								p += 2;
								if (str.substr(p, 6).toUpperCase() != "CDATA[")
									throw new XmlParserException("Expected <![CDATA[", str, p);
								p += 5;
								state = S.CDATA;
								start = p + 1;
							}
							else if (str.fastCodeAt(p + 1) == 'D'.code || str.fastCodeAt(p + 1) == 'd'.code)
							{
								if(str.substr(p + 2, 6).toUpperCase() != "OCTYPE")
									throw new XmlParserException("Expected <!DOCTYPE", str, p);
								p += 8;
								state = S.DOCTYPE;
								start = p + 1;
							}
							else if( str.fastCodeAt(p + 1) != '-'.code || str.fastCodeAt(p + 2) != '-'.code )
								throw new XmlParserException("Expected <!--", str, p);
							else
							{
								p += 2;
								state = S.COMMENT;
								start = p + 1;
							}
						case '?'.code:
							state = S.HEADER;
							start = p;
						case '/'.code:
							if( parent == null )
								throw new XmlParserException("Expected node name", str, p);
							start = p + 1;
							state = S.IGNORE_SPACES;
							next = S.CLOSE;
						default:
							state = S.TAG_NAME;
							start = p;
							continue;
					}
				case S.TAG_NAME:
					if (!isValidChar(c))
					{
						if( p == start )
							throw new XmlParserException("Expected node name", str, p);
						xml = Xml.createElement(str.substr(start, p - start));
						addChild(xml);
						state = S.IGNORE_SPACES;
						next = S.BODY;
						continue;
					}
				case S.BODY:
					switch(c)
					{
						case '/'.code:
							state = S.WAIT_END;
						case '>'.code:
							state = S.CHILDS;
						default:
							state = S.ATTRIB_NAME;
							start = p;
							continue;
					}
				case S.ATTRIB_NAME:
					if (!isValidChar(c))
					{
						var tmp;
						if( start == p )
							throw new XmlParserException("Expected attribute name", str, p);
						tmp = str.substr(start,p-start);
						aname = tmp;
						if( xml.exists(aname) )
							throw new XmlParserException("Duplicate attribute [" + aname + "]", str, p);
						state = S.IGNORE_SPACES;
						next = S.EQUALS;
						continue;
					}
				case S.EQUALS:
					switch(c)
					{
						case '='.code:
							state = S.IGNORE_SPACES;
							next = S.ATTVAL_BEGIN;
						default:
							throw new XmlParserException("Expected =", str, p);
					}
				case S.ATTVAL_BEGIN:
					switch(c)
					{
						case '"'.code | '\''.code:
							buf = new StringBuf();
							state = S.ATTRIB_VAL;
							start = p + 1;
							attrValQuote = c;
						default:
							throw new XmlParserException("Expected \"", str, p);
					}
				case S.ATTRIB_VAL:
					switch (c) {
						case '&'.code:
							buf.addSub(str, start, p - start);
							state = S.ESCAPE;
							escapeNext = S.ATTRIB_VAL;
							start = p + 1;
						case '>'.code | '<'.code if( strict ):
							// HTML allows these in attributes values
							throw new XmlParserException("Invalid unescaped " + String.fromCharCode(c) + " in attribute value", str, p);
						case _ if (c == attrValQuote):
							buf.addSub(str, start, p - start);
							var val = buf.toString();
							buf = new StringBuf();
							xml.set(aname, val);
							state = S.IGNORE_SPACES;
							next = S.BODY;
					}
				case S.CHILDS:
					p = doParse(str, strict, p, xml);
					start = p;
					state = S.BEGIN;
				case S.WAIT_END:
					switch(c)
					{
						case '>'.code:
							state = S.BEGIN;
						default :
							throw new XmlParserException("Expected >", str, p);
					}
				case S.WAIT_END_RET:
					switch(c)
					{
						case '>'.code:
							if( nsubs == 0 )
								parent.addChild(Xml.createPCData(""));
							return p;
						default :
							throw new XmlParserException("Expected >", str, p);
					}
				case S.CLOSE:
					if (!isValidChar(c))
					{
						if( start == p )
							throw new XmlParserException("Expected node name", str, p);

						var v = str.substr(start,p - start);
						if (v != parent.nodeName)
							throw new XmlParserException("Expected </" +parent.nodeName + ">", str, p);

						state = S.IGNORE_SPACES;
						next = S.WAIT_END_RET;
						continue;
					}
				case S.COMMENT:
					if (c == '-'.code && str.fastCodeAt(p +1) == '-'.code && str.fastCodeAt(p + 2) == '>'.code)
					{
						addChild(Xml.createComment(str.substr(start, p - start)));
						p += 2;
						state = S.BEGIN;
					}
				case S.DOCTYPE:
					if(c == '['.code)
						nbrackets++;
					else if(c == ']'.code)
						nbrackets--;
					else if (c == '>'.code && nbrackets == 0)
					{
						addChild(Xml.createDocType(str.substr(start, p - start)));
						state = S.BEGIN;
					}
				case S.HEADER:
					if (c == '?'.code && str.fastCodeAt(p + 1) == '>'.code)
					{
						p++;
						var str = str.substr(start + 1, p - start - 2);
						addChild(Xml.createProcessingInstruction(str));
						state = S.BEGIN;
					}
				case S.ESCAPE:
					if (c == ';'.code)
					{
						var s = str.substr(start, p - start);
						if (s.fastCodeAt(0) == '#'.code) {
							var c = s.fastCodeAt(1) == 'x'.code
								? Std.parseInt("0" +s.substr(1, s.length - 1))
								: Std.parseInt(s.substr(1, s.length - 1));
<<<<<<< HEAD
							#if (neko || (cpp && !hxcpp_smart_strings) || php || eval)
=======
							#if (neko || (cpp && !hxcpp_smart_strings) || php || lua || eval)
>>>>>>> 50e4bc66
							if( c >= 128 ) {
								// UTF8-encode it
								if( c <= 0x7FF ) {
									buf.addChar(0xC0 | (c >> 6));
									buf.addChar(0x80 | (c & 63));
								} else if( c <= 0xFFFF ) {
									buf.addChar(0xE0 | (c >> 12));
									buf.addChar(0x80 | ((c >> 6) & 63));
									buf.addChar(0x80 | (c & 63));
								} else if( c <= 0x10FFFF ) {
									buf.addChar(0xF0 | (c >> 18));
									buf.addChar(0x80 | ((c >> 12) & 63));
									buf.addChar(0x80 | ((c >> 6) & 63));
									buf.addChar(0x80 | (c & 63));
								} else
									throw new XmlParserException("Cannot encode UTF8-char " + c, str, p);
							} else
							#end
							buf.addChar(c);
						} else if (!escapes.exists(s)) {
							if( strict )
								throw new XmlParserException("Undefined entity: " + s, str, p);
							buf.add('&$s;');
						} else {
							buf.add(escapes.get(s));
						}
						start = p + 1;
						state = escapeNext;
					} else if (!isValidChar(c) && c != "#".code) {
						if( strict )
							throw new XmlParserException("Invalid character in entity: " + String.fromCharCode(c), str, p);
						buf.addChar("&".code);
						buf.addSub(str, start, p - start);
						p--;
						start = p + 1;
						state = escapeNext;
					}
			}
			c = str.fastCodeAt(++p);
		}

		if (state == S.BEGIN)
		{
			start = p;
			state = S.PCDATA;
		}

		if (state == S.PCDATA)
		{
			if (p != start || nsubs == 0) {
				buf.addSub(str, start, p-start);
				addChild(Xml.createPCData(buf.toString()));
			}
			return p;
		}

		if( !strict && state == S.ESCAPE && escapeNext == S.PCDATA ) {
			buf.addChar("&".code);
			buf.addSub(str, start, p - start);
			addChild(Xml.createPCData(buf.toString()));
			return p;
		}

		throw new XmlParserException("Unexpected end", str, p);
	}

	static inline function isValidChar(c) {
		return (c >= 'a'.code && c <= 'z'.code) || (c >= 'A'.code && c <= 'Z'.code) || (c >= '0'.code && c <= '9'.code) || c == ':'.code || c == '.'.code || c == '_'.code || c == '-'.code;
	}
}<|MERGE_RESOLUTION|>--- conflicted
+++ resolved
@@ -378,11 +378,7 @@
 							var c = s.fastCodeAt(1) == 'x'.code
 								? Std.parseInt("0" +s.substr(1, s.length - 1))
 								: Std.parseInt(s.substr(1, s.length - 1));
-<<<<<<< HEAD
-							#if (neko || (cpp && !hxcpp_smart_strings) || php || eval)
-=======
 							#if (neko || (cpp && !hxcpp_smart_strings) || php || lua || eval)
->>>>>>> 50e4bc66
 							if( c >= 128 ) {
 								// UTF8-encode it
 								if( c <= 0x7FF ) {
