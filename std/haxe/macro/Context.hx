--- conflicted
+++ resolved
@@ -575,11 +575,7 @@
 		Register a macro call to be performed everytime the module `modulePath` is reused by the compilation cache,
 		meaning that neither the module itself nor its dependencies was changed since last compilation.
 
-<<<<<<< HEAD
-		The `macroCall` should be a String containing valid Haxe expression, similar to `--init` macros (see http://haxe.org/manual/macro-initialization.html).
-=======
 		The `macroCall` should be a String containing valid Haxe expression, similar to `--init` macros (see https://haxe.org/manual/macro-initialization.html).
->>>>>>> 0ac60af4
 		Multiple calls with the exact same `macroCall` value will only register the callback once.
 
 		This also triggers loading of given module and its dependencies, if it's not yet loaded,
