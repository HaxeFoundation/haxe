/*
 * Copyright (C)2005-2019 Haxe Foundation
 *
 * Permission is hereby granted, free of charge, to any person obtaining a
 * copy of this software and associated documentation files (the "Software"),
 * to deal in the Software without restriction, including without limitation
 * the rights to use, copy, modify, merge, publish, distribute, sublicense,
 * and/or sell copies of the Software, and to permit persons to whom the
 * Software is furnished to do so, subject to the following conditions:
 *
 * The above copyright notice and this permission notice shall be included in
 * all copies or substantial portions of the Software.
 *
 * THE SOFTWARE IS PROVIDED "AS IS", WITHOUT WARRANTY OF ANY KIND, EXPRESS OR
 * IMPLIED, INCLUDING BUT NOT LIMITED TO THE WARRANTIES OF MERCHANTABILITY,
 * FITNESS FOR A PARTICULAR PURPOSE AND NONINFRINGEMENT. IN NO EVENT SHALL THE
 * AUTHORS OR COPYRIGHT HOLDERS BE LIABLE FOR ANY CLAIM, DAMAGES OR OTHER
 * LIABILITY, WHETHER IN AN ACTION OF CONTRACT, TORT OR OTHERWISE, ARISING
 * FROM, OUT OF OR IN CONNECTION WITH THE SOFTWARE OR THE USE OR OTHER
 * DEALINGS IN THE SOFTWARE.
 */

package flash;

@:keep private class RealBoot extends Boot {
	#if swc
	public function new() {
		super();
	}

	public static function initSwc(mc) {
		flash.Lib.current = mc;
		new RealBoot().init();
	}
	#else
	function new() {
		super();
		if (flash.Lib.current == null)
			flash.Lib.current = this;
		start();
	}
	#end
}

@:dox(hide)
@:keep
class Boot extends flash.display.MovieClip {
	static var tf:flash.text.TextField;
	static var lines:Array<String>;
	static var lastError:flash.errors.Error;

	public static var skip_constructor = false;

	function start() {
		#if dontWaitStage
		init();
		#else
		var c = flash.Lib.current;
		try {
			untyped if (c == this && c.stage != null && c.stage.align == "")
				c.stage.align = "TOP_LEFT";
		} catch (e:Dynamic) {
			// security error when loading from different domain
		}
		if (c.stage == null)
			c.addEventListener(flash.events.Event.ADDED_TO_STAGE, doInitDelay);
		else if (c.stage.stageWidth == 0 || c.stage.stageHeight == 0)
			untyped __global__["flash.utils.setTimeout"](start, 1);
		else
			init();
		#end
	}

	function doInitDelay(_) {
		flash.Lib.current.removeEventListener(flash.events.Event.ADDED_TO_STAGE, doInitDelay);
		start();
	}

	#if (swc && swf_protected) public #end function init() {
		throw "assert";
	}

	static var IN_E = 0;

	public static function enum_to_string(e:{tag:String, params:Array<Dynamic>}) {
		if (e.params == null)
			return e.tag;
		var pstr = [];
		if (IN_E > 15) {
			pstr.push("...");
		} else {
			IN_E++;
			for (p in e.params)
				pstr.push(__string_rec(p, ""));
			IN_E--;
		}
		return e.tag + "(" + pstr.join(",") + ")";
	}

	public static function __instanceof(v:Dynamic, t:Dynamic) {
		try {
			if (t == Dynamic)
				return v != null;
			return untyped __is__(v, t);
		} catch (e:Dynamic) {}
		return false;
	}

	public static function __clear_trace() {
		if (tf == null)
			return;
		tf.parent.removeChild(tf);
		tf = null;
		lines = null;
	}

	public static function __set_trace_color(rgb) {
		var tf = getTrace();
		tf.textColor = rgb;
		tf.filters = [];
	}

	public static function getTrace() {
		var mc = flash.Lib.current;
		if (tf == null) {
			tf = new flash.text.TextField();
			#if flash10_2
			var color = 0xFFFFFF, glow = 0;
			if (mc.stage != null) {
				glow = mc.stage.color;
				color = 0xFFFFFF - glow;
			}
			tf.textColor = color;
			tf.filters = [new flash.filters.GlowFilter(glow, 1, 2, 2, 20)];
			#end
			var format = tf.getTextFormat();
			format.font = "_sans";
			tf.defaultTextFormat = format;
			tf.selectable = false;
			tf.width = if (mc.stage == null) 800 else mc.stage.stageWidth;
			tf.autoSize = flash.text.TextFieldAutoSize.LEFT;
			tf.mouseEnabled = false;
		}
		if (mc.stage == null)
			mc.addChild(tf);
		else
			mc.stage.addChild(tf); // on top
		return tf;
	}

	public static function __trace(v:Dynamic, pos:haxe.PosInfos) {
		var tf = getTrace();
		var pstr = if (pos == null) "(null)" else pos.fileName + ":" + pos.lineNumber;
		if (lines == null)
			lines = [];
		var str = pstr + ": " + __string_rec(v, "");
		if (pos != null && pos.customParams != null)
			for (v in pos.customParams)
				str += "," + __string_rec(v, "");
		lines = lines.concat(str.split("\n"));
		tf.text = lines.join("\n");
		var stage = flash.Lib.current.stage;
		if (stage == null)
			return;
		while (lines.length > 1 && tf.height > stage.stageHeight) {
			lines.shift();
			tf.text = lines.join("\n");
		}
	}

	public static function __string_rec(v:Dynamic, str:String, maxRecursion:Int = 5) {
		if (maxRecursion <= 0) {
			return "<...>";
		}
		var cname = untyped __global__["flash.utils.getQualifiedClassName"](v);
		switch (cname) {
			case "Object":
				var k:Array<String> = untyped __keys__(v);
				var s = "{";
				var first = true;
				for (i in 0...k.length) {
					var key = k[i];
					if (key == "toString")
						try
							return v.toString()
						catch (e:Dynamic) {}
					if (first)
						first = false;
					else
						s += ",";
					s += " " + key + " : " + __string_rec(v[untyped key], str, maxRecursion - 1);
				}
				if (!first)
					s += " ";
				s += "}";
				return s;
			case "Array":
				if (v == Array)
					return "#Array";
				var s = "[";
				var i;
				var first = true;
				var a:Array<Dynamic> = v;
				for (i in 0...a.length) {
					if (first)
						first = false;
					else
						s += ",";
					s += __string_rec(a[i], str, maxRecursion - 1);
				}
				return s + "]";
			default:
				switch (untyped __typeof__(v)) {
					case "function": return "<function>";
					case "undefined": return "null";
				}
		}
		return new String(v);
	}

	static public function fromCodePoint(code:Int) {
		var o = new flash.utils.ByteArray();
		o.endian = LITTLE_ENDIAN;
		o.writeShort((code >> 10) + 0xD7C0);
		o.writeShort((code & 0x3FF) + 0xDC00);
		o.position = 0;
		return o.readMultiByte(4, "unicode");
	}

	static function __unprotect__(s:String) {
		return s;
	}

	static public function mapDynamic(d:Dynamic, f:Dynamic) {
		if (Std.is(d, Array)) {
			return untyped d["mapHX"](f);
		} else {
			return untyped d["map"](f);
		}
	}

	static public function filterDynamic(d:Dynamic, f:Dynamic) {
		if (Std.is(d, Array)) {
			return untyped d["filterHX"](f);
		} else {
			return untyped d["filter"](f);
		}
	}

	static function __init__()
		untyped {
			var d:Dynamic = Date;
			d.now = function() {
				return __new__(Date);
			};
			d.fromTime = function(t) {
				var d:Date = __new__(Date);
				d.setTime(t);
				return d;
			};
			d.fromString = function(s:String) {
				switch (s.length) {
					case 8: // hh:mm:ss
						var k = s.split(":");
						var d:Date = __new__(Date);
						d.setTime(0);
						d.setUTCHours(k[0]);
						d.setUTCMinutes(k[1]);
						d.setUTCSeconds(k[2]);
						return d;
					case 10: // YYYY-MM-DD
						var k = s.split("-");
						return new Date(cast k[0], cast k[1] - 1, cast k[2], 0, 0, 0);
					case 19: // YYYY-MM-DD hh:mm:ss
						var k = s.split(" ");
						var y = k[0].split("-");
						var t = k[1].split(":");
						return new Date(cast y[0], cast y[1] - 1, cast y[2], cast t[0], cast t[1], cast t[2]);
					default:
						throw "Invalid date format : " + s;
				}
			};
			d.prototype[#if no_flash_override "toStringHX" #else "toString" #end] = function() {
				var date:Date = __this__;
				var m = date.getMonth() + 1;
				var d = date.getDate();
				var h = date.getHours();
				var mi = date.getMinutes();
				var s = date.getSeconds();
				return date.getFullYear() + "-" + (if (m < 10) "0" + m else "" + m) + "-" + (if (d < 10) "0" + d else "" + d) + " "
					+ (if (h < 10) "0" + h else "" + h) + ":" + (if (mi < 10) "0" + mi else "" + mi) + ":" + (if (s < 10) "0" + s else "" + s);
			};
			var aproto = Array.prototype;
			aproto.copy = function() {
				return __this__.slice();
			};
			aproto.insert = function(i, x) {
				__this__.splice(i, 0, x);
			};
			aproto.remove = function(obj) {
				var idx = __this__.indexOf(obj);
				if (idx == -1)
					return false;
				#if flash19
				// removeAt is only available through as3 namespace and genswf9 will only generate it for a known Array,
				// so we have to type it properly (thus the typecheck). See https://github.com/HaxeFoundation/haxe/issues/8612
				(__this__:Array<Dynamic>).removeAt(idx);
				#else
				__this__.splice(idx, 1);
				#end
				return true;
			}
<<<<<<< HEAD
		};
		aproto.keyValueIterator = function() {
			return new haxe.iterators.ArrayKeyValueIterator(untyped __this__);
		};
		aproto.resize = function(len) {
			__this__.length = len;
		};
		aproto.setPropertyIsEnumerable("copy", false);
		aproto.setPropertyIsEnumerable("insert", false);
		aproto.setPropertyIsEnumerable("remove", false);
		aproto.setPropertyIsEnumerable("iterator", false);
		aproto.setPropertyIsEnumerable("keyValueIterator", false);
		aproto.setPropertyIsEnumerable("resize", false);
		#if (as3 || no_flash_override)
		aproto.filterHX = function(f) {
			var ret = [];
			var i = 0;
			var l = __this__.length;
			while ( i < l ) {
				if (f(__this__[i]))
					ret.push(__this__[i]);
				i++;
			}
			return ret;
		};
		aproto.mapHX = function(f) {
			var ret = [];
			var i = 0;
			var l = __this__.length;
			while( i < l ) {
				ret.push(f(__this__[i]));
				i++;
			}
			return ret;
		};
		aproto.setPropertyIsEnumerable("mapHX", false);
		aproto.setPropertyIsEnumerable("filterHX", false);
		String.prototype.charCodeAtHX = function(i) : Null<Int> {
		#else
		aproto["filter"] = function(f) {
			var ret = [];
			var i = 0;
			var l = __this__.length;
			while ( i < l ) {
				if (f(__this__[i]))
					ret.push(__this__[i]);
				i++;
			}
			return ret;
		};
		aproto["map"] = function(f) {
			var ret = [];
			var i = 0;
			var l = __this__.length;
			while( i < l ) {
				ret.push(f(__this__[i]));
				i++;
			}
			return ret;
		};
		aproto.setPropertyIsEnumerable("map", false);
		aproto.setPropertyIsEnumerable("filter", false);
		String.prototype.charCodeAt = function(i) : Null<Int> {
		#end
			var s : String = __this__;
			var x : Float = s.cca(i);
			if( __global__["isNaN"](x) )
				return null;
			return Std.int(x);
		};
=======
			aproto.iterator = function() {
				var cur = 0;
				var arr:Array<Dynamic> = __this__;
				return {
					hasNext: function() {
						return cur < arr.length;
					},
					next: function() {
						return arr[cur++];
					}
				}
			};
			aproto.resize = function(len) {
				__this__.length = len;
			};
			aproto.setPropertyIsEnumerable("copy", false);
			aproto.setPropertyIsEnumerable("insert", false);
			aproto.setPropertyIsEnumerable("remove", false);
			aproto.setPropertyIsEnumerable("iterator", false);
			aproto.setPropertyIsEnumerable("resize", false);
			#if no_flash_override
			aproto.filterHX = function(f) {
				var ret = [];
				var i = 0;
				var l = __this__.length;
				while (i < l) {
					if (f(__this__[i]))
						ret.push(__this__[i]);
					i++;
				}
				return ret;
			};
			aproto.mapHX = function(f) {
				var ret = [];
				var i = 0;
				var l = __this__.length;
				while (i < l) {
					ret.push(f(__this__[i]));
					i++;
				}
				return ret;
			};
			aproto.setPropertyIsEnumerable("mapHX", false);
			aproto.setPropertyIsEnumerable("filterHX", false);
			String.prototype.charCodeAtHX = function(i):Null<Int> {
			#else
			aproto["filter"] = function(f) {
				var ret = [];
				var i = 0;
				var l = __this__.length;
				while (i < l) {
					if (f(__this__[i]))
						ret.push(__this__[i]);
					i++;
				}
				return ret;
			};
			aproto["map"] = function(f) {
				var ret = [];
				var i = 0;
				var l = __this__.length;
				while (i < l) {
					ret.push(f(__this__[i]));
					i++;
				}
				return ret;
			};
			aproto.setPropertyIsEnumerable("map", false);
			aproto.setPropertyIsEnumerable("filter", false);
			String.prototype.charCodeAt = function(i):Null<Int> {
			#end
				var s:String = __this__;
				var x:Float = s.cca(i);
				if (__global__["isNaN"](x))
					return null;
				return Std.int(x);
			};
>>>>>>> 6b7db025
	}
}<|MERGE_RESOLUTION|>--- conflicted
+++ resolved
@@ -310,78 +310,6 @@
 				#end
 				return true;
 			}
-<<<<<<< HEAD
-		};
-		aproto.keyValueIterator = function() {
-			return new haxe.iterators.ArrayKeyValueIterator(untyped __this__);
-		};
-		aproto.resize = function(len) {
-			__this__.length = len;
-		};
-		aproto.setPropertyIsEnumerable("copy", false);
-		aproto.setPropertyIsEnumerable("insert", false);
-		aproto.setPropertyIsEnumerable("remove", false);
-		aproto.setPropertyIsEnumerable("iterator", false);
-		aproto.setPropertyIsEnumerable("keyValueIterator", false);
-		aproto.setPropertyIsEnumerable("resize", false);
-		#if (as3 || no_flash_override)
-		aproto.filterHX = function(f) {
-			var ret = [];
-			var i = 0;
-			var l = __this__.length;
-			while ( i < l ) {
-				if (f(__this__[i]))
-					ret.push(__this__[i]);
-				i++;
-			}
-			return ret;
-		};
-		aproto.mapHX = function(f) {
-			var ret = [];
-			var i = 0;
-			var l = __this__.length;
-			while( i < l ) {
-				ret.push(f(__this__[i]));
-				i++;
-			}
-			return ret;
-		};
-		aproto.setPropertyIsEnumerable("mapHX", false);
-		aproto.setPropertyIsEnumerable("filterHX", false);
-		String.prototype.charCodeAtHX = function(i) : Null<Int> {
-		#else
-		aproto["filter"] = function(f) {
-			var ret = [];
-			var i = 0;
-			var l = __this__.length;
-			while ( i < l ) {
-				if (f(__this__[i]))
-					ret.push(__this__[i]);
-				i++;
-			}
-			return ret;
-		};
-		aproto["map"] = function(f) {
-			var ret = [];
-			var i = 0;
-			var l = __this__.length;
-			while( i < l ) {
-				ret.push(f(__this__[i]));
-				i++;
-			}
-			return ret;
-		};
-		aproto.setPropertyIsEnumerable("map", false);
-		aproto.setPropertyIsEnumerable("filter", false);
-		String.prototype.charCodeAt = function(i) : Null<Int> {
-		#end
-			var s : String = __this__;
-			var x : Float = s.cca(i);
-			if( __global__["isNaN"](x) )
-				return null;
-			return Std.int(x);
-		};
-=======
 			aproto.iterator = function() {
 				var cur = 0;
 				var arr:Array<Dynamic> = __this__;
@@ -394,6 +322,9 @@
 					}
 				}
 			};
+			aproto.keyValueIterator = function() {
+				return new haxe.iterators.ArrayKeyValueIterator(untyped __this__);
+			};
 			aproto.resize = function(len) {
 				__this__.length = len;
 			};
@@ -401,6 +332,7 @@
 			aproto.setPropertyIsEnumerable("insert", false);
 			aproto.setPropertyIsEnumerable("remove", false);
 			aproto.setPropertyIsEnumerable("iterator", false);
+			aproto.setPropertyIsEnumerable("keyValueIterator", false);
 			aproto.setPropertyIsEnumerable("resize", false);
 			#if no_flash_override
 			aproto.filterHX = function(f) {
@@ -459,6 +391,5 @@
 					return null;
 				return Std.int(x);
 			};
->>>>>>> 6b7db025
 	}
 }