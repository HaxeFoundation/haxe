--- conflicted
+++ resolved
@@ -170,51 +170,6 @@
 		}
 	}
 
-<<<<<<< HEAD
-	public static function __string_rec(v:Dynamic, str:String) {
-		var cname = untyped __global__["flash.utils.getQualifiedClassName"](v);
-		switch (cname) {
-			case "Object":
-				var k:Array<String> = untyped __keys__(v);
-				var s = "{";
-				var first = true;
-				for (i in 0...k.length) {
-					var key = k[i];
-					if (key == "toString")
-						try
-							return v.toString()
-						catch (e:Dynamic) {}
-					if (first)
-						first = false;
-					else
-						s += ",";
-					s += " " + key + " : " + __string_rec(v[untyped key], str);
-				}
-				if (!first)
-					s += " ";
-				s += "}";
-				return s;
-			case "Array":
-				if (v == Array)
-					return "#Array";
-				var s = "[";
-				var i;
-				var first = true;
-				var a:Array<Dynamic> = v;
-				for (i in 0...a.length) {
-					if (first)
-						first = false;
-					else
-						s += ",";
-					s += __string_rec(a[i], str);
-				}
-				return s + "]";
-			default:
-				switch (untyped __typeof__(v)) {
-					case "function": return "<function>";
-					case "undefined": return "null";
-				}
-=======
 	public static function __string_rec( v : Dynamic, str : String, maxRecursion : Int = 5 ) {
 		if(maxRecursion <= 0) {
 			return "<...>";
@@ -259,7 +214,6 @@
 			case "function": return "<function>";
 			case "undefined": return "null";
 			}
->>>>>>> 51b10b5f
 		}
 		return new String(v);
 	}
@@ -293,13 +247,6 @@
 		}
 	}
 
-<<<<<<< HEAD
-	static function __init__()
-		untyped {
-			String.prototype.iterator = function():StringIterator {
-				var s:String = __this__;
-				return new StringIterator(s);
-=======
 	static function __init__() untyped {
 		var aproto = Array.prototype;
 		aproto.copy = function() {
@@ -347,7 +294,6 @@
 				if (f(__this__[i]))
 					ret.push(__this__[i]);
 				i++;
->>>>>>> 51b10b5f
 			}
 			String.prototype.keyValueIterator = function():StringKeyValueIterator {
 				var s:String = __this__;
