--- conflicted
+++ resolved
@@ -44,8 +44,6 @@
 	function indexOf(x:T, ?from:Int):Int;
 	function lastIndexOf(x:T, ?from:Int):Int;
 
-<<<<<<< HEAD
-=======
 	function new( ?length : UInt, ?fixed : Bool ) : Void;
 	function concat( ?a : Vector<T> ) : Vector<T>;
 	function join( sep : String ) : String;
@@ -61,7 +59,6 @@
 	function indexOf( x : T, ?from : Int ) : Int;
 	function lastIndexOf( x : T, ?from : Int ) : Int;
 
->>>>>>> 2985c9d8
 	#if flash19
 	function insertAt(index:Int, element:T):Void;
 	#else
@@ -78,8 +75,6 @@
 	public inline static function convert<T, U>(v:Vector<T>):Vector<U> {
 		return untyped __vector__(v);
 	}
-<<<<<<< HEAD
-=======
 
 	/**
 		Get a run-time value referencing the `Vector` class with concrete type parameters.
@@ -111,5 +106,4 @@
 	public inline static function typeReference<T>() : Class<Vector<T>> {
 		return untyped __vector__();
 	}
->>>>>>> 2985c9d8
 }