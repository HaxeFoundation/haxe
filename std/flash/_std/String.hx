/*
 * Copyright (C)2005-2019 Haxe Foundation
 *
 * Permission is hereby granted, free of charge, to any person obtaining a
 * copy of this software and associated documentation files (the "Software"),
 * to deal in the Software without restriction, including without limitation
 * the rights to use, copy, modify, merge, publish, distribute, sublicense,
 * and/or sell copies of the Software, and to permit persons to whom the
 * Software is furnished to do so, subject to the following conditions:
 *
 * The above copyright notice and this permission notice shall be included in
 * all copies or substantial portions of the Software.
 *
 * THE SOFTWARE IS PROVIDED "AS IS", WITHOUT WARRANTY OF ANY KIND, EXPRESS OR
 * IMPLIED, INCLUDING BUT NOT LIMITED TO THE WARRANTIES OF MERCHANTABILITY,
 * FITNESS FOR A PARTICULAR PURPOSE AND NONINFRINGEMENT. IN NO EVENT SHALL THE
 * AUTHORS OR COPYRIGHT HOLDERS BE LIABLE FOR ANY CLAIM, DAMAGES OR OTHER
 * LIABILITY, WHETHER IN AN ACTION OF CONTRACT, TORT OR OTHERWISE, ARISING
 * FROM, OUT OF OR IN CONNECTION WITH THE SOFTWARE OR THE USE OR OTHER
 * DEALINGS IN THE SOFTWARE.
 */

@:coreApi
extern class String {
	var length(default, null):Int;
	function new(string:String):Void;
	function toUpperCase():String;
	function toLowerCase():String;
	function charAt(index:Int):String;
	function charCodeAt(index:Int):Null<Int>;
	function indexOf(str:String, ?startIndex:Int):Int;
	function lastIndexOf(str:String, ?startIndex:Int):Int;
	function split(delimiter:String):Array<String>;
	function substr(pos:Int, ?len:Int):String;
	function substring(startIndex:Int, ?endIndex:Int):String;
	function toString():String;

<<<<<<< HEAD
	@:pure @:runtime inline function iterator():StringIterator {
		return new StringIterator(this);
	}

	@:pure @:runtime inline function keyValueIterator():StringKeyValueIterator {
		return new StringKeyValueIterator(this);
	}

	@:pure static inline function fromCharCode(code:Int):String
		untyped {
			return code < 0x10000 ? String["fromCharCode"](code) : flash.Boot.fromCodePoint(code);
		}
=======
	var length(default,null) : Int;
	function new(string:String) : Void;
	function toUpperCase() : String;
	function toLowerCase() : String;
	function charAt(index : Int) : String;
	function charCodeAt( index : Int) : Null<Int>;
	function indexOf( str : String, ?startIndex : Int ) : Int;
	function lastIndexOf( str : String, ?startIndex : Int ) : Int;
	function split( delimiter : String ) : Array<String>;
	function substr( pos : Int, ?len : Int ) : String;
	function substring( startIndex : Int, ?endIndex : Int ) : String;
	function toString() : String;

	@:pure static inline function fromCharCode( code : Int ) : String untyped {
		return code < 0x10000 ? String["fromCharCode"](code) : flash.Boot.fromCodePoint(code);
	}

>>>>>>> 51b10b5f
}<|MERGE_RESOLUTION|>--- conflicted
+++ resolved
@@ -35,20 +35,6 @@
 	function substring(startIndex:Int, ?endIndex:Int):String;
 	function toString():String;
 
-<<<<<<< HEAD
-	@:pure @:runtime inline function iterator():StringIterator {
-		return new StringIterator(this);
-	}
-
-	@:pure @:runtime inline function keyValueIterator():StringKeyValueIterator {
-		return new StringKeyValueIterator(this);
-	}
-
-	@:pure static inline function fromCharCode(code:Int):String
-		untyped {
-			return code < 0x10000 ? String["fromCharCode"](code) : flash.Boot.fromCodePoint(code);
-		}
-=======
 	var length(default,null) : Int;
 	function new(string:String) : Void;
 	function toUpperCase() : String;
@@ -66,5 +52,4 @@
 		return code < 0x10000 ? String["fromCharCode"](code) : flash.Boot.fromCodePoint(code);
 	}
 
->>>>>>> 51b10b5f
 }