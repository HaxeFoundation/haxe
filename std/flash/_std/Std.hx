/*
 * Copyright (C)2005-2019 Haxe Foundation
 *
 * Permission is hereby granted, free of charge, to any person obtaining a
 * copy of this software and associated documentation files (the "Software"),
 * to deal in the Software without restriction, including without limitation
 * the rights to use, copy, modify, merge, publish, distribute, sublicense,
 * and/or sell copies of the Software, and to permit persons to whom the
 * Software is furnished to do so, subject to the following conditions:
 *
 * The above copyright notice and this permission notice shall be included in
 * all copies or substantial portions of the Software.
 *
 * THE SOFTWARE IS PROVIDED "AS IS", WITHOUT WARRANTY OF ANY KIND, EXPRESS OR
 * IMPLIED, INCLUDING BUT NOT LIMITED TO THE WARRANTIES OF MERCHANTABILITY,
 * FITNESS FOR A PARTICULAR PURPOSE AND NONINFRINGEMENT. IN NO EVENT SHALL THE
 * AUTHORS OR COPYRIGHT HOLDERS BE LIABLE FOR ANY CLAIM, DAMAGES OR OTHER
 * LIABILITY, WHETHER IN AN ACTION OF CONTRACT, TORT OR OTHERWISE, ARISING
 * FROM, OUT OF OR IN CONNECTION WITH THE SOFTWARE OR THE USE OR OTHER
 * DEALINGS IN THE SOFTWARE.
 */

import flash.Boot;

@:coreApi class Std {
<<<<<<< HEAD
	public static function is(v:Dynamic, t:Dynamic):Bool {
		return untyped flash.Boot.__instanceof(v, t);
=======

	public static function is( v : Dynamic, t : Dynamic ) : Bool {
		return flash.Boot.__instanceof(v,t);
>>>>>>> 51b10b5f
	}

	public static inline function downcast<T:{}, S:T>(value:T, c:Class<S>):S {
		return flash.Lib.as(value, c);
	}

	@:deprecated('Std.instance() is deprecated. Use Std.downcast() instead.')
	public static inline function instance<T:{}, S:T>(value:T, c:Class<S>):S {
		return downcast(value, c);
	}

<<<<<<< HEAD
	public static function string(s:Dynamic):String {
		return untyped flash.Boot.__string_rec(s, "");
=======
	public static function string( s : Dynamic ) : String {
		return flash.Boot.__string_rec(s,"");
>>>>>>> 51b10b5f
	}

	public inline static function int(x:Float):Int {
		return untyped __int__(x);
	}

	public static function parseInt(x:String):Null<Int>
		untyped {
			var v = __global__["parseInt"](x);
			if (__global__["isNaN"](v))
				return null;
			return v;
		}

	public static function parseFloat(x:String):Float {
		return untyped __global__["parseFloat"](x);
	}

<<<<<<< HEAD
	public static function random(x:Int):Int {
		return untyped x <= 0 ? 0 : Math.floor(Math.random() * x);
=======
	public static function random( x : Int ) : Int {
		return x <= 0 ? 0 : Math.floor(Math.random()*x);
>>>>>>> 51b10b5f
	}
}<|MERGE_RESOLUTION|>--- conflicted
+++ resolved
@@ -23,14 +23,9 @@
 import flash.Boot;
 
 @:coreApi class Std {
-<<<<<<< HEAD
-	public static function is(v:Dynamic, t:Dynamic):Bool {
-		return untyped flash.Boot.__instanceof(v, t);
-=======
 
 	public static function is( v : Dynamic, t : Dynamic ) : Bool {
 		return flash.Boot.__instanceof(v,t);
->>>>>>> 51b10b5f
 	}
 
 	public static inline function downcast<T:{}, S:T>(value:T, c:Class<S>):S {
@@ -42,13 +37,8 @@
 		return downcast(value, c);
 	}
 
-<<<<<<< HEAD
-	public static function string(s:Dynamic):String {
-		return untyped flash.Boot.__string_rec(s, "");
-=======
 	public static function string( s : Dynamic ) : String {
 		return flash.Boot.__string_rec(s,"");
->>>>>>> 51b10b5f
 	}
 
 	public inline static function int(x:Float):Int {
@@ -67,12 +57,7 @@
 		return untyped __global__["parseFloat"](x);
 	}
 
-<<<<<<< HEAD
-	public static function random(x:Int):Int {
-		return untyped x <= 0 ? 0 : Math.floor(Math.random() * x);
-=======
 	public static function random( x : Int ) : Int {
 		return x <= 0 ? 0 : Math.floor(Math.random()*x);
->>>>>>> 51b10b5f
 	}
 }