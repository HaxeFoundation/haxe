--- conflicted
+++ resolved
@@ -35,207 +35,6 @@
 import haxe.Constraints;
 
 @:noPackageRestrict
-<<<<<<< HEAD
-class HostClasses {
-	static var classes = [
-		"cpp.Lib",
-		"cpp.NativeArray",
-		"cpp.NativeString",
-		"cpp.vm.Debugger",
-		"cpp.vm.Deque",
-		"cpp.vm.ExecutionTrace",
-		"cpp.vm.Gc",
-		"cpp.vm.Lock",
-		"cpp.vm.Mutex",
-		"cpp.vm.Profiler",
-		"cpp.vm.Thread",
-		"cpp.vm.Tls",
-		"cpp.vm.Unsafe",
-		"cpp.vm.WeakRef",
-		"cpp.Object",
-		"cpp.Int64",
-		"cpp.Finalizable",
-		"Std",
-		"StringBuf",
-		"sys.db.Mysql",
-		"sys.db.Sqlite",
-		"sys.FileSystem",
-		"sys.io.File",
-		"sys.io.FileInput",
-		"sys.net.UdpSocket",
-		"sys.net.Socket",
-		"sys.ssl.Certificate",
-		"sys.ssl.Digest",
-		"sys.ssl.Key",
-		"sys.ssl.Socket",
-		"Enum",
-		"EnumValue",
-		// "Sys",
-		"Type",
-		"Xml",
-		"Date",
-		"Lambda",
-		"DateTools",
-		"List",
-		"Math",
-		"Reflect",
-		"StringBuf",
-		"StringTools",
-		"haxe.ds.IntMap",
-		"haxe.ds.ObjectMap",
-		"haxe.ds.StringMap",
-		"haxe.ds.BalancedTree",
-		"haxe.CallStack",
-		"haxe.Serializer",
-		"haxe.Unserializer",
-		"haxe.Resource",
-		"haxe.Template",
-		"haxe.Log",
-		"haxe.zip.Compress",
-		"haxe.zip.Uncompress",
-		"haxe.crypto.BaseCode",
-		"haxe.crypto.Sha256",
-		"haxe.crypto.Hmac",
-		"haxe.crypto.Crc32",
-		"haxe.crypto.Base64",
-		"haxe.crypto.Adler32",
-		"haxe.crypto.Md5",
-		"haxe.crypto.Sha1",
-		"haxe.io.BufferInput",
-		"haxe.io.Bytes",
-		"haxe.io.BytesBuffer",
-		"haxe.io.BytesData",
-		"haxe.io.BytesInput",
-		"haxe.io.BytesOutput",
-		"haxe.io.Eof",
-		"haxe.io.Error",
-		"haxe.io.FPHelper",
-		"haxe.io.Input",
-		"haxe.io.Output",
-		"haxe.io.Path",
-		"haxe.io.StringInput",
-		"haxe.xml.Parser",
-		"haxe.Json",
-		"haxe.CallStack",
-		"haxe.Resource",
-		"haxe.Int64",
-		"haxe.Int32",
-		"haxe.Serializer",
-		"haxe.Unserializer",
-		"haxe.ds.ArraySort",
-		"haxe.ds.GenericStack",
-		"haxe.ds.ObjectMap",
-		"haxe.ds.Vector",
-		"haxe.ds.BalancedTree",
-		"haxe.ds.HashMap",
-		"haxe.ds.Option",
-		"haxe.ds.WeakMap",
-		"haxe.ds.EnumValueMap",
-		"haxe.ds.IntMap",
-		"haxe.ds.StringMap",
-		"haxe.iterators.MapKeyValueIterator",
-		"StdTypes",
-		"Array",
-		"Class",
-		"Date",
-		"EReg",
-		"Enum",
-		"EnumValue",
-		// "IntIterator",
-		"List",
-		"Map",
-		"String"
-	];
-
-	static function parseClassInfo(externs:Map<String, Bool>, filename:String) {
-		if (sys.FileSystem.exists(filename)) {
-			var file = sys.io.File.read(filename);
-			try {
-				while (true) {
-					var line = file.readLine();
-					var parts = line.split(" ");
-					if (parts[0] == "class" || parts[0] == "interface" || parts[0] == "enum")
-						externs.set(parts[1], true);
-				}
-			} catch (e:Dynamic) {}
-			if (file != null)
-				file.close();
-		}
-	}
-
-	static function onGenerateCppia(types:Array<Type>):Void {
-		var externs = new Map<String, Bool>();
-		externs.set("Sys", true);
-		externs.set("haxe.IMap", true);
-		externs.set("haxe.crypto.HashMethod", true);
-		externs.set("haxe._Int64.Int64_Impl_", true);
-		externs.set("haxe._Int64.___Int64", true);
-		externs.set("haxe._Int32.Int32_Impl_", true);
-		externs.set("haxe._Int32.___Int32", true);
-		// Hidden in implementation classes
-		// externs.set("sys.db.RecordType",true);
-		externs.set("sys.db._Sqlite.SqliteConnection", true);
-		externs.set("sys.db._Sqlite.SqliteResultSet", true);
-		externs.set("sys.db._Mysql.MysqlConnection", true);
-		externs.set("sys.db._Mysql.MysqlResultSet", true);
-		externs.set("sys.net._Socket.SocketInput", true);
-		externs.set("sys.net._Socket.SocketOutput", true);
-		externs.set("sys.ssl._Socket.SocketInput", true);
-		externs.set("sys.ssl._Socket.SocketOutput", true);
-		externs.set("haxe.ds.TreeNode", true);
-		externs.set("haxe.xml.XmlParserException", true);
-		for (e in classes)
-			externs.set(e, true);
-
-		var define = Context.defined("dll_import") ? Context.definedValue("dll_import") : "1";
-		if (define != "1")
-			parseClassInfo(externs, define);
-		else {
-			var tried = new Map<String, Bool>();
-			for (path in Context.getClassPath())
-				if (!tried.exists(path)) {
-					tried.set(path, true);
-					parseClassInfo(externs, path + "/export_classes.info");
-				}
-		}
-
-		for (type in types) {
-			switch (type) {
-				case TInst(classRef, params):
-					if (externs.exists(classRef.toString()))
-						classRef.get().exclude();
-				case TEnum(enumRef, params):
-					if (externs.exists(enumRef.toString()))
-						enumRef.get().exclude();
-				default:
-			}
-		}
-	}
-
-	// Exclude the standard classes, and any described in 'export_classes.info' files found in the classpath
-	public static function exclude() {
-		if (Context.defined("cppia"))
-			Context.onGenerate(onGenerateCppia);
-		else
-			Context.error("cpp.cppia.excludeHostFiles is only for cppia code", Context.currentPos());
-		return Context.getBuildFields();
-	}
-
-	// Ensure that the standard classes are included in the host
-	public static function include() {
-		Compiler.keep("haxe.IMap");
-		Compiler.keep("haxe.crypto.HashMethod");
-		Compiler.keep("haxe._Int64.Int64_Impl_");
-		Compiler.keep("haxe._Int32.Int32_Impl_");
-		Compiler.keep("haxe._Int64.___Int64");
-		Compiler.keep("haxe._Int32.___Int32");
-		for (cls in classes) {
-			Context.getModule(cls);
-			Compiler.keep(cls);
-		}
-		return Context.getBuildFields();
-	}
-=======
 class HostClasses
 {
    static var classes = [
@@ -464,6 +263,5 @@
       }
       return Context.getBuildFields();
    }
->>>>>>> 51b10b5f
 }
 #end