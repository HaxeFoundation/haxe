/*
 * Copyright (C)2005-2019 Haxe Foundation
 *
 * Permission is hereby granted, free of charge, to any person obtaining a
 * copy of this software and associated documentation files (the "Software"),
 * to deal in the Software without restriction, including without limitation
 * the rights to use, copy, modify, merge, publish, distribute, sublicense,
 * and/or sell copies of the Software, and to permit persons to whom the
 * Software is furnished to do so, subject to the following conditions:
 *
 * The above copyright notice and this permission notice shall be included in
 * all copies or substantial portions of the Software.
 *
 * THE SOFTWARE IS PROVIDED "AS IS", WITHOUT WARRANTY OF ANY KIND, EXPRESS OR
 * IMPLIED, INCLUDING BUT NOT LIMITED TO THE WARRANTIES OF MERCHANTABILITY,
 * FITNESS FOR A PARTICULAR PURPOSE AND NONINFRINGEMENT. IN NO EVENT SHALL THE
 * AUTHORS OR COPYRIGHT HOLDERS BE LIABLE FOR ANY CLAIM, DAMAGES OR OTHER
 * LIABILITY, WHETHER IN AN ACTION OF CONTRACT, TORT OR OTHERWISE, ARISING
 * FROM, OUT OF OR IN CONNECTION WITH THE SOFTWARE OR THE USE OR OTHER
 * DEALINGS IN THE SOFTWARE.
 */

package cpp;

import haxe.extern.AsVar;

@:coreType
@:semantics(variable)
extern class Pointer<T> extends ConstPointer<T> implements ArrayAccess<T> {
	public var ref(get, set):Reference<T>;

	public function get_ref():Reference<T>;
	public function set_ref(t:T):Reference<T>;

	public function setAt(inIndex:Int, value:T):Void;

<<<<<<< HEAD
	public static function fromRaw<T>(ptr:RawPointer<T>):Pointer<T>;
=======
   @:native("::cpp::Pointer_obj::fromRaw")
   public static function fromStar<T>(star:Star<T>) : Pointer<T>;

   @:native("::cpp::Pointer_obj::fromHandle")
   static function nativeFromHandle<T>(inHandle:Dynamic,?inKind:String):AutoCast;
   inline public static function fromHandle<T>(inHandle:Dynamic,?inKind:String) : Pointer<T>
   {
     return cast nativeFromHandle(inHandle,inKind);
   }
>>>>>>> 2985c9d8

	@:native("::cpp::Pointer_obj::fromHandle")
	static function nativeFromHandle<T>(inHandle:Dynamic, ?inKind:String):AutoCast;
	inline public static function fromHandle<T>(inHandle:Dynamic, ?inKind:String):Pointer<T> {
		return cast nativeFromHandle(inHandle, inKind);
	}

	public static function fromPointer<T>(inNativePointer:Dynamic):Pointer<T>;

	public static function addressOf<T>(inVariable:cpp.Reference<T>):Pointer<T>;

	public static function endOf<T:{}>(inVariable:T):Pointer<cpp.Void>;

	@:native("::cpp::Pointer_obj::arrayElem")
	static function nativeArrayElem<T>(array:Array<T>, inElem:Int):AutoCast;
	inline static function arrayElem<T>(array:Array<T>, inElem:Int):Pointer<T> {
		return cast nativeArrayElem(array, inElem);
	}

	@:native("::cpp::Pointer_obj::ofArray")
	static function nativeOfArray<T>(array:Array<T>):AutoCast;
	inline public static function ofArray<T>(array:Array<T>):Pointer<T> {
		return cast nativeOfArray(array);
	}

	inline public function toUnmanagedArray(elementCount:Int):Array<T> {
		var result = new Array<T>();
		NativeArray.setUnmanagedData(result, this, elementCount);
		return result;
	}

	inline public function toUnmanagedVector(elementCount:Int):haxe.ds.Vector<T>
		return cast toUnmanagedArray(elementCount);

	override public function inc():Pointer<T>;
	override public function dec():Pointer<T>;
	override public function incBy(inT:Int):Pointer<T>;
	override public function add(inT:Int):Pointer<T>;

	public function postIncRef():Reference<T>;

	public function destroy():Void;
	public function destroyArray():Void;
}<|MERGE_RESOLUTION|>--- conflicted
+++ resolved
@@ -34,9 +34,6 @@
 
 	public function setAt(inIndex:Int, value:T):Void;
 
-<<<<<<< HEAD
-	public static function fromRaw<T>(ptr:RawPointer<T>):Pointer<T>;
-=======
    @:native("::cpp::Pointer_obj::fromRaw")
    public static function fromStar<T>(star:Star<T>) : Pointer<T>;
 
@@ -46,7 +43,6 @@
    {
      return cast nativeFromHandle(inHandle,inKind);
    }
->>>>>>> 2985c9d8
 
 	@:native("::cpp::Pointer_obj::fromHandle")
 	static function nativeFromHandle<T>(inHandle:Dynamic, ?inKind:String):AutoCast;
