--- conflicted
+++ resolved
@@ -177,24 +177,9 @@
 		return this;
 	}
 
-<<<<<<< HEAD
-	public inline function iterator():StringIterator {
-		return new StringIterator(this);
-	}
-
-	public inline function keyValueIterator():StringKeyValueIterator {
-		return new StringKeyValueIterator(this);
-	}
-
-	public static function fromCharCode(code:Int):String {
-		if (code >= 0 && code < 0x10000) {
-			if (code >= 0xD800 && code <= 0xDFFF)
-				throw "Invalid unicode char " + code;
-=======
 	public static function fromCharCode( code : Int ) : String {
 		if( code >= 0 && code < 0x10000 ) {
 			if( code >= 0xD800 && code <= 0xDFFF ) throw "Invalid unicode char " + code;
->>>>>>> 51b10b5f
 			var b = new hl.Bytes(4);
 			b.setUI16(0, code);
 			b.setUI16(2, 0);
