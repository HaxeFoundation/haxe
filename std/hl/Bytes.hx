--- conflicted
+++ resolved
@@ -174,13 +174,8 @@
 		return null;
 	}
 
-<<<<<<< HEAD
 	@:hlNative("std","utf16_to_utf8")
-	public function utf16ToUtf8( len : Int, outSize : Ref<Int> ) : Bytes {
-=======
-	@:hlNative("std", "utf16_to_utf8")
-	public function utf16ToUtf8(bytePos:Int, outSize:Ref<Int>):Bytes {
->>>>>>> 2398ac5c
+	public function utf16ToUtf8(len:Int, outSize:Ref<Int>) : Bytes {
 		return null;
 	}
 
