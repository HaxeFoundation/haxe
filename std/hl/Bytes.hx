--- conflicted
+++ resolved
@@ -90,15 +90,9 @@
 		return 0;
 	}
 
-<<<<<<< HEAD
-	#if (hl_ver >= version("1.10"))
-	@:hlNative("std", "bytes_compare16")
-	public function compare16(bytes:Bytes, size:Int):Int {
-=======
 	#if (hl_ver >= version("1.10.0"))
 	@:hlNative("std","bytes_compare16")
 	public function compare16( bytes : Bytes, size : Int ) : Int {
->>>>>>> 2985c9d8
 		return 0;
 	}
 	#end
