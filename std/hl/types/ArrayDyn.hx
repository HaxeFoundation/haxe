--- conflicted
+++ resolved
@@ -189,15 +189,11 @@
 		return new ArrayDynIterator(array);
 	}
 
-<<<<<<< HEAD
 	public function keyValueIterator() : KeyValueIterator<Int,Dynamic> {
 		return new ArrayDynKeyValueIterator(array);
 	}
 
-	public function map( f : Dynamic -> Dynamic ) : ArrayDyn {
-=======
 	public function map(f:Dynamic->Dynamic):ArrayDyn {
->>>>>>> 6b7db025
 		var a = new NativeArray<Dynamic>(length);
 		for (i in 0...length)
 			a[i] = f(array.getDyn(i));
