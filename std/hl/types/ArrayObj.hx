/*
 * Copyright (C)2005-2019 Haxe Foundation
 *
 * Permission is hereby granted, free of charge, to any person obtaining a
 * copy of this software and associated documentation files (the "Software"),
 * to deal in the Software without restriction, including without limitation
 * the rights to use, copy, modify, merge, publish, distribute, sublicense,
 * and/or sell copies of the Software, and to permit persons to whom the
 * Software is furnished to do so, subject to the following conditions:
 *
 * The above copyright notice and this permission notice shall be included in
 * all copies or substantial portions of the Software.
 *
 * THE SOFTWARE IS PROVIDED "AS IS", WITHOUT WARRANTY OF ANY KIND, EXPRESS OR
 * IMPLIED, INCLUDING BUT NOT LIMITED TO THE WARRANTIES OF MERCHANTABILITY,
 * FITNESS FOR A PARTICULAR PURPOSE AND NONINFRINGEMENT. IN NO EVENT SHALL THE
 * AUTHORS OR COPYRIGHT HOLDERS BE LIABLE FOR ANY CLAIM, DAMAGES OR OTHER
 * LIABILITY, WHETHER IN AN ACTION OF CONTRACT, TORT OR OTHERWISE, ARISING
 * FROM, OUT OF OR IN CONNECTION WITH THE SOFTWARE OR THE USE OR OTHER
 * DEALINGS IN THE SOFTWARE.
 */

package hl.types;

import haxe.iterators.ArrayIterator;

class ArrayObjIterator<T> extends ArrayIterator<T> {
	var arr:ArrayObj<T>;

	public inline function new(arr:ArrayObj<T>) {
		super((null:Dynamic));
		this.arr = arr;
	}

	override public function hasNext() {
		return current < arr.length;
	}

	override public function next() {
		return @:privateAccess arr.array[current++];
	}
}

@:keep
class ArrayObj<T> extends ArrayBase {
	var array:hl.NativeArray<Dynamic>;

	public function new() {
		length = 0;
		array = new NativeArray<Dynamic>(0);
	}

	public function concat(a:ArrayObj<T>):ArrayObj<T> {
		var arr = new hl.NativeArray(length + a.length);
		arr.blit(0, array, 0, length);
		arr.blit(length, a.array, 0, a.length);
		return alloc(cast arr);
	}

	override function join(sep:String):String {
		var b = new StringBuf();
		for (i in 0...length) {
			if (i > 0)
				b.add(sep);
			b.add(array[i]);
		}
		return b.toString();
	}

	override function isArrayObj() {
		return true;
	}

	public function pop():Null<T> {
		if (length == 0)
			return null;
		length--;
		var v = array[length];
		array[length] = null;
		return v;
	}

	public function push(x:T):Int {
		var len = length;
		if (array.length == len)
			__expand(len);
		else
			length++;
		array[len] = x;
		return length;
	}

	override function reverse():Void {
		for (i in 0...length >> 1) {
			var k = length - 1 - i;
			var tmp = array[i];
			array[i] = array[k];
			array[k] = tmp;
		}
	}

	public function shift():Null<T> {
		if (length == 0)
			return null;
		length--;
		var v = array[0];
		array.blit(0, array, 1, length);
		array[length] = null;
		return v;
	}

	override function slice(pos:Int, ?end:Int):ArrayObj<T> {
		if (pos < 0) {
			pos = this.length + pos;
			if (pos < 0)
				pos = 0;
		}
		var pend:Int;
		if (end == null)
			pend = this.length;
		else {
			pend = end;
			if (pend < 0)
				pend += this.length;
			if (pend > this.length)
				pend = this.length;
		}
		var len = pend - pos;
		if (len < 0)
			return new ArrayObj();
		return alloc(array.sub(pos, len));
	}

	public function sort(f:T->T->Int):Void {
		// TODO : use native call ?
		haxe.ds.ArraySort.sort(cast this, f);
	}

	override function splice(pos:Int, len:Int):ArrayObj<T> {
		if (len < 0)
			return new ArrayObj();
		if (pos < 0) {
			pos = this.length + pos;
			if (pos < 0)
				pos = 0;
		}
		if (pos > this.length) {
			pos = 0;
			len = 0;
		} else if (pos + len > this.length) {
			len = this.length - pos;
			if (len < 0)
				len = 0;
		}
		var a = this.array;
		var ret:ArrayObj<T> = alloc(cast a.sub(pos, len));
		var end = pos + len;
		a.blit(pos, a, end, this.length - end);
		this.length -= len;
		while (--len >= 0)
			a[this.length + len] = null;
		return ret;
	}

	@:access(Std.toStringDepth)
	override function toString():String {
		if (Std.toStringDepth >= 5)
			return "...";
		Std.toStringDepth++;
		var b = new StringBuf();
		b.addChar("[".code);
		try {
			for (i in 0...length) {
				if (i > 0)
					b.addChar(",".code);
				b.add(array[i]);
			}
		} catch (e:Dynamic) {
			Std.toStringDepth--;
			hl.Api.rethrow(e);
		}
		b.addChar("]".code);
		Std.toStringDepth--;
		return b.toString();
	}

	public function unshift(x:T):Void {
		if (length == array.length)
			__expand(length)
		else
			length++;
		array.blit(1, array, 0, length - 1);
		array[0] = x;
	}

	public function insert(pos:Int, x:T):Void {
		if (pos < 0) {
			pos = length + pos;
			if (pos < 0)
				pos = 0;
		} else if (pos > length)
			pos = length;
		if (length == array.length)
			__expand(length)
		else
			length++;
		array.blit(pos + 1, array, pos, length - pos - 1);
		array[pos] = x;
	}

	public function remove(x:T):Bool {
		var i = indexOf(x);
		if (i < 0)
			return false;
		length--;
		array.blit(i, array, i + 1, length - i);
		array[length] = null;
		return true;
	}

	public function indexOf(x:T, ?fromIndex:Int):Int {
		var i:Int = fromIndex;
		if (i < 0) {
			i += length;
			if (i < 0)
				i = 0;
		}
		var length = length;
		var array = array;
		while (i < length) {
			if (array[i] == x)
				return i;
			i++;
		}
		return -1;
	}

	override function blit(pos:Int, src:ArrayBase.ArrayAccess, srcpos:Int, len:Int):Void {
		var src = (cast src : ArrayObj<T>);
		if (pos < 0 || srcpos < 0 || len < 0 || pos + len > length || srcpos + len > src.length)
			throw haxe.io.Error.OutsideBounds;
		array.blit(pos, src.array, srcpos, len);
	}

	public function lastIndexOf(x:T, ?fromIndex:Int):Int {
		var len = length;
		var i:Int = fromIndex != null ? fromIndex : len - 1;
		if (i >= len)
			i = len - 1;
		else if (i < 0)
			i += len;
		while (i >= 0) {
			if (array[i] == x)
				return i;
			i--;
		}
		return -1;
	}

	public function copy():ArrayObj<T> {
		var n = new NativeArray<Dynamic>(length);
		n.blit(0, array, 0, length);
		return alloc(n);
	}

	public function iterator():ArrayIterator<T> {
		return new ArrayObjIterator(this);
	}

<<<<<<< HEAD
	public function keyValueIterator() : KeyValueIterator<Int,T> {
		var n = new NativeArray.NativeArrayKeyValueIterator<T>(cast array);
		@:privateAccess n.length = length;
		return n;
	}

	public function map<S>( f : T -> S ) : ArrayDyn {
=======
	public function map<S>(f:T->S):ArrayDyn {
>>>>>>> 6b7db025
		var a = new ArrayObj();
		if (length > 0)
			a.__expand(length - 1);
		for (i in 0...length)
			a.array[i] = f(array[i]);
		return ArrayDyn.alloc(a, true);
	}

	public function filter(f:T->Bool):ArrayObj<T> {
		var a = new ArrayObj();
		for (i in 0...length) {
			var v = array[i];
			if (f(v))
				a.push(v);
		}
		return a;
	}

	override public function resize(len:Int):Void {
		if (length < len) {
			__expand(len - 1);
		} else if (length > len) {
			for (i in length...len) {
				array[i] = null;
			}
			this.length = len;
		}
	}

	// called by compiler when accessing the array outside of its bounds, might trigger resize
	function __expand(index:Int) {
		if (index < 0)
			throw "Invalid array index " + index;
		var newlen = index + 1;
		var size:Int = array.length;
		if (newlen > size) {
			var next = (size * 3) >> 1;
			if (next < newlen)
				next = newlen;
			var arr2 = new hl.NativeArray<Dynamic>(next);
			arr2.blit(0, array, 0, length);
			array = arr2;
		}
		length = newlen;
	}

	override function getDyn(pos:Int):Dynamic {
		var pos:UInt = pos;
		if (pos >= length)
			return null;
		return array[pos];
	}

	override function setDyn(pos:Int, v:Dynamic) {
		var pos:UInt = pos;
		if (pos >= length)
			__expand(pos);
		array[pos] = Api.safeCast(v, array.getType());
	}

	override function pushDyn(v:Dynamic)
		return push(v);

	override function popDyn():Null<Dynamic>
		return pop();

	override function shiftDyn():Null<Dynamic>
		return shift();

	override function unshiftDyn(v:Dynamic)
		unshift(v);

	override function insertDyn(pos:Int, v:Dynamic)
		insert(pos, v);

	override function removeDyn(v:Dynamic)
		return remove(v);

	override function sortDyn(f:Dynamic->Dynamic->Int)
		sort(f);

	public static function alloc<T>(a:hl.NativeArray<T>):ArrayObj<T> {
		var arr:ArrayObj<T> = untyped $new(ArrayObj);
		arr.array = a;
		arr.length = a.length;
		return arr;
	}
}<|MERGE_RESOLUTION|>--- conflicted
+++ resolved
@@ -267,17 +267,13 @@
 		return new ArrayObjIterator(this);
 	}
 
-<<<<<<< HEAD
 	public function keyValueIterator() : KeyValueIterator<Int,T> {
 		var n = new NativeArray.NativeArrayKeyValueIterator<T>(cast array);
 		@:privateAccess n.length = length;
 		return n;
 	}
 
-	public function map<S>( f : T -> S ) : ArrayDyn {
-=======
 	public function map<S>(f:T->S):ArrayDyn {
->>>>>>> 6b7db025
 		var a = new ArrayObj();
 		if (length > 0)
 			a.__expand(length - 1);
