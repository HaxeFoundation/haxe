--- conflicted
+++ resolved
@@ -276,15 +276,11 @@
 		return new BytesIterator(this);
 	}
 
-<<<<<<< HEAD
 	public function keyValueIterator() : KeyValueIterator<Int,T> {
 		return new BytesKeyValueIterator(this);
 	}
 
-	public function map<S>( f : T -> S ) : ArrayDyn @:privateAccess {
-=======
 	public function map<S>(f:T->S):ArrayDyn@:privateAccess {
->>>>>>> 6b7db025
 		var a = new ArrayObj();
 		if (length > 0)
 			a.__expand(length - 1);
