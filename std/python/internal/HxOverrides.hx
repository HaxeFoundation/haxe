--- conflicted
+++ resolved
@@ -39,18 +39,6 @@
 		}
 		return Syntax.callField(x, "iterator");
 	}
-<<<<<<< HEAD
-
-	@:ifFeature("dynamic_read.keyValueIterator", "anon_optional_read.keyValueIterator", "anon_read.keyValueIterator")
-	static public function keyValueIterator(x:Any):Any {
-		if (Boot.isString(x)) {
-			return new haxe.iterators.StringKeyValueIterator(x);
-		}
-		return Syntax.callField(x, "keyValueIterator");
-	}
-
-=======
->>>>>>> 51b10b5f
 	@:ifFeature("dynamic_binop_==", "dynamic_binop_!=")
 	static function eq(a:Dynamic, b:Dynamic):Bool {
 		if (Boot.isArray(a) || Boot.isArray(b)) {
