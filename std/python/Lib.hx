--- conflicted
+++ resolved
@@ -34,11 +34,8 @@
 	and vice-versa.
 **/
 class Lib {
-<<<<<<< HEAD
-=======
 
 	static var lineEnd:String = Sys.systemName() == "Windows" ? "\r\n" : "\n";
->>>>>>> 51b10b5f
 	static public var __name__(get, never):String;
 
 	static inline function get___name__():String
