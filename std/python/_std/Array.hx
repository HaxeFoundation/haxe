/*
 * Copyright (C)2005-2019 Haxe Foundation
 *
 * Permission is hereby granted, free of charge, to any person obtaining a
 * copy of this software and associated documentation files (the "Software"),
 * to deal in the Software without restriction, including without limitation
 * the rights to use, copy, modify, merge, publish, distribute, sublicense,
 * and/or sell copies of the Software, and to permit persons to whom the
 * Software is furnished to do so, subject to the following conditions:
 *
 * The above copyright notice and this permission notice shall be included in
 * all copies or substantial portions of the Software.
 *
 * THE SOFTWARE IS PROVIDED "AS IS", WITHOUT WARRANTY OF ANY KIND, EXPRESS OR
 * IMPLIED, INCLUDING BUT NOT LIMITED TO THE WARRANTIES OF MERCHANTABILITY,
 * FITNESS FOR A PARTICULAR PURPOSE AND NONINFRINGEMENT. IN NO EVENT SHALL THE
 * AUTHORS OR COPYRIGHT HOLDERS BE LIABLE FOR ANY CLAIM, DAMAGES OR OTHER
 * LIABILITY, WHETHER IN AN ACTION OF CONTRACT, TORT OR OTHERWISE, ARISING
 * FROM, OUT OF OR IN CONNECTION WITH THE SOFTWARE OR THE USE OR OTHER
 * DEALINGS IN THE SOFTWARE.
 */

#if !macro
import python.internal.ArrayImpl;
import python.NativeIterator;
#end
import haxe.iterators.ArrayKeyValueIterator;

@:native("list")
@:coreApi
extern class Array<T> implements ArrayAccess<T> {
	var length(default, null):Int;

	function new():Void;

	inline function concat(a:Array<T>):Array<T> {
		return ArrayImpl.concat(this, a);
	}

	inline function copy():Array<T> {
		return ArrayImpl.copy(this);
	}

	@:runtime inline function iterator():haxe.iterators.ArrayIterator<T> {
		return new haxe.iterators.ArrayIterator(this);
	}

<<<<<<< HEAD
	@:runtime public inline function keyValueIterator():ArrayKeyValueIterator<T> {
		return new ArrayKeyValueIterator(this);
	}

	public inline function insert(pos:Int, x:T):Void {
=======
	inline function insert(pos:Int, x:T):Void {
>>>>>>> c79046ae
		ArrayImpl.insert(this, pos, x);
	}

	@:runtime inline function join(sep:String):String {
		return ArrayImpl.join(this, sep);
	}

	inline function toString():String {
		return ArrayImpl.toString(this);
	}

	@:runtime inline function pop():Null<T> {
		return ArrayImpl.pop(this);
	}

	@:runtime inline function push(x:T):Int {
		return ArrayImpl.push(this, x);
	}

	inline function unshift(x:T):Void {
		ArrayImpl.unshift(this, x);
	}

	inline function indexOf(x:T, ?fromIndex:Int):Int {
		return ArrayImpl.indexOf(this, x, fromIndex);
	}

	inline function lastIndexOf(x:T, ?fromIndex:Int):Int {
		return ArrayImpl.lastIndexOf(this, x, fromIndex);
	}

	inline function remove(x:T):Bool {
		return ArrayImpl.remove(this, x);
	}

	inline function contains(x:T):Bool {
		return ArrayImpl.contains(this,x);
	}

	inline function reverse():Void {
		ArrayImpl.reverse(this);
	}

	@:runtime inline function shift():Null<T> {
		return ArrayImpl.shift(this);
	}

	inline function slice(pos:Int, ?end:Int):Array<T> {
		return ArrayImpl.slice(this, pos, end);
	}

	inline function sort(f:T->T->Int):Void {
		ArrayImpl.sort(this, f);
	}

	inline function splice(pos:Int, len:Int):Array<T> {
		return ArrayImpl.splice(this, pos, len);
	}

	@:runtime inline function map<S>(f:T->S):Array<S> {
		return ArrayImpl.map(this, f);
	}

	@:runtime inline function filter(f:T->Bool):Array<T> {
		return ArrayImpl.filter(this, f);
	}

	inline function resize(len:Int):Void {
		ArrayImpl.resize(this, len);
	}

	@:keep private inline function _get(idx:Int):T {
		return ArrayImpl._get(this, idx);
	}

	@:keep private inline function _set(idx:Int, val:T):T {
		return ArrayImpl._set(this, idx, val);
	}

	@:keep private inline function unsafeGet(idx:Int):T {
		return ArrayImpl.unsafeGet(this, idx);
	}

	@:keep private inline function unsafeSet(idx:Int, val:T):T {
		return ArrayImpl.unsafeSet(this, idx, val);
	}

	@:noCompletion private function __iter__():NativeIterator<T>;
}<|MERGE_RESOLUTION|>--- conflicted
+++ resolved
@@ -45,15 +45,11 @@
 		return new haxe.iterators.ArrayIterator(this);
 	}
 
-<<<<<<< HEAD
-	@:runtime public inline function keyValueIterator():ArrayKeyValueIterator<T> {
+	@:runtime inline public function keyValueIterator():ArrayKeyValueIterator<T> {
 		return new ArrayKeyValueIterator(this);
 	}
 
-	public inline function insert(pos:Int, x:T):Void {
-=======
 	inline function insert(pos:Int, x:T):Void {
->>>>>>> c79046ae
 		ArrayImpl.insert(this, pos, x);
 	}
 
