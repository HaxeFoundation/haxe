--- conflicted
+++ resolved
@@ -34,24 +34,14 @@
 @:access(python.Boot)
 @:coreApi
 class Reflect {
-<<<<<<< HEAD
-	public static inline function hasField(o:Dynamic, field:String):Bool {
-		return UBuiltins.hasattr(o, handleKeywords(field));
-=======
 
 	public static inline function hasField( o : Dynamic, field : String ) : Bool {
 		return Boot.hasField(o, field);
->>>>>>> 51b10b5f
 	}
 
 	@:ifFeature("dynamic_read", "anon_optional_read")
-<<<<<<< HEAD
-	public static function field(o:Dynamic, field:String):Dynamic {
-		return python.Boot.field(o, field);
-=======
 	public static function field( o : Dynamic, field : String ) : Dynamic {
 		return Boot.field(o, field);
->>>>>>> 51b10b5f
 	}
 
 	@:ifFeature("dynamic_write", "anon_optional_write")
