/*
 * Copyright (C)2005-2019 Haxe Foundation
 *
 * Permission is hereby granted, free of charge, to any person obtaining a
 * copy of this software and associated documentation files (the "Software"),
 * to deal in the Software without restriction, including without limitation
 * the rights to use, copy, modify, merge, publish, distribute, sublicense,
 * and/or sell copies of the Software, and to permit persons to whom the
 * Software is furnished to do so, subject to the following conditions:
 *
 * The above copyright notice and this permission notice shall be included in
 * all copies or substantial portions of the Software.
 *
 * THE SOFTWARE IS PROVIDED "AS IS", WITHOUT WARRANTY OF ANY KIND, EXPRESS OR
 * IMPLIED, INCLUDING BUT NOT LIMITED TO THE WARRANTIES OF MERCHANTABILITY,
 * FITNESS FOR A PARTICULAR PURPOSE AND NONINFRINGEMENT. IN NO EVENT SHALL THE
 * AUTHORS OR COPYRIGHT HOLDERS BE LIABLE FOR ANY CLAIM, DAMAGES OR OTHER
 * LIABILITY, WHETHER IN AN ACTION OF CONTRACT, TORT OR OTHERWISE, ARISING
 * FROM, OUT OF OR IN CONNECTION WITH THE SOFTWARE OR THE USE OR OTHER
 * DEALINGS IN THE SOFTWARE.
 */

package python.io;

import haxe.io.Eof;
import haxe.io.Input;
import python.io.IInput;
import python.io.IoTools;
import python.io.NativeInput;
import python.Bytearray;
import python.lib.io.RawIOBase;
import python.lib.io.IOBase.SeekSet;
import python.lib.io.TextIOBase;

class NativeTextInput extends NativeInput<TextIOBase> implements IInput {
	public function new(stream:TextIOBase) {
		super(stream);
	}

<<<<<<< HEAD
	override public function readByte():Int {
		var ret = stream.read(1);
=======
	override public function readByte():Int
	{
		var ret = stream.buffer.read(1);
>>>>>>> 51b10b5f

		if (ret.length == 0)
			throwEof();

		return ret[0];
	}

	override public function seek(p:Int, pos:sys.io.FileSeek):Void {
		wasEof = false;
		IoTools.seekInTextMode(stream, tell, p, pos);
	}

	override function readinto(b:Bytearray):Int {
		return stream.buffer.readinto(b);
	}
}<|MERGE_RESOLUTION|>--- conflicted
+++ resolved
@@ -37,14 +37,9 @@
 		super(stream);
 	}
 
-<<<<<<< HEAD
-	override public function readByte():Int {
-		var ret = stream.read(1);
-=======
 	override public function readByte():Int
 	{
 		var ret = stream.buffer.read(1);
->>>>>>> 51b10b5f
 
 		if (ret.length == 0)
 			throwEof();
