/*
 * Copyright (C)2005-2019 Haxe Foundation
 *
 * Permission is hereby granted, free of charge, to any person obtaining a
 * copy of this software and associated documentation files (the "Software"),
 * to deal in the Software without restriction, including without limitation
 * the rights to use, copy, modify, merge, publish, distribute, sublicense,
 * and/or sell copies of the Software, and to permit persons to whom the
 * Software is furnished to do so, subject to the following conditions:
 *
 * The above copyright notice and this permission notice shall be included in
 * all copies or substantial portions of the Software.
 *
 * THE SOFTWARE IS PROVIDED "AS IS", WITHOUT WARRANTY OF ANY KIND, EXPRESS OR
 * IMPLIED, INCLUDING BUT NOT LIMITED TO THE WARRANTIES OF MERCHANTABILITY,
 * FITNESS FOR A PARTICULAR PURPOSE AND NONINFRINGEMENT. IN NO EVENT SHALL THE
 * AUTHORS OR COPYRIGHT HOLDERS BE LIABLE FOR ANY CLAIM, DAMAGES OR OTHER
 * LIABILITY, WHETHER IN AN ACTION OF CONTRACT, TORT OR OTHERWISE, ARISING
 * FROM, OUT OF OR IN CONNECTION WITH THE SOFTWARE OR THE USE OR OTHER
 * DEALINGS IN THE SOFTWARE.
 */
@:coreApi final class String {
	static var __is_String = true;
	private static var __split:Dynamic = neko.Lib.load("std", "string_split", 2);

	static function __init__():Void {
		__is_String = true;
	}

	public var length(default, null):Int;

	public function new(string:String):Void {
		untyped {
			if (__dollar__typeof(string) != __dollar__tstring)
				string = __dollar__string(string);
			this.__s = string;
			this.length = __dollar__ssize(string);
		}
	}

	public function charAt(index:Int):String {
		untyped {
			try {
				var s = __dollar__smake(1);
				__dollar__sset(s, 0, __dollar__sget(this.__s, index));
				return new String(s);
			} catch (e:Dynamic) {
				return "";
			}
		}
	}

	public function charCodeAt(index:Int):Null<Int> {
		untyped {
			return __dollar__sget(this.__s, index);
		}
	}

	public function indexOf(str:String, ?startIndex:Int):Int {
		untyped {
			var l = __dollar__ssize(this.__s);
			if (startIndex == null || startIndex < -l)
				startIndex = 0;
<<<<<<< HEAD
			else if (startIndex < 0) {
				startIndex = str.length + startIndex;
				if ( startIndex < 0 ) {
					startIndex = 0;
				}
			}
			else if(startIndex > l)
=======
			if (str == '' && startIndex >= l) {
				return l;
			}
			if (startIndex > l)
>>>>>>> 44da1945
				return -1;
			if (__dollar__ssize(str.__s) == 0)
				return startIndex < 0 ? l + startIndex : startIndex;
			var p = try __dollar__sfind(this.__s, startIndex, str.__s) catch (e:Dynamic) null;
			if (p == null)
				return -1;
			return p;
		}
	}

	public function lastIndexOf(str:String, ?startIndex:Int):Int {
		untyped {
			var last = -1;
			var l = __dollar__ssize(this.__s);
			if (startIndex == null)
				startIndex = l;
			if (__dollar__ssize(str.__s) == 0)
				return startIndex > l ? l : startIndex;
			while (true) {
				var p = try __dollar__sfind(this.__s, last + 1, str.__s) catch (e:Dynamic) null;
				if (p == null || p > startIndex)
					return last;
				last = p;
			}
		}
	}

	public function split(delimiter:String):Array<String> {
		untyped {
			var l = __split(this.__s, delimiter.__s);
			var a = new Array<String>();
			if (l == null) {
				a.push("");
				return a;
			}
			do {
				a.push(new String(l[0]));
				l = l[1];
			} while (l != null);
			return a;
		}
	}

	public function substr(pos:Int, ?len:Int):String {
		if (len == 0)
			return "";
		var sl = length;

		if (len == null)
			len = sl;

		if (pos == null)
			pos = 0;
		if (pos != 0 && len < 0) {
			return "";
		}

		if (pos < 0) {
			pos = sl + pos;
			if (pos < 0)
				pos = 0;
		} else if (len < 0) {
			len = sl + len - pos;
		}

		if (pos + len > sl) {
			len = sl - pos;
		}

		if (pos < 0 || len <= 0)
			return "";
		return new String(untyped __dollar__ssub(this.__s, pos, len));
	}

	public function substring(startIndex:Int, ?endIndex:Int):String {
		if (endIndex == null) {
			endIndex = length;
		} else if (endIndex < 0) {
			endIndex = 0;
		} else if (endIndex > length) {
			endIndex = length;
		}

		if (startIndex < 0) {
			startIndex = 0;
		} else if (startIndex > length) {
			startIndex = length;
		}

		if (startIndex > endIndex) {
			var tmp = startIndex;
			startIndex = endIndex;
			endIndex = tmp;
		}

		return substr(startIndex, endIndex - startIndex);
	}

	public function toLowerCase():String {
		untyped {
			var s = this.__s;
			var l = this.length;
			var s2 = __dollar__scopy(s);
			var i = 0;
			while (i < l) {
				var c = __dollar__sget(s, i);
				if (c >= 65 && c <= 90)
					__dollar__sset(s2, i, c - 65 + 97);
				i++;
			}
			return new String(s2);
		}
	}

	public function toUpperCase():String {
		untyped {
			var s = this.__s;
			var l = this.length;
			var s2 = __dollar__scopy(s);
			var i = 0;
			while (i < l) {
				var c = __dollar__sget(s, i);
				if (c >= 97 && c <= 122)
					__dollar__sset(s2, i, c - 97 + 65);
				i++;
			}
			return new String(s2);
		}
	}

	public function toString():String {
		return this;
	}

	/* NEKO INTERNALS */
	private function __compare(o:String):Int {
		return untyped __dollar__compare(this.__s, o.__s);
	}

	private function __add(s:Dynamic):String {
		return new String(untyped this.__s + __dollar__string(s));
	}

	private function __radd(s:Dynamic):String {
		return new String(untyped __dollar__string(s) + this.__s);
	}

	public static function fromCharCode(code:Int):String
		untyped {
			var s = __dollar__smake(1);
			__dollar__sset(s, 0, code);
			return new String(s);
		}
}<|MERGE_RESOLUTION|>--- conflicted
+++ resolved
@@ -61,7 +61,6 @@
 			var l = __dollar__ssize(this.__s);
 			if (startIndex == null || startIndex < -l)
 				startIndex = 0;
-<<<<<<< HEAD
 			else if (startIndex < 0) {
 				startIndex = str.length + startIndex;
 				if ( startIndex < 0 ) {
@@ -69,13 +68,7 @@
 				}
 			}
 			else if(startIndex > l)
-=======
-			if (str == '' && startIndex >= l) {
-				return l;
-			}
-			if (startIndex > l)
->>>>>>> 44da1945
-				return -1;
+				return str == '' ? l : -1;
 			if (__dollar__ssize(str.__s) == 0)
 				return startIndex < 0 ? l + startIndex : startIndex;
 			var p = try __dollar__sfind(this.__s, startIndex, str.__s) catch (e:Dynamic) null;
