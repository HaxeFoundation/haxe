/*
 * Copyright (C)2005-2019 Haxe Foundation
 *
 * Permission is hereby granted, free of charge, to any person obtaining a
 * copy of this software and associated documentation files (the "Software"),
 * to deal in the Software without restriction, including without limitation
 * the rights to use, copy, modify, merge, publish, distribute, sublicense,
 * and/or sell copies of the Software, and to permit persons to whom the
 * Software is furnished to do so, subject to the following conditions:
 *
 * The above copyright notice and this permission notice shall be included in
 * all copies or substantial portions of the Software.
 *
 * THE SOFTWARE IS PROVIDED "AS IS", WITHOUT WARRANTY OF ANY KIND, EXPRESS OR
 * IMPLIED, INCLUDING BUT NOT LIMITED TO THE WARRANTIES OF MERCHANTABILITY,
 * FITNESS FOR A PARTICULAR PURPOSE AND NONINFRINGEMENT. IN NO EVENT SHALL THE
 * AUTHORS OR COPYRIGHT HOLDERS BE LIABLE FOR ANY CLAIM, DAMAGES OR OTHER
 * LIABILITY, WHETHER IN AN ACTION OF CONTRACT, TORT OR OTHERWISE, ARISING
 * FROM, OUT OF OR IN CONNECTION WITH THE SOFTWARE OR THE USE OR OTHER
 * DEALINGS IN THE SOFTWARE.
 */
@:coreApi final class String {
	static var __is_String = true;
	private static var __split:Dynamic = neko.Lib.load("std", "string_split", 2);

	static function __init__():Void {
		__is_String = true;
	}

	public var length(default, null):Int;

	public function new(string:String):Void {
		untyped {
			if (__dollar__typeof(string) != __dollar__tstring)
				string = __dollar__string(string);
			this.__s = string;
			this.length = __dollar__ssize(string);
		}
	}

	public function charAt(index:Int):String {
		untyped {
			try {
				var s = __dollar__smake(1);
				__dollar__sset(s, 0, __dollar__sget(this.__s, index));
				return new String(s);
			} catch (e:Dynamic) {
				return "";
			}
		}
	}

	public function charCodeAt(index:Int):Null<Int> {
		untyped {
			return __dollar__sget(this.__s, index);
		}
	}

<<<<<<< HEAD
	public inline function iterator():StringIterator {
		return new StringIterator(this);
	}

	public inline function keyValueIterator():StringKeyValueIterator {
		return new StringKeyValueIterator(this);
	}

	public function indexOf(str:String, ?startIndex:Int):Int {
=======
	public function indexOf( str : String, ?startIndex : Int ) : Int {
>>>>>>> 51b10b5f
		untyped {
			var l = __dollar__ssize(this.__s);
			if (startIndex == null || startIndex < -l)
				startIndex = 0;
			if (startIndex > l)
				return -1;
			if (__dollar__ssize(str.__s) == 0)
				return startIndex < 0 ? l + startIndex : startIndex;
			var p = try __dollar__sfind(this.__s, startIndex, str.__s) catch (e:Dynamic) null;
			if (p == null)
				return -1;
			return p;
		}
	}

	public function lastIndexOf(str:String, ?startIndex:Int):Int {
		untyped {
			var last = -1;
			var l = __dollar__ssize(this.__s);
			if (startIndex == null)
				startIndex = l;
			if (__dollar__ssize(str.__s) == 0)
				return startIndex > l ? l : startIndex;
			while (true) {
				var p = try __dollar__sfind(this.__s, last + 1, str.__s) catch (e:Dynamic) null;
				if (p == null || p > startIndex)
					return last;
				last = p;
			}
		}
	}

	public function split(delimiter:String):Array<String> {
		untyped {
			var l = __split(this.__s, delimiter.__s);
			var a = new Array<String>();
			if (l == null) {
				a.push("");
				return a;
			}
			do {
				a.push(new String(l[0]));
				l = l[1];
			} while (l != null);
			return a;
		}
	}

	public function substr(pos:Int, ?len:Int):String {
		if (len == 0)
			return "";
		var sl = length;

		if (len == null)
			len = sl;

		if (pos == null)
			pos = 0;
		if (pos != 0 && len < 0) {
			return "";
		}

		if (pos < 0) {
			pos = sl + pos;
			if (pos < 0)
				pos = 0;
		} else if (len < 0) {
			len = sl + len - pos;
		}

		if (pos + len > sl) {
			len = sl - pos;
		}

		if (pos < 0 || len <= 0)
			return "";
		return new String(untyped __dollar__ssub(this.__s, pos, len));
	}

	public function substring(startIndex:Int, ?endIndex:Int):String {
		if (endIndex == null) {
			endIndex = length;
		} else if (endIndex < 0) {
			endIndex = 0;
		} else if (endIndex > length) {
			endIndex = length;
		}

		if (startIndex < 0) {
			startIndex = 0;
		} else if (startIndex > length) {
			startIndex = length;
		}

		if (startIndex > endIndex) {
			var tmp = startIndex;
			startIndex = endIndex;
			endIndex = tmp;
		}

		return substr(startIndex, endIndex - startIndex);
	}

	public function toLowerCase():String {
		untyped {
			var s = this.__s;
			var l = this.length;
			var s2 = __dollar__scopy(s);
			var i = 0;
			while (i < l) {
				var c = __dollar__sget(s, i);
				if (c >= 65 && c <= 90)
					__dollar__sset(s2, i, c - 65 + 97);
				i++;
			}
			return new String(s2);
		}
	}

	public function toUpperCase():String {
		untyped {
			var s = this.__s;
			var l = this.length;
			var s2 = __dollar__scopy(s);
			var i = 0;
			while (i < l) {
				var c = __dollar__sget(s, i);
				if (c >= 97 && c <= 122)
					__dollar__sset(s2, i, c - 97 + 65);
				i++;
			}
			return new String(s2);
		}
	}

	public function toString():String {
		return this;
	}

	/* NEKO INTERNALS */
	private function __compare(o:String):Int {
		return untyped __dollar__compare(this.__s, o.__s);
	}

	private function __add(s:Dynamic):String {
		return new String(untyped this.__s + __dollar__string(s));
	}

	private function __radd(s:Dynamic):String {
		return new String(untyped __dollar__string(s) + this.__s);
	}

	public static function fromCharCode(code:Int):String
		untyped {
			var s = __dollar__smake(1);
			__dollar__sset(s, 0, code);
			return new String(s);
		}
}<|MERGE_RESOLUTION|>--- conflicted
+++ resolved
@@ -56,19 +56,7 @@
 		}
 	}
 
-<<<<<<< HEAD
-	public inline function iterator():StringIterator {
-		return new StringIterator(this);
-	}
-
-	public inline function keyValueIterator():StringKeyValueIterator {
-		return new StringKeyValueIterator(this);
-	}
-
-	public function indexOf(str:String, ?startIndex:Int):Int {
-=======
 	public function indexOf( str : String, ?startIndex : Int ) : Int {
->>>>>>> 51b10b5f
 		untyped {
 			var l = __dollar__ssize(this.__s);
 			if (startIndex == null || startIndex < -l)
