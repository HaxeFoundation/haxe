--- conflicted
+++ resolved
@@ -19,15 +19,11 @@
  * FROM, OUT OF OR IN CONNECTION WITH THE SOFTWARE OR THE USE OR OTHER
  * DEALINGS IN THE SOFTWARE.
  */
-<<<<<<< HEAD
 
 import haxe.iterators.ArrayKeyValueIterator;
 
-@:coreApi @:final class Array<T> {
-=======
 @:coreApi final class Array<T> {
 	private var __a:neko.NativeArray<T>;
->>>>>>> 6b7db025
 
 	public var length(default, null):Int;
 
@@ -62,15 +58,11 @@
 		return new haxe.iterators.ArrayIterator(this);
 	}
 
-<<<<<<< HEAD
-	public inline function keyValueIterator() : ArrayKeyValueIterator<T> {
+	public inline function keyValueIterator():ArrayKeyValueIterator<T> {
 		return new ArrayKeyValueIterator(this);
 	}
 
-	public function insert( pos : Int, x : T ) : Void {
-=======
 	public function insert(pos:Int, x:T):Void {
->>>>>>> 6b7db025
 		var l = this.length;
 		if (pos < 0) {
 			pos = l + pos;
