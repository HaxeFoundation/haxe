/*
 * Copyright (C)2005-2019 Haxe Foundation
 *
 * Permission is hereby granted, free of charge, to any person obtaining a
 * copy of this software and associated documentation files (the "Software"),
 * to deal in the Software without restriction, including without limitation
 * the rights to use, copy, modify, merge, publish, distribute, sublicense,
 * and/or sell copies of the Software, and to permit persons to whom the
 * Software is furnished to do so, subject to the following conditions:
 *
 * The above copyright notice and this permission notice shall be included in
 * all copies or substantial portions of the Software.
 *
 * THE SOFTWARE IS PROVIDED "AS IS", WITHOUT WARRANTY OF ANY KIND, EXPRESS OR
 * IMPLIED, INCLUDING BUT NOT LIMITED TO THE WARRANTIES OF MERCHANTABILITY,
 * FITNESS FOR A PARTICULAR PURPOSE AND NONINFRINGEMENT. IN NO EVENT SHALL THE
 * AUTHORS OR COPYRIGHT HOLDERS BE LIABLE FOR ANY CLAIM, DAMAGES OR OTHER
 * LIABILITY, WHETHER IN AN ACTION OF CONTRACT, TORT OR OTHERWISE, ARISING
 * FROM, OUT OF OR IN CONNECTION WITH THE SOFTWARE OR THE USE OR OTHER
 * DEALINGS IN THE SOFTWARE.
 */

import php.*;
import haxe.iterators.StringIterator;
import haxe.iterators.StringKeyValueIterator;

@:coreApi class StringTools {
	public inline static function urlEncode(s:String):String {
		return Global.rawurlencode(s);
	}

	public inline static function urlDecode(s:String):String {
		return Global.urldecode(s);
	}

	public inline static function htmlEscape(s:String, ?quotes:Bool):String {
		return Global.htmlspecialchars(s, (quotes ? Const.ENT_QUOTES | Const.ENT_HTML401 : Const.ENT_NOQUOTES));
	}

	public inline static function htmlUnescape(s:String):String {
		return Global.htmlspecialchars_decode(s, Const.ENT_QUOTES);
	}

	public inline static function contains(s:String, value:String):Bool {
		return s.indexOf(value) != -1;
	}

	public static function startsWith(s:String, start:String):Bool {
		return start == '' || Global.substr(s, 0, Global.strlen(start)) == start;
	}

	public static function endsWith(s:String, end:String):Bool {
		return end == '' || Global.substr(s, -Global.strlen(end)) == end;
	}

	public static function isSpace(s:String, pos:Int):Bool {
		var c = s.charCodeAt(pos);
		return (c >= 9 && c <= 13) || c == 32;
	}

	public inline static function ltrim(s:String):String {
		return Global.ltrim(s);
	}

	public inline static function rtrim(s:String):String {
		return Global.rtrim(s);
	}

	public inline static function trim(s:String):String {
		return Global.trim(s);
	}

	public static function rpad(s:String, c:String, l:Int):String {
		var cLength = c.length;
		var sLength = s.length;
		if (cLength == 0 || sLength >= l)
			return s;
		var padLength = l - sLength;
		var padCount = Syntax.int(padLength / cLength);
		if (padCount > 0) {
			var result = Global.str_pad(s, Global.strlen(s) + padCount * Global.strlen(c), c, Const.STR_PAD_RIGHT);
			return (padCount * cLength >= padLength) ? result : Syntax.concat(result, c);
		} else {
			return Syntax.concat(s, c);
		}
	}

	public static function lpad(s:String, c:String, l:Int):String {
		var cLength = c.length;
		var sLength = s.length;
		if (cLength == 0 || sLength >= l)
			return s;
		var padLength = l - sLength;
		var padCount = Syntax.int(padLength / cLength);
		if (padCount > 0) {
			var result = Global.str_pad(s, Global.strlen(s) + padCount * Global.strlen(c), c, Const.STR_PAD_LEFT);
			return (padCount * cLength >= padLength) ? result : Syntax.concat(c, result);
		} else {
			return Syntax.concat(c, s);
		}
	}

	public static function replace(s:String, sub:String, by:String):String {
		if (sub == '') {
			return Global.implode(by, Global.preg_split('//u', s, -1, Const.PREG_SPLIT_NO_EMPTY));
		}
		return Global.str_replace(sub, by, s);
	}

	public static function hex(n:Int, ?digits:Int):String {
		var s = Global.dechex(n);
		var len = 8;
		if (Global.strlen(s) > (null == digits ? len : (len = digits > len ? digits : len)))
			s = s.substr(-len);
		else if (digits != null)
			s = lpad(s, '0', digits);
		return s.toUpperCase();
	}

	public static function fastCodeAt(s:String, index:Int):Int {
		var char:NativeString = (index == 0 ? s : Global.mb_substr(s, index, 1));
		if (char == '')
			return 0;
		return Boot.unsafeOrd(char);
	}

<<<<<<< HEAD
	@:noUsing public static inline function isEof(c:Int):Bool {
=======
	/**
		Returns an iterator of the char codes.

		Note that char codes may differ across platforms because of different
		internal encoding of strings in different runtimes.
		For the consistent cross-platform UTF8 char codes see `haxe.iterators.StringIteratorUnicode`.
	**/
	public static inline function iterator( s : String ) : StringIterator {
		return new StringIterator(s);
	}

	/**
		Returns an iterator of the char indexes and codes.

		Note that char codes may differ across platforms because of different
		internal encoding of strings in different of runtimes.
		For the consistent cross-platform UTF8 char codes see `haxe.iterators.StringKeyValueIteratorUnicode`.
	**/
	public static inline function keyValueIterator( s : String ) : StringKeyValueIterator {
		return new StringKeyValueIterator(s);
	}

	@:noUsing public static inline function isEof( c : Int ) : Bool {
>>>>>>> 51b10b5f
		return c == 0;
	}

	@:noCompletion
	@:deprecated('StringTools.quoteUnixArg() is deprecated. Use haxe.SysTools.quoteUnixArg() instead.')
	public static function quoteUnixArg(argument:String):String {
		return inline haxe.SysTools.quoteUnixArg(argument);
	}

	@:noCompletion
	@:deprecated('StringTools.winMetaCharacters is deprecated. Use haxe.SysTools.winMetaCharacters instead.')
	public static var winMetaCharacters:Array<Int> = cast haxe.SysTools.winMetaCharacters;

	@:noCompletion
	@:deprecated('StringTools.quoteWinArg() is deprecated. Use haxe.SysTools.quoteWinArg() instead.')
	public static function quoteWinArg(argument:String, escapeMetaCharacters:Bool):String {
		return inline haxe.SysTools.quoteWinArg(argument, escapeMetaCharacters);
	}
}<|MERGE_RESOLUTION|>--- conflicted
+++ resolved
@@ -124,9 +124,6 @@
 		return Boot.unsafeOrd(char);
 	}
 
-<<<<<<< HEAD
-	@:noUsing public static inline function isEof(c:Int):Bool {
-=======
 	/**
 		Returns an iterator of the char codes.
 
@@ -150,7 +147,6 @@
 	}
 
 	@:noUsing public static inline function isEof( c : Int ) : Bool {
->>>>>>> 51b10b5f
 		return c == 0;
 	}
 
