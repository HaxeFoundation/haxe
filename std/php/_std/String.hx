/*
 * Copyright (C)2005-2019 Haxe Foundation
 *
 * Permission is hereby granted, free of charge, to any person obtaining a
 * copy of this software and associated documentation files (the "Software"),
 * to deal in the Software without restriction, including without limitation
 * the rights to use, copy, modify, merge, publish, distribute, sublicense,
 * and/or sell copies of the Software, and to permit persons to whom the
 * Software is furnished to do so, subject to the following conditions:
 *
 * The above copyright notice and this permission notice shall be included in
 * all copies or substantial portions of the Software.
 *
 * THE SOFTWARE IS PROVIDED "AS IS", WITHOUT WARRANTY OF ANY KIND, EXPRESS OR
 * IMPLIED, INCLUDING BUT NOT LIMITED TO THE WARRANTIES OF MERCHANTABILITY,
 * FITNESS FOR A PARTICULAR PURPOSE AND NONINFRINGEMENT. IN NO EVENT SHALL THE
 * AUTHORS OR COPYRIGHT HOLDERS BE LIABLE FOR ANY CLAIM, DAMAGES OR OTHER
 * LIABILITY, WHETHER IN AN ACTION OF CONTRACT, TORT OR OTHERWISE, ARISING
 * FROM, OUT OF OR IN CONNECTION WITH THE SOFTWARE OR THE USE OR OTHER
 * DEALINGS IN THE SOFTWARE.
 */

import php.*;

@:coreApi extern class String {
	var length(default, null):Int;

	@:pure function new(string:String):Void;

	@:pure @:runtime inline function toUpperCase():String {
		return Global.mb_strtoupper(this);
	}

	@:pure @:runtime inline function toLowerCase():String {
		return Global.mb_strtolower(this);
	}

	@:pure @:runtime inline function charAt(index:Int):String {
		return index < 0 ? '' : Global.mb_substr(this, index, 1);
	}

	@:pure function charCodeAt(index:Int):Null<Int>;

<<<<<<< HEAD
	@:pure @:runtime inline function iterator():StringIterator {
		return new StringIterator(this);
	}

	@:pure @:runtime inline function keyValueIterator():StringKeyValueIterator {
		return new StringKeyValueIterator(this);
	}

	@:pure function indexOf(str:String, ?startIndex:Int):Int;
=======
	@:pure function indexOf( str : String, ?startIndex : Int ) : Int;
>>>>>>> 51b10b5f

	@:pure function lastIndexOf(str:String, ?startIndex:Int):Int;

	@:pure function split(delimiter:String):Array<String>;

	@:pure @:runtime inline function substr(pos:Int, ?len:Int):String {
		return Global.mb_substr(this, pos, len);
	}

	@:pure function substring(startIndex:Int, ?endIndex:Int):String;

	@:pure @:runtime inline function toString():String {
		return this;
	}

	@:pure @:runtime static inline function fromCharCode(code:Int):String {
		return Global.mb_chr(code);
	}
}<|MERGE_RESOLUTION|>--- conflicted
+++ resolved
@@ -41,19 +41,7 @@
 
 	@:pure function charCodeAt(index:Int):Null<Int>;
 
-<<<<<<< HEAD
-	@:pure @:runtime inline function iterator():StringIterator {
-		return new StringIterator(this);
-	}
-
-	@:pure @:runtime inline function keyValueIterator():StringKeyValueIterator {
-		return new StringKeyValueIterator(this);
-	}
-
-	@:pure function indexOf(str:String, ?startIndex:Int):Int;
-=======
 	@:pure function indexOf( str : String, ?startIndex : Int ) : Int;
->>>>>>> 51b10b5f
 
 	@:pure function lastIndexOf(str:String, ?startIndex:Int):Int;
 
