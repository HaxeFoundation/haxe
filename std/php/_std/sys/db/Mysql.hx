/*
 * Copyright (C)2005-2017 Haxe Foundation
 *
 * Permission is hereby granted, free of charge, to any person obtaining a
 * copy of this software and associated documentation files (the "Software"),
 * to deal in the Software without restriction, including without limitation
 * the rights to use, copy, modify, merge, publish, distribute, sublicense,
 * and/or sell copies of the Software, and to permit persons to whom the
 * Software is furnished to do so, subject to the following conditions:
 *
 * The above copyright notice and this permission notice shall be included in
 * all copies or substantial portions of the Software.
 *
 * THE SOFTWARE IS PROVIDED "AS IS", WITHOUT WARRANTY OF ANY KIND, EXPRESS OR
 * IMPLIED, INCLUDING BUT NOT LIMITED TO THE WARRANTIES OF MERCHANTABILITY,
 * FITNESS FOR A PARTICULAR PURPOSE AND NONINFRINGEMENT. IN NO EVENT SHALL THE
 * AUTHORS OR COPYRIGHT HOLDERS BE LIABLE FOR ANY CLAIM, DAMAGES OR OTHER
 * LIABILITY, WHETHER IN AN ACTION OF CONTRACT, TORT OR OTHERWISE, ARISING
 * FROM, OUT OF OR IN CONNECTION WITH THE SOFTWARE OR THE USE OR OTHER
 * DEALINGS IN THE SOFTWARE.
 */
package sys.db;

import sys.db.Connection;

@:coreApi class Mysql {

	public static function connect( params : {
		host : String,
		?port : Int,
		user : String,
		pass : String,
		?socket : String,
		?database : String
	} ) : sys.db.Connection {
		var dsn = "mysql:";
        
		if (params.socket !=null)
			dsn+="unix_socket="+params.socket+";";
		else{
			dsn+="host="+params.host+";";
			if (params.port!=null)
				dsn+='port='+params.port+";";
		}
<<<<<<< HEAD
		dsn+="dbname="+params.database;
		return php.PDO.open(dsn,params.user,params.pass);
=======
		if (params.database != null) {
			dsn+="dbname="+params.database;
		}
		return php.db.PDO.open(dsn,params.user,params.pass);
>>>>>>> 08b0e5d5
	}

}<|MERGE_RESOLUTION|>--- conflicted
+++ resolved
@@ -42,15 +42,11 @@
 			if (params.port!=null)
 				dsn+='port='+params.port+";";
 		}
-<<<<<<< HEAD
-		dsn+="dbname="+params.database;
-		return php.PDO.open(dsn,params.user,params.pass);
-=======
 		if (params.database != null) {
 			dsn+="dbname="+params.database;
 		}
+		
 		return php.db.PDO.open(dsn,params.user,params.pass);
->>>>>>> 08b0e5d5
 	}
 
 }