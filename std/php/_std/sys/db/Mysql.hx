--- conflicted
+++ resolved
@@ -63,17 +63,10 @@
 
 	public function request(s:String):ResultSet {
 		var result = db.query(s);
-<<<<<<< HEAD
-		if (result == false)
-			throw 'Failed to perform db query: ' + db.error;
-		if (result == true)
-			return null;
-=======
 		if (result == false) throw 'Failed to perform db query: ' + db.error;
 		if (result == true) {
 			return new WriteMysqlResultSet(db.affected_rows);
 		}
->>>>>>> 2985c9d8
 
 		return new MysqlResultSet(result);
 	}
@@ -245,15 +238,11 @@
 		return value;
 	}
 
-<<<<<<< HEAD
 	function get_length()
 		return result.num_rows;
 
 	function get_nfields()
 		return result.field_count;
-=======
-	function get_length() return result.num_rows;
-	function get_nfields() return result.field_count;
 }
 
 private class WriteMysqlResultSet extends MysqlResultSet {
@@ -272,5 +261,4 @@
 
 	override function get_length() return affectedRows;
 	override function get_nfields() return 0;
->>>>>>> 2985c9d8
 }