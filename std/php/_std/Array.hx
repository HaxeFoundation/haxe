--- conflicted
+++ resolved
@@ -92,7 +92,7 @@
 	}
 
 	@:keep
-	public inline function keyValueIterator() : ArrayKeyValueIterator<T> {
+	public inline function keyValueIterator():ArrayKeyValueIterator<T> {
 		return new ArrayKeyValueIterator(this);
 	}
 
@@ -254,36 +254,6 @@
 	}
 }
 
-<<<<<<< HEAD
-private class ArrayIterator<T> {
-	var idx:Int;
-	var arr:Array<T>;
-
-	public inline function new(arr:Array<T>) {
-		this.arr = arr;
-		idx = 0;
-	}
-
-	public inline function hasNext():Bool {
-		return idx < arr.length;
-	}
-
-	public inline function next():T {
-		return arr[idx++];
-	}
-
-	@:keep
-	@:phpMagic
-	function __get(method:String) {
-		return switch(method) {
-			case 'hasNext', 'next': Boot.closure(this, method);
-			case _: null;
-		}
-	}
-}
-
-=======
->>>>>>> 6b7db025
 /**
 	This one is required for `Array`
 **/
