/*
 * Copyright (C)2005-2019 Haxe Foundation
 *
 * Permission is hereby granted, free of charge, to any person obtaining a
 * copy of this software and associated documentation files (the "Software"),
 * to deal in the Software without restriction, including without limitation
 * the rights to use, copy, modify, merge, publish, distribute, sublicense,
 * and/or sell copies of the Software, and to permit persons to whom the
 * Software is furnished to do so, subject to the following conditions:
 *
 * The above copyright notice and this permission notice shall be included in
 * all copies or substantial portions of the Software.
 *
 * THE SOFTWARE IS PROVIDED "AS IS", WITHOUT WARRANTY OF ANY KIND, EXPRESS OR
 * IMPLIED, INCLUDING BUT NOT LIMITED TO THE WARRANTIES OF MERCHANTABILITY,
 * FITNESS FOR A PARTICULAR PURPOSE AND NONINFRINGEMENT. IN NO EVENT SHALL THE
 * AUTHORS OR COPYRIGHT HOLDERS BE LIABLE FOR ANY CLAIM, DAMAGES OR OTHER
 * LIABILITY, WHETHER IN AN ACTION OF CONTRACT, TORT OR OTHERWISE, ARISING
 * FROM, OUT OF OR IN CONNECTION WITH THE SOFTWARE OR THE USE OR OTHER
 * DEALINGS IN THE SOFTWARE.
 */

import php.*;
import sys.io.FileOutput;
import sys.io.FileInput;
import haxe.SysTools;

@:coreApi class Sys {
	static var lineEnd:String = Sys.systemName() == "Windows" ? "\r\n" : "\n";

	/** Environment variables set by `Sys.putEnv()` */
	static var customEnvVars = new NativeAssocArray<String>();

	public static inline function print(v:Dynamic):Void {
		Global.echo(Std.string(v));
	}

<<<<<<< HEAD
	public static inline function println(v:Dynamic):Void {
		Global.echo(Std.string(v) + "\n");
=======
	public static inline function println( v : Dynamic ) : Void {
		Global.echo(Std.string(v) + lineEnd);
>>>>>>> 51b10b5f
	}

	public static function args():Array<String> {
		if (Global.array_key_exists('argv', SuperGlobal._SERVER)) {
			return @:privateAccess Array.wrap(Global.array_slice(SuperGlobal._SERVER['argv'], 1));
		} else {
			return [];
		}
	}

	public static function getEnv(s:String):String {
		var value = Global.getenv(s);
		return value == false ? null : value;
	}

	public static function putEnv(s:String, v:String):Void {
		customEnvVars[s] = '$v'; // in case of `null` it should become `"null"`
		Global.putenv('$s=$v');
	}

	public static inline function sleep(seconds:Float):Void {
		return Global.usleep(Std.int(seconds * 1000000));
	}

	public static inline function setTimeLocale(loc:String):Bool {
		return Global.setlocale(Const.LC_TIME, loc) != false;
	}

	public static function getCwd():String {
		var cwd = Global.getcwd();
		if (cwd == false)
			return null;
		var l = (cwd : String).substr(-1);
		return (cwd : String) + (l == '/' || l == '\\' ? '' : '/');
	}

	public static inline function setCwd(s:String):Void {
		Global.chdir(s);
	}

	public static function systemName():String {
		var s = Global.php_uname('s');
		var p = s.indexOf(" ");
		return (p >= 0 ? s.substr(0, p) : s);
	}

	public static function command(cmd:String, ?args:Array<String>):Int {
		if (args != null) {
			switch (systemName()) {
				case "Windows":
					cmd = [
						for (a in [StringTools.replace(cmd, "/", "\\")].concat(args))
							SysTools.quoteWinArg(a, true)
					].join(" ");
				case _:
					cmd = [cmd].concat(args).map(SysTools.quoteUnixArg).join(" ");
			}
		}
		var result = Boot.deref(0);
		Global.system(cmd, result);
		return result;
	}

	public static inline function exit(code:Int):Void {
		Global.exit(code);
	}

	public static inline function time():Float {
		return Global.microtime(true);
	}

	public static function cpuTime():Float {
		return time() - SuperGlobal._SERVER['REQUEST_TIME'];
	}

	@:deprecated("Use programPath instead") public static inline function executablePath():String {
		return SuperGlobal._SERVER['SCRIPT_FILENAME'];
	}

	// It has to be initialized before any call to Sys.setCwd()...
	static var _programPath = sys.FileSystem.fullPath(SuperGlobal._SERVER['SCRIPT_FILENAME']);

	public static function programPath():String {
		return _programPath;
	}

	public static function environment():Map<String, String> {
		var env = SuperGlobal._SERVER;
		Syntax.foreach(customEnvVars, function(name:String, value:String) {
			env[name] = value;
		});
		return php.Lib.hashOfAssociativeArray(env);
	}

	public static function stdin():haxe.io.Input {
		var p = Global.defined('STDIN') ? Const.STDIN : Global.fopen('php://stdin', 'r');
		return @:privateAccess new FileInput(p);
	}

	public static function stdout():haxe.io.Output {
		var p = Global.defined('STDOUT') ? Const.STDOUT : Global.fopen('php://stdout', 'w');
		return @:privateAccess new FileOutput(p);
	}

	public static function stderr():haxe.io.Output {
		var p = Global.defined('STDERR') ? Const.STDERR : Global.fopen('php://stderr', 'w');
		return @:privateAccess new FileOutput(p);
	}

	public static function getChar(echo:Bool):Int {
		var c = Global.fgetc(Const.STDIN);
		if (c == false) {
			return 0;
		} else {
			if (echo)
				Global.echo(c);
			return Global.ord(c);
		}
	}
}<|MERGE_RESOLUTION|>--- conflicted
+++ resolved
@@ -35,13 +35,8 @@
 		Global.echo(Std.string(v));
 	}
 
-<<<<<<< HEAD
-	public static inline function println(v:Dynamic):Void {
-		Global.echo(Std.string(v) + "\n");
-=======
 	public static inline function println( v : Dynamic ) : Void {
 		Global.echo(Std.string(v) + lineEnd);
->>>>>>> 51b10b5f
 	}
 
 	public static function args():Array<String> {
