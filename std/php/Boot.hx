--- conflicted
+++ resolved
@@ -681,15 +681,9 @@
 @:dox(hide)
 @:allow(php.Boot.stringify)
 private class HxEnum {
-<<<<<<< HEAD
-	var tag:String;
-	var index:Int;
-	var params:NativeArray;
-=======
 	final tag : String;
 	final index : Int;
 	final params : NativeArray;
->>>>>>> 51b10b5f
 
 	public function new(tag:String, index:Int, arguments:NativeArray = null):Void {
 		this.tag = tag;
@@ -708,18 +702,8 @@
 		PHP magic method to get string representation of this `Class`
 	**/
 	@:phpMagic
-<<<<<<< HEAD
-	public function __toString():String {
-		var result = tag;
-		if (Global.count(params) > 0) {
-			var strings = Global.array_map(function(item) return Boot.stringify(item), params);
-			result += '(' + Global.implode(',', strings) + ')';
-		}
-		return result;
-=======
 	public function __toString() : String {
 		return Boot.stringify(this);
->>>>>>> 51b10b5f
 	}
 }
 
@@ -752,19 +736,7 @@
 		return char == '' ? null : Boot.unsafeOrd(char);
 	}
 
-<<<<<<< HEAD
-	public static function iterator(str:String):StringIterator {
-		return new StringIterator(str);
-	}
-
-	public static function keyValueIterator(str:String):StringKeyValueIterator {
-		return new StringKeyValueIterator(str);
-	}
-
-	public static function indexOf(str:String, search:String, startIndex:Int = null):Int {
-=======
 	public static function indexOf( str:String, search:String, startIndex:Int = null ) : Int {
->>>>>>> 51b10b5f
 		if (startIndex == null) {
 			startIndex = 0;
 		} else {
@@ -793,11 +765,6 @@
 		if (start == null) {
 			start = 0;
 		} else {
-<<<<<<< HEAD
-			start = start - str.length;
-			if (start > 0) {
-				start = 0;
-=======
 			var length = str.length;
 			if(start >= 0) {
 				start = start - length;
@@ -806,7 +773,6 @@
 				}
 			} else if(start < -length) {
 				start = -length;
->>>>>>> 51b10b5f
 			}
 		}
 		var index:EitherType<Int, Bool> = if (search == '') {
