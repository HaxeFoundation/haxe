--- conflicted
+++ resolved
@@ -107,7 +107,7 @@
 		Check if specified property has getter
 	**/
 	public static function hasGetter(phpClassName:String, property:String):Bool {
-		if(!ensureLoaded(phpClassName))
+		if (!ensureLoaded(phpClassName))
 			return false;
 
 		var has = false;
@@ -124,7 +124,7 @@
 		Check if specified property has setter
 	**/
 	public static function hasSetter(phpClassName:String, property:String):Bool {
-		if(!ensureLoaded(phpClassName))
+		if (!ensureLoaded(phpClassName))
 			return false;
 
 		var has = false;
@@ -148,7 +148,8 @@
 		Retrieve metadata for specified class
 	**/
 	public static function getMeta(phpClassName:String):Null<Dynamic> {
-		if(!ensureLoaded(phpClassName)) return null;
+		if (!ensureLoaded(phpClassName))
+			return null;
 		return Global.isset(meta[phpClassName]) ? meta[phpClassName] : null;
 	}
 
@@ -596,7 +597,7 @@
 		if (result != null) {
 			return result;
 		}
-		if(!Global.method_exists(obj, methodName) && !Global.isset(Syntax.field(obj, methodName))) {
+		if (!Global.method_exists(obj, methodName) && !Global.isset(Syntax.field(obj, methodName))) {
 			return null;
 		}
 		result = new HxClosure(obj, methodName);
@@ -818,7 +819,8 @@
 		}
 		var index:EitherType<Int, Bool> = if (search == '') {
 			var length = str.length;
-			startIndex == null || startIndex > length ? length : startIndex;
+			startIndex == null
+			|| startIndex > length ? length : startIndex;
 		} else {
 			Global.mb_strrpos(str, search, start);
 		}
@@ -947,18 +949,18 @@
 		}
 		return invoke(newThis, func, args);
 	}
-} /**
+}
+
+/**
 	Anonymous objects implementation
-**/
-
-@:keep @:dox(hide) private class HxAnon extends StdClass {
+**/ @:keep @:dox(hide) private class HxAnon extends StdClass {
 	public function new(fields:NativeArray = null) {
 		super();
 		if (fields != null) {
 			Syntax.foreach(fields, function(name, value) Syntax.setField(this, name, value));
 		}
 	}
-	
+
 	@:phpMagic
 	function __get(name:String) {
 		return null;
@@ -968,11 +970,11 @@
 	function __call(name:String, args:NativeArray):Dynamic {
 		return Syntax.code("($this->{0})(...{1})", name, args);
 	}
-} /**
+}
+
+/**
 	Closures implementation
-**/
-
-@:keep @:dox(hide) private class HxClosure {
+**/ @:keep @:dox(hide) private class HxClosure {
 	/** `this` for instance methods; php class name for static methods */
 	var target:Dynamic;
 
@@ -1026,18 +1028,4 @@
 	public function callWith(newThis:Dynamic, args:NativeArray):Dynamic {
 		return Global.call_user_func_array(getCallback(newThis), args);
 	}
-<<<<<<< HEAD
-} /**
-	Special exception which is used to wrap non-throwable values
-**/
-
-@:keep @:dox(hide) private class HxException extends Exception {
-	var e:Dynamic;
-
-	public function new(e:Dynamic):Void {
-		this.e = e;
-		super(Boot.stringify(e));
-	}
-=======
->>>>>>> b18953a5
 }