--- conflicted
+++ resolved
@@ -759,14 +759,10 @@
 		return char == '' ? null : Boot.unsafeOrd(char);
 	}
 
-<<<<<<< HEAD
 	public static function indexOf( str:String, search:String, startIndex:Int = null ) : Int {
         if (search.length == 0) {
             return Global.max(0, Global.min(startIndex == null ? 0 : startIndex, str.length));
         }
-=======
-	public static function indexOf(str:String, search:String, startIndex:Int = null):Int {
->>>>>>> d4c69d91
 		if (startIndex == null) {
 			startIndex = 0;
 		} else {
@@ -790,19 +786,12 @@
 		return (index == false ? -1 : index);
 	}
 
-<<<<<<< HEAD
 	public static function lastIndexOf( str:String, search:String, startIndex:Int = null ) : Int {
         if (search.length == 0) {
             return Global.max(0, Global.min(startIndex == null ? str.length : startIndex, str.length));
 		}
 		if(startIndex == null) {
 			startIndex = 0;
-=======
-	public static function lastIndexOf(str:String, search:String, startIndex:Int = null):Int {
-		var start = startIndex;
-		if (start == null) {
-			start = 0;
->>>>>>> d4c69d91
 		} else {
 			var length = str.length;
 			if (start >= 0) {
