--- conflicted
+++ resolved
@@ -1286,11 +1286,7 @@
 	/**
 		@see http://php.net/manual/en/function.base64-encode.php
 	**/
-<<<<<<< HEAD
-	static function base64_encode(data:String):EitherType<String, Bool>;
-=======
 	static function base64_encode( data:String ) : String;
->>>>>>> 2985c9d8
 
 	/**
 		@see http://php.net/manual/en/function.base64-decode.php
