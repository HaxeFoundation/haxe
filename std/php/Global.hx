package php;

import haxe.extern.*;
import haxe.Constraints;

/**
	This class contains externs for native PHP functions defined in global namespace.
	For native PHP constants in global namespace see `php.Const`.
**/
@:phpGlobal
extern class Global {
	/**
		@see http://php.net/manual/en/function.exit.php
	**/
	static function exit(status:EitherType<String, Int>):Void;

	/**
		@see http://php.net/manual/en/function.exit.php
	**/
	static function die(status:EitherType<String, Int>):Void;

	/**
		@see http://php.net/manual/en/function.error-log.php
	**/
	static function error_log(message:String, message_type:Int = 0, ?destination:String, ?extra_headers:String):Bool;

	/**
		@see http://php.net/manual/en/function.error-reporting.php
	**/
	static function error_reporting(?level:Int):Int;

	/**
		@see http://php.net/manual/en/function.set-error-handler.php
	**/
	@:overload(function(error_handler:Int->String->Bool, ?error_types:Int):Dynamic {})
	@:overload(function(error_handler:Int->String->String->Bool, ?error_types:Int):Dynamic {})
	@:overload(function(error_handler:Int->String->String->Int->Bool, ?error_types:Int):Dynamic {})
	static function set_error_handler(?error_handler:Int->String->String->Int->Array<Dynamic>->Bool, ?error_types:Int):Dynamic;

	/**
		@see http://php.net/manual/en/function.restore-error-handler.php
	**/
	static function restore_error_handler():Bool;

	/**
		@see http://php.net/manual/en/function.set-exception-handler.php
	**/
	static function set_exception_handler(exception_handler:Throwable->Void):Dynamic;

	/**
		@see http://php.net/manual/en/function.restore-exception-handler.php
	**/
	static function restore_exception_handler():Bool;

	/**
		@see http://php.net/manual/en/function.is-int.php
	**/
	static function is_int(value:Dynamic):Bool;

	/**
		@see http://php.net/manual/en/function.is-float.php
	**/
	static function is_float(value:Dynamic):Bool;

	/**
		@see http://php.net/manual/en/function.is-string.php
	**/
	static function is_string(value:Dynamic):Bool;

	/**
		@see http://php.net/manual/en/function.is-numeric.php
	**/
	static function is_numeric(value:Dynamic):Bool;

	/**
		@see http://php.net/manual/en/function.is-bool.php
	**/
	static function is_bool(value:Dynamic):Bool;

	/**
		Checks if `values` is `php.NativeArray`
		@see http://php.net/manual/en/function.is-array.php
	**/
	static function is_array(value:Dynamic):Bool;

	/**
		@see http://php.net/manual/en/function.is-object.php
	**/
	static function is_object(value:Dynamic):Bool;

	/**
		@see http://php.net/manual/en/function.is-null.php
	**/
	static function is_null(value:Dynamic):Bool;

	/**
		@see http://php.net/manual/en/function.is-resource.php
	**/
	static function is_resource(value:Dynamic):Bool;

	/**
		@see http://php.net/manual/en/function.is-subclass-of.php
	**/
	static function is_subclass_of(value:Dynamic, className:String, allow_string:Bool = true):Bool;

	/**
		@see http://php.net/manual/en/function.class-exists.php
	**/
	static function class_exists(class_name:String, autoload:Bool = true):Bool;

	/**
		@see http://php.net/manual/en/function.interface-exists.php
	**/
	static function interface_exists(interface_name:String, autoload:Bool = true):Bool;

	/**
		@see http://php.net/manual/en/function.intval.php
	**/
	static function intval(value:Dynamic, base:Int = 10):Int;

	/**
		@see http://php.net/manual/en/function.floatval.php
	**/
	static function floatval(value:Dynamic):Float;

	/**
		@see http://php.net/manual/en/function.boolval.php
	**/
	static function boolval(value:Dynamic):Bool;

	/**
		@see http://php.net/manual/en/function.strval.php
	**/
	static function strval(value:Dynamic):String;

	/**
		@see http://php.net/manual/en/function.phpversion.php
	**/
	static function phpversion(?extension:String):String;

	/**
		@see http://php.net/manual/en/function.class-alias.php
	**/
	static function class_alias(original:String, alias:String, autoload:Bool = true):Bool;

	/**
		@see http://php.net/manual/en/function.count.php
	**/
	static function count(array:Dynamic, ?mode:Int):Int;

	/**
		@see http://php.net/manual/en/function.array-filter.php
	**/
	@:overload(function(array:NativeArray, callback:Dynamic->Bool, ?flag:Int):NativeArray {})
	static function array_filter(array:NativeArray, ?callback:Dynamic->?Dynamic->Bool, flag:Int = 0):NativeArray;

	/**
		@see http://php.net/manual/en/function.implode.php
	**/
	@:overload(function(pieces:NativeArray):String {})
	static function implode(glue:String, pieces:NativeArray):String;

	/**
		@see http://php.net/manual/en/function.array-map.php
	**/
	static function array_map(callback:EitherType<Dynamic->Dynamic, String>, array:Rest<NativeArray>):NativeArray;

	/**
		@see http://php.net/manual/en/function.array-merge.php
	**/
	static function array_merge(array:Rest<NativeArray>):NativeArray;

	/**
		@see http://php.net/manual/en/function.array-diff.php
	**/
	static function array_diff(array:Rest<NativeArray>):NativeArray;

	/**
		@see http://php.net/manual/en/function.array-pop.php
	**/
	static function array_pop(array:NativeArray):Dynamic;

	/**
		@see http://php.net/manual/en/function.array-push.php
	**/
	static function array_push(array:Ref<NativeArray>, value:Rest<Dynamic>):Int;

	/**
		@see http://php.net/manual/en/function.array-reverse.php
	**/
	static function array_reverse(array:NativeArray, preserve_keys:Bool = false):NativeArray;

	/**
		@see http://php.net/manual/en/function.array-search.php
	**/
	static function array_search(needle:Dynamic, haystack:NativeArray, strict:Bool = false):EitherType<Bool, EitherType<String, Int>>;

	/**
		@see http://php.net/manual/en/function.array-shift.php
	**/
	static function array_shift(array:Ref<NativeArray>):Dynamic;

	/**
		@see http://php.net/manual/en/function.array-slice.php
	**/
	static function array_slice(array:NativeArray, offset:Int, length:Int = null, preserve_keys:Bool = false):NativeArray;

	/**
		@see http://php.net/manual/en/function.array-splice.php
	**/
	static function array_splice(array:Ref<NativeArray>, offset:Int, lenght:Int = 0, ?replacement:Dynamic):NativeArray;

	/**
		@see http://php.net/manual/en/function.array-unshift.php
	**/
	static function array_unshift(arr:Ref<NativeArray>, value:Rest<Dynamic>):Int;

	/**
		@see http://php.net/manual/en/function.array-values.php
	**/
	static function array_values(arr:NativeArray):NativeIndexedArray<Dynamic>;

	/**
		@see http://php.net/manual/en/function.array-keys.php
	**/
	static function array_keys(arr:NativeArray):NativeIndexedArray<EitherType<String, Int>>;

	/**
		@see http://php.net/manual/en/function.array-key-exists.php
	**/
	static function array_key_exists(key:EitherType<String, Int>, arr:NativeArray):Bool;

	/**
		@see http://php.net/manual/en/function.array-fill.php
	**/
	static function array_fill(start_index:Int, num:Int, value:Dynamic):NativeArray;

	/**
		@see http://php.net/manual/en/function.array-pad.php
	**/
	static function array_pad(array:NativeArray, size:Int, value:Dynamic):NativeArray;

	/**
		@see http://php.net/manual/en/function.in-array.php
	**/
	static function in_array(needle:Dynamic, haystack:NativeArray, strict:Bool = false):Bool;

	/**
		@see http://php.net/manual/en/function.usort.php
	**/
	static function usort(array:Ref<NativeArray>, value_compare_func:Dynamic->Dynamic->Int):Bool;

	/**
		@see http://php.net/manual/en/function.reset.php
	**/
	static function reset(array:Ref<NativeArray>):Dynamic;

	/**
		@see http://php.net/manual/en/function.current.php
	**/
	static function current(array:Ref<NativeArray>):Dynamic;

	/**
		@see http://php.net/manual/en/function.next.php
	**/
	static function next(array:Ref<NativeArray>):Dynamic;

	/**
		@see http://php.net/manual/en/function.prev.php
	**/
	static function prev(array:Ref<NativeArray>):Dynamic;

	/**
		@see http://php.net/manual/en/function.end.php
	**/
	static function end(array:Ref<NativeArray>):Dynamic;

	/**
		@see http://php.net/manual/en/function.key.php
	**/
	static function key(array:NativeArray):EitherType<String, Int>;

	/**
		@see http://php.net/manual/en/function.each.php
	**/
	static function each(array:Ref<NativeArray>):NativeArray;

	/**
		@see http://php.net/manual/en/function.defined.php
	**/
	static function defined(name:String):Bool;

	/**
		@see http://php.net/manual/en/function.constant.php
	**/
	static function constant(name:String):Dynamic;

	/**
		@see http://php.net/manual/en/function.define.php
	**/
	static function define(name:String, value:Dynamic, case_insensitive:Bool = false):Bool;

	/**
		@see http://php.net/manual/en/function.echo.php
	**/
	static function echo(args:Rest<String>):Void;

	/**
		@see http://php.net/manual/en/function.print-r.php
	**/
	static function print_r(expression:Any, ?returnOutput:Bool):EitherType<Bool, String>;

	/**
		@see http://php.net/manual/en/function.sprintf.php
	**/
	static function sprintf(format:String, args:Rest<Dynamic>):EitherType<String, Bool>;

	/**
		@see http://php.net/manual/en/function.method-exists.php
	**/
	static function method_exists(object:Dynamic, method_name:String):Bool;

	/**
		@see http://php.net/manual/en/function.property-exists.php
	**/
	static function property_exists(object:Dynamic, property_name:String):Bool;

	/**
		@see http://php.net/manual/en/function.is-callable.php
	**/
	static function is_callable(value:Dynamic, syntax_only:Bool = false, ?callable_name:String):Bool;

	/**
		@see http://php.net/manual/en/function.isset.php
	**/
	static function isset(value:Dynamic, args:Rest<Dynamic>):Bool;

	/**
		@see http://php.net/manual/en/function.unset.php
	**/
	static function unset(value:Dynamic, values:Rest<Dynamic>):Void;

	/**
		@see http://php.net/manual/en/function.get-object-vars.php
	**/
	static function get_object_vars(object:{}):NativeAssocArray<Dynamic>;

	/**
		@see http://php.net/manual/en/function.get-class.php
	**/
	static function get_class(object:{} = null):EitherType<Bool, String>;

	/**
		@see http://php.net/manual/en/function.get-parent-class.php
	**/
	static function get_parent_class(?object:Dynamic):EitherType<Bool, String>;

	/**
		@see http://php.net/manual/en/function.var-dump.php
	**/
	static function var_dump(args:Rest<Dynamic>):Void;

	/**
		@see http://php.net/manual/en/function.ord.php
	**/
	static function ord(string:String):Int;

	/**
		@see http://php.net/manual/en/function.chr.php
	**/
	static function chr(code:Int):String;

	/**
		@see http://php.net/manual/en/function.strpos.php
	**/
	static function strpos(haystack:String, needle:String, offset:Int = 0):EitherType<Bool, Int>;

	/**
		@see http://php.net/manual/en/function.strrpos.php
	**/
	static function strrpos(haystack:String, needle:String, offset:Int = 0):EitherType<Bool, Int>;

	/**
		@see http://php.net/manual/en/function.str-split.php
	**/
	static function str_split(string:String, split_length:Int = 1):EitherType<Bool, NativeIndexedArray<String>>;

	/**
		@see http://php.net/manual/en/function.strlen.php
	**/
	static function strlen(string:String):Int;

	/**
		@see http://php.net/manual/en/function.strcmp.php
	**/
	static function strcmp(str1:String, str2:String):Int;

	/**
		@see http://php.net/manual/en/function.strtr.php
	**/
	@:overload(function(str:String, from:NativeAssocArray<String>):String {})
	static function strtr(str:String, from:String, to:String):String;

	/**
		@see http://php.net/manual/en/function.str-repeat.php
	**/
	static function str_repeat(input:String, multiplier:Int):String;

	/**
		@see http://php.net/manual/en/function.str-replace.php
	**/
	static function str_replace(search:EitherType<String, NativeArray>, replace:EitherType<String, NativeArray>, subject:EitherType<String, NativeArray>,
		?count:Int):EitherType<String, NativeArray>;

	/**
		@see http://php.net/manual/en/function.explode.php
	**/
	static function explode(delimiter:String, string:String, ?limit:Int):EitherType<Bool, NativeIndexedArray<String>>;

	/**
		@see http://php.net/manual/en/function.substr.php
	**/
	static function substr(string:String, start:Int, ?length:Int):EitherType<Bool, String>;

	/**
		@see http://php.net/manual/en/function.substr-count.php
	**/
	static function substr_count(haystack:String, needle:String, ?offset:Int, ?length:Int):Int;

	/**
		@see http://php.net/manual/en/function.substr_replace.php
	**/
	static function substr_replace(string:EitherType<String, NativeArray>, replacement:EitherType<String, NativeArray>, start:EitherType<Int, NativeArray>,
		?length:EitherType<Int, NativeArray>):EitherType<String, NativeArray>;

	/**
		@see http://php.net/manual/en/function.strtoupper.php
	**/
	static function strtoupper(string:String):String;

	/**
		@see http://php.net/manual/en/function.strtolower.php
	**/
	static function strtolower(string:String):String;

	/**
		@see http://php.net/manual/en/function.debug-backtrace.php
	**/
	static function debug_backtrace(?options:Int, ?limit:Int):NativeIndexedArray<NativeAssocArray<Dynamic>>;

	/**
		@see http://php.net/manual/en/function.call-user-func.php
	**/
	static function call_user_func(callback:Dynamic, arguments:Rest<Dynamic>):Dynamic;

	/**
		@see http://php.net/manual/en/function.call-user-func-array.php
	**/
	static function call_user_func_array(callback:Dynamic, arguments:NativeArray):Dynamic;

	/**
		@see http://php.net/manual/en/function.func-get-args.php
	**/
	static function func_get_args():NativeIndexedArray<Dynamic>;

	/**
		@see http://php.net/manual/en/function.abs.php
	**/
	static function abs<T:Float>(number:T):T;

	/**
		@see http://php.net/manual/en/function.min.php
	**/
	static function min(values:Rest<Dynamic>):Dynamic;

	/**
		@see http://php.net/manual/en/function.max.php
	**/
	static function max(values:Rest<Dynamic>):Dynamic;

	/**
		@see http://php.net/manual/en/function.sin.php
	**/
	static function sin(arg:Float):Float;

	/**
		@see http://php.net/manual/en/function.cos.php
	**/
	static function cos(arg:Float):Float;

	/**
		@see http://php.net/manual/en/function.atan2.php
	**/
	static function atan2(y:Float, x:Float):Float;

	/**
		@see http://php.net/manual/en/function.tan.php
	**/
	static function tan(arg:Float):Float;

	/**
		@see http://php.net/manual/en/function.exp.php
	**/
	static function exp(arg:Float):Float;

	/**
		@see http://php.net/manual/en/function.log.php
	**/
	static function log(arg:Float):Float;

	/**
		@see http://php.net/manual/en/function.sqrt.php
	**/
	static function sqrt(arg:Float):Float;

	/**
		@see http://php.net/manual/en/function.floor.php
	**/
	static function floor(arg:Float):Float;

	/**
		@see http://php.net/manual/en/function.ceil.php
	**/
	static function ceil(arg:Float):Float;

	/**
		@see http://php.net/manual/en/function.round.php
	**/
	static function round(val:Float, precision:Int = 0, ?mode:Int):Float;

	/**
		@see http://php.net/manual/en/function.atan.php
	**/
	static function atan(arg:Float):Float;

	/**
		@see http://php.net/manual/en/function.asin.php
	**/
	static function asin(arg:Float):Float;

	/**
		@see http://php.net/manual/en/function.acos.php
	**/
	static function acos(arg:Float):Float;

	/**
		@see http://php.net/manual/en/function.pow.php
	**/
	static function pow(base:Float, exp:Float):Float;

	/**
		@see http://php.net/manual/en/function.mt-rand.php
	**/
	@:overload(function():Int {})
	static function mt_rand(base:Int, exp:Int):Int;

	/**
		@see http://php.net/manual/en/function.mt-getrandmax.php
	**/
	static function mt_getrandmax():Int;

	/**
		@see http://php.net/manual/en/function.random-bytes.php
	**/
	static function random_bytes(length:Int):String;

	/**
		@see http://php.net/manual/en/function.random-int.php
	**/
	static function random_int(min:Int, max:Int):Int;

	/**
		@see http://php.net/manual/en/function.is-nan.php
	**/
	static function is_nan(arg:Float):Bool;

	/**
		@see http://php.net/manual/en/function.is-finite.php
	**/
	static function is_finite(arg:Float):Bool;

	/**
		@see http://php.net/manual/en/function.trim.php
	**/
	static function trim(str:String, ?character_mask:String):String;

	/**
		@see http://php.net/manual/en/function.rtrim.php
	**/
	static function rtrim(str:String, ?character_mask:String):String;

	/**
		@see http://php.net/manual/en/function.ltrim.php
	**/
	static function ltrim(str:String, ?character_mask:String):String;

	/**
		@see http://php.net/manual/en/function.getenv.php
	**/
	static function getenv(varname:String):EitherType<String, Bool>;

	/**
		@see http://php.net/manual/en/function.putenv.php
	**/
	static function putenv(setting:String):Bool;

	/**
		@see http://php.net/manual/en/function.sleep.php
	**/
	static function sleep(seconds:Int):EitherType<Bool, Int>;

	/**
		@see http://php.net/manual/en/function.usleep.php
	**/
	static function usleep(micro_seconds:Int):Void;

	/**
		@see http://php.net/manual/en/function.setlocale.php
	**/
	@:overload(function(category:Int, locale:NativeIndexedArray<String>):EitherType<Bool, String> {})
	static function setlocale(category:Int, locale:Rest<String>):EitherType<Bool, String>;

	/**
		@see http://php.net/manual/en/function.getcwd.php
	**/
	static function getcwd():EitherType<String, Bool>;

	/**
		@see http://php.net/manual/en/function.chdir.php
	**/
	static function chdir(directory:String):Bool;

	/**
		@see http://php.net/manual/en/function.php-uname.php
	**/
	static function php_uname(mode:String = 'a'):String;

	/**
		@see http://php.net/manual/en/function.system.php
	**/
	static function system(command:String, ?return_var:Ref<Int>):EitherType<String, Bool>;

	/**
		@see http://php.net/manual/en/function.microtime.php
	**/
	static function microtime(get_as_float:Bool = false):EitherType<Float, String>;

	/**
		@see http://php.net/manual/en/function.fopen.php
	**/
	static function fopen(filename:String, mode:String, use_include_path:Bool = false, ?context:Resource):EitherType<Bool, Resource>;

	/**
		@see http://php.net/manual/en/function.fclose.php
	**/
	static function fclose(handle:Resource):Bool;

	/**
		@see http://php.net/manual/en/function.flock.php
	**/
	static function flock(handle:Resource, operation:Int, ?wouldblock:Ref<Int>):Bool;

	/**
		@see http://php.net/manual/en/function.feof.php
	**/
	static function feof(handle:Resource):Bool;

	/**
		@see http://php.net/manual/en/function.fseek.php
	**/
	static function fseek(handle:Resource, offset:Int, ?whence:Int):Int;

	/**
		@see http://php.net/manual/en/function.ftell.php
	**/
	static function ftell(handle:Resource):EitherType<Int, Bool>;

	/**
		@see http://php.net/manual/en/function.ftruncate.php
	**/
	static function ftruncate(handle:Resource, size:Int):Bool;

	/**
		@see http://php.net/manual/en/function.touch.php
	**/
	static function touch(filename:String, ?time:Int, ?atime:Int):Bool;

	/**
		@see http://php.net/manual/en/function.rewind.php
	**/
	static function rewind(handle:Resource):Bool;

	/**
		@see http://php.net/manual/en/function.fgetc.php
	**/
	static function fgetc(handle:Resource):EitherType<Bool, String>;

	/**
		@see http://php.net/manual/en/function.fgets.php
	**/
	static function fgets(handle:Resource):EitherType<Bool, String>;

	/**
		@see http://php.net/manual/en/function.fflush.php
	**/
	static function fflush(handle:Resource):Bool;

	/**
		@see http://php.net/manual/en/function.flock.php
	**/
	static function flock(handle:Resource, operation:Int, ?wouldblock:Ref<Int>):Bool;

	/**
		@see http://php.net/manual/en/function.fwrite.php
	**/
	static function fwrite(handle:Resource, string:String, ?length:Int):EitherType<Int, Bool>;

	/**
		@see http://php.net/manual/en/function.fread.php
	**/
	static function fread(handle:Resource, length:Int):EitherType<Bool, String>;

	/**
		@see http://php.net/manual/en/function.tmpfile.php
	**/
	static function tmpfile():EitherType<Resource, Bool>;

	/**
		@see http://php.net/manual/en/function.file-exists.php
	**/
	static function file_exists(filename:String):Bool;

	/**
		@see http://php.net/manual/en/function.file-get-contents.php
	**/
	static function file_get_contents(filename:String, use_include_path:Bool = false, ?context:Resource, offset:Int = 0, ?maxlen:Int):EitherType<String, Bool>;

	/**
		@see http://php.net/manual/en/function.file-put-contents.php
	**/
	static function file_put_contents(filename:String, data:Dynamic, flags:Int = 0, ?context:Resource):EitherType<Int, Bool>;

	/**
		@see http://php.net/manual/en/function.fileatime.php
	**/
	static function fileatime(filename:String):EitherType<Int, Bool>;

	/**
		@see http://php.net/manual/en/function.filectime.php
	**/
	static function filectime(filename:String):EitherType<Int, Bool>;

	/**
		@see http://php.net/manual/en/function.filemtime.php
	**/
	static function filemtime(filename:String):EitherType<Int, Bool>;

	/**
		@see http://php.net/manual/en/function.filesize.php
	**/
	static function filesize(filename:String):EitherType<Int, Bool>;

	/**
		@see http://php.net/manual/en/function.clearstatcache.php
	**/
	static function clearstatcache(clear_realpath_cache:Bool = false, ?filename:String):Bool;

	/**
		@see http://php.net/manual/en/function.fstat.php
	**/
	static function fstat(handle:Resource):NativeArray;

	/**
		@see http://php.net/manual/en/function.stat.php
	**/
	static function stat(filename:String):EitherType<NativeArray, Bool>;

	/**
<<<<<<< HEAD
		@see http://php.net/manual/en/function.lstat.php
	**/
	static function lstat(filename:String):EitherType<NativeArray, Bool>;

	/**
		@see http://php.net/manual/en/function.chmod.php
	**/
	static function chmod(filename:String, mode:Int):Bool;

	/**
		@see http://php.net/manual/en/function.chown.php
	**/
	static function chown(filename:String, user:EitherType<Int,String>):Bool;

	/**
		@see http://php.net/manual/en/function.chgrp.php
	**/
	static function chgrp(filename:String, group:EitherType<Int,String>):Bool;

	/**
		@see http://php.net/manual/en/function.lchown.php
	**/
	static function lchown(filename:String, user:EitherType<Int,String>):Bool;

	/**
		@see http://php.net/manual/en/function.lchgrp.php
	**/
	static function lchgrp(filename:String, group:EitherType<Int,String>):Bool;
=======
		@see http://php.net/manual/en/function.fnmatch.php
	**/
	static function fnmatch(pattern:String, string:String, flags:Int = 0):Bool;

	/**
		@see http://php.net/manual/en/function.pathinfo.php
	**/
	static function pathinfo(path:String, ?options:Int):EitherType<String, NativeAssocArray<String>>;
>>>>>>> 6dc7876f

	/**
		@see http://php.net/manual/en/function.realpath.php
	**/
	static function realpath(path:String):EitherType<String, Bool>;

	/**
		@see http://php.net/manual/en/function.filetype.php
	**/
	static function filetype(filename:String):EitherType<String, Bool>;

	/**
		@see http://php.net/manual/en/function.mkdir.php
	**/
	static function mkdir(pathname:String, mode:Int = 511, recursive:Bool = false, ?context:Resource):Bool;

	/**
		@see http://php.net/manual/en/function.link.php
	**/
	static function link(target:String, link:String):Bool;

	/**
		@see http://php.net/manual/en/function.symlink.php
	**/
	static function symlink(target:String, link:String):Bool;

	/**
		@see http://php.net/manual/en/function.unlink.php
	**/
	static function unlink(filename:String, ?context:Resource):Bool;

	/**
		@see http://php.net/manual/en/function.rmdir.php
	**/
	static function rmdir(dirname:String, ?context:Resource):Bool;

	/**
		@see http://php.net/manual/en/function.dirname.php
	**/
	static function dirname(path:String, levels:Int = 1):String;

	/**
		@see http://php.net/manual/en/function.basename.php
	**/
	static function basename(path:String, ?suffix:String):String;

	/**
		@see http://php.net/manual/en/function.glob.php
	**/
	static function glob(pattern:String, flags:Int = 0):NativeArray;

	/**
		@see http://php.net/manual/en/function.scandir.php
	**/
	static function scandir(directory:String, ?sorting_order:Int, ?context:Resource):EitherType<Bool,NativeIndexedArray<String>>;

	/**
		@see http://php.net/manual/en/function.opendir.php
	**/
	static function opendir(path:String, ?context:Resource):EitherType<Resource, Bool>;

	/**
		@see http://php.net/manual/en/function.closedir.php
	**/
	static function closedir(dir_handle:Resource):Void;

	/**
		@see http://php.net/manual/en/function.readdir.php
	**/
	static function readdir(?dir_handle:Resource):EitherType<String, Bool>;

	/**
		@see http://php.net/manual/en/function.readlink.php
	**/
	static function readlink(filename:String):EitherType<Bool,String>;

	/**
		@see http://php.net/manual/en/function.rewinddir.php
	**/
	static function rewinddir(?dir_handle:Resource):Void;

	/**
		@see http://php.net/manual/en/function.is-dir.php
	**/
	static function is_dir(filename:String):Bool;

	/**
		@see http://php.net/manual/en/function.is-executable.php
	**/
	static function is_executable(filename:String):Bool;

	/**
		@see http://php.net/manual/en/function.is-file.php
	**/
	static function is_file(filename:String):Bool;

	/**
		@see http://php.net/manual/en/function.is-link.php
	**/
	static function is_link(filename:String):Bool;

	/**
		@see http://php.net/manual/en/function.is-readable.php
	**/
	static function is_readable(filename:String):Bool;

	/**
		@see http://php.net/manual/en/function.is-writable.php
	**/
	static function is_writable(filename:String):Bool;

	/**
		@see http://php.net/manual/en/function.rename.php
	**/
	static function rename(oldname:String, newname:String, ?context:Resource):Bool;

	/**
		@see http://php.net/manual/en/function.copy.php
	**/
	static function copy(source:String, dest:String, ?context:Resource):Bool;

	/**
		@see http://php.net/manual/en/function.preg-match.php
	**/
	static function preg_match(pattern:String, subject:String, ?matches:NativeArray, ?flags:Int, ?offset:Int):EitherType<Bool, Int>;

	/**
		@see http://php.net/manual/en/function.preg-match-all.php
	**/
	static function preg_match_all(pattern:String, subject:String, ?matches:NativeArray, ?flags:Int, ?offset:Int):EitherType<Bool, Int>;

	/**
		@see http://php.net/manual/en/function.preg-quote.php
	**/
	static function preg_quote(str:String, ?delimiter:String):String;

	/**
		@see http://php.net/manual/en/function.preg-split.php
	**/
	static function preg_split(pattern:String, subject:String, limit:Int = -1, flags:Int = 0):EitherType<Bool, NativeArray>;

	/**
		@see http://php.net/manual/en/function.preg-replace.php
	**/
	static function preg_replace(pattern:EitherType<String, NativeArray>, replacement:EitherType<String, NativeArray>,
		subject:EitherType<String, NativeArray>, limit:Int = -1, ?count:Int):EitherType<String, NativeArray>;

	/**
		@see http://php.net/manual/en/function.preg-last-error.php
	**/
	static function preg_last_error():Int;

	/**
		@see http://php.net/manual/en/function.md5.php
	**/
	static function md5(str:String, raw_output:Bool = false):String;

	/**
		@see http://php.net/manual/en/function.sha1.php
	**/
	static function sha1(str:String, raw_output:Bool = false):String;

	/**
		@see http://php.net/manual/en/function.hash.php
	**/
	static function hash(algo:String, str:String, raw_output:Bool = false):String;

	/**
		@see http://php.net/manual/en/function.pack.php
	**/
	static function pack(format:String, args:Rest<Dynamic>):String;

	/**
		@see http://php.net/manual/en/function.unpack.php
	**/
	static function unpack(format:String, data:String):NativeArray;

	/**
		@see http://php.net/manual/en/function.chunk-split.php
	**/
	static function chunk_split(body:String, chunklen:Int = 76, end:String = "\r\n"):String;

	/**
		@see http://php.net/manual/en/function.urlencode.php
	**/
	static function urlencode(str:String):String;

	/**
		@see http://php.net/manual/en/function.urldecode.php
	**/
	static function urldecode(str:String):String;

	/**
		@see http://php.net/manual/en/function.rawurlencode.php
	**/
	static function rawurlencode(str:String):String;

	/**
		@see http://php.net/manual/en/function.rawurldecode.php
	**/
	static function rawurldecode(str:String):String;

	/**
		@see http://php.net/manual/en/function.header.php
	**/
	static function header(string:String, replace:Bool = true, ?http_response_code:Int):Void;

	/**
		@see http://php.net/manual/en/function.header-remove.php
	**/
	static function header_remove(?name:String):Void;

	/**
		@see http://php.net/manual/en/function.headers-list.php
	**/
	static function headers_list():NativeIndexedArray<String>;

	/**
		@see http://php.net/manual/en/function.headers-sent.php
	**/
	static function headers_sent(?file:Ref<String>, ?line:Ref<Int>):Bool;

	/**
		@see http://php.net/manual/en/function.setcookie.php
	**/
	@:overload(function(name:String, value:String = "", ?options:NativeStructArray<{?expires:Int, ?path:String, ?domain:String, ?secure:Bool, ?httponly:Bool, ?samesite:String}>):Bool {})
	static function setcookie(name:String, value:String = "", expire:Int = 0, path:String = "", domain:String = "",
		secure:Bool = false, httponly:Bool = false):Bool;

	/**
		@see http://php.net/manual/en/function.html-entity-decode.php
	**/
	static function html_entity_decode(string:String, ?flags:Int, ?encoding:String):String;

	/**
		@see http://php.net/manual/en/function.htmlentities.php
	**/
	static function htmlentities(string:String, ?flags:Int, ?encoding:String, double_encode:Bool = true):String;

	/**
		@see http://php.net/manual/en/function.htmlspecialchars.php
	**/
	static function htmlspecialchars(string:String, ?flags:Int, ?encoding:String, double_encode:Bool = true):String;

	/**
		@see http://php.net/manual/en/function.htmlspecialchars-decode.php
	**/
	static function htmlspecialchars_decode(string:String, ?flags:Int):String;

	/**
		@see http://php.net/manual/en/function.str-pad.php
	**/
	static function str_pad(input:String, pad_length:Int, pad_String:String = ' ', ?pad_type:Int):String;

	/**
		@see http://php.net/manual/en/function.dechex.php
	**/
	static function dechex(number:Int):String;

	/**
		@see http://php.net/manual/en/function.hexdec.php
	**/
	static function hexdec(hex_string:String):Int;

	/**
		@see http://php.net/manual/en/function.decbin.php
	**/
	static function decbin(number:Int):String;

	/**
		@see http://php.net/manual/en/function.bindec.php
	**/
	static function bindec(binary_string:String):Float;

	/**
		@see http://php.net/manual/en/function.bin2hex.php
	**/
	static function bin2hex(str:String):String;

	/**
		@see http://php.net/manual/en/function.hex2bin.php
	**/
	static function hex2bin(str:String):EitherType<String, Bool>;

	/**
		@see http://php.net/manual/en/function.serialize.php
	**/
	static function serialize(value:Dynamic):String;

	/**
		@see http://php.net/manual/en/function.unserialize.php
	**/
	static function unserialize(str:String, ?options:NativeArray):Dynamic;

	/**
		@see http://php.net/manual/en/function.extension-loaded.php
	**/
	static function extension_loaded(name:String):Bool;

	/**
		@see http://php.net/manual/en/function.strncasecmp.php
	**/
	static function strncasecmp(str1:String, str2:String, len:Int):Int;

	/**
		@see http://php.net/manual/en/function.strcasecmp.php
	**/
	static function strcasecmp(str1:String, str2:String):Int;

	/**
		@see http://php.net/manual/en/function.fpassthru.php
	**/
	static function fpassthru(handle:Resource):Int;

	/**
		@see http://php.net/manual/en/function.json-encode.php
	**/
	static function json_encode(value:Dynamic, options:Int = 0, depth:Int = 512):EitherType<String, Bool>;

	/**
		@see http://php.net/manual/en/function.json-decode.php
	**/
	static function json_decode(json:String, assoc:Bool = false, depth:Int = 512, options:Int = 512):Dynamic;

	/**
		@see http://php.net/manual/en/function.json-last-error.php
	**/
	static function json_last_error():Int;

	/**
		@see http://php.net/manual/en/function.json-last-error-msg.php
	**/
	static function json_last_error_msg():EitherType<String, Bool>;

	/**
		@see http://php.net/manual/en/function.spl-object-hash.php
	**/
	static function spl_object_hash(obj:{}):String;

	/**
		@see http://php.net/manual/en/function.spl-autoload-call.php
	**/
	static function spl_autoload_call(class_name:String):Void;

	/**
		@see http://php.net/manual/en/function.spl-autoload-extensions.php
	**/
	static function spl_autoload_extensions(?file_extensions:String):String;

	/**
		@see http://php.net/manual/en/function.spl-autoload-functions.php
	**/
	static function spl_autoload_functions():EitherType<NativeIndexedArray<Function>, Bool>;

	/**
		@see http://php.net/manual/en/function.spl-autoload-register.php
	**/
	static function spl_autoload_register(?autoload_function:(className:String) -> Void, throw_exception:Bool = true, prepend:Bool = false):Bool;

	/**
		@see http://php.net/manual/en/function.spl-autoload-unregister.php
	**/
	static function spl_autoload_unregister(autoload_function:(className:String) -> Void):Bool;

	/**
		@see http://php.net/manual/en/function.spl-autoload.php
	**/
	static function spl_autoload(class_name:String, ?file_extensions:String):Void;

	/**
		@see http://php.net/manual/en/function.utf8-encode.php
	**/
	static function utf8_encode(data:String):String;

	/**
		@see http://php.net/manual/en/function.utf8-decode.php
	**/
	static function utf8_decode(data:String):String;

	/**
		@see http://php.net/manual/en/function.mb-internal-encoding.php
	**/
	static function mb_internal_encoding(?encoding:String):EitherType<Bool, String>;

	/**
		@see http://php.net/manual/en/function.mb-convert-encoding.php
	**/
	static function mb_convert_encoding(str:String, to_encoding:String, ?from_encoding:Dynamic):String;

	/**
		@see http://php.net/manual/en/function.mb-check-encoding.php
	**/
	static function mb_check_encoding(str:String = null, ?encoding:String):Bool;

	/**
		@see http://php.net/manual/en/function.mb-language.php
	**/
	@:overload(function(language:String):Bool {})
	static function mb_language():String;

	/**
		@see http://php.net/manual/en/function.mb-scrub.php
	**/
	static function mb_scrub(str:String, ?encoding:String):String;

	/**
		@see http://php.net/manual/en/function.mb-split.php
	**/
	static function mb_split(pattern:String, str:String, ?limit:Int):NativeIndexedArray<String>;

	/**
		@see http://php.net/manual/en/function.mb-strlen.php
	**/
	static function mb_strlen(str:String, ?encoding:String):EitherType<Int, Bool>;

	/**
		@see http://php.net/manual/en/function.mb-substr.php
	**/
	static function mb_substr(str:String, start:Int, length:Int = null, ?encoding:String):String;

	/**
		@see http://php.net/manual/en/function.mb-substitute-character.php
	**/
	static function mb_substitute_character(?substchar:EitherType<Int,String>):EitherType<Bool,EitherType<String,Int>>;

	/**
		@see http://php.net/manual/en/function.mb-chr.php
		(Polyfilled for php 7.0)
	**/
	static function mb_chr(cp:Int, ?encoding:String):String;

	/**
		@see http://php.net/manual/en/function.mb-ord.php
		(Polyfilled for php 7.0)
	**/
	static function mb_ord(str:String, ?encoding:String):Int;

	/**
		@see http://php.net/manual/en/function.mb-regex-encoding.php
	**/
	static function mb_regex_encoding(?encoding:String):EitherType<Bool, String>;

	/**
		@see http://php.net/manual/en/function.mb-strtoupper.php
	**/
	static function mb_strtoupper(str:String, ?encoding:String):String;

	/**
		@see http://php.net/manual/en/function.mb-strpos.php
	**/
	static function mb_strpos(haystack:String, needle:String, ?offset:Int, ?encoding:String):EitherType<Int, Bool>;

	/**
		@see http://php.net/manual/en/function.mb-strrpos.php
	**/
	static function mb_strrpos(haystack:String, needle:String, ?offset:Int, ?encoding:String):EitherType<Int, Bool>;

	/**
		@see http://php.net/manual/en/function.mb-strtolower.php
	**/
	static function mb_strtolower(str:String, ?encoding:String):String;

	/**
		@see http://php.net/manual/en/function.proc-open.php
	**/
	static function proc_open(cmd:String, descriptorspec:NativeArray, pipes:NativeIndexedArray<Resource>, ?cwd:String, ?env:NativeArray,
		?other_options:NativeArray):EitherType<Resource, Bool>;

	/**
		@see http://php.net/manual/en/function.proc-get-status.php
	**/
	static function proc_get_status(process:Resource):EitherType<Bool, NativeAssocArray<Scalar>>;

	/**
		@see http://php.net/manual/en/function.proc-close.php
	**/
	static function proc_close(process:Resource):Int;

	/**
		@see http://php.net/manual/en/function.proc-terminate.php
	**/
	static function proc_terminate(process:Resource, signal:Int = 15):Bool;

	/**
		@see http://php.net/manual/en/function.stream-select.php
	**/
	static function stream_select(read:NativeArray, write:NativeArray, except:NativeArray, tv_sec:Int, tv_usec:Int = 0):Bool;

	/**
		@see http://php.net/manual/en/function.stream-get-contents.php
	**/
	static function stream_get_contents(handle:Resource, maxlength:Int = -1, offset:Int = -1):EitherType<String, Bool>;

	/**
		@see http://php.net/manual/en/function.stream-get-meta-data.php
	**/
	static function stream_get_meta_data(handle:Resource):NativeArray;

	/**
		@see http://php.net/manual/en/function.stream-socket-shutdown.php
	**/
	static function stream_socket_shutdown(stream:Resource, how:Int):Bool;

	/**
		@see http://php.net/manual/en/function.stream-set-timeout.php
	**/
	static function stream_set_timeout(stream:Resource, seconds:Int, microseconds:Int = 0):Bool;

	/**
		@see http://php.net/manual/en/function.stream-set-blocking.php
	**/
	static function stream_set_blocking(stream:Resource, mode:Bool):Bool;

	/**
		@see http://php.net/manual/en/function.stream-socket-accept.php
	**/
	static function stream_socket_accept(server_socket:Resource, ?timeout:Float, ?peername:Ref<String>):EitherType<Resource, Bool>;

	/**
		@see http://php.net/manual/en/function.stream-socket-client.php
	**/
	static function stream_socket_client(remote_socket:String, ?errno:Ref<Int>, ?errstr:Ref<String>, ?timeout:Float, ?flags:Int,
		?context:Resource):EitherType<Resource, Bool>;

	/**
		@see http://php.net/manual/en/function.stream-socket-server.php
	**/
	static function stream_socket_server(local_socket:String, ?errno:Ref<Int>, ?errstr:Ref<String>, ?flags:Int, ?context:Resource):EitherType<Resource, Bool>;

	/**
		@see http://php.net/manual/en/function.stream-socket-get-name.php
	**/
	static function stream_socket_get_name(stream:Resource, want_peer:Bool):EitherType<String, Bool>;

	/**
		@see http://php.net/manual/en/function.socket-create.php
	**/
	static function socket_create(domain:Int, type:Int, protocol:Int):Resource;

	/**
		@see http://php.net/manual/en/function.socket-connect.php
	**/
	static function socket_connect(stream:Resource, host:String, port:Int):Bool;

	/**
		@see http://php.net/manual/en/function.socket-listen.php
	**/
	static function socket_listen(stream:Resource, connections:Int):Bool;

	/**
		@see http://php.net/manual/en/function.socket-shutdown.php
	**/
	static function socket_shutdown(stream:Resource, rw:Int):Bool;

	/**
		@see http://php.net/manual/en/function.socket-bind.php
	**/
	static function socket_bind(stream:Resource, host:String, port:Int):Bool;

	/**
		@see http://php.net/manual/en/function.socket-accept.php
	**/
	static function socket_accept(stream:Resource):EitherType<Resource, Bool>;

	/**
		@see http://php.net/manual/en/function.socket-getpeername.php
	**/
	static function socket_getpeername(stream:Resource, host:Ref<String>, port:Ref<Int>):Bool;

	/**
		@see http://php.net/manual/en/function.socket-getsockname.php
	**/
	static function socket_getsockname(stream:Resource, host:Ref<String>, port:Ref<Int>):Bool;

	/**
		@see http://php.net/manual/en/function.socket-set-block.php
	**/
	static function socket_set_block(stream:Resource):Bool;

	/**
		@see http://php.net/manual/en/function.socket-set-nonblock.php
	**/
	static function socket_set_nonblock(stream:Resource):Bool;

	/**
		@see http://php.net/manual/en/function.socket-set-option.php
	**/
	static function socket_set_option(stream:Resource, level:Int, option:Int, val:Any):Bool;

	/**
		@see http://php.net/manual/en/function.socket-select.php
	**/
	static function socket_select(read:NativeIndexedArray<Resource>, write:NativeIndexedArray<Resource>, other:NativeIndexedArray<Resource>, tv_sec:Int = 0,
		tv_usec:Int = 0):EitherType<Bool, Int>;

	/**
		@see http://php.net/manual/en/function.socket-read.php
	**/
	static function socket_read(resource:Resource, length:Int, ?type:Int):EitherType<Bool, String>;

	/**
		@see http://php.net/manual/en/function.socket-write.php
	**/
	static function socket_write(resource:Resource, buffer:String, len:Int = 0):EitherType<Bool, Int>;

	/**
		@see http://php.net/manual/en/function.socket-import-stream.php
	**/
	static function socket_import_stream(resource:Resource):EitherType<Bool, Resource>;

	/**
		@see http://php.net/manual/en/function.socket-export-stream.php
	**/
	static function socket_export_stream(resource:Resource):EitherType<Bool, Resource>;

	/**
		@see http://php.net/manual/en/function.socket-close.php
	**/
	static function socket_close(resource:Resource):Void;

	/**
		@see http://php.net/manual/en/function.ini-get.php
	**/
	static function ini_get(var_name:String):EitherType<Bool, String>;

	/**
		@see http://php.net/manual/en/function.ini-set.php
	**/
	static function ini_set(var_name:String, newvalue:String):EitherType<Bool, String>;

	/**
		@see http://php.net/manual/en/function.sqlite-error-string.php
	**/
	static function sqlite_error_string(error_code:Int):String;

	/**
		@see http://php.net/manual/en/function.sqlite-escape-string.php
	**/
	static function sqlite_escape_string(item:String):String;

	/**
		@see http://php.net/manual/en/function.set-time-limit.php
	**/
	static function set_time_limit(seconds:Int):Bool;

	/**
		@see http://php.net/manual/en/function.function-exists.php
	**/
	static function function_exists(function_name:String):Bool;

	/**
		@see http://php.net/manual/en/function.getallheaders.php
	**/
	static function getallheaders():NativeAssocArray<Dynamic>;

	/**
		@see http://php.net/manual/en/function.ucfirst.php
	**/
	static function ucfirst(string:String):String;

	/**
		@see http://php.net/manual/en/function.ucwords.php
	**/
	static function ucwords(str:String, ?delimiters:String):String;

	/**
		@see http://php.net/manual/en/function.base64-encode.php
	**/
	static function base64_encode(data:String):String;

	/**
		@see http://php.net/manual/en/function.base64-decode.php
	**/
	static function base64_decode(data:String, strict:Bool = false):EitherType<String, Bool>;

	/**
		@see http://php.net/manual/en/function.gethostbyname.php
	**/
	static function gethostbyname(hostname:String):String;

	/**
		@see http://php.net/manual/en/function.gethostbyaddr.php
	**/
	static function gethostbyaddr(ip_address:String):EitherType<String, Bool>;

	/**
		@see http://php.net/manual/en/function.getprotobyname.php
	**/
	static function getprotobyname(name:String):EitherType<Int, Bool>;

	/**
		@see http://php.net/manual/en/function.mktime.php
	**/
	static function mktime(?hour:Int, ?minute:Int, ?second:Int, ?month:Int, ?day:Int, ?year:Int, ?is_dst:Int):EitherType<Int, Bool>;

	/**
		@see http://php.net/manual/en/function.gmmktime.php
	**/
	static function gmmktime(?hour:Int, ?minute:Int, ?second:Int, ?month:Int, ?day:Int, ?year:Int, ?is_dst:Int):Int;

	/**
		@see http://php.net/manual/en/function.date.php
	**/
	static function date(format:String, ?timestamp:Int):EitherType<String, Bool>;

	/**
		@see http://php.net/manual/en/function.gmdate.php
	**/
	static function gmdate(format:String, ?timestamp:Int):EitherType<String, Bool>;

	/**
		@see http://php.net/manual/en/function.time.php
	**/
	static function time():Int;

	/**
		@see http://php.net/manual/en/function.strftime.php
	**/
	static function strftime(format:String, ?timestamp:Int):EitherType<String, Bool>;

	/**
		@see http://php.net/manual/en/function.strtotime.php
	**/
	static function strtotime(time:String, ?now:Int):EitherType<Int, Bool>;

	/**
		@see http://php.net/manual/en/function.flush.php
	**/
	static function flush():Void;

	/**
		@see http://php.net/manual/en/function.session-cache-limiter.php
	**/
	static function session_cache_limiter(?cache_limiter:String):String;

	/**
		@see http://php.net/manual/en/function.session-cache-expire.php
	**/
	static function session_cache_expire(?new_cache_expire:Int):Int;

	/**
		@see http://php.net/manual/en/function.session-decode.php
	**/
	static function session_decode(data:String):Bool;

	/**
		@see http://php.net/manual/en/function.session-destroy.php
	**/
	static function session_destroy():Bool;

	/**
		@see http://php.net/manual/en/function.session-encode.php
	**/
	static function session_encode():String;

	/**
		@see http://php.net/manual/en/function.session-name.php
	**/
	static function session_name(?name:String):String;

	/**
		@see http://php.net/manual/en/function.session-start.php
	**/
	static function session_start(?options:NativeArray):Bool;

	/**
		@see http://php.net/manual/en/function.session-status.php
	**/
	static function session_status():Int;

	/**
		@see http://php.net/manual/en/function.session-unset.php
	**/
	static function session_unset():Void;

	/**
		@see http://php.net/manual/en/function.session-write-close.php
	**/
	static function session_write_close():Void;

	/**
		@see http://php.net/manual/en/function.session-id.php
	**/
	static function session_id(?id:String):String;

	/**
		@see http://php.net/manual/en/function.session-save-path.php
	**/
	static function session_save_path(?path:String):String;

	/**
		@see http://php.net/manual/en/function.session-module-name.php
	**/
	static function session_module_name(?module:String):String;

	/**
		@see http://php.net/manual/en/function.session-regenerate-id.php
	**/
	static function session_regenerate_id(delete_old_session:Bool = false):Bool;

	/**
		@see http://php.net/manual/en/function.session-set-cookie-params.php
	**/
	@:overload(function(options:NativeStructArray<{?lifetime:Int, ?path:String, ?domain:String, ?secure:Bool, ?httponly:Bool, ?samesite:String}>):Bool {})
	static function session_set_cookie_params(lifetime:Int, ?path:String, ?domain:String, secure:Bool = false, httponly:Bool = false):Bool;

	/**
		@see http://php.net/manual/en/function.session-get-cookie-params.php
	**/
	static function session_get_cookie_params():NativeAssocArray<Dynamic>;

	/**
		@see http://php.net/manual/en/function.session-set-save-handler.php
	**/
	@:overload(function(sessionhandler:SessionHandlerInterface, register_shutdown:Bool = true):Bool {})
	static function session_set_save_handler(open:String->String->Bool, close:Void->Bool, read:String->String, write:String->String->Bool,
		destroy:String->Bool, gc:Int->Bool, ?create_sid:Void->String, ?validate_sid:Function, ?update_timestamp:Function):Bool;

	/**
		@see http://php.net/manual/en/function.mail.php
	**/
	static function mail(to:String, subject:String, message:String, ?additional_headers:String, ?additional_parameters:String):Bool;

	/**
		@see http://php.net/manual/en/function.require.php
	**/
	static function require(include_path:String):Void;

	/**
		@see http://php.net/manual/en/function.require-once.php
	**/
	static function require_once(include_path:String):Void;

	/**
		@see http://php.net/manual/en/function.include.php
	**/
	static function include(include_path:String):Void;

	/**
		@see http://php.net/manual/en/function.include-once.php
	**/
	static function include_once(include_path:String):Void;

	/**
		@see http://php.net/manual/en/function.set-include-path.php
	**/
	static function set_include_path(new_include_path:String):String;

	/**
		@see http://php.net/manual/en/function.get-include-path.php
	**/
	static function get_include_path():String;

	/**
		@see http://php.net/manual/en/function.gzcompress.php
	**/
	static function gzcompress(data:String, ?level:Int, ?encoding:Int):EitherType<String, Bool>;

	/**
		@see http://php.net/manual/en/function.gzuncompress.php
	**/
	static function gzuncompress(data:String, ?length:Int):EitherType<String, Bool>;

	/**
		@see http://php.net/manual/en/function.mime-content-type.php
	**/
	static function mime_content_type(filename:String):EitherType<String, Bool>;

	/**
		@see http://php.net/manual/en/function.move-uploaded-file.php
	**/
	static function move_uploaded_file(filename:String, destination:String):Bool;

	/**
		@see http://php.net/manual/en/function.is-uploaded-file.php
	**/
	static function is_uploaded_file(filename:String):Bool;

	/**
		@see http://php.net/manual/en/function.gc-collect-cycles.php
	**/
	static function gc_collect_cycles():Int;

	/**
		@see http://php.net/manual/en/function.cli-set-process-title.php
	**/
	static function cli_set_process_title(title:String):Bool;

	/**
		@see http://php.net/manual/en/function.http-response-code.php
	**/
	static function http_response_code(?response_code:Int):EitherType<Int, Bool>;

	/**
		@see http://php.net/manual/en/function.version-compare.php
	**/
	@:overload(function(version1:String, version2:String, comparisonOperator:String):Bool {})
	static function version_compare(version1:String, version2:String):Int;

	/**
		@see http://php.net/manual/en/function.ob-clean.php
	**/
	static function ob_clean():Void;

	/**
		@see http://php.net/manual/en/function.ob-end-clean.php
	**/
	static function ob_end_clean():Bool;

	/**
		@see http://php.net/manual/en/function.ob-end-flush.php
	**/
	static function ob_end_flush():Bool;

	/**
		@see http://php.net/manual/en/function.ob-flush.php
	**/
	static function ob_flush():Void;

	/**
		@see http://php.net/manual/en/function.ob-get-clean.php
	**/
	static function ob_get_clean():EitherType<String, Bool>;

	/**
		@see http://php.net/manual/en/function.ob-get-contents.php
	**/
	static function ob_get_contents():EitherType<String, Bool>;

	/**
		@see http://php.net/manual/en/function.ob-get-flush.php
	**/
	static function ob_get_flush():EitherType<String, Bool>;

	/**
		@see http://php.net/manual/en/function.ob-get-length.php
	**/
	static function ob_get_length():EitherType<Int, Bool>;

	/**
		@see http://php.net/manual/en/function.ob-get-level.php
	**/
	static function ob_get_level():Int;

	/**
		@see http://php.net/manual/en/function.ob-get-status.php
	**/
	static function ob_get_status(full_status:Bool = false):NativeArray;

	/**
		@see http://php.net/manual/en/function.ob-implicit-flush.php
	**/
	static function ob_implicit_flush(flag:Int = 1):Void;

	/**
		@see http://php.net/manual/en/function.ob-list-handlers.php
	**/
	static function ob_list_handlers():NativeIndexedArray<String>;

	/**
		@see http://php.net/manual/en/function.ob-start.php
	**/
	static function ob_start(output_callback: (String, ?Int) -> String = null, chunk_size:Int = 0, ?flags:Int):Bool;

	/**
		@see http://php.net/manual/en/function.strip-tags.php
	**/
	static function strip_tags(str: String, ?allowable_tags:EitherType<String, Array<String>>):String;

	/**
		@see http://php.net/manual/en/function.parse-ini-file.php
	**/
	static function parse_ini_file(filename:String, process_sections:Bool = false, ?scanner_mode:Int): EitherType<NativeAssocArray<Dynamic>, Bool>;

	/**
		@see http://php.net/manual/en/function.parse-ini-string.php
	**/
	static function parse_ini_string(ini:String, process_sections:Bool = false, ?scanner_mode:Int): EitherType<NativeAssocArray<Dynamic>, Bool>;

	/**
		@see http://php.net/manual/en/function.opcache-compile-file.php
	**/
	static function opcache_compile_file(file:String):Bool;

	/**
		@see http://php.net/manual/en/function.opcache-get-configuration.php
	**/
	static function opcache_get_configuration():NativeAssocArray<Dynamic>;

	/**
		@see http://php.net/manual/en/function.opcache-get-status.php
	**/
	static function opcache_get_status(get_scripts:Bool = true):EitherType<NativeAssocArray<Dynamic>, Bool>;

	/**
		@see http://php.net/manual/en/function.opcache-invalidate.php
	**/
	static function opcache_invalidate(script:String, force:Bool = false):Bool;

	/**
		@see http://php.net/manual/en/function.opcache-is-script-cached.php
	**/
	static function opcache_is_script_cached(file:String):Bool;

	/**
		@see http://php.net/manual/en/function.opcache-reset.php
	**/
	static function opcache_reset():Bool;

	/**
		@see http://php.net/manual/en/function.touch.php
	**/
	static function touch(filename:String, ?time:Int, ?atime: Int):Bool;

	/**
		@see http://php.net/manual/en/function.checkdnsrr.php
	**/
	static function checkdnsrr(host:String, type:String = "MX"):Bool;

	/**
		@see http://php.net/manual/en/function.dns-get-record.php
	**/
	static function dns_get_record(hostname:String, ?type:Int, ?authns:Ref<NativeIndexedArray<NativeAssocArray<Dynamic>>>,
		?addtl:Ref<NativeIndexedArray<NativeAssocArray<Dynamic>>>, raw:Bool = false):EitherType<NativeIndexedArray<NativeAssocArray<Dynamic>>, Bool>;

	/**
		@see http://php.net/manual/en/function.idn-to-ascii.php
	**/
	static function idn_to_ascii(domain:String, ?options:Int, ?variant:Int, ?idna_info:Ref<NativeAssocArray<Dynamic>>):EitherType<String, Bool>;

	/**
		@see http://php.net/manual/en/function.idn-to-utf8.php
	**/
	static function idn_to_utf8(domain:String, ?options:Int, ?variant:Int, ?idna_info:Ref<NativeAssocArray<Dynamic>>):EitherType<String, Bool>;

	/**
		@see http://php.net/manual/en/function.intl-error-name.php
	**/
	static function intl_error_name(error_code:Int):String;

	/**
		@see http://php.net/manual/en/function.intl-get-error-code.php
	**/
	static function intl_get_error_code():Int;

	/**
		@see http://php.net/manual/en/function.intl-get-error-message.php
	**/
	static function intl_get_error_message():String;

	/**
		@see http://php.net/manual/en/function.intl-is-failure.php
	**/
	static function intl_is_failure(error_code:Int):Bool;
}<|MERGE_RESOLUTION|>--- conflicted
+++ resolved
@@ -706,11 +706,6 @@
 	static function fflush(handle:Resource):Bool;
 
 	/**
-		@see http://php.net/manual/en/function.flock.php
-	**/
-	static function flock(handle:Resource, operation:Int, ?wouldblock:Ref<Int>):Bool;
-
-	/**
 		@see http://php.net/manual/en/function.fwrite.php
 	**/
 	static function fwrite(handle:Resource, string:String, ?length:Int):EitherType<Int, Bool>;
@@ -776,7 +771,6 @@
 	static function stat(filename:String):EitherType<NativeArray, Bool>;
 
 	/**
-<<<<<<< HEAD
 		@see http://php.net/manual/en/function.lstat.php
 	**/
 	static function lstat(filename:String):EitherType<NativeArray, Bool>;
@@ -805,7 +799,8 @@
 		@see http://php.net/manual/en/function.lchgrp.php
 	**/
 	static function lchgrp(filename:String, group:EitherType<Int,String>):Bool;
-=======
+
+	/**
 		@see http://php.net/manual/en/function.fnmatch.php
 	**/
 	static function fnmatch(pattern:String, string:String, flags:Int = 0):Bool;
@@ -814,7 +809,6 @@
 		@see http://php.net/manual/en/function.pathinfo.php
 	**/
 	static function pathinfo(path:String, ?options:Int):EitherType<String, NativeAssocArray<String>>;
->>>>>>> 6dc7876f
 
 	/**
 		@see http://php.net/manual/en/function.realpath.php
@@ -1825,11 +1819,6 @@
 	static function opcache_reset():Bool;
 
 	/**
-		@see http://php.net/manual/en/function.touch.php
-	**/
-	static function touch(filename:String, ?time:Int, ?atime: Int):Bool;
-
-	/**
 		@see http://php.net/manual/en/function.checkdnsrr.php
 	**/
 	static function checkdnsrr(host:String, type:String = "MX"):Bool;
