/*
 * Copyright (C)2005-2019 Haxe Foundation
 *
 * Permission is hereby granted, free of charge, to any person obtaining a
 * copy of this software and associated documentation files (the "Software"),
 * to deal in the Software without restriction, including without limitation
 * the rights to use, copy, modify, merge, publish, distribute, sublicense,
 * and/or sell copies of the Software, and to permit persons to whom the
 * Software is furnished to do so, subject to the following conditions:
 *
 * The above copyright notice and this permission notice shall be included in
 * all copies or substantial portions of the Software.
 *
 * THE SOFTWARE IS PROVIDED "AS IS", WITHOUT WARRANTY OF ANY KIND, EXPRESS OR
 * IMPLIED, INCLUDING BUT NOT LIMITED TO THE WARRANTIES OF MERCHANTABILITY,
 * FITNESS FOR A PARTICULAR PURPOSE AND NONINFRINGEMENT. IN NO EVENT SHALL THE
 * AUTHORS OR COPYRIGHT HOLDERS BE LIABLE FOR ANY CLAIM, DAMAGES OR OTHER
 * LIABILITY, WHETHER IN AN ACTION OF CONTRACT, TORT OR OTHERWISE, ARISING
 * FROM, OUT OF OR IN CONNECTION WITH THE SOFTWARE OR THE USE OR OTHER
 * DEALINGS IN THE SOFTWARE.
 */

package php;

/**
	This class contains externs for native PHP constants defined in global namespace.
	For native PHP functions in global namespace see `php.Global`.
**/
@:phpGlobal
extern class Const {
	/**
		If this constant is defined and equals `true` then Haxe will not set error handler automatically.
	**/
	static final HAXE_CUSTOM_ERROR_HANDLER:Bool;

	/**
		@see http://php.net/manual/en/reserved.constants.php
	**/
	static final PHP_VERSION_ID:Int;

	static final PHP_OS:String;
	static final PHP_SAPI:String;
	static final PHP_BINARY:String;
	static final PHP_EOL:String;
	static final PHP_INT_MAX:Int;
	static final PHP_INT_MIN:Int;
	static final PHP_INT_SIZE:Int;

	/**
		@see http://php.net/manual/en/language.constants.predefined.php
	**/
	static final __LINE__:Int;

	static final __FILE__:String;
	static final __DIR__:String;
	static final __FUNCTION__:String;
	static final __CLASS__:String;
	static final __TRAIT__:String;
	static final __METHOD__:String;
	static final __NAMESPACE__:String;

	/**
		@see https://php.net/manual/en/dir.constants.php
	**/
	static final DIRECTORY_SEPARATOR:String;
	static final PATH_SEPARATOR:String;
	static final SCANDIR_SORT_ASCENDING:Int;
	static final SCANDIR_SORT_DESCENDING:Int;
	static final SCANDIR_SORT_NONE:Int;

	/**
		@see http://php.net/manual/en/errorfunc.constants.php
	**/
	static final E_ERROR:Int;

	static final E_WARNING:Int;
	static final E_PARSE:Int;
	static final E_NOTICE:Int;
	static final E_CORE_ERROR:Int;
	static final E_CORE_WARNING:Int;
	static final E_COMPILE_ERROR:Int;
	static final E_COMPILE_WARNING:Int;
	static final E_USER_ERROR:Int;
	static final E_USER_WARNING:Int;
	static final E_USER_NOTICE:Int;
	static final E_STRICT:Int;
	static final E_RECOVERABLE_ERROR:Int;
	static final E_DEPRECATED:Int;
	static final E_USER_DEPRECATED:Int;
	static final E_ALL:Int;

	/**
		@see http://php.net/manual/en/function.count.php
	**/
	static final COUNT_NORMAL:Int;

	static final COUNT_RECURSIVE:Int;

	/**
		@see http://php.net/manual/en/function.array-filter.php
	**/
	static final ARRAY_FILTER_USE_KEY:Int;

	static final ARRAY_FILTER_USE_BOTH:Int;

	/**
		@see http://php.net/manual/en/function.debug-backtrace.php
	**/
	static final DEBUG_BACKTRACE_PROVIDE_OBJECT:Int;

	static final DEBUG_BACKTRACE_IGNORE_ARGS:Int;

	/**
		@see http://php.net/manual/en/math.constants.php
	**/
	static final M_PI:Float;

	static final M_E:Float;
	static final M_LOG2E:Float;
	static final M_LOG10E:Float;
	static final M_LN2:Float;
	static final M_LN10:Float;
	static final M_PI_2:Float;
	static final M_PI_4:Float;
	static final M_1_PI:Float;
	static final M_2_PI:Float;
	static final M_SQRTPI:Float;
	static final M_2_SQRTPI:Float;
	static final M_SQRT2:Float;
	static final M_SQRT3:Float;
	static final M_SQRT1_2:Float;
	static final M_LNPI:Float;
	static final M_EULER:Float;
	static final PHP_ROUND_HALF_UP:Int;
	static final PHP_ROUND_HALF_DOWN:Int;
	static final PHP_ROUND_HALF_EVEN:Int;
	static final PHP_ROUND_HALF_ODD:Int;
	static final NAN:Float;
	static final INF:Float;

	/**
		@see http://php.net/manual/en/function.setlocale.php
	**/
	static final LC_ALL:Int;

	static final LC_COLLATE:Int;
	static final LC_CTYPE:Int;
	static final LC_MONETARY:Int;
	static final LC_NUMERIC:Int;
	static final LC_TIME:Int;
	static final LC_MESSAGES:Int;

	/**
		@see http://php.net/manual/en/features.commandline.io-streams.php
	**/
	static final STDIN:Resource;

	static final STDOUT:Resource;
	static final STDERR:Resource;

	/**
		@see http://php.net/manual/en/function.preg-match-all.php
	**/
	static final PREG_PATTERN_ORDER:Int;

	static final PREG_SET_ORDER:Int;
	static final PREG_OFFSET_CAPTURE:Int;

	/**
		@see http://php.net/manual/en/function.preg-split.php
	**/
	static final PREG_SPLIT_NO_EMPTY:Int;

	static final PREG_SPLIT_DELIM_CAPTURE:Int;
	static final PREG_SPLIT_OFFSET_CAPTURE:Int;

	/**
		@see http://php.net/manual/en/function.preg-last-error.php
	**/
	static final PREG_NO_ERROR:Int;

	static final PREG_INTERNAL_ERROR:Int;
	static final PREG_BACKTRACK_LIMIT_ERROR:Int;
	static final PREG_RECURSION_LIMIT_ERROR:Int;
	static final PREG_BAD_UTF8_ERROR:Int;
	static final PREG_BAD_UTF8_OFFSET_ERROR:Int;
	static final PREG_JIT_STACKLIMIT_ERROR:Int;

	/**
		@see http://php.net/manual/en/function.htmlspecialchars.php
	**/
	static final ENT_COMPAT:Int;

	static final ENT_QUOTES:Int;
	static final ENT_NOQUOTES:Int;
	static final ENT_IGNORE:Int;
	static final ENT_SUBSTITUTE:Int;
	static final ENT_DISALLOWED:Int;
	static final ENT_HTML401:Int;
	static final ENT_XML1:Int;
	static final ENT_XHTML:Int;
	static final ENT_HTML5:Int;

	/**
		@see http://php.net/manual/en/function.str-pad.php
	**/
	static final STR_PAD_RIGHT:Int;

	static final STR_PAD_LEFT:Int;
	static final STR_PAD_BOTH:Int;

	/**
		@see http://php.net/manual/en/function.feof.php
	**/
	static final SEEK_SET:Int;
	static final SEEK_CUR:Int;
	static final SEEK_END:Int;

	/**
		@see http://php.net/manual/en/function.stream-socket-server.php
	**/
	static final STREAM_SERVER_BIND:Int;

	static final STREAM_SERVER_LISTEN:Int;

	/**
		@see http://php.net/manual/en/function.stream-socket-client.php
	**/
	static final STREAM_CLIENT_CONNECT:Int;

	static final STREAM_CLIENT_ASYNC_CONNECT:Int;
	static final STREAM_CLIENT_PERSISTENT:Int;

	/**
		@see http://php.net/manual/en/sockets.constants.php
	**/
	static final SOCK_STREAM:Int;

	static final SOCK_DGRAM:Int;
	static final SOCK_SEQPACKET:Int;
	static final SOCK_RAW:Int;
	static final SOCK_RDM:Int;
	static final AF_INET:Int;
	static final AF_INET6:Int;
	static final AF_UNIX:Int;
	static final SOL_TCP:Int;
	static final SOL_SOCKET:Int;
	static final SO_RCVTIMEO:Int;
	static final SO_SNDTIMEO:Int;
	static final TCP_NODELAY:Int;
	static final PHP_BINARY_READ:Int;

	/**
		@see http://php.net/manual/en/function.session-status.php
	**/
	static final PHP_SESSION_DISABLED:Int;
	static final PHP_SESSION_NONE:Int;
	static final PHP_SESSION_ACTIVE:Int;

	/**
		@see http://php.net/manual/en/json.constants.php
	**/
	static final JSON_ERROR_NONE:Int;

	static final JSON_ERROR_DEPTH:Int;
	static final JSON_ERROR_STATE_MISMATCH:Int;
	static final JSON_ERROR_CTRL_CHAR:Int;
	static final JSON_ERROR_SYNTAX:Int;
	static final JSON_ERROR_UTF8:Int;
	static final JSON_ERROR_RECURSION:Int;
	static final JSON_ERROR_INF_OR_NAN:Int;
	static final JSON_ERROR_UNSUPPORTED_TYPE:Int;
	static final JSON_HEX_TAG:Int;
	static final JSON_HEX_AMP:Int;
	static final JSON_HEX_APOS:Int;
	static final JSON_HEX_QUOT:Int;
	static final JSON_FORCE_OBJECT:Int;
	static final JSON_NUMERIC_CHECK:Int;
	static final JSON_BIGINT_AS_STRING:Int;
	static final JSON_PRETTY_PRINT:Int;
	static final JSON_UNESCAPED_SLASHES:Int;
	static final JSON_UNESCAPED_UNICODE:Int;
	static final JSON_PARTIAL_OUTPUT_ON_ERROR:Int;
	static final JSON_PRESERVE_ZERO_FRACTION:Int;

	/**
		@see http://php.net/manual/en/mysqli.constants.php
	**/
	static final MYSQLI_READ_DEFAULT_GROUP:Int;

	static final MYSQLI_READ_DEFAULT_FILE:Int;
	static final MYSQLI_OPT_CONNECT_TIMEOUT:Int;
	static final MYSQLI_OPT_LOCAL_INFILE:Int;
	static final MYSQLI_INIT_COMMAND:Int;
	static final MYSQLI_CLIENT_SSL:Int;
	static final MYSQLI_CLIENT_COMPRESS:Int;
	static final MYSQLI_CLIENT_INTERACTIVE:Int;
	static final MYSQLI_CLIENT_IGNORE_SPACE:Int;
	static final MYSQLI_CLIENT_NO_SCHEMA:Int;
	static final MYSQLI_CLIENT_MULTI_QUERIES:Int;
	static final MYSQLI_STORE_RESULT:Int;
	static final MYSQLI_USE_RESULT:Int;
	static final MYSQLI_ASSOC:Int;
	static final MYSQLI_NUM:Int;
	static final MYSQLI_BOTH:Int;
	static final MYSQLI_NOT_NULL_FLAG:Int;
	static final MYSQLI_PRI_KEY_FLAG:Int;
	static final MYSQLI_UNIQUE_KEY_FLAG:Int;
	static final MYSQLI_MULTIPLE_KEY_FLAG:Int;
	static final MYSQLI_BLOB_FLAG:Int;
	static final MYSQLI_UNSIGNED_FLAG:Int;
	static final MYSQLI_ZEROFILL_FLAG:Int;
	static final MYSQLI_AUTO_INCREMENT_FLAG:Int;
	static final MYSQLI_TIMESTAMP_FLAG:Int;
	static final MYSQLI_SET_FLAG:Int;
	static final MYSQLI_NUM_FLAG:Int;
	static final MYSQLI_PART_KEY_FLAG:Int;
	static final MYSQLI_GROUP_FLAG:Int;
	static final MYSQLI_TYPE_DECIMAL:Int;
	static final MYSQLI_TYPE_NEWDECIMAL:Int;
	static final MYSQLI_TYPE_BIT:Int;
	static final MYSQLI_TYPE_TINY:Int;
	static final MYSQLI_TYPE_SHORT:Int;
	static final MYSQLI_TYPE_LONG:Int;
	static final MYSQLI_TYPE_FLOAT:Int;
	static final MYSQLI_TYPE_DOUBLE:Int;
	static final MYSQLI_TYPE_NULL:Int;
	static final MYSQLI_TYPE_TIMESTAMP:Int;
	static final MYSQLI_TYPE_LONGLONG:Int;
	static final MYSQLI_TYPE_INT24:Int;
	static final MYSQLI_TYPE_DATE:Int;
	static final MYSQLI_TYPE_TIME:Int;
	static final MYSQLI_TYPE_DATETIME:Int;
	static final MYSQLI_TYPE_YEAR:Int;
	static final MYSQLI_TYPE_NEWDATE:Int;
	static final MYSQLI_TYPE_INTERVAL:Int;
	static final MYSQLI_TYPE_ENUM:Int;
	static final MYSQLI_TYPE_SET:Int;
	static final MYSQLI_TYPE_TINY_BLOB:Int;
	static final MYSQLI_TYPE_MEDIUM_BLOB:Int;
	static final MYSQLI_TYPE_LONG_BLOB:Int;
	static final MYSQLI_TYPE_BLOB:Int;
	static final MYSQLI_TYPE_VAR_STRING:Int;
	static final MYSQLI_TYPE_STRING:Int;
	static final MYSQLI_TYPE_CHAR:Int;
	static final MYSQLI_TYPE_GEOMETRY:Int;
	static final MYSQLI_NEED_DATA:Int;
	static final MYSQLI_NO_DATA:Int;
	static final MYSQLI_DATA_TRUNCATED:Int;
	static final MYSQLI_ENUM_FLAG:Int;
	static final MYSQLI_BINARY_FLAG:Int;
	static final MYSQLI_CURSOR_TYPE_FOR_UPDATE:Int;
	static final MYSQLI_CURSOR_TYPE_NO_CURSOR:Int;
	static final MYSQLI_CURSOR_TYPE_READ_ONLY:Int;
	static final MYSQLI_CURSOR_TYPE_SCROLLABLE:Int;
	static final MYSQLI_STMT_ATTR_CURSOR_TYPE:Int;
	static final MYSQLI_STMT_ATTR_PREFETCH_ROWS:Int;
	static final MYSQLI_STMT_ATTR_UPDATE_MAX_LENGTH:Int;
	static final MYSQLI_SET_CHARSET_NAME:Int;
	static final MYSQLI_REPORT_INDEX:Int;
	static final MYSQLI_REPORT_ERROR:Int;
	static final MYSQLI_REPORT_STRICT:Int;
	static final MYSQLI_REPORT_ALL:Int;
	static final MYSQLI_REPORT_OFF:Int;
	static final MYSQLI_DEBUG_TRACE_ENABLED:Int;
	static final MYSQLI_SERVER_QUERY_NO_GOOD_INDEX_USED:Int;
	static final MYSQLI_SERVER_QUERY_NO_INDEX_USED:Int;
	static final MYSQLI_REFRESH_GRANT:Int;
	static final MYSQLI_REFRESH_LOG:Int;
	static final MYSQLI_REFRESH_TABLES:Int;
	static final MYSQLI_REFRESH_HOSTS:Int;
	static final MYSQLI_REFRESH_STATUS:Int;
	static final MYSQLI_REFRESH_THREADS:Int;
	static final MYSQLI_REFRESH_SLAVE:Int;
	static final MYSQLI_REFRESH_MASTER:Int;
	static final MYSQLI_TRANS_COR_AND_CHAIN:Int;
	static final MYSQLI_TRANS_COR_AND_NO_CHAIN:Int;
	static final MYSQLI_TRANS_COR_RELEASE:Int;
	static final MYSQLI_TRANS_COR_NO_RELEASE:Int;
	static final MYSQLI_TRANS_START_READ_ONLY:Int;
	static final MYSQLI_TRANS_START_READ_WRITE:Int;
	static final MYSQLI_TRANS_START_CONSISTENT_SNAPSHOT:Int;

	/**
		@see http://php.net/manual/en/sqlite3.constants.php
	**/
	static final SQLITE3_ASSOC:Int;

	static final SQLITE3_NUM:Int;
	static final SQLITE3_BOTH:Int;
	static final SQLITE3_INTEGER:Int;
	static final SQLITE3_FLOAT:Int;
	static final SQLITE3_TEXT:Int;
	static final SQLITE3_BLOB:Int;
	static final SQLITE3_NULL:Int;
	static final SQLITE3_OPEN_READONLY:Int;
	static final SQLITE3_OPEN_READWRITE:Int;
	static final SQLITE3_OPEN_CREATE:Int;

	/**
		@see http://php.net/manual/en/function.glob.php
	**/
	static final GLOB_MARK:Int;

	static final GLOB_NOSORT:Int;
	static final GLOB_NOCHECK:Int;
	static final GLOB_NOESCAPE:Int;
	static final GLOB_BRACE:Int;
	static final GLOB_ONLYDIR:Int;
	static final GLOB_ERR:Int;

	/**
		@see http://php.net/manual/en/zlib.constants.php
	**/
	static final FORCE_GZIP:Int;

	static final FORCE_DEFLATE:Int;
	static final ZLIB_ENCODING_RAW:Int;
	static final ZLIB_ENCODING_DEFLATE:Int;
	static final ZLIB_ENCODING_GZIP:Int;
	static final ZLIB_FILTERED:Int;
	static final ZLIB_HUFFMAN_ONLY:Int;
	static final ZLIB_FIXED:Int;
	static final ZLIB_RLE:Int;
	static final ZLIB_DEFAULT_STRATEGY:Int;
	static final ZLIB_BLOCK:Int;
	static final ZLIB_NO_FLUSH:Int;
	static final ZLIB_PARTIAL_FLUSH:Int;
	static final ZLIB_SYNC_FLUSH:Int;
	static final ZLIB_FULL_FLUSH:Int;
	static final ZLIB_FINISH:Int;

	/**
<<<<<<< HEAD
		@see https://www.php.net/manual/en/function.flock.php
	**/
	static final LOCK_SH:Int;
	static final LOCK_EX:Int;
	static final LOCK_UN:Int;
	static final LOCK_NB:Int;
=======
		@see http://php.net/manual/en/outcontrol.constants.php
	**/
	static final PHP_OUTPUT_HANDLER_CLEAN:Int;
	static final PHP_OUTPUT_HANDLER_CLEANABLE:Int;
	static final PHP_OUTPUT_HANDLER_CONT:Int;
	static final PHP_OUTPUT_HANDLER_END:Int;
	static final PHP_OUTPUT_HANDLER_FINAL:Int;
	static final PHP_OUTPUT_HANDLER_FLUSH:Int;
	static final PHP_OUTPUT_HANDLER_FLUSHABLE:Int;
	static final PHP_OUTPUT_HANDLER_REMOVABLE:Int;
	static final PHP_OUTPUT_HANDLER_START:Int;
	static final PHP_OUTPUT_HANDLER_STDFLAGS:Int;
	static final PHP_OUTPUT_HANDLER_WRITE:Int;

	/**
		@see http://php.net/manual/en/function.flock.php
	**/
	static final LOCK_EX:Int;
	static final LOCK_NB:Int;
	static final LOCK_SH:Int;
	static final LOCK_UN:Int;

	/**
		@see http://php.net/manual/en/function.fnmatch.php
	**/
	static final FNM_CASEFOLD:Int;
	static final FNM_NOESCAPE:Int;
	static final FNM_PATHNAME:Int;
	static final FNM_PERIOD:Int;

	/**
		@see http://php.net/manual/en/function.parse-ini-file.php
	**/
	static final INI_SCANNER_NORMAL:Int;
	static final INI_SCANNER_RAW:Int;
	static final INI_SCANNER_TYPED:Int;

	/**
		@see http://php.net/manual/en/function.pathinfo.php
	**/
	static final PATHINFO_BASENAME:Int;
	static final PATHINFO_DIRNAME:Int;
	static final PATHINFO_EXTENSION:Int;
	static final PATHINFO_FILENAME:Int;

	/**
		@see http://php.net/manual/en/function.dns-get-record.php
	**/
	static final DNS_A:Int;
	static final DNS_AAAA:Int;
	static final DNS_ALL:Int;
	static final DNS_ANY:Int;
	static final DNS_CAA:Int;
	static final DNS_CNAME:Int;
	static final DNS_HINFO:Int;
	static final DNS_MX:Int;
	static final DNS_NS:Int;
	static final DNS_PTR:Int;
	static final DNS_SOA:Int;
	static final DNS_TXT:Int;

	/**
		@see http://php.net/manual/en/intl.constants.php
	**/
	static final IDNA_ALLOW_UNASSIGNED:Int;
	static final IDNA_CHECK_BIDI:Int;
	static final IDNA_CHECK_CONTEXTJ:Int;
	static final IDNA_DEFAULT:Int;
	static final IDNA_ERROR_BIDI:Int;
	static final IDNA_ERROR_CONTEXTJ:Int;
	static final IDNA_ERROR_DISALLOWED:Int;
	static final IDNA_ERROR_DOMAIN_NAME_TOO_LONG:Int;
	static final IDNA_ERROR_EMPTY_LABEL:Int;
	static final IDNA_ERROR_HYPHEN_3_4:Int;
	static final IDNA_ERROR_INVALID_ACE_LABEL:Int;
	static final IDNA_ERROR_LABEL_HAS_DOT:Int;
	static final IDNA_ERROR_LABEL_TOO_LONG:Int;
	static final IDNA_ERROR_LEADING_COMBINING_MARK:Int;
	static final IDNA_ERROR_LEADING_HYPHEN:Int;
	static final IDNA_ERROR_PUNYCODE:Int;
	static final IDNA_ERROR_TRAILING_HYPHEN:Int;
	static final IDNA_NONTRANSITIONAL_TO_ASCII:Int;
	static final IDNA_NONTRANSITIONAL_TO_UNICODE:Int;
	static final IDNA_USE_STD3_RULES:Int;
	static final INTL_ICU_VERSION:String;
	static final INTL_IDNA_VARIANT_2003:Int;
	static final INTL_IDNA_VARIANT_UTS46:Int;
	static final INTL_MAX_LOCALE_LEN:Int;

	/**
		@see http://php.net/manual/en/array.constants.php
	**/
	static final CASE_LOWER:Int;
	static final CASE_UPPER:Int;
	static final EXTR_IF_EXISTS:Int;
	static final EXTR_OVERWRITE:Int;
	static final EXTR_PREFIX_ALL:Int;
	static final EXTR_PREFIX_IF_EXISTS:Int;
	static final EXTR_PREFIX_INVALID:Int;
	static final EXTR_PREFIX_SAME:Int;
	static final EXTR_REFS:Int;
	static final EXTR_SKIP:Int;
	static final SORT_ASC:Int;
	static final SORT_DESC:Int;
	static final SORT_FLAG_CASE:Int;
	static final SORT_LOCALE_STRING:Int;
	static final SORT_NATURAL:Int;
	static final SORT_NUMERIC:Int;
	static final SORT_REGULAR:Int;
	static final SORT_STRING:Int;
>>>>>>> 6dc7876f
}<|MERGE_RESOLUTION|>--- conflicted
+++ resolved
@@ -431,14 +431,6 @@
 	static final ZLIB_FINISH:Int;
 
 	/**
-<<<<<<< HEAD
-		@see https://www.php.net/manual/en/function.flock.php
-	**/
-	static final LOCK_SH:Int;
-	static final LOCK_EX:Int;
-	static final LOCK_UN:Int;
-	static final LOCK_NB:Int;
-=======
 		@see http://php.net/manual/en/outcontrol.constants.php
 	**/
 	static final PHP_OUTPUT_HANDLER_CLEAN:Int;
@@ -549,5 +541,4 @@
 	static final SORT_NUMERIC:Int;
 	static final SORT_REGULAR:Int;
 	static final SORT_STRING:Int;
->>>>>>> 6dc7876f
 }