--- conflicted
+++ resolved
@@ -20,13 +20,6 @@
  * DEALINGS IN THE SOFTWARE.
  */
 
-<<<<<<< HEAD
-import cs.StdTypes;
-import haxe.iterators.StringIterator;
-import haxe.iterators.StringKeyValueIterator;
-
-=======
->>>>>>> 51b10b5f
 @:coreApi extern class String implements ArrayAccess<Char16> {
 	@:overload private static function Compare(s1:String, s2:String):Int;
 	@:overload private static function Compare(s1:String, s2:String, kind:cs.system.StringComparison):Int;
@@ -57,19 +50,7 @@
 
 	function toString():String;
 
-<<<<<<< HEAD
-	@:pure @:runtime inline function iterator():StringIterator {
-		return new StringIterator(this);
-	}
-
-	@:pure @:runtime inline function keyValueIterator():StringKeyValueIterator {
-		return new StringKeyValueIterator(this);
-	}
-
-	static function fromCharCode(code:Int):String;
-=======
 	static function fromCharCode( code : Int ) : String;
->>>>>>> 51b10b5f
 
 	private function IndexOf(value:String, startIndex:Int, comparisonType:cs.system.StringComparison):Int;
 	private function Replace(oldValue:String, newValue:String):String;
