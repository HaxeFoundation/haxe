--- conflicted
+++ resolved
@@ -420,23 +420,14 @@
 		return new haxe.iterators.ArrayIterator(this);
 	}
 
-<<<<<<< HEAD
 	public inline function keyValueIterator() : ArrayKeyValueIterator<T>
 	{
 		return new ArrayKeyValueIterator(this);
 	}
 
-	public function resize( len : Int ) : Void
-	{
-		if (length < len)
-		{
-			if (__a.length < len)
-			{
-=======
 	public function resize(len:Int):Void {
 		if (length < len) {
 			if (__a.length < len) {
->>>>>>> 6b7db025
 				cs.system.Array.Resize(__a, len);
 			}
 			this.length = len;
