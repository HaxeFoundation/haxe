--- conflicted
+++ resolved
@@ -174,17 +174,6 @@
 		return cs.system.Char.ConvertFromUtf32(code);
 		// return new NativeString( cast(code,cs.StdTypes.Char16), 1 );
 	}
-<<<<<<< HEAD
-
-	public static function iterator(me:String):StringIterator {
-		return new StringIterator(me);
-	}
-
-	public static function keyValueIterator(me:String):StringKeyValueIterator {
-		return new StringKeyValueIterator(me);
-	}
-=======
->>>>>>> 51b10b5f
 }
 
 @:keep @:nativeGen @:native('haxe.lang.StringRefl') class StringRefl {
