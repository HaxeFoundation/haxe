--- conflicted
+++ resolved
@@ -39,17 +39,12 @@
 import Reflect;
 
 @:dox(hide)
-<<<<<<< HEAD
-class Boot {
-	@:keep public static function init():Void {
-=======
 class Boot
 {
 
 	@:keep public static function init():Void
 	{
 		cs.system.Console.InputEncoding = new cs.system.text.UTF8Encoding();
->>>>>>> 2985c9d8
 		cs.system.Console.OutputEncoding = new cs.system.text.UTF8Encoding();
 		cs.Lib.applyCultureChanges();
 	}
