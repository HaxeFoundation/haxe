package runci.targets;

import sys.FileSystem;
import runci.System.*;
import runci.Config.*;

class Php {
	static var miscPhpDir(get,never):String;
	static inline function get_miscPhpDir() return miscDir + 'php/';

	static public function getPhpDependencies() {
		var phpCmd = commandResult("php", ["-v"]);
		var phpVerReg = ~/PHP ([0-9]+\.[0-9]+)/i;
		var phpVer = if (phpVerReg.match(phpCmd.stdout))
			Std.parseFloat(phpVerReg.matched(1));
		else
			null;

		if (phpCmd.exitCode == 0 && phpVer != null && phpVer >= 7.0) {
			switch systemName {
				case "Linux":
					var phpInfo = commandResult("php", ["-i"]);
					if(phpInfo.stdout.indexOf("mbstring => enabled") < 0) {
						Linux.requireAptPackages(["php-mbstring"]);
					}
				case _:
			}
			infoMsg('php $phpVer has already been installed.');
			return;
		}
		switch systemName {
			case "Linux":
				Linux.requireAptPackages(["php-cli", "php-mbstring"]);
			case "Mac":
				runCommand("brew", ["install", "php"], true);
			case "Windows":
				runCommand("cinst", ["php", "-version", "7.1.8", "-y"], true);
			case _:
				throw 'unknown system: $systemName';
		}
		runCommand("php", ["-v"]);
	}

	static public function run(args:Array<String>) {
		getPhpDependencies();

		changeDirectory(miscPhpDir);
		runCommand("haxe", ["run.hxml"]);

		var binDir = "bin/php";

		var prefixes = [[]];
		if(isCi()) {
			prefixes.push(['-D', 'php-prefix=haxe']);
			prefixes.push(['-D', 'php-prefix=my.pack']);
		}

		for(prefix in prefixes) {
			changeDirectory(unitDir);
			if(isCi())
				deleteDirectoryRecursively(binDir);

			runCommand("haxe", ["compile-php.hxml"].concat(prefix).concat(args));
			runThroughPhpVersions(runCommand.bind(_, [binDir + "/index.php"]));

			changeDirectory(sysDir);
			if(isCi())
				deleteDirectoryRecursively(binDir);

			runCommand("haxe", ["compile-php.hxml"].concat(prefix).concat(args));
<<<<<<< HEAD
			runThroughPhpVersions(runCommand.bind(_, ['$binDir/Main/index.php']));

			changeDirectory(asysDir);
			if(isCi()) {
				deleteDirectoryRecursively(binDir);
			}
			runCommand("haxe", ["compile-php.hxml"].concat(prefix).concat(args));
			runThroughPhpVersions(runCommand.bind(_, ['$binDir/index.php']));
=======
			runThroughPhpVersions(runSysTest.bind(_, ["bin/php/Main/index.php"]));
>>>>>>> b159a634
		}
	}

	static function runThroughPhpVersions(fn:(phpCmd:String)->Void) {
		switch [ci, systemName] {
			case [GithubActions, "Linux"]:
				for(version in ['7.4', '8.0']) {
					fn('php$version');
				}
			case _:
				fn('php');
		}
	}
}<|MERGE_RESOLUTION|>--- conflicted
+++ resolved
@@ -68,8 +68,7 @@
 				deleteDirectoryRecursively(binDir);
 
 			runCommand("haxe", ["compile-php.hxml"].concat(prefix).concat(args));
-<<<<<<< HEAD
-			runThroughPhpVersions(runCommand.bind(_, ['$binDir/Main/index.php']));
+			runThroughPhpVersions(runSysTest.bind(_, ["bin/php/Main/index.php"]));
 
 			changeDirectory(asysDir);
 			if(isCi()) {
@@ -77,9 +76,6 @@
 			}
 			runCommand("haxe", ["compile-php.hxml"].concat(prefix).concat(args));
 			runThroughPhpVersions(runCommand.bind(_, ['$binDir/index.php']));
-=======
-			runThroughPhpVersions(runSysTest.bind(_, ["bin/php/Main/index.php"]));
->>>>>>> b159a634
 		}
 	}
 
