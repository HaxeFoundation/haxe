package runci.targets;

import runci.System.*;
import runci.Config.*;

class Jvm {
<<<<<<< HEAD
	static public function getJavaDependencies() {
		haxelibInstallGit("HaxeFoundation", "hxjava", true);
		runCommand("javac", ["-version"]);
	}
=======
	static final miscJavaDir = getMiscSubDir('java');
>>>>>>> b24f35d4

	static public function run(args:Array<String>) {
		deleteDirectoryRecursively("bin/jvm");
		getJavaDependencies();

		for (level in 0...3) {
			final args = args.concat(["-D", "jvm.dynamic-level=" + level]);
			runCommand("haxe", ["compile-jvm.hxml"].concat(args));
			runCommand("java", ["-jar", "bin/unit.jar"]);

			runCommand("haxe", ["compile-jvm.hxml","-dce","no"].concat(args));
			runCommand("java", ["-jar", "bin/unit.jar"]);
		}

		changeDirectory(miscJavaDir);
		runCommand("haxe", ["run.hxml"]);

		changeDirectory(sysDir);
		runCommand("haxe", ["compile-jvm.hxml"].concat(args));
		runSysTest("java", ["-jar", "bin/jvm/sys.jar"]);

		changeDirectory(threadsDir);
		runCommand("haxe", ["build.hxml", "--jvm", "export/threads.jar"].concat(args));
		runCommand("java", ["-jar", "export/threads.jar"]);
	}
}<|MERGE_RESOLUTION|>--- conflicted
+++ resolved
@@ -4,14 +4,12 @@
 import runci.Config.*;
 
 class Jvm {
-<<<<<<< HEAD
 	static public function getJavaDependencies() {
 		haxelibInstallGit("HaxeFoundation", "hxjava", true);
 		runCommand("javac", ["-version"]);
 	}
-=======
+	
 	static final miscJavaDir = getMiscSubDir('java');
->>>>>>> b24f35d4
 
 	static public function run(args:Array<String>) {
 		deleteDirectoryRecursively("bin/jvm");
