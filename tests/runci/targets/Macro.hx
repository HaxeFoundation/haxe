package runci.targets;

import sys.FileSystem;
import runci.System.*;
import runci.Config.*;
import runci.targets.Cs.*;
import runci.targets.Python.*;

class Macro {
	static public function run(args:Array<String>) {
		runCommand("haxe", ["compile-macro.hxml"].concat(args));

<<<<<<< HEAD
		changeDirectory(displayDir);
		runCommand("haxe", ["build.hxml"]);
=======
		haxelibInstall("utest");

		// TODO: enable this again at some point
		// changeDirectory(displayDir);
		// runCommand("haxe", ["build.hxml"]);
>>>>>>> aa590f7b

		changeDirectory(sourcemapsDir);
		runCommand("haxe", ["run.hxml"]);

		changeDirectory(nullSafetyDir);
		runCommand("haxe", ["test.hxml"]);

		changeDirectory(miscDir);
		getCsDependencies();
		getPythonDependencies();
		runCommand("haxe", ["compile.hxml"]);

		changeDirectory(sysDir);
		runCommand("haxe", ["compile-macro.hxml"]);
		runCommand("haxe", ["compile-each.hxml", "--run", "Main"]);
	}
}<|MERGE_RESOLUTION|>--- conflicted
+++ resolved
@@ -10,16 +10,9 @@
 	static public function run(args:Array<String>) {
 		runCommand("haxe", ["compile-macro.hxml"].concat(args));
 
-<<<<<<< HEAD
-		changeDirectory(displayDir);
-		runCommand("haxe", ["build.hxml"]);
-=======
-		haxelibInstall("utest");
-
 		// TODO: enable this again at some point
 		// changeDirectory(displayDir);
 		// runCommand("haxe", ["build.hxml"]);
->>>>>>> aa590f7b
 
 		changeDirectory(sourcemapsDir);
 		runCommand("haxe", ["run.hxml"]);
