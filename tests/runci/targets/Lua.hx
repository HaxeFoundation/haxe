--- conflicted
+++ resolved
@@ -1,43 +1,45 @@
 package runci.targets;
 
+import haxe.io.*;
+import runci.Config.*;
 import runci.System.*;
-import runci.Config.*;
-import haxe.io.*;
+
 using StringTools;
 
 class Lua {
 	static final miscLuaDir = getMiscSubDir('lua');
 
-	static public function getLuaDependencies(){
-		switch (systemName){
+	static public function getLuaDependencies() {
+		switch (systemName) {
 			case "Linux":
 				Linux.requireAptPackages(["libpcre3-dev", "libssl-dev", "libreadline-dev"]);
 				runCommand("pip", ["install", "--user", "hererocks"]);
 				final pyUserBase = commandResult("python", ["-m", "site", "--user-base"]).stdout.trim();
 				addToPATH(Path.join([pyUserBase, "bin"]));
-			case "Mac": {
-				if (commandSucceed("python3", ["-V"]))
-					infoMsg('python3 has already been installed.');
-				else
-					runNetworkCommand("brew", ["install", "python3"]);
+			case "Mac":
+				{
+					if (commandSucceed("python3", ["-V"]))
+						infoMsg('python3 has already been installed.');
+					else
+						runNetworkCommand("brew", ["install", "python3"]);
 
-				attemptCommand("brew", ["install", "pcre"]);
-				runCommand("pip3", ["install", "hererocks"]);
-				runCommand("brew", ["install", "openssl"]);
-			}
+					attemptCommand("brew", ["install", "pcre"]);
+					runCommand("pip3", ["install", "hererocks"]);
+					runCommand("brew", ["install", "openssl"]);
+				}
 		}
 	}
 
-	static function installLib(lib : String, version : String, ?server :String){
+	static function installLib(lib:String, version:String, ?server:String) {
 		if (!commandSucceed("luarocks", ["show", lib, version])) {
-            final args = ["install", lib, version];
+			final args = ["install", lib, version];
 			if (systemName == "Mac") {
 				args.push('OPENSSL_DIR=/usr/local/opt/openssl@3');
 			}
-            if (server != null){
-                final server_arg = '--server=$server';
-                args.push(server_arg);
-            }
+			if (server != null) {
+				final server_arg = '--server=$server';
+				args.push(server_arg);
+			}
 			runCommand("luarocks", args);
 		} else {
 			infoMsg('Lua dependency $lib is already installed at version $version');
@@ -45,21 +47,20 @@
 	}
 
 	static public function run(args:Array<String>) {
-
 		getLuaDependencies();
 
 		for (lv in ["-l5.1", "-l5.2", "-l5.3"].concat(systemName == 'Linux' && Linux.arch == Arm64 ? [] : ["-j2.0", "-j2.1"])) {
 			final envpath = getInstallPath() + '/lua_env/lua$lv';
 			addToPATH(envpath + '/bin');
 
-			if (systemName == "Mac" && lv.startsWith("-j")) continue;
+			if (systemName == "Mac" && lv.startsWith("-j"))
+				continue;
 			Sys.println('--------------------');
 			Sys.println('Lua Version: $lv');
 			runCommand("hererocks", [envpath, lv, "-rlatest", "-i"]);
 			trace('path: ' + Sys.getEnv("PATH"));
 
-
-			runCommand("lua",["-v"]);
+			runCommand("lua", ["-v"]);
 
 			runCommand("luarocks", ["config", "--lua-incdir"]);
 			runCommand("luarocks", ["config", "--lua-libdir"]);
@@ -81,15 +82,11 @@
 			runCommand("haxe", ["compile-lua.hxml"].concat(args));
 			runSysTest("lua", ["bin/lua/sys.lua"]);
 
-<<<<<<< HEAD
 			changeDirectory(asysDir);
 			runCommand("haxe", ["compile-lua.hxml"].concat(args));
 			runCommand("lua", ["bin/asys.lua"]);
 
-			changeDirectory(miscDir + "luaDeadCode/stringReflection");
-=======
 			changeDirectory(getMiscSubDir("luaDeadCode", "stringReflection"));
->>>>>>> 6832ab62
 			runCommand("haxe", ["compile.hxml"]);
 
 			changeDirectory(miscLuaDir);
