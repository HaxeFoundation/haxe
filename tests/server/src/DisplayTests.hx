--- conflicted
+++ resolved
@@ -246,7 +246,6 @@
 		});
 	}
 
-<<<<<<< HEAD
 	function testIssue8805_gotoAbstractPropertyWithInlineGetter() {
 		vfs.putContent("Main.hx", getTemplate("issues/Issue8805/Main.hx"));
 		var args = ["-main", "Main"];
@@ -257,7 +256,8 @@
 		} else {
 			Assert.same({"start":{"line":7, "character":12}, "end":{"line":7, "character":15}}, result.result[0].range);
 		}
-=======
+	}
+
 	function testIssue8992() {
 		var mainHx = Marker.extractMarkers('class Main {
 	static func{-1-}tion main() {
@@ -393,6 +393,5 @@
 		// 		}
 		// 	}
 		// ], result);
->>>>>>> 68f82fa8
 	}
 }