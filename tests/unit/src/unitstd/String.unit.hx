// new
var str = "foo";
var str2 = new String(str);
str == str2;

// toUpperCase
"foo".toUpperCase() == "FOO";
"_bar".toUpperCase() == "_BAR";
"123b".toUpperCase() == "123B";
"".toUpperCase() == "";
"A".toUpperCase() == "A";

// toLowerCase
"FOO".toLowerCase() == "foo";
"_BAR".toLowerCase() == "_bar";
"123B".toLowerCase() == "123b";
"".toLowerCase() == "";
"a".toLowerCase() == "a";

// charAt
var s = "foo1bar";
s.charAt(0) == "f";
s.charAt(1) == "o";
s.charAt(2) == "o";
s.charAt(3) == "1";
s.charAt(4) == "b";
s.charAt(5) == "a";
s.charAt(6) == "r";
s.charAt(7) == "";
s.charAt( -1) == "";
"".charAt(0) == "";
"".charAt(1) == "";
"".charAt( -1) == "";

// charCodeAt
var s = "foo1bar";
s.charCodeAt(0) == 102;
s.charCodeAt(1) == 111;
s.charCodeAt(2) == 111;
s.charCodeAt(3) == 49;
s.charCodeAt(4) == 98;
s.charCodeAt(5) == 97;
s.charCodeAt(6) == 114;
s.charCodeAt(7) == null;
s.charCodeAt( -1) == null;

// code
"f".code == 102;
"o".code == 111;
"1".code == 49;
"b".code == 98;
"a".code == 97;
"r".code == 114;

// indexOf
var s = "foo1bar";
s.indexOf("") == 0;
s.indexOf("f") == 0;
s.indexOf("o") == 1;
s.indexOf("1") == 3;
s.indexOf("b") == 4;
s.indexOf("a") == 5;
s.indexOf("r") == 6;
s.indexOf("z") == -1;
//s.indexOf(null) == -1;
//s.indexOf(null, 1) == -1;
//s.indexOf(null, -1) == -1;
s.indexOf("foo") == 0;
s.indexOf("oo") == 1;
//s.indexOf("bart") == -1;
<<<<<<< HEAD
s.indexOf("r", -1) == 6;
s.indexOf("r", -10) == 6;
s.indexOf("o", -4) == -1;
s.indexOf("o", -5) == 2;
s.indexOf("o", -6) == 1;
=======
//s.indexOf("r", -1) == -1;
//s.indexOf("r", -10) == -1;
s.indexOf("", 2) == 2;
s.indexOf("", 200) == s.length;
>>>>>>> 44da1945
s.indexOf("o", 1) == 1;
s.indexOf("o", 2) == 2;
s.indexOf("o", 3) == -1;
//s.indexOf("", -10) == 0;
//s.indexOf("", 7) == 7; // see #8117
//s.indexOf("", 8) == -1; // see #8117
s.indexOf("r", 7) == -1;
s.indexOf("r", 8) == -1;

// lastIndexOf
var s = "foofoofoobarbar";
s.lastIndexOf("") == s.length;
s.lastIndexOf("r") == 14;
s.lastIndexOf("a") == 13;
s.lastIndexOf("b") == 12;
s.lastIndexOf("bar") == 12;
s.lastIndexOf("foo") == 6;
s.lastIndexOf("foofoo") == 3;
s.lastIndexOf("f") == 6;
s.lastIndexOf("barb") == 9;
s.lastIndexOf("barb", 12) == 9;
s.lastIndexOf("barb", 13) == 9;
s.lastIndexOf("z") == -1;
//s.lastIndexOf(null) == -1;
//s.lastIndexOf(null, 1) == -1;
//s.lastIndexOf(null, 14) == -1;
s.lastIndexOf("", 2) == 2;
s.lastIndexOf("", 200) == s.length;
s.lastIndexOf("r", 14) == 14;
s.lastIndexOf("r", 13) == 11;
s.lastIndexOf("a", 14) == 13;
s.lastIndexOf("a", 13) == 13;
s.lastIndexOf("a", 12) == 10;
s.lastIndexOf("bar", 12) == 12;
s.lastIndexOf("bar", 11) == 9;
s.lastIndexOf("bar", 9) == 9;
s.lastIndexOf("bar", 8) == -1;
s.lastIndexOf("a", s.length) == 13;
s.lastIndexOf("a", s.length + 9000) == 13;

// split
var s = "xfooxfooxxbarxbarxx";
s.split("x") == ["", "foo", "foo", "", "bar", "bar", "",""];
s.split("xx") == ["xfooxfoo","barxbar",""];
s.split("") == ["x", "f", "o", "o", "x", "f", "o", "o", "x", "x", "b", "a", "r", "x", "b", "a", "r", "x", "x"];
s.split("z") == ["xfooxfooxxbarxbarxx"];

// substr
var s = "xfooxfooxxbarxbarxx";
s.substr(0) == "xfooxfooxxbarxbarxx";
s.substr(1) == "fooxfooxxbarxbarxx";
s.substr(19) == "";
s.substr(18) == "x";
s.substr(17) == "xx";
s.substr(-1) == "x";
s.substr(-2) == "xx";
s.substr(-18) == "fooxfooxxbarxbarxx";
s.substr(-19) == "xfooxfooxxbarxbarxx";
s.substr( -100) == "xfooxfooxxbarxbarxx";
s.substr(0, 0) == "";
s.substr(0, 1) == "x";
s.substr(0, 2) == "xf";
s.substr(0, 100) == "xfooxfooxxbarxbarxx";
s.substr(0, -1) == "xfooxfooxxbarxbarx";
s.substr(0, -2) == "xfooxfooxxbarxbar";
//s.substr(1, -2) == "fooxfooxxbarxbar";
//s.substr(2, -2) == "ooxfooxxbarxbar";
s.substr(0, -100) == "";

// substring
var s = "xfooxfooxxbarxbarxx";
s.substring(0, 0) == "";
s.substring(0, 1) == "x";
s.substring(1, 0) == "x";
s.substring(0, 2) == "xf";
s.substring(2, 0) == "xf";
s.substring(-1, 0) == "";
s.substring(0, -1) == "";
s.substring(-1, -1) == "";
s.substring(-1, 1) == "x";
s.substring(1, -1) == "x";
s.substring(-1, 2) == "xf";
s.substring(2, -1) == "xf";
s.substring(0) == "xfooxfooxxbarxbarxx";
s.substring(1) == "fooxfooxxbarxbarxx";
s.substring(2) == "ooxfooxxbarxbarxx";
s.substring(20, 0) == "xfooxfooxxbarxbarxx";
s.substring(0, 100) == "xfooxfooxxbarxbarxx";
s.substring(100, 120) == "";
s.substring(100, 0) == "xfooxfooxxbarxbarxx";
s.substring(120, 100) == "";
s.substring(5, 8) == "foo";
s.substring(8, 5) == "foo";

// fromCharCode
String.fromCharCode(65) == "A";

// ensure int strings compared as strings, not parsed ints (issue #3734)
("3" > "11") == true;
(" 3" < "3") == true;

// string comparison (see #8332)
("a" < "b") == true;
("a" <= "b") == true;
("a" > "b") == false;
("a" >= "b") == false;

#if target.unicode
("𠜎zя" > "abя") == true;
("𠜎zя" >= "abя") == true;
("𠜎zя" < "abя") == false;
("𠜎zя" <= "abя") == false;

#if target.utf16
// since U+10002 in UTF16 is D800 DC02
("\u{FF61}" < "\u{10002}") == false;
#else
("\u{FF61}" < "\u{10002}") == true;
#end

#end<|MERGE_RESOLUTION|>--- conflicted
+++ resolved
@@ -68,18 +68,13 @@
 s.indexOf("foo") == 0;
 s.indexOf("oo") == 1;
 //s.indexOf("bart") == -1;
-<<<<<<< HEAD
 s.indexOf("r", -1) == 6;
 s.indexOf("r", -10) == 6;
 s.indexOf("o", -4) == -1;
 s.indexOf("o", -5) == 2;
 s.indexOf("o", -6) == 1;
-=======
-//s.indexOf("r", -1) == -1;
-//s.indexOf("r", -10) == -1;
 s.indexOf("", 2) == 2;
 s.indexOf("", 200) == s.length;
->>>>>>> 44da1945
 s.indexOf("o", 1) == 1;
 s.indexOf("o", 2) == 2;
 s.indexOf("o", 3) == -1;
