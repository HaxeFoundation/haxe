--- conflicted
+++ resolved
@@ -1,9 +1,4 @@
-<<<<<<< HEAD
 package unit;
-=======
-﻿package unit;
-
->>>>>>> 8cca214d
 import unit.MyClass;
 
 class MyDynamicClass {
@@ -285,18 +280,9 @@
 		// check inherited dynamic method
 		var inst = new MyOtherDynamicClass(0);
 		var add = inst.add;
-<<<<<<< HEAD
-		#if (!java) //see https://groups.google.com/d/msg/haxedev/TUaUykoTpq8/Q4XwcL4UyNUJ
 		eq( inst.add(1,2), 13 );
 		eq( inst.add.bind(1)(2), 13 );
 		eq( add(1,2), 13 );
-=======
-		#if (!cs && (!java || jvm)) // see https://groups.google.com/d/msg/haxedev/TUaUykoTpq8/Q4XwcL4UyNUJ
-		eq(inst.add(1, 2), 13);
-		eq(inst.add.bind(1)(2), 13);
-		eq(add(1, 2), 13);
->>>>>>> 8cca214d
-		#end
 
 		// check static dynamic
 		eq(MyDynamicClass.staticDynamic(1, 2), 13);
@@ -396,13 +382,8 @@
 		eq(opt2().x, 5);
 		eq(opt2().y, "hello");
 
-<<<<<<< HEAD
 		#if !(flash || cpp || java)
-		eq( opt2(null, null).x, 5 );
-=======
-		#if !(flash || cpp || cs || java)
 		eq(opt2(null, null).x, 5);
->>>>>>> 8cca214d
 		#end
 		eq(opt2(0, null).y, "hello");
 
