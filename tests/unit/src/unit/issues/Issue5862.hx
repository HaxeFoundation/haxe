package unit.issues;

import haxe.ds.*;
#if jvm
import java.NativeArray;
#end

class Issue5862 extends Test {
<<<<<<< HEAD
#if jvm
  public function test() {
    var imap = new IntMap();
    imap.set(0, "val1");
    imap.set(1, "val2");
    imap.set(2, "val3");
    imap.set(2, "changed_val3");
=======
	#if (java || cs)
	public function test() {
		var imap = new IntMap();
		imap.set(0, "val1");
		imap.set(1, "val2");
		imap.set(2, "val3");
		imap.set(2, "changed_val3");
>>>>>>> 1939a7b2

		#if !jvm
		var v:Vector<Dynamic> = cast @:privateAccess imap.vals;
		for (i in 0...v.length) {
			t(v[i] != "val3");
		}
		#end

		var smap = new StringMap();
		smap.set("v1", "val1");
		smap.set("v2", "val2");
		smap.set("v3", "val3");
		smap.set("v3", "changed_val3");

		#if !jvm
		var v:Vector<Dynamic> = cast @:privateAccess smap.vals;
		for (i in 0...v.length) {
			t(v[i] != "val3");
		}
		#end

		var omap = new ObjectMap<{}, String>();
		omap.set(imap, "val1");
		omap.set(smap, "val2");
		omap.set(omap, "val3");
		omap.set(omap, "changed_val3");

<<<<<<< HEAD
    var v:Vector<Dynamic> = cast @:privateAccess omap.vals;
    for (i in 0...v.length) {
      t(v[i] != "val3");
    }
#if jvm
    var wmap = new WeakMap<{}, String>();
    wmap.set(imap, "val1");
    wmap.set(smap, "val2");
    wmap.set(omap, "val3");
    wmap.set(omap, "changed_val3");
=======
		var v:Vector<Dynamic> = cast @:privateAccess omap.vals;
		for (i in 0...v.length) {
			t(v[i] != "val3");
		}
		#if java
		var wmap = new WeakMap<{}, String>();
		wmap.set(imap, "val1");
		wmap.set(smap, "val2");
		wmap.set(omap, "val3");
		wmap.set(omap, "changed_val3");
>>>>>>> 1939a7b2

		var v = @:privateAccess wmap.entries;
		for (i in 0...v.length) {
			t(v[i] == null || v[i].value != "val3");
		}
		#end

		var imap = new IntMap();
		imap.set(0, "val1");
		imap.set(1, "val2");
		imap.set(2, "val3");
		imap.set(2, "changed_val3");
		imap.set(1, "changed_val2");

		#if !jvm
		var v:Vector<Dynamic> = cast @:privateAccess imap.vals;
		for (i in 0...v.length) {
			t(v[i] != "val2");
		}
		#end

		var smap = new StringMap();
		smap.set("v1", "val1");
		smap.set("v2", "val2");
		smap.set("v3", "val3");
		smap.set("v3", "changed_val3");
		smap.set("v2", "changed_val2");

		#if !jvm
		var v:Vector<Dynamic> = cast @:privateAccess smap.vals;
		for (i in 0...v.length) {
			t(v[i] != "val2");
		}
		#end

		var omap = new ObjectMap<{}, String>();
		omap.set(imap, "val1");
		omap.set(smap, "val2");
		omap.set(omap, "val3");
		omap.set(omap, "changed_val3");
		omap.set(smap, "changed_val2");

<<<<<<< HEAD
    var v:Vector<Dynamic> = cast @:privateAccess omap.vals;
    for (i in 0...v.length) {
      t(v[i] != "val2");
    }
#if jvm
    var wmap = new WeakMap<{}, String>();
    wmap.set(imap, "val1");
    wmap.set(smap, "val2");
    wmap.set(omap, "val3");
    wmap.set(omap, "changed_val3");
    wmap.set(smap, "changed_val2");
=======
		var v:Vector<Dynamic> = cast @:privateAccess omap.vals;
		for (i in 0...v.length) {
			t(v[i] != "val2");
		}
		#if java
		var wmap = new WeakMap<{}, String>();
		wmap.set(imap, "val1");
		wmap.set(smap, "val2");
		wmap.set(omap, "val3");
		wmap.set(omap, "changed_val3");
		wmap.set(smap, "changed_val2");
>>>>>>> 1939a7b2

		var v = @:privateAccess wmap.entries;
		for (i in 0...v.length) {
			t(v[i] == null || v[i].value != "val2");
		}
		#end
	}
	#end
}<|MERGE_RESOLUTION|>--- conflicted
+++ resolved
@@ -6,30 +6,13 @@
 #end
 
 class Issue5862 extends Test {
-<<<<<<< HEAD
-#if jvm
-  public function test() {
-    var imap = new IntMap();
-    imap.set(0, "val1");
-    imap.set(1, "val2");
-    imap.set(2, "val3");
-    imap.set(2, "changed_val3");
-=======
-	#if (java || cs)
+	#if jvm
 	public function test() {
 		var imap = new IntMap();
 		imap.set(0, "val1");
 		imap.set(1, "val2");
 		imap.set(2, "val3");
 		imap.set(2, "changed_val3");
->>>>>>> 1939a7b2
-
-		#if !jvm
-		var v:Vector<Dynamic> = cast @:privateAccess imap.vals;
-		for (i in 0...v.length) {
-			t(v[i] != "val3");
-		}
-		#end
 
 		var smap = new StringMap();
 		smap.set("v1", "val1");
@@ -37,48 +20,27 @@
 		smap.set("v3", "val3");
 		smap.set("v3", "changed_val3");
 
-		#if !jvm
-		var v:Vector<Dynamic> = cast @:privateAccess smap.vals;
-		for (i in 0...v.length) {
-			t(v[i] != "val3");
-		}
-		#end
-
 		var omap = new ObjectMap<{}, String>();
 		omap.set(imap, "val1");
 		omap.set(smap, "val2");
 		omap.set(omap, "val3");
 		omap.set(omap, "changed_val3");
 
-<<<<<<< HEAD
-    var v:Vector<Dynamic> = cast @:privateAccess omap.vals;
-    for (i in 0...v.length) {
-      t(v[i] != "val3");
-    }
-#if jvm
-    var wmap = new WeakMap<{}, String>();
-    wmap.set(imap, "val1");
-    wmap.set(smap, "val2");
-    wmap.set(omap, "val3");
-    wmap.set(omap, "changed_val3");
-=======
 		var v:Vector<Dynamic> = cast @:privateAccess omap.vals;
 		for (i in 0...v.length) {
 			t(v[i] != "val3");
 		}
-		#if java
+
 		var wmap = new WeakMap<{}, String>();
 		wmap.set(imap, "val1");
 		wmap.set(smap, "val2");
 		wmap.set(omap, "val3");
 		wmap.set(omap, "changed_val3");
->>>>>>> 1939a7b2
 
 		var v = @:privateAccess wmap.entries;
 		for (i in 0...v.length) {
 			t(v[i] == null || v[i].value != "val3");
 		}
-		#end
 
 		var imap = new IntMap();
 		imap.set(0, "val1");
@@ -87,26 +49,12 @@
 		imap.set(2, "changed_val3");
 		imap.set(1, "changed_val2");
 
-		#if !jvm
-		var v:Vector<Dynamic> = cast @:privateAccess imap.vals;
-		for (i in 0...v.length) {
-			t(v[i] != "val2");
-		}
-		#end
-
 		var smap = new StringMap();
 		smap.set("v1", "val1");
 		smap.set("v2", "val2");
 		smap.set("v3", "val3");
 		smap.set("v3", "changed_val3");
 		smap.set("v2", "changed_val2");
-
-		#if !jvm
-		var v:Vector<Dynamic> = cast @:privateAccess smap.vals;
-		for (i in 0...v.length) {
-			t(v[i] != "val2");
-		}
-		#end
 
 		var omap = new ObjectMap<{}, String>();
 		omap.set(imap, "val1");
@@ -115,37 +63,22 @@
 		omap.set(omap, "changed_val3");
 		omap.set(smap, "changed_val2");
 
-<<<<<<< HEAD
-    var v:Vector<Dynamic> = cast @:privateAccess omap.vals;
-    for (i in 0...v.length) {
-      t(v[i] != "val2");
-    }
-#if jvm
-    var wmap = new WeakMap<{}, String>();
-    wmap.set(imap, "val1");
-    wmap.set(smap, "val2");
-    wmap.set(omap, "val3");
-    wmap.set(omap, "changed_val3");
-    wmap.set(smap, "changed_val2");
-=======
 		var v:Vector<Dynamic> = cast @:privateAccess omap.vals;
 		for (i in 0...v.length) {
 			t(v[i] != "val2");
 		}
-		#if java
+
 		var wmap = new WeakMap<{}, String>();
 		wmap.set(imap, "val1");
 		wmap.set(smap, "val2");
 		wmap.set(omap, "val3");
 		wmap.set(omap, "changed_val3");
 		wmap.set(smap, "changed_val2");
->>>>>>> 1939a7b2
 
 		var v = @:privateAccess wmap.entries;
 		for (i in 0...v.length) {
 			t(v[i] == null || v[i].value != "val2");
 		}
-		#end
 	}
 	#end
 }