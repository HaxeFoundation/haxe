--- conflicted
+++ resolved
@@ -27,17 +27,7 @@
 
 	var verbose = #if (cpp || neko || php) Sys.args().indexOf("-v") >= 0 #else false #end;
 
-<<<<<<< HEAD
-	#if !macro
-	trace("Generated at: " + HelperMacros.getCompilationDate());
-	#end
-=======
-	#if cs // "Turkey Test" - Issue #996
-	cs.system.threading.Thread.CurrentThread.CurrentCulture = new cs.system.globalization.CultureInfo('tr-TR');
-	cs.Lib.applyCultureChanges();
-	#end
 	TestMainNow.printNow();
->>>>>>> 8cca214d
 	trace("START");
 	#if flash
 	var tf:flash.text.TextField = untyped flash.Boot.getTrace();
