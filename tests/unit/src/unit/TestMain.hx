--- conflicted
+++ resolved
@@ -72,12 +72,7 @@
 		new TestNumericCasts(),
 		new TestHashMap(),
 		new TestRest(),
-<<<<<<< HEAD
 		new TestBigInt(),
-		#if !no_http new TestHttp(),
-		#end
-=======
->>>>>>> bc660af5
 		#if !no_pattern_matching
 		new TestMatch(),
 		#end
