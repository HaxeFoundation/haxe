package unit;

import unit.Test.*;
import haxe.ds.List;

@:access(unit.Test)
@:expose("unit.TestMain")
@:keep
class TestMain {

	static var asyncWaits = new Array<haxe.PosInfos>();
	static var asyncCache = new Array<Void -> Void>();

	#if js
	static function nodejsMain() {
		main();
		(untyped process).exit(Test.success ? 0 : 1);
	}
	#end

	static function main() {
		Test.startStamp = haxe.Timer.stamp();
		var verbose = #if ( cpp || neko || php ) Sys.args().indexOf("-v") >= 0 #else false #end;

		#if cs //"Turkey Test" - Issue #996
		cs.system.threading.Thread.CurrentThread.CurrentCulture = new cs.system.globalization.CultureInfo('tr-TR');
		cs.Lib.applyCultureChanges();
		#end
		#if neko
		if( neko.Web.isModNeko )
			neko.Web.setHeader("Content-Type","text/plain");
		#elseif php
		if( php.Web.isModNeko )
			php.Web.setHeader("Content-Type","text/plain");
		#end
		resetTimer();
		#if !macro
		trace("Generated at: " + HelperMacros.getCompilationDate());
		#end
		trace("START");
		#if flash
		var tf : flash.text.TextField = untyped flash.Boot.getTrace();
		tf.selectable = true;
		tf.mouseEnabled = true;
		#end
		var classes = [
			new TestOps(),
			new TestBasetypes(),
			new TestBytes(),
			new TestIO(),
			new TestLocals(),
			new TestEReg(),
			new TestXML(),
			new TestMisc(),
			new TestJson(),
			new TestResource(),
			new TestInt64(),
			new TestReflect(),
			new TestSerialize(),
			new TestMeta(),
			new TestType(),
			new TestOrder(),
			new TestGADT(),
			new TestGeneric(),
			new TestArrowFunctions(),
<<<<<<< HEAD
			new TestFromNothing(),
=======
			new TestCasts(),
>>>>>>> c046acb7
			#if !no_pattern_matching
			new TestMatch(),
			#end
			new TestSpecification(),
			#if cs
			new TestCSharp(),
			#end
			#if java
			new TestJava(),
			#end
			#if lua
			new TestLua(),
			#end
			#if python
			new TestPython(),
			#end
			#if hl
			new TestHL(),
			#end
			#if php
			new TestPhp(),
			#end
			#if (java || cs)
			new TestOverloads(),
			#end
			new TestInterface(),
			new TestNaN(),
			#if ((dce == "full") && !interp && !as3)
			new TestDCE(),
			#end
			new TestMapComprehension(),
			new TestMacro(),
			// #if ( (java || neko) && !macro && !interp)
			// new TestThreads(),
			// #end
			//new TestUnspecified(),
			//new TestRemoting(),
		];


		#if js
		if (js.Browser.supported) {
			classes.push(new TestJQuery());
		}
		#end

		TestIssues.addIssueClasses("src/unit/issues", "unit.issues");
		TestIssues.addIssueClasses("src/unit/hxcpp_issues", "unit.hxcpp_issues");
		var current = null;
		#if (!fail_eager)
		try
		#end
		{
			asyncWaits.push(null);
			for( inst in classes ) {
				current = Type.getClass(inst);
			if (verbose)
			   logVerbose("Class " + Std.string(current) );
				for( f in Type.getInstanceFields(current) )
					if( f.substr(0,4) == "test" ) {
				  if (verbose)
					 logVerbose("   " + f);
						#if fail_eager
						Reflect.callMethod(inst,Reflect.field(inst,f),[]);
						#else
						try {
							Reflect.callMethod(inst,Reflect.field(inst,f),[]);
						}
						#if !as3
						catch( e : Dynamic ) {
							onError(e,"EXCEPTION",Type.getClassName(current)+"."+f);
						}
						#end
						#end
						reportInfos = null;
					}
			}
			asyncWaits.remove(null);
			checkDone();
		}
		#if (!as3 && !(fail_eager))
		catch( e : Dynamic ) {
			asyncWaits.remove(null);
			onError(e,"ABORTED",Type.getClassName(current));
		}
		#end
	}
}<|MERGE_RESOLUTION|>--- conflicted
+++ resolved
@@ -63,11 +63,8 @@
 			new TestGADT(),
 			new TestGeneric(),
 			new TestArrowFunctions(),
-<<<<<<< HEAD
 			new TestFromNothing(),
-=======
 			new TestCasts(),
->>>>>>> c046acb7
 			#if !no_pattern_matching
 			new TestMatch(),
 			#end
