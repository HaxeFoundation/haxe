package unit;

import utest.ui.Report;
import utest.Runner;
import unit.Test.*;
import haxe.ds.List;

final asyncWaits = new Array<haxe.PosInfos>();
final asyncCache = new Array<() -> Void>();

@:access(unit.Test)
#if js
@:expose("unit.TestMain.main")
@:keep
#end
function main() {
	#if js
	if (js.Browser.supported) {
		var oTrace = haxe.Log.trace;
		var traceElement = js.Browser.document.getElementById("haxe:trace");
		haxe.Log.trace = function(v, ?infos) {
			oTrace(v, infos);
			traceElement.innerHTML += infos.fileName + ":" + infos.lineNumber + ": " + StringTools.htmlEscape(v) + "<br/>";
		}
	}
	#end

	var verbose = #if ( cpp || neko || php ) Sys.args().indexOf("-v") >= 0 #else false #end;

	#if cs //"Turkey Test" - Issue #996
	cs.system.threading.Thread.CurrentThread.CurrentCulture = new cs.system.globalization.CultureInfo('tr-TR');
	cs.Lib.applyCultureChanges();
	#end
	#if neko
	if( neko.Web.isModNeko )
		neko.Web.setHeader("Content-Type","text/plain");
	#elseif php
	if( php.Web.isModNeko )
		php.Web.setHeader("Content-Type","text/plain");
	#end
	#if !macro
	trace("Generated at: " + HelperMacros.getCompilationDate());
	#end
	trace("START");
	#if flash
	var tf : flash.text.TextField = untyped flash.Boot.getTrace();
	tf.selectable = true;
	tf.mouseEnabled = true;
	#end
	var classes = [
		new TestOps(),
		new TestBasetypes(),
		new TestExceptions(),
		new TestBytes(),
		new TestIO(),
		new TestLocals(),
		new TestEReg(),
		new TestXML(),
		new TestMisc(),
		new TestJson(),
		new TestResource(),
		new TestInt64(),
		new TestReflect(),
		new TestSerialize(),
		new TestSerializerCrossTarget(),
		new TestMeta(),
		new TestType(),
		new TestOrder(),
		new TestGADT(),
		new TestGeneric(),
		new TestArrowFunctions(),
		new TestCasts(),
		new TestSyntaxModule(),
		new TestNull(),
		new TestNumericCasts(),
		new TestHashMap(),
<<<<<<< HEAD
		new TestRest(),
		#if (!no_http && (!(azure || github) || !(php && Windows)))
=======
		#if (!no_http && (!github || !(php && Windows)))
>>>>>>> 91dd5aab
		new TestHttp(),
		#end
		#if !no_pattern_matching
		new TestMatch(),
		#end
		#if cs
		new TestCSharp(),
		#end
		#if java
		new TestJava(),
		#end
		#if lua
		new TestLua(),
		#end
		#if python
		new TestPython(),
		#end
		#if hl
		new TestHL(),
		#end
		#if php
		new TestPhp(),
		#end
		#if (java || cs)
		new TestOverloads(),
		#end
		new TestOverloadsForEveryone(),
		new TestInterface(),
		new TestNaN(),
		#if ((dce == "full") && !interp)
		new TestDCE(),
		#end
		new TestMapComprehension(),
		new TestMacro(),
		new TestKeyValueIterator(),
		new TestFieldVariance(),
		new TestConstrainedMonomorphs()
		//new TestUnspecified(),
	];

	for (specClass in unit.UnitBuilder.generateSpec("src/unitstd")) {
		classes.push(specClass);
	}
	TestIssues.addIssueClasses("src/unit/issues", "unit.issues");
	TestIssues.addIssueClasses("src/unit/hxcpp_issues", "unit.hxcpp_issues");

	var runner = new Runner();
	for (c in classes) {
		runner.addCase(c);
	}
	var report = Report.create(runner);
	report.displayHeader = AlwaysShowHeader;
	report.displaySuccessResults = NeverShowSuccessResults;
	var success = true;
	runner.onProgress.add(function(e) {
		for(a in e.result.assertations) {
			switch a {
				case Success(pos):
				case Warning(msg):
				case Ignore(reason):
				case _: success = false;
			}
		}
		#if js
		if (js.Browser.supported && e.totals == e.done) {
			untyped js.Browser.window.success = success;
		};
		#end
	});
	#if sys
	if (verbose)
		runner.onTestStart.add(function(test) {
			Sys.println(' $test...'); // TODO: need utest success state for this
		});
	#end
	runner.run();
}<|MERGE_RESOLUTION|>--- conflicted
+++ resolved
@@ -74,12 +74,8 @@
 		new TestNull(),
 		new TestNumericCasts(),
 		new TestHashMap(),
-<<<<<<< HEAD
 		new TestRest(),
-		#if (!no_http && (!(azure || github) || !(php && Windows)))
-=======
 		#if (!no_http && (!github || !(php && Windows)))
->>>>>>> 91dd5aab
 		new TestHttp(),
 		#end
 		#if !no_pattern_matching
