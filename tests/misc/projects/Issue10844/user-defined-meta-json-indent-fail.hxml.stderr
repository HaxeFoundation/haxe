(unknown) : Uncaught exception Could not read file meta.jsno
<<<<<<< HEAD
  $$normPath(::std::)/haxe/macro/Compiler.hx:485: characters 11-39 : Called from here
=======
  $$normPath(::std::)/haxe/macro/Compiler.hx:495: characters 11-39 : Called from here
>>>>>>> 8cca214d
  (unknown) : Called from here<|MERGE_RESOLUTION|>--- conflicted
+++ resolved
@@ -1,7 +1,3 @@
 (unknown) : Uncaught exception Could not read file meta.jsno
-<<<<<<< HEAD
-  $$normPath(::std::)/haxe/macro/Compiler.hx:485: characters 11-39 : Called from here
-=======
   $$normPath(::std::)/haxe/macro/Compiler.hx:495: characters 11-39 : Called from here
->>>>>>> 8cca214d
   (unknown) : Called from here