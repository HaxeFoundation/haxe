--- conflicted
+++ resolved
@@ -27,15 +27,9 @@
 
 # Configuration
 
-<<<<<<< HEAD
 HAXE_DIRECTORIES=compiler context filters generators generators/gencommon macro macro/eval optimization syntax typing display
-EXTLIB_LIBS=extlib extc neko javalib ziplib swflib xml-light ttflib ilib objsize pcre
-FINDLIB_LIBS=unix str threads rope ptmap sedlex
-=======
-HAXE_DIRECTORIES=compiler context generators generators/gencommon macro filters optimization syntax typing display
 EXTLIB_LIBS=extlib-leftovers extc neko javalib swflib ttflib ilib objsize pcre
-FINDLIB_LIBS=unix str threads sedlex camlzip xml-light extlib
->>>>>>> 22a08f74
+FINDLIB_LIBS=unix str threads sedlex camlzip xml-light extlib rope ptmap
 
 # Includes, packages and compiler
 
