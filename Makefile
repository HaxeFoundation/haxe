--- conflicted
+++ resolved
@@ -29,11 +29,7 @@
 
 HAXE_DIRECTORIES=compiler context filters generators generators/gencommon macro macro/eval optimization syntax typing display
 EXTLIB_LIBS=extlib extc neko javalib ziplib swflib xml-light ttflib ilib objsize pcre
-<<<<<<< HEAD
-FINDLIB_LIBS=unix str threads rope ptmap
-=======
-FINDLIB_LIBS=unix str threads sedlex
->>>>>>> 10027db6
+FINDLIB_LIBS=unix str threads rope ptmap sedlex
 
 # Includes, packages and compiler
 
